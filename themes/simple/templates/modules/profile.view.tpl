--- conflicted
+++ resolved
@@ -1,58 +1,35 @@
 <!-- Responsive Tabs and Accordions -->
 <div class="d-none d-md-block">
     <!-- Tab Navigation -->
-<<<<<<< HEAD
     <div class="tabs-x tabs-above tab-bordered">
         <ul class="nav nav-tabs admidio-tabs" id="adm_profile_tabs" role="tablist">
-=======
-    <ul class="nav nav-tabs profile-tabs" id="adm_profile_tabs" role="tablist">
-        <li class="nav-item" role="presentation">
-            <button class="nav-link active" id="adm_profile_basic_informations_tab" data-bs-toggle="tab" data-bs-target="#adm_profile_basic_informations_pane" type="button" role="tab" aria-controls="adm_profile_basic_data" aria-selected="true">
-                {$l10n->get('SYS_BASIC_DATA')}
-            </button>
-        </li>
-        {if $showCurrentRoles}
->>>>>>> fc1e159f
             <li class="nav-item" role="presentation">
                 <button class="nav-link active" id="adm_profile_basic_informations_tab" data-bs-toggle="tab" data-bs-target="#adm_profile_basic_informations_pane" type="button" role="tab" aria-controls="adm_profile_basic_data" aria-selected="true">
                     {$l10n->get('SYS_BASIC_DATA')}
                 </button>
             </li>
-<<<<<<< HEAD
-            {if $showCurrentRoles || $showExternalRoles}
+            {if $showCurrentRoles}
                 <li class="nav-item" role="presentation">
                     <button class="nav-link" id="adm_profile_role_permissions_tab" data-bs-toggle="tab" data-bs-target="#adm_profile_permissions_pane" type="button" role="tab" aria-controls="adm_profile_permissions" aria-selected="false">
                         {$l10n->get('SYS_PERMISSIONS')}
                     </button>
                 </li>
+        {/if}
+        {if $showCurrentRoles || $showExternalRoles}
                 <li class="nav-item" role="presentation">
                     <button class="nav-link" id="adm_profile_role_memberships_tab" data-bs-toggle="tab" data-bs-target="#adm_profile_role_memberships_pane" type="button" role="tab" aria-controls="adm_profile_role_memberships" aria-selected="false">
                         {$l10n->get('SYS_ROLE_MEMBERSHIPS')}
                     </button>
                 </li>
             {/if}
-=======
-        {/if}
-        {if $showCurrentRoles || $showExternalRoles}
->>>>>>> fc1e159f
-            <li class="nav-item" role="presentation">
-                <button class="nav-link" id="adm_profile_user_relations_tab" data-bs-toggle="tab" data-bs-target="#adm_profile_user_relations_pane" type="button" role="tab" aria-controls="adm_profile_user_relations" aria-selected="false">
-                    {$l10n->get('SYS_USER_RELATIONS')}
-                </button>
-            </li>
-<<<<<<< HEAD
+        {if $showRelations}
+                <li class="nav-item" role="presentation">
+                    <button class="nav-link" id="adm_profile_user_relations_tab" data-bs-toggle="tab" data-bs-target="#adm_profile_user_relations_pane" type="button" role="tab" aria-controls="adm_profile_user_relations" aria-selected="false">
+                        {$l10n->get('SYS_USER_RELATIONS')}
+                    </button>
+                </li>
+        {/if}
         </ul>
-=======
-        {/if}
-        {if $showRelations}
-            <li class="nav-item" role="presentation">
-                <button class="nav-link" id="adm_profile_user_relations_tab" data-bs-toggle="tab" data-bs-target="#adm_profile_user_relations_pane" type="button" role="tab" aria-controls="adm_profile_user_relations" aria-selected="false">
-                    {$l10n->get('SYS_USER_RELATIONS')}
-                </button>
-            </li>
-        {/if}
-    </ul>
->>>>>>> fc1e159f
 
         <!-- Tab Content -->
         <div class="tab-content" id="adm_profile_tabs_content">
@@ -81,14 +58,6 @@
                 {/foreach}
             </div>
 
-<<<<<<< HEAD
-            <!-- Permissions Tab -->
-            <div class="tab-pane fade" id="adm_profile_permissions_pane" role="tabpanel" aria-labelledby="adm_profile_permissions_tab">
-                {include file="modules/profile.view.permissions.tpl"}
-            </div>
-
-            <!-- Role Memberships Tab -->
-=======
         <!-- Permissions Tab -->
         {if $showCurrentRoles}
             <div class="tab-pane fade" id="adm_profile_permissions_pane" role="tabpanel" aria-labelledby="adm_profile_permissions_tab">
@@ -98,7 +67,6 @@
 
         <!-- Role Memberships Tab -->
         {if $showCurrentRoles || $showExternalRoles}
->>>>>>> fc1e159f
             <div class="tab-pane fade" id="adm_profile_role_memberships_pane" role="tabpanel" aria-labelledby="adm_profile_role_memberships_tab">
                 {if $showCurrentRoles}
                     <!-- Current Role Memberships Card -->
@@ -141,13 +109,9 @@
                     </div>
                 {/if}
             </div>
-<<<<<<< HEAD
-            <!-- User Relations Tab -->
-=======
         {/if}
         <!-- User Relations Tab -->
         {if $showRelations}
->>>>>>> fc1e159f
             <div class="tab-pane fade" id="adm_profile_user_relations_pane" role="tabpanel" aria-labelledby="adm_profile_user_relations_tab">
                 <div class="card admidio-tabbed-field-group">
                     <div class="card-header">
