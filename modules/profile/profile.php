--- conflicted
+++ resolved
@@ -184,9 +184,6 @@
     ');
     $page->addJavascript('
         $(document).on("click", ".admidio-create-edit-info", function() {
-<<<<<<< HEAD
-            $("#" + $(this).attr("id") + "_Content").toggle("fast");
-=======
             /* Tabs */
             editInfoElement = $(
                 "#adm_profile_role_memberships_current_accordion_content, " +
@@ -202,7 +199,6 @@
                 "#adm_profile_role_memberships_future_pane_content"
             ).find("#" + $(this).attr("id") + "_Content").first();
             editInfoElement.toggle("fast");
->>>>>>> a809849b
         });
 
         profileJS.reloadRoleMemberships();
