--- conflicted
+++ resolved
@@ -1,823 +1,819 @@
-/******************************************************************************
- * Cascading-Style-Sheets file for Admidio
- *
- * Copyright    : (c) 2004 - 2015 The Admidio Team
- * Homepage     : http://www.admidio.org
- * License      : GNU Public License 2 https://www.gnu.org/licenses/gpl-2.0.html
- *
- * Here you can edit the look and feel of Admidio
- *
- *****************************************************************************/
-
-/**************************************************/
-/* Basic Admidio layout classes */
-/**************************************************/
-
-body {
-    color: #474b4c;
-    margin: auto;
-    text-align: center;
-}
-
-#page {
-    text-align: center;
-    margin: 0 auto;
-    max-width: 1200px;
-}
-
-#page-h1-membership {
-    color: #44939f;
-    font-weight: bold;
-    border-bottom: none;
-    margin-top: 0;
-}
-
-#page-h1-orga {
-    color: #dbebee;
-    font-weight: bold;
-    background-color: #96c4cb;
-    background: -webkit-linear-gradient(top, #55b6c5 0%, #347078 95%);
-    background: linear-gradient(to bottom, #55b6c5 0%, #347078 95%);
-}
-
-.admidio-container {
-    text-align: left;
-    background-color: #ffffff;
-    margin-bottom: 25px;
-}
-
-body > .admContent {
-    background-color: #ffffff;
-    padding: 15px;
-}
-
-/* Layout adjustments for devices > 7" */
-@media (min-width: 768px) {
-    body {
-        padding: 15px 0;
-        background-color: #96c4cb;
-        background: -webkit-linear-gradient(top, #ffffff 0%, #96c4cb 95%);
-        background: linear-gradient(to bottom, #ffffff 0%, #96c4cb 95%);
-    }
-
-    #header-block {
-        padding: 1.5%;
-        background-color: #ffffff;
-        background: -webkit-linear-gradient(top, #ffffff 0%, #96c4cb 95%);
-        background: linear-gradient(to bottom, #ffffff 0%, #96c4cb 95%);
-    }
-
-    #page-h1-membership {
-        font-size: 14pt;
-        letter-spacing: 0.2em;
-        margin-left: 240px;
-    }
-
-    #page-h1-orga {
-        font-size: 20pt;
-        letter-spacing: 0.2em;
-        margin: 0 -3% 25px -3%;
-        padding: 3px 10px 3px 260px;
-        border-radius: 5px;
-    }
-
-    .admidio-container {
-        border: 1px solid #7d7d7d;
-        border-radius: 15px;
-        padding: 15px;
-    }
-
-    #admidio-logo {
-        top: -10px;
-        position: relative;
-        visibility: inherit;
-        margin-bottom: -130px;
-        width: 200px;
-    }
-}
-
-@media (min-width: 992px) {
-    #page-h1-membership {
-        font-size: 18pt;
-        margin-left: 350px;
-    }
-
-    #page-h1-orga {
-        font-size: 24pt;
-        padding: 3px 10px 3px 380px;
-    }
-
-    #admidio-logo {
-        top: -10px;
-        margin-bottom: -130px;
-        width: 300px;
-    }
-
-    .admidio-default-menu-item {
-        display: none !important;
-    }
-}
-
-/* Layout adjustments for small devices */
-@media (max-width: 767px) {
-    #header-block {
-        margin: 0 -15px 0 -15px;
-        background-color: #c1dce6;
-    }
-
-    #page-h1-orga {
-        font-size: 14pt;
-        letter-spacing: 0.1em;
-        padding: 7px 10px 7px 5px;
-    }
-}
-
-@media (max-width: 991px) {
-    #adm_menu_item_login,
-    #adm_menu_item_registration,
-    #adm_menu_item_my_profile,
-    #adm_menu_item_logout,
-    #plugin_login_form,
-    #plugin_menu {
-        display: none !important;
-    }
-}
-
-/**************************************************/
-/* Headlines */
-/**************************************************/
-
-h1,
-h2,
-h3,
-h4,
-h5 {
-    color: #333333;
-    font-weight: bold;
-    margin: 20px 0 15px 0;
-}
-
-h2 {
-    font-size: 130%;
-    border-bottom: 2px solid #449ba6;
-}
-
-h3 {
-    font-size: 110%;
-}
-
-@media (min-width: 768px) {
-    h1 {
-        font-size: 140%;
-        letter-spacing: 0.2em;
-        border-bottom: 2px solid #409099;
-    }
-}
-
-@media (min-width: 992px) {
-    h1 {
-        font-size: 170%;
-        letter-spacing: 0.2em;
-        border-bottom: 2px solid #409099;
-    }
-}
-
-@media (max-width: 767px) {
-    h1,
-    h3 {
-        padding: 15px 5px;
-        border: 1px solid #7d7d7d;
-        border-left: 0;
-        border-right: 0;
-        background-color: #96c4cb;
-        background: -webkit-linear-gradient(top, #ffffff 0%, #96c4cb 95%);
-        background: linear-gradient(to bottom, #ffffff 0%, #96c4cb 95%);
-    }
-
-    h1 {
-        font-size: 18px;
-        font-weight: normal;
-        margin: 0 -15px 15px -15px;
-    }
-
-    h3 {
-        padding: 10px 5px;
-        margin: 15px -15px;
-    }
-}
-
-/**************************************************/
-/* Other styles */
-/**************************************************/
-
-hr {
-    border: 1px solid #bad8e2;
-    width: 100%;
-    margin-bottom: 15px;
-}
-
-.ekko-lightbox-nav-overlay a:link,
-.ekko-lightbox-nav-overlay a:visited,
-.ekko-lightbox-nav-overlay a:hover,
-.ekko-lightbox-nav-overlay a:active {
-    color: #ffffff;
-    text-decoration: none;
-}
-
-.badge {
-    margin-left: 4px;
-}
-
-.lead {
-    font-size: 12pt;
-}
-
-.modal-footer {
-    text-align: left;
-}
-
-.alert {
-    margin-top: 15px;
-}
-
-.alert-small {
-    margin-top: 5px;
-    padding: 5px;
-}
-
-.caret,
-.caret-right {
-    margin-right: 3px;
-}
-
-.caret-right {
-    border-bottom: 4px solid transparent;
-    border-top: 4px solid transparent;
-    border-left: 4px solid;
-    display: inline-block;
-    height: 0;
-    vertical-align: middle;
-    width: 0;
-}
-
-/**************************************************/
-/* Links */
-/**************************************************/
-
-a:link,
-a:visited {
-    color: #222222;
-    text-decoration: underline;
-}
-
-a:hover,
-a:active,
-.nav li a:hover,
-.nav li a:active,
-a.btn:hover,
-a.btn:active {
-    text-decoration: underline;
-    color: #ff9c00 !important;
-}
-
-a.btn {
-    padding-top: 0;
-    padding-left: 0;
-    text-align: left !important;
-}
-
-/**************************/
-/* Settings for all icons */
-/**************************/
-
-.admidio-icon-link img,
-.admidio-icon-info,
-.btn img,
-.dropdown-toggle span.glyphicon {
-    border: none;
-    vertical-align: text-top;
-    margin-left: 3px;
-    height: 16px;
-}
-
-.navbar-link img,
-.btn img,
-.alert .glyphicon,
-.btn,
-.dropdown-toggle span.glyphicon {
-    margin-right: 5px;
-}
-
-.admidio-icon-info {
-    cursor: help;
-    margin-right: 2px;
-}
-
-.pagination img {
-    margin: 0 5px;
-}
-
-/*******************************/
-/* Settings for navigationbars */
-/*******************************/
-
-.navbar {
-    min-height: 0;
-    margin-left: -15px;
-    margin-right: -15px;
-    border-radius: 0;
-    border-left: 0;
-    border-right: 0;
-    border-color: #7d7d7d;
-    background-color: #96c4cb;
-    background: -webkit-linear-gradient(top, #ffffff 0%, #96c4cb 95%);
-    background: linear-gradient(to bottom, #ffffff 0%, #96c4cb 95%);
-}
-
-.nav > li > a {
-    padding-top: 10px;
-    padding-bottom: 10px;
-    color: #474b4c !important;
-}
-
-.navbar .form-control,
-.navbar .btn {
-    height: 28px;
-    padding: 3px 8px;
-}
-
-.navbar-brand {
-    color: #474b4c !important;
-    padding: 10px 15px 10px 15px;
-    line-height: inherit;
-}
-
-.navbar-toggle {
-    margin-right: 5px;
-}
-
-.navbar .checkbox {
-    padding-top: 2px;
-    margin-bottom: 0;
-}
-
-.navbar .checkbox input {
-    margin-right: 5px;
-}
-
-@media (min-width: 768px) {
-    .navbar-collapse {
-        padding-left: 0;
-        padding-right: 0;
-    }
-
-    .navbar-nav > li:first-child > a {
-        padding-left: 0;
-    }
-}
-
-/* Style for tabs */
-
-.nav-tabs > .active > a:link,
-.nav-tabs > .active > a:visited,
-.nav-tabs > .active > a:hover,
-.nav-tabs > .active > a:active {
-    font-weight: bold;
-    text-decoration: none !important;
-    border-color: #bbbbbb !important;
-}
-
-/* Customize css for module menu */
-
-.navbar-brand:link,
-.navbar-brand:visited,
-.navbar-brand:hover,
-.navbar-brand:active {
-    text-decoration: none !important;
-}
-
-.admidio-menu {
-    margin: 0;
-}
-.admidio-menu img {
-    vertical-align: bottom;
-}
-
-.admidio-media-menu p {
-    margin: 0;
-}
-
-.admidio-media-submenu > li {
-    padding-right: 0;
-}
-.admidio-media-submenu > li + li:before {
-    content: ' | ';
-}
-.admidio-media-submenu > li:first-child:before {
-    content: '[ ';
-}
-.admidio-media-submenu > li:last-child:after {
-    content: ' ]';
-}
-
-/**************************************************/
-/* Customized layout for forms and their elements */
-/**************************************************/
-
-.form-horizontal .control-label {
-    text-align: left;
-}
-
-
-.admidio-form-vertical .form-control-static {
-    padding-top: 0;
-}
-
-.form-control-static {
-    padding-bottom: 0;
-    min-height: 0;
-}
-
-.admidio-form-vertical label {
-    margin-bottom: 0;
-}
-
-.form-group,
-input[type="file"] {
-    margin-bottom: 10px;
-    padding-top: 0;
-}
-
-.navbar-form .form-group {
-    margin-left: 0;
-    margin-right: 10px;
-}
-
-.navbar-form label {
-    margin-right: 5px;
-}
-
-@media (min-width: 768px) {
-    .col-sm-offset-3.btn {
-        margin-left: 26%;
-    }
-
-    .form-control-small {
-        width: 50%;
-    }
-}
-
-.form-control:focus,
-.select2-container-active,
-.select2-choices,
-.select2-drop {
-    border-color: #409099 !important;
-    background-color: #fff8a0 !important;
-    box-shadow: none !important;
-}
-
-select.form-control {
-    width: auto;
-}
-
-select[multiple] {
-    min-width: 250px;
-}
-
-.select2-results {
-    text-align: left;
-}
-
-<<<<<<< HEAD
-input[data-provide="datepicker"],
-input[type="number"],
-input[type="time"] {
-=======
-input[data-provide*="datepicker"], input[type="number"], input[type="time"] {
->>>>>>> 4c9b6a7a
-    width: 130px !important;
-}
-
-.datetime-date-control {
-    display: inline;
-}
-
-.datetime-time-control {
-    width: 100px !important;
-    margin-left: 20px;
-}
-
-.form-horizontal .form-group-editor {
-    margin-left: 0;
-    margin-right: 0;
-}
-
-.btn-group .btn {
-    margin-right: 0;
-}
-
-.btn-primary {
-    background-color: #409099;
-    border-color: #409099;
-    color: #ffffff;
-}
-
-.btn-primary:hover,
-.btn-primary:focus {
-    background-color: #387f87;
-    border-color: #387f87;
-}
-
-.btn.disabled {
-    background-color: #aaaaaa !important;
-    border-color: #aaaaaa !important;
-    color: #ffffff;
-}
-
-.admidio-form-group-required label:after,
-.admidio-form-required-notice span:after {
-    content: url('../icons/bullet_red.png');
-    white-space: nowrap;
-    vertical-align: top;
-}
-
-.admidio-form-required-notice {
-    font-size: 9pt;
-    margin-top: 5px;
-    margin-bottom: -10px;
-    text-align: right;
-    width: 100%;
-    display: inline-block;
-}
-
-/********************************************************************************/
-/* A simple groupbox/panel to group some elements. This is often used in forms. */
-/********************************************************************************/
-
-.panel-default {
-    border: 1px solid #7d7d7d;
-}
-
-.panel-default > .panel-heading {
-    color: #333333;
-    font-weight: bold;
-    letter-spacing: 0.1em;
-    border-top-left-radius: 9px;
-    border-top-right-radius: 9px;
-    background-color: #96c4cb;
-    background: -webkit-linear-gradient(top, #ffffff 0%, #96c4cb 95%);
-    background: linear-gradient(to bottom, #ffffff 0%, #96c4cb 95%);
-}
-
-.tab-pane > .panel-group > .panel-default > .panel-heading {
-    border-bottom-left-radius: 9px;
-    border-bottom-right-radius: 9px;
-}
-
-.panel-default.in > .panel-heading {
-    background: -webkit-linear-gradient(top, #55b6c5 0%, #347078 95%);
-    background: linear-gradient(to bottom, #55b6c5 0%, #347078 95%);
-}
-
-.panel-heading {
-    display: inline-block;
-    width: 100%;
-}
-
-.panel-heading a:link,
-.panel-heading a:visited {
-    color: #222222;
-    font-weight: bold;
-    text-decoration: none;
-}
-
-.panel-group .panel,
-.panel-default {
-    border-radius: 10px !important;
-}
-
-/* Panel which includes the ckeditor in a nice way without separate borders */
-.admidio-panel-editor .panel-body {
-    padding: 0;
-}
-
-.admidio-panel-editor .panel-body .form-group {
-    margin-bottom: 0;
-}
-
-.admidio-panel-editor .panel-body .cke_chrome {
-    border-width: 0;
-}
-
-.admidio-panel-editor .panel-body .cke_bottom,
-.admidio-panel-editor .panel-body .cke_inner {
-    border-bottom-right-radius: 10px;
-    border-bottom-left-radius: 10px;
-}
-
-/* Information block with user and timestamp who created and edited the data */
-
-.admidio-admidio-info-created-edited {
-    font-size: 8pt;
-    margin-top: 8px;
-}
-
-.admidio-info-created {
-    display: block;
-}
-
-/* Layout for some boxes that is used in announcements or events module */
-
-.panel-primary {
-    background-color: transparent;
-    border-color: transparent;
-    box-shadow: none;
-    margin-bottom: 30px;
-}
-
-.panel-primary > .panel-heading {
-    color: #333333;
-    font-size: 12pt;
-    font-weight: bold;
-    letter-spacing: 0.1em;
-    background-color: transparent;
-    border-bottom: 2px solid #449ba6;
-    padding: 3px 0;
-}
-
-.panel-primary > .panel-body {
-    padding: 10px 0;
-}
-
-
-.panel-primary > .panel-footer {
-    padding: 0;
-    background-color: white;
-    border-top: 2px solid #c1dce6;
-}
-
-.admidio-panel-heading-icon {
-    margin-right: 8px;
-    vertical-align: sub;
-    border-width: 0;
-}
-
-.admidio-panel-comment {
-    overflow: hidden;
-    margin: 10px 20px;
-}
-
-/*******************************************************************/
-/* Layout for tables that will be used in lists or download module */
-/*******************************************************************/
-
-@-moz-document url-prefix() {
-    fieldset {
-        display: table-cell;
-    }
-}
-
-.table thead > tr > th {
-    color: #333333;
-    padding: 5px !important;
-    border-bottom: 2px solid #409099;
-}
-
-.admidio-group-heading td {
-    color: #515556;
-    font-weight: bold;
-    letter-spacing: 0.2em;
-    border-bottom: 2px solid #a0cbd9;
-}
-
-.admidio-group-heading {
-    cursor: pointer;
-}
-
-.table tbody > tr > td {
-    word-break: break-all;
-    word-wrap: break-word;
-}
-
-.table-hover > tbody > tr:hover > td {
-    background-color: #a8d9df;
-    background: -webkit-linear-gradient(top, #ddeff2 0%, #7dbec8 90%);
-    background: linear-gradient(to bottom, #ddeff2 0%, #7dbec8 90%);
-}
-
-.dataTable {
-    border-bottom: 2px solid #c1dce6;
-}
-
-.dt-bootstrap {
-    margin-bottom: 20px;
-}
-
-/**************************************************/
-/* Module specific css layout */
-/**************************************************/
-
-#login_registration_link,
-#login_admidio_link {
-    margin-top: 15px;
-}
-
-/* Profile */
-
-@media (min-width: 768px) {
-    #div_profile_photo {
-        text-align: right;
-    }
-
-    #div_profile_photo a.btn {
-        padding-right: 0;
-        text-align: right !important;
-    }
-}
-
-
-@media (max-width: 767px) {
-    #div_profile_photo {
-        text-align: left;
-    }
-}
-
-#profile_photo {
-    display: inline;
-}
-
-.admidio-list-roles-assign li,
-.admidio-list-roles-assign-pos li {
-    border-width: 0;
-}
-
-.admidio-list-roles-assign li {
-    padding: 0 0 15px 0;
-}
-
-.admidio-list-roles-assign,
-.admidio-list-roles-assign-pos {
-    margin-bottom: -5px;
-}
-
-.admidio-list-roles-assign-pos li {
-    padding: 0 0 5px 0;
-}
-
-/* Fullscreen mode for lists */
-
-body > .admidio-content {
-    background-color: #ffffff;
-    padding: 15px;
-}
-
-/* Photos */
-
-.admidio-img-presenter {
-    margin-bottom: 10px;
-}
-
-.admidio-album-thumbnail {
-    height: 200px;
-}
-
-@media (min-width: 992px) and (max-width: 1100px) {
-    .admidio-album-card-description {
-        padding-left: 30px;
-    }
-}
-
-.thumbnail:hover {
-    border: 1px solid #ff9c00;
-}
-
-.thumbnail {
-    margin-bottom: 5px;
-}
-
-/* Needed to remove dotted border around images in firefox */
-.ekko-lightbox-nav-overlay a {
-    outline: none;
-}
-
-/* Weblinks */
-
-.admidio-weblink-item {
-    padding-top: 15px;
-}
-
-.admidio-weblink-description {
-    padding: 5px 0;
-}
-
-/* Events */
-
-tr.admidio-event-highlight,
-.admidio-event-highlight .panel-heading {
-    font-weight: bold;
-    color: #ff9c00;
-}
-
-.panel-primary.admidio-event-highlight > .panel-heading {
-    border-bottom: 2px solid #ff9c00;
-}
+/******************************************************************************
+ * Cascading-Style-Sheets file for Admidio
+ *
+ * Copyright    : (c) 2004 - 2015 The Admidio Team
+ * Homepage     : http://www.admidio.org
+ * License      : GNU Public License 2 https://www.gnu.org/licenses/gpl-2.0.html
+ *
+ * Here you can edit the look and feel of Admidio
+ *
+ *****************************************************************************/
+
+/**************************************************/
+/* Basic Admidio layout classes */
+/**************************************************/
+
+body {
+    color: #474b4c;
+    margin: auto;
+    text-align: center;
+}
+
+#page {
+    text-align: center;
+    margin: 0 auto;
+    max-width: 1200px;
+}
+
+#page-h1-membership {
+    color: #44939f;
+    font-weight: bold;
+    border-bottom: none;
+    margin-top: 0;
+}
+
+#page-h1-orga {
+    color: #dbebee;
+    font-weight: bold;
+    background-color: #96c4cb;
+    background: -webkit-linear-gradient(top, #55b6c5 0%, #347078 95%);
+    background: linear-gradient(to bottom, #55b6c5 0%, #347078 95%);
+}
+
+.admidio-container {
+    text-align: left;
+    background-color: #ffffff;
+    margin-bottom: 25px;
+}
+
+body > .admContent {
+    background-color: #ffffff;
+    padding: 15px;
+}
+
+/* Layout adjustments for devices > 7" */
+@media (min-width: 768px) {
+    body {
+        padding: 15px 0;
+        background-color: #96c4cb;
+        background: -webkit-linear-gradient(top, #ffffff 0%, #96c4cb 95%);
+        background: linear-gradient(to bottom, #ffffff 0%, #96c4cb 95%);
+    }
+
+    #header-block {
+        padding: 1.5%;
+        background-color: #ffffff;
+        background: -webkit-linear-gradient(top, #ffffff 0%, #96c4cb 95%);
+        background: linear-gradient(to bottom, #ffffff 0%, #96c4cb 95%);
+    }
+
+    #page-h1-membership {
+        font-size: 14pt;
+        letter-spacing: 0.2em;
+        margin-left: 240px;
+    }
+
+    #page-h1-orga {
+        font-size: 20pt;
+        letter-spacing: 0.2em;
+        margin: 0 -3% 25px -3%;
+        padding: 3px 10px 3px 260px;
+        border-radius: 5px;
+    }
+
+    .admidio-container {
+        border: 1px solid #7d7d7d;
+        border-radius: 15px;
+        padding: 15px;
+    }
+
+    #admidio-logo {
+        top: -10px;
+        position: relative;
+        visibility: inherit;
+        margin-bottom: -130px;
+        width: 200px;
+    }
+}
+
+@media (min-width: 992px) {
+    #page-h1-membership {
+        font-size: 18pt;
+        margin-left: 350px;
+    }
+
+    #page-h1-orga {
+        font-size: 24pt;
+        padding: 3px 10px 3px 380px;
+    }
+
+    #admidio-logo {
+        top: -10px;
+        margin-bottom: -130px;
+        width: 300px;
+    }
+
+    .admidio-default-menu-item {
+        display: none !important;
+    }
+}
+
+/* Layout adjustments for small devices */
+@media (max-width: 767px) {
+    #header-block {
+        margin: 0 -15px 0 -15px;
+        background-color: #c1dce6;
+    }
+
+    #page-h1-orga {
+        font-size: 14pt;
+        letter-spacing: 0.1em;
+        padding: 7px 10px 7px 5px;
+    }
+}
+
+@media (max-width: 991px) {
+    #adm_menu_item_login,
+    #adm_menu_item_registration,
+    #adm_menu_item_my_profile,
+    #adm_menu_item_logout,
+    #plugin_login_form,
+    #plugin_menu {
+        display: none !important;
+    }
+}
+
+/**************************************************/
+/* Headlines */
+/**************************************************/
+
+h1,
+h2,
+h3,
+h4,
+h5 {
+    color: #333333;
+    font-weight: bold;
+    margin: 20px 0 15px 0;
+}
+
+h2 {
+    font-size: 130%;
+    border-bottom: 2px solid #449ba6;
+}
+
+h3 {
+    font-size: 110%;
+}
+
+@media (min-width: 768px) {
+    h1 {
+        font-size: 140%;
+        letter-spacing: 0.2em;
+        border-bottom: 2px solid #409099;
+    }
+}
+
+@media (min-width: 992px) {
+    h1 {
+        font-size: 170%;
+        letter-spacing: 0.2em;
+        border-bottom: 2px solid #409099;
+    }
+}
+
+@media (max-width: 767px) {
+    h1,
+    h3 {
+        padding: 15px 5px;
+        border: 1px solid #7d7d7d;
+        border-left: 0;
+        border-right: 0;
+        background-color: #96c4cb;
+        background: -webkit-linear-gradient(top, #ffffff 0%, #96c4cb 95%);
+        background: linear-gradient(to bottom, #ffffff 0%, #96c4cb 95%);
+    }
+
+    h1 {
+        font-size: 18px;
+        font-weight: normal;
+        margin: 0 -15px 15px -15px;
+    }
+
+    h3 {
+        padding: 10px 5px;
+        margin: 15px -15px;
+    }
+}
+
+/**************************************************/
+/* Other styles */
+/**************************************************/
+
+hr {
+    border: 1px solid #bad8e2;
+    width: 100%;
+    margin-bottom: 15px;
+}
+
+.ekko-lightbox-nav-overlay a:link,
+.ekko-lightbox-nav-overlay a:visited,
+.ekko-lightbox-nav-overlay a:hover,
+.ekko-lightbox-nav-overlay a:active {
+    color: #ffffff;
+    text-decoration: none;
+}
+
+.badge {
+    margin-left: 4px;
+}
+
+.lead {
+    font-size: 12pt;
+}
+
+.modal-footer {
+    text-align: left;
+}
+
+.alert {
+    margin-top: 15px;
+}
+
+.alert-small {
+    margin-top: 5px;
+    padding: 5px;
+}
+
+.caret,
+.caret-right {
+    margin-right: 3px;
+}
+
+.caret-right {
+    border-bottom: 4px solid transparent;
+    border-top: 4px solid transparent;
+    border-left: 4px solid;
+    display: inline-block;
+    height: 0;
+    vertical-align: middle;
+    width: 0;
+}
+
+/**************************************************/
+/* Links */
+/**************************************************/
+
+a:link,
+a:visited {
+    color: #222222;
+    text-decoration: underline;
+}
+
+a:hover,
+a:active,
+.nav li a:hover,
+.nav li a:active,
+a.btn:hover,
+a.btn:active {
+    text-decoration: underline;
+    color: #ff9c00 !important;
+}
+
+a.btn {
+    padding-top: 0;
+    padding-left: 0;
+    text-align: left !important;
+}
+
+/**************************/
+/* Settings for all icons */
+/**************************/
+
+.admidio-icon-link img,
+.admidio-icon-info,
+.btn img,
+.dropdown-toggle span.glyphicon {
+    border: none;
+    vertical-align: text-top;
+    margin-left: 3px;
+    height: 16px;
+}
+
+.navbar-link img,
+.btn img,
+.alert .glyphicon,
+.btn,
+.dropdown-toggle span.glyphicon {
+    margin-right: 5px;
+}
+
+.admidio-icon-info {
+    cursor: help;
+    margin-right: 2px;
+}
+
+.pagination img {
+    margin: 0 5px;
+}
+
+/*******************************/
+/* Settings for navigationbars */
+/*******************************/
+
+.navbar {
+    min-height: 0;
+    margin-left: -15px;
+    margin-right: -15px;
+    border-radius: 0;
+    border-left: 0;
+    border-right: 0;
+    border-color: #7d7d7d;
+    background-color: #96c4cb;
+    background: -webkit-linear-gradient(top, #ffffff 0%, #96c4cb 95%);
+    background: linear-gradient(to bottom, #ffffff 0%, #96c4cb 95%);
+}
+
+.nav > li > a {
+    padding-top: 10px;
+    padding-bottom: 10px;
+    color: #474b4c !important;
+}
+
+.navbar .form-control,
+.navbar .btn {
+    height: 28px;
+    padding: 3px 8px;
+}
+
+.navbar-brand {
+    color: #474b4c !important;
+    padding: 10px 15px 10px 15px;
+    line-height: inherit;
+}
+
+.navbar-toggle {
+    margin-right: 5px;
+}
+
+.navbar .checkbox {
+    padding-top: 2px;
+    margin-bottom: 0;
+}
+
+.navbar .checkbox input {
+    margin-right: 5px;
+}
+
+@media (min-width: 768px) {
+    .navbar-collapse {
+        padding-left: 0;
+        padding-right: 0;
+    }
+
+    .navbar-nav > li:first-child > a {
+        padding-left: 0;
+    }
+}
+
+/* Style for tabs */
+
+.nav-tabs > .active > a:link,
+.nav-tabs > .active > a:visited,
+.nav-tabs > .active > a:hover,
+.nav-tabs > .active > a:active {
+    font-weight: bold;
+    text-decoration: none !important;
+    border-color: #bbbbbb !important;
+}
+
+/* Customize css for module menu */
+
+.navbar-brand:link,
+.navbar-brand:visited,
+.navbar-brand:hover,
+.navbar-brand:active {
+    text-decoration: none !important;
+}
+
+.admidio-menu {
+    margin: 0;
+}
+.admidio-menu img {
+    vertical-align: bottom;
+}
+
+.admidio-media-menu p {
+    margin: 0;
+}
+
+.admidio-media-submenu > li {
+    padding-right: 0;
+}
+.admidio-media-submenu > li + li:before {
+    content: ' | ';
+}
+.admidio-media-submenu > li:first-child:before {
+    content: '[ ';
+}
+.admidio-media-submenu > li:last-child:after {
+    content: ' ]';
+}
+
+/**************************************************/
+/* Customized layout for forms and their elements */
+/**************************************************/
+
+.form-horizontal .control-label {
+    text-align: left;
+}
+
+
+.admidio-form-vertical .form-control-static {
+    padding-top: 0;
+}
+
+.form-control-static {
+    padding-bottom: 0;
+    min-height: 0;
+}
+
+.admidio-form-vertical label {
+    margin-bottom: 0;
+}
+
+.form-group,
+input[type="file"] {
+    margin-bottom: 10px;
+    padding-top: 0;
+}
+
+.navbar-form .form-group {
+    margin-left: 0;
+    margin-right: 10px;
+}
+
+.navbar-form label {
+    margin-right: 5px;
+}
+
+@media (min-width: 768px) {
+    .col-sm-offset-3.btn {
+        margin-left: 26%;
+    }
+
+    .form-control-small {
+        width: 50%;
+    }
+}
+
+.form-control:focus,
+.select2-container-active,
+.select2-choices,
+.select2-drop {
+    border-color: #409099 !important;
+    background-color: #fff8a0 !important;
+    box-shadow: none !important;
+}
+
+select.form-control {
+    width: auto;
+}
+
+select[multiple] {
+    min-width: 250px;
+}
+
+.select2-results {
+    text-align: left;
+}
+
+input[data-provide*="datepicker"],
+input[type="number"],
+input[type="time"] {
+    width: 130px !important;
+}
+
+.datetime-date-control {
+    display: inline;
+}
+
+.datetime-time-control {
+    width: 100px !important;
+    margin-left: 20px;
+}
+
+.form-horizontal .form-group-editor {
+    margin-left: 0;
+    margin-right: 0;
+}
+
+.btn-group .btn {
+    margin-right: 0;
+}
+
+.btn-primary {
+    background-color: #409099;
+    border-color: #409099;
+    color: #ffffff;
+}
+
+.btn-primary:hover,
+.btn-primary:focus {
+    background-color: #387f87;
+    border-color: #387f87;
+}
+
+.btn.disabled {
+    background-color: #aaaaaa !important;
+    border-color: #aaaaaa !important;
+    color: #ffffff;
+}
+
+.admidio-form-group-required label:after,
+.admidio-form-required-notice span:after {
+    content: url('../icons/bullet_red.png');
+    white-space: nowrap;
+    vertical-align: top;
+}
+
+.admidio-form-required-notice {
+    font-size: 9pt;
+    margin-top: 5px;
+    margin-bottom: -10px;
+    text-align: right;
+    width: 100%;
+    display: inline-block;
+}
+
+/********************************************************************************/
+/* A simple groupbox/panel to group some elements. This is often used in forms. */
+/********************************************************************************/
+
+.panel-default {
+    border: 1px solid #7d7d7d;
+}
+
+.panel-default > .panel-heading {
+    color: #333333;
+    font-weight: bold;
+    letter-spacing: 0.1em;
+    border-top-left-radius: 9px;
+    border-top-right-radius: 9px;
+    background-color: #96c4cb;
+    background: -webkit-linear-gradient(top, #ffffff 0%, #96c4cb 95%);
+    background: linear-gradient(to bottom, #ffffff 0%, #96c4cb 95%);
+}
+
+.tab-pane > .panel-group > .panel-default > .panel-heading {
+    border-bottom-left-radius: 9px;
+    border-bottom-right-radius: 9px;
+}
+
+.panel-default.in > .panel-heading {
+    background: -webkit-linear-gradient(top, #55b6c5 0%, #347078 95%);
+    background: linear-gradient(to bottom, #55b6c5 0%, #347078 95%);
+}
+
+.panel-heading {
+    display: inline-block;
+    width: 100%;
+}
+
+.panel-heading a:link,
+.panel-heading a:visited {
+    color: #222222;
+    font-weight: bold;
+    text-decoration: none;
+}
+
+.panel-group .panel,
+.panel-default {
+    border-radius: 10px !important;
+}
+
+/* Panel which includes the ckeditor in a nice way without separate borders */
+.admidio-panel-editor .panel-body {
+    padding: 0;
+}
+
+.admidio-panel-editor .panel-body .form-group {
+    margin-bottom: 0;
+}
+
+.admidio-panel-editor .panel-body .cke_chrome {
+    border-width: 0;
+}
+
+.admidio-panel-editor .panel-body .cke_bottom,
+.admidio-panel-editor .panel-body .cke_inner {
+    border-bottom-right-radius: 10px;
+    border-bottom-left-radius: 10px;
+}
+
+/* Information block with user and timestamp who created and edited the data */
+
+.admidio-admidio-info-created-edited {
+    font-size: 8pt;
+    margin-top: 8px;
+}
+
+.admidio-info-created {
+    display: block;
+}
+
+/* Layout for some boxes that is used in announcements or events module */
+
+.panel-primary {
+    background-color: transparent;
+    border-color: transparent;
+    box-shadow: none;
+    margin-bottom: 30px;
+}
+
+.panel-primary > .panel-heading {
+    color: #333333;
+    font-size: 12pt;
+    font-weight: bold;
+    letter-spacing: 0.1em;
+    background-color: transparent;
+    border-bottom: 2px solid #449ba6;
+    padding: 3px 0;
+}
+
+.panel-primary > .panel-body {
+    padding: 10px 0;
+}
+
+
+.panel-primary > .panel-footer {
+    padding: 0;
+    background-color: white;
+    border-top: 2px solid #c1dce6;
+}
+
+.admidio-panel-heading-icon {
+    margin-right: 8px;
+    vertical-align: sub;
+    border-width: 0;
+}
+
+.admidio-panel-comment {
+    overflow: hidden;
+    margin: 10px 20px;
+}
+
+/*******************************************************************/
+/* Layout for tables that will be used in lists or download module */
+/*******************************************************************/
+
+@-moz-document url-prefix() {
+    fieldset {
+        display: table-cell;
+    }
+}
+
+.table thead > tr > th {
+    color: #333333;
+    padding: 5px !important;
+    border-bottom: 2px solid #409099;
+}
+
+.admidio-group-heading td {
+    color: #515556;
+    font-weight: bold;
+    letter-spacing: 0.2em;
+    border-bottom: 2px solid #a0cbd9;
+}
+
+.admidio-group-heading {
+    cursor: pointer;
+}
+
+.table tbody > tr > td {
+    word-break: break-all;
+    word-wrap: break-word;
+}
+
+.table-hover > tbody > tr:hover > td {
+    background-color: #a8d9df;
+    background: -webkit-linear-gradient(top, #ddeff2 0%, #7dbec8 90%);
+    background: linear-gradient(to bottom, #ddeff2 0%, #7dbec8 90%);
+}
+
+.dataTable {
+    border-bottom: 2px solid #c1dce6;
+}
+
+.dt-bootstrap {
+    margin-bottom: 20px;
+}
+
+/**************************************************/
+/* Module specific css layout */
+/**************************************************/
+
+#login_registration_link,
+#login_admidio_link {
+    margin-top: 15px;
+}
+
+/* Profile */
+
+@media (min-width: 768px) {
+    #div_profile_photo {
+        text-align: right;
+    }
+
+    #div_profile_photo a.btn {
+        padding-right: 0;
+        text-align: right !important;
+    }
+}
+
+
+@media (max-width: 767px) {
+    #div_profile_photo {
+        text-align: left;
+    }
+}
+
+#profile_photo {
+    display: inline;
+}
+
+.admidio-list-roles-assign li,
+.admidio-list-roles-assign-pos li {
+    border-width: 0;
+}
+
+.admidio-list-roles-assign li {
+    padding: 0 0 15px 0;
+}
+
+.admidio-list-roles-assign,
+.admidio-list-roles-assign-pos {
+    margin-bottom: -5px;
+}
+
+.admidio-list-roles-assign-pos li {
+    padding: 0 0 5px 0;
+}
+
+/* Fullscreen mode for lists */
+
+body > .admidio-content {
+    background-color: #ffffff;
+    padding: 15px;
+}
+
+/* Photos */
+
+.admidio-img-presenter {
+    margin-bottom: 10px;
+}
+
+.admidio-album-thumbnail {
+    height: 200px;
+}
+
+@media (min-width: 992px) and (max-width: 1100px) {
+    .admidio-album-card-description {
+        padding-left: 30px;
+    }
+}
+
+.thumbnail:hover {
+    border: 1px solid #ff9c00;
+}
+
+.thumbnail {
+    margin-bottom: 5px;
+}
+
+/* Needed to remove dotted border around images in firefox */
+.ekko-lightbox-nav-overlay a {
+    outline: none;
+}
+
+/* Weblinks */
+
+.admidio-weblink-item {
+    padding-top: 15px;
+}
+
+.admidio-weblink-description {
+    padding: 5px 0;
+}
+
+/* Events */
+
+tr.admidio-event-highlight,
+.admidio-event-highlight .panel-heading {
+    font-weight: bold;
+    color: #ff9c00;
+}
+
+.panel-primary.admidio-event-highlight > .panel-heading {
+    border-bottom: 2px solid #ff9c00;
+}