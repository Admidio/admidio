
<!-- Here you can add your html code. This code will be applied at the beginning of the <body> area
     of an Admidio module page.
-->

<div id="page" class="container-fluid">
    <div id="header-block" class="admidio-container">
<<<<<<< HEAD
        <a href="<?php echo $g_root_path; ?>">
            <img id="admidio-logo" class="hidden-xs" src="<?php echo THEME_PATH; ?>/images/logo.png" alt="Logo" />
        </a>
=======
        <a href="<?php echo $gHomepage; ?>"><img id="admidio-logo" class="hidden-xs" src="<?php echo THEME_PATH; ?>/images/logo.png" alt="Logo" /></a>
>>>>>>> 3c9c2ef1
        <div id="page-h1-membership" class="hidden-xs"><?php echo $gL10n->get('SYS_ONLINE_MEMBERSHIP_ADMINISTRATION'); ?></div>
        <div id="page-h1-orga"><?php echo $gCurrentOrganization->getValue('org_longname'); ?></div>
    </div>

    <div class="row">
        <div class="col-md-9">
            <div id="left-block" class="admidio-container">
<|MERGE_RESOLUTION|>--- conflicted
+++ resolved
@@ -1,21 +1,17 @@
-
-<!-- Here you can add your html code. This code will be applied at the beginning of the <body> area
-     of an Admidio module page.
--->
-
-<div id="page" class="container-fluid">
-    <div id="header-block" class="admidio-container">
-<<<<<<< HEAD
-        <a href="<?php echo $g_root_path; ?>">
-            <img id="admidio-logo" class="hidden-xs" src="<?php echo THEME_PATH; ?>/images/logo.png" alt="Logo" />
-        </a>
-=======
-        <a href="<?php echo $gHomepage; ?>"><img id="admidio-logo" class="hidden-xs" src="<?php echo THEME_PATH; ?>/images/logo.png" alt="Logo" /></a>
->>>>>>> 3c9c2ef1
-        <div id="page-h1-membership" class="hidden-xs"><?php echo $gL10n->get('SYS_ONLINE_MEMBERSHIP_ADMINISTRATION'); ?></div>
-        <div id="page-h1-orga"><?php echo $gCurrentOrganization->getValue('org_longname'); ?></div>
-    </div>
-
-    <div class="row">
-        <div class="col-md-9">
-            <div id="left-block" class="admidio-container">
+
+<!-- Here you can add your html code. This code will be applied at the beginning of the <body> area
+     of an Admidio module page.
+-->
+
+<div id="page" class="container-fluid">
+    <div id="header-block" class="admidio-container">
+        <a href="<?php echo $gHomepage; ?>">
+            <img id="admidio-logo" class="hidden-xs" src="<?php echo THEME_PATH; ?>/images/logo.png" alt="Logo" />
+        </a>
+        <div id="page-h1-membership" class="hidden-xs"><?php echo $gL10n->get('SYS_ONLINE_MEMBERSHIP_ADMINISTRATION'); ?></div>
+        <div id="page-h1-orga"><?php echo $gCurrentOrganization->getValue('org_longname'); ?></div>
+    </div>
+
+    <div class="row">
+        <div class="col-md-9">
+            <div id="left-block" class="admidio-container">