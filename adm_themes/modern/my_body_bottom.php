
<!-- Here you can add your html code. This code will be applied at the end of the <body> area
     and after the Admidio module code.
-->

            </div><!-- closes "div#left-block" -->
        </div><!-- closes "div.col-md-9" -->
        <div class="col-md-3">
            <div id="right-block" class="admidio-container">
<<<<<<< HEAD
=======
                <?php

                require(ADMIDIO_PATH . FOLDER_PLUGINS . '/login_form/login_form.php');

                ?>
                <div id="plugin_menu" class="admidio-plugin-content">
>>>>>>> 453bfd0e
                    <?php

                    include (SERVER_PATH ."/adm_plugins/login_form/login_form.php");

                    // create html page object and display Menu
                    $page = new HtmlPage();
                    echo $page->showMainMenu(false);

                    ?>
            </div><!-- closes "div#right-block" -->
        </div><!-- closes "div.col-md-3" -->
    </div><!-- closes "div.row" -->
</div><!-- closes "div#page" -->


<p id="copyright">
    <a href="<?php echo ADMIDIO_HOMEPAGE; ?>" style="text-decoration: none;">
        <img src="<?php echo THEME_URL; ?>/images/admidio_writing_100.png"
             alt="<?php echo $gL10n->get('SYS_ADMIDIO_SHORT_DESC'); ?>"
             title="<?php echo $gL10n->get('SYS_ADMIDIO_SHORT_DESC'); ?>"
             style="border: 0; vertical-align: bottom;" />
    </a><br />
    <span style="font-size: 9pt; padding-left: 8px;">&copy; 2004 - 2017&nbsp;&nbsp;<?php echo $gL10n->get('SYS_ADMIDIO_TEAM'); ?></span>
</p><|MERGE_RESOLUTION|>--- conflicted
+++ resolved
@@ -7,24 +7,15 @@
         </div><!-- closes "div.col-md-9" -->
         <div class="col-md-3">
             <div id="right-block" class="admidio-container">
-<<<<<<< HEAD
-=======
                 <?php
 
                 require(ADMIDIO_PATH . FOLDER_PLUGINS . '/login_form/login_form.php');
 
+                // create html page object and display Menu
+                $page = new HtmlPage();
+                echo $page->showMainMenu(false);
+
                 ?>
-                <div id="plugin_menu" class="admidio-plugin-content">
->>>>>>> 453bfd0e
-                    <?php
-
-                    include (SERVER_PATH ."/adm_plugins/login_form/login_form.php");
-
-                    // create html page object and display Menu
-                    $page = new HtmlPage();
-                    echo $page->showMainMenu(false);
-
-                    ?>
             </div><!-- closes "div#right-block" -->
         </div><!-- closes "div.col-md-3" -->
     </div><!-- closes "div.row" -->
