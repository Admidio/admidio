<?xml version="1.0" encoding="UTF-8"?>
<update>
    <step id="10">UPDATE %PREFIX%_preferences SET prf_value = '1' WHERE prf_name = 'photo_show_mode' AND prf_value = '0'</step>
    <step id="20">ALTER TABLE %PREFIX%_user_fields DROP COLUMN usf_description_inline</step>
    <step id="30">DELETE FROM %PREFIX%_preferences WHERE prf_name = 'system_js_editor_color'</step>
    <step id="40">DELETE FROM %PREFIX%_menu WHERE men_name_intern = 'dbback'</step>
    <step id="50">DELETE FROM %PREFIX%_components WHERE com_name_intern = 'BACKUP'</step>
    <step id="60">UPDATE %PREFIX%_menu SET men_icon = 'house-door-fill' WHERE men_icon = 'fa-home'</step>
    <step id="70">UPDATE %PREFIX%_menu SET men_icon = 'newspaper' WHERE men_icon = 'fa-newspaper'</step>
    <step id="80">UPDATE %PREFIX%_menu SET men_icon = 'calendar-week-fill' WHERE men_icon = 'fa-calendar-alt'</step>
    <step id="90">UPDATE %PREFIX%_menu SET men_icon = 'file-earmark-arrow-down-fill' WHERE men_icon = 'fa-file-download'</step>
    <step id="95">UPDATE %PREFIX%_menu SET men_icon = 'box-seam-fill' WHERE men_icon = 'fa-warehouse'</step>
    <step id="100">UPDATE %PREFIX%_menu SET men_icon = 'envelope-fill' WHERE men_icon = 'fa-comments'</step>
    <step id="110">UPDATE %PREFIX%_menu SET men_icon = 'image-fill' WHERE men_icon = 'fa-image'</step>
    <step id="120">UPDATE %PREFIX%_menu SET men_icon = 'link-45deg' WHERE men_icon = 'fa-link'</step>
    <step id="130">UPDATE %PREFIX%_menu SET men_icon = 'person-vcard-fill' WHERE men_icon = 'fa-address-card'</step>
    <step id="140">UPDATE %PREFIX%_menu SET men_icon = 'people-fill' WHERE men_icon = 'fa-users'</step>
    <step id="145">UPDATE %PREFIX%_menu SET men_icon = 'list-stars' WHERE men_icon = 'fa-list-ul'</step>
    <step id="150">UPDATE %PREFIX%_menu SET men_icon = 'gear-fill' WHERE men_icon = 'fa-cog'</step>
    <step id="155">UPDATE %PREFIX%_menu SET men_icon = 'card-checklist' WHERE men_icon = 'fa-file-signature'</step>
    <step id="160">UPDATE %PREFIX%_menu SET men_icon = 'menu-button-wide-fill' WHERE men_icon = 'fa-stream'</step>
    <step id="165">UPDATE %PREFIX%_menu SET men_icon = 'book-half' WHERE men_icon = 'fa-book'</step>
    <step id="170">UPDATE %PREFIX%_user_fields SET usf_value_list = 'gender-male|SYS_MALE
gender-female|SYS_FEMALE
gender-trans|SYS_DIVERSE' WHERE usf_name_intern = 'GENDER' AND usf_value_list LIKE 'fa-mars|%'</step>
    <step id="180">UPDATE %PREFIX%_user_fields SET usf_icon = 'facebook' WHERE usf_name_intern = 'FACEBOOK'</step>
    <step id="190">UPDATE %PREFIX%_user_fields SET usf_icon = 'instagram' WHERE usf_name_intern = 'INSTAGRAM'</step>
    <step id="200">UPDATE %PREFIX%_user_fields SET usf_icon = 'linkedin' WHERE usf_name_intern = 'LINKEDIN'</step>
    <step id="210">UPDATE %PREFIX%_user_fields SET usf_icon = 'mastodon' WHERE usf_name_intern = 'MASTODON'</step>
    <step id="220">UPDATE %PREFIX%_user_fields SET usf_icon = 'skype' WHERE usf_name_intern = 'SKYPE'</step>
    <step id="230">UPDATE %PREFIX%_user_fields SET usf_icon = 'twitter-x' WHERE usf_name_intern = 'TWITTER'</step>
    <step id="240">UPDATE %PREFIX%_user_fields SET usf_icon = null WHERE usf_name_intern = 'XING'</step>
    <step id="250">DELETE FROM %PREFIX%_preferences WHERE prf_name = 'events_ical_days_past'</step>
    <step id="260">DELETE FROM %PREFIX%_preferences WHERE prf_name = 'events_ical_days_future'</step>
    <step id="270">ALTER TABLE %PREFIX%_messages_attachments ADD COLUMN msa_uuid varchar(36)</step>
    <step id="280">ALTER TABLE %PREFIX%_user_relations ADD COLUMN ure_uuid varchar(36)</step>
    <step id="290">UpdateStepsCode::updateStep50AddUuid</step>
    <step id="300" database="mysql">ALTER TABLE %PREFIX%_messages_attachments MODIFY COLUMN msa_uuid varchar(36) NOT NULL</step>
    <step id="310" database="pgsql">ALTER TABLE %PREFIX%_messages_attachments ALTER COLUMN msa_uuid SET NOT NULL</step>
    <step id="320">CREATE UNIQUE INDEX %PREFIX%_idx_msa_uuid ON %PREFIX%_messages_attachments (msa_uuid)</step>
    <step id="330" database="mysql">ALTER TABLE %PREFIX%_user_relations MODIFY COLUMN ure_uuid varchar(36) NOT NULL</step>
    <step id="340" database="pgsql">ALTER TABLE %PREFIX%_user_relations ALTER COLUMN ure_uuid SET NOT NULL</step>
    <step id="350">CREATE UNIQUE INDEX %PREFIX%_idx_ure_uuid ON %PREFIX%_user_relations (ure_uuid)</step>
    <step id="360">INSERT INTO %PREFIX%_components (com_type, com_name, com_name_intern, com_version, com_beta) VALUES ('MODULE', 'SYS_ORGANIZATION', 'ORGANIZATIONS',  '5.0.0', 0)</step>
    <step id="370">INSERT INTO %PREFIX%_menu (men_com_id, men_men_id_parent, men_uuid, men_node, men_order, men_standard, men_name_intern, men_url, men_icon, men_name, men_description)
        VALUES ((SELECT com_id FROM %PREFIX%_components WHERE com_name_intern = 'ORGANIZATIONS'), 2, '%UUID%', false, 4, true, 'organization', '/adm_program/modules/organizations.php', 'diagram-3-fill', 'SYS_ORGANIZATION', 'SYS_ORGANIZATION_DESC')</step>
    <step id="380" database="mysql">ALTER TABLE %PREFIX%_organizations MODIFY COLUMN org_longname varchar(255) NOT NULL</step>
    <step id="390" database="pgsql">ALTER TABLE %PREFIX%_organizations ALTER COLUMN org_longname TYPE varchar(255)</step>
    <step id="400" database="pgsql">ALTER TABLE %PREFIX%_organizations ALTER COLUMN org_longname SET NOT NULL</step>
    <step id="410" database="mysql">ALTER TABLE %PREFIX%_organizations MODIFY COLUMN org_homepage varchar(255) NOT NULL</step>
    <step id="420" database="pgsql">ALTER TABLE %PREFIX%_organizations ALTER COLUMN org_homepage TYPE varchar(255)</step>
    <step id="430" database="pgsql">ALTER TABLE %PREFIX%_organizations ALTER COLUMN org_homepage SET NOT NULL</step>
    <step id="440">ALTER TABLE %PREFIX%_organizations ADD COLUMN org_email_administrator varchar(254)</step>
    <step id="450" database="mysql">UPDATE %PREFIX%_organizations INNER JOIN %PREFIX%_preferences ON prf_org_id = org_id SET org_email_administrator = prf_value WHERE prf_name = 'email_administrator'</step>
    <step id="460" database="pgsql">UPDATE %PREFIX%_organizations SET org_email_administrator = prf_value FROM %PREFIX%_preferences WHERE prf_org_id = org_id AND prf_name = 'email_administrator'</step>
    <step id="470">DELETE FROM %PREFIX%_preferences WHERE prf_name = 'email_administrator'</step>
    <step id="480">ALTER TABLE %PREFIX%_organizations ADD COLUMN org_show_org_select boolean NOT NULL DEFAULT false</step>
    <step id="490" database="mysql">UPDATE %PREFIX%_organizations INNER JOIN %PREFIX%_preferences ON prf_org_id = org_id SET org_show_org_select = prf_value WHERE prf_name = 'system_organization_select'</step>
    <step id="500" database="pgsql">UPDATE %PREFIX%_organizations SET org_show_org_select = CAST(prf_value AS boolean) FROM %PREFIX%_preferences WHERE prf_org_id = org_id AND prf_name = 'system_organization_select'</step>
    <step id="510">DELETE FROM %PREFIX%_preferences WHERE prf_name = 'system_organization_select'</step>
    <step id="520">UPDATE %PREFIX%_menu SET men_url = '/adm_program/modules/registration.php' WHERE men_name_intern = 'registration'</step>
    <step id="530">UPDATE %PREFIX%_menu SET men_url = '/adm_program/modules/preferences.php' WHERE men_name_intern = 'orgprop'</step>
    <step id="540">UPDATE %PREFIX%_menu SET men_url = '/adm_program/modules/menu.php' WHERE men_name_intern = 'menu'</step>
    <step id="545">UPDATE %PREFIX%_menu SET men_url = '/adm_program/modules/documents-files.php' WHERE men_name_intern = 'documents-files'</step>
    <step id="550">UPDATE %PREFIX%_menu SET men_name_intern = 'extensions', men_name = 'SYS_EXTENSIONS' WHERE men_id = 3</step>
    <step id="560">CREATE TABLE IF NOT EXISTS %PREFIX%_log_changes
(
    log_id                      integer             NOT NULL    AUTO_INCREMENT,
    log_table                   varchar(255)        NOT NULL, -- SQL table name without prefix

    log_record_id               integer unsigned    NOT NULL, -- The record id in the original table
    log_record_uuid             varchar(36)         NULL, -- The record uuid in the original table
    log_record_name             text                NULL,     -- Textual representation in case the original record
                                                              -- no longer exists (e.g. group membership was deleted)
    log_record_linkid           text                NULL,     -- Record id for links (e.g. for memberships, the record_id
                                                              -- is mem_id, but the link should point to the group
                                                              -- (since the membership does not have its own page in admidio!)

    log_related_id              text                NULL,     -- Optional Secondary object linked to the record id (ID or UUID)
    log_related_name            text                NULL,     -- Textual representation in case the original record
                                                              -- no longer exists (e.g. group membership was deleted)

    log_field                   varchar(255)        NULL,     -- Optional Secondary object linked to the record id
    log_field_name              text                NULL,     -- Textual representation in case the original record
                                                              -- no longer exists (e.g. group membership was deleted)

    log_action                  varchar(32)         NOT NULL, -- enum of "MODIFY", "CREATED", "DELETED"
    log_value_old               text                NULL,
    log_value_new               text                NULL,

    log_usr_id_create           integer unsigned    NULL,
    log_timestamp_create        timestamp           NOT NULL    DEFAULT CURRENT_TIMESTAMP,
    log_comment                 text                NULL,
    PRIMARY KEY (log_id)
)
ENGINE = InnoDB
DEFAULT character SET = utf8
COLLATE = utf8_unicode_ci;</step>
   <step id="570">INSERT INTO %PREFIX%_log_changes (
    log_table, log_record_id, log_record_uuid, log_record_name, log_record_linkid,
    log_field, log_field_name,
    log_action, log_value_old, log_value_new,
    log_usr_id_create, log_timestamp_create, log_comment)
SELECT
    'user_data' log_table,
    usl_usf_id log_record_id, u.usr_uuid log_record_uuid,
    CONCAT(usd_ln.usd_value, ', ', usd_fn.usd_value) log_record_name,
    usl_usr_id log_record_linkid,

    usf.usf_id log_field,
    usf.usf_name log_field_name,

    'MODIFY' log_action,
    usl_value_old log_value_old, usl_value_new log_value_new,
    usl_usr_id_create log_usr_id_create, usl_timestamp_create log_timestamp_create,
    usl_comment log_comment
FROM %PREFIX%_user_log usl
LEFT JOIN %PREFIX%_users u
  ON usl.usl_usr_id = u.usr_id
LEFT JOIN %PREFIX%_user_fields usf
  ON usl.usl_usf_id = usf.usf_id
LEFT JOIN %PREFIX%_user_data usd_fn
  ON usl.usl_usr_id = usd_fn.usd_usr_id
LEFT JOIN %PREFIX%_user_fields usf_fn
  ON usd_fn.usd_usf_id = usf_fn.usf_id
LEFT JOIN %PREFIX%_user_data usd_ln
  ON usl.usl_usr_id = usd_ln.usd_usr_id
LEFT JOIN %PREFIX%_user_fields usf_ln
  ON usd_ln.usd_usf_id = usf_ln.usf_id
WHERE usf_fn.usf_name_intern = 'FIRST_NAME' AND usf_ln.usf_name_intern = 'LAST_NAME'
    </step>
    <step id="580">DROP TABLE %PREFIX%_user_log</step>
       <!-- rename preference 'profile_log_edit_fields' to 'changelog_module_enabled' -->
    <step id="590" database="mysql">UPDATE %PREFIX%_preferences pr1 INNER JOIN %PREFIX%_preferences pr2 ON pr2.prf_name = 'profile_log_edit_fields' SET pr1.prf_value = pr2.prf_value WHERE pr1.prf_name = 'changelog_module_enabled'</step>
    <step id="600" database="pgsql">UPDATE %PREFIX%_preferences pr1 SET prf_value = pr2.prf_value FROM %PREFIX%_preferences pr2 WHERE pr2.prf_name = 'profile_log_edit_fields' AND pr1.prf_name = 'changelog_module_enabled'</step>
    <step id="610">DELETE FROM %PREFIX%_preferences WHERE prf_name = 'profile_log_edit_fields'</step>
    <step id="620">CREATE TABLE %PREFIX%_forum_topics
        (
        fot_id                      integer unsigned    NOT NULL    AUTO_INCREMENT,
        fot_uuid                    varchar(36)         NOT NULL,
        fot_cat_id                  integer unsigned    NOT NULL,
        fot_fop_id_first_post            integer unsigned,
        fot_title                   varchar(255)        NOT NULL,
        fot_views                   integer unsigned    NOT NULL    DEFAULT 0,
        fot_usr_id_create           integer unsigned,
        fot_timestamp_create        timestamp           NOT NULL    DEFAULT CURRENT_TIMESTAMP,
        PRIMARY KEY (fot_id)
        )
        ENGINE = InnoDB
        DEFAULT character SET = utf8
        COLLATE = utf8_unicode_ci</step>
    <step id="630">CREATE UNIQUE INDEX %PREFIX%_idx_fot_uuid ON %PREFIX%_forum_topics (fot_uuid)</step>
    <step id="640">CREATE TABLE %PREFIX%_forum_posts
        (
        fop_id                      integer unsigned    NOT NULL    AUTO_INCREMENT,
        fop_fot_id                  integer unsigned    NOT NULL,
        fop_uuid                    varchar(36)         NOT NULL,
        fop_text                    text                NOT NULL,
        fop_usr_id_create           integer unsigned,
        fop_timestamp_create        timestamp           NOT NULL    DEFAULT CURRENT_TIMESTAMP,
        fop_usr_id_change           integer unsigned,
        fop_timestamp_change        timestamp           NULL        DEFAULT NULL,
        PRIMARY KEY (fop_id)
        )
        ENGINE = InnoDB
        DEFAULT character SET = utf8
        COLLATE = utf8_unicode_ci</step>
    <step id="650">CREATE UNIQUE INDEX %PREFIX%_idx_fop_uuid ON %PREFIX%_forum_posts (fop_uuid)</step>
    <step id="660">ALTER TABLE %PREFIX%_forum_topics
        ADD CONSTRAINT %PREFIX%_fk_fot_cat         FOREIGN KEY (fot_cat_id)         REFERENCES %PREFIX%_categories (cat_id)          ON DELETE RESTRICT ON UPDATE RESTRICT,
        ADD CONSTRAINT %PREFIX%_fk_fot_first_fop   FOREIGN KEY (fot_fop_id_first_post)   REFERENCES %PREFIX%_forum_posts (fop_id)         ON DELETE RESTRICT ON UPDATE RESTRICT,
        ADD CONSTRAINT %PREFIX%_fk_fot_usr_create  FOREIGN KEY (fot_usr_id_create)  REFERENCES %PREFIX%_users (usr_id)               ON DELETE SET NULL ON UPDATE RESTRICT</step>
    <step id="670">ALTER TABLE %PREFIX%_forum_posts
        ADD CONSTRAINT %PREFIX%_fk_fop_fot         FOREIGN KEY (fop_fot_id)         REFERENCES %PREFIX%_forum_topics (fot_id)        ON DELETE RESTRICT ON UPDATE RESTRICT,
        ADD CONSTRAINT %PREFIX%_fk_fop_usr_create  FOREIGN KEY (fop_usr_id_create)  REFERENCES %PREFIX%_users (usr_id)               ON DELETE RESTRICT ON UPDATE RESTRICT,
        ADD CONSTRAINT %PREFIX%_fk_fop_usr_change  FOREIGN KEY (fop_usr_id_change)  REFERENCES %PREFIX%_users (usr_id)               ON DELETE SET NULL ON UPDATE RESTRICT</step>
    <step id="680">UpdateStepsCode::updateStep50ForumCategories</step>
    <step id="690">UPDATE %PREFIX%_components SET com_name = 'SYS_FORUM', com_name_intern = 'FORUM' WHERE com_name_intern = 'GUESTBOOK'</step>
    <step id="700">UPDATE %PREFIX%_menu SET men_name = 'SYS_FORUM', men_name_intern = 'forum', men_icon='chat-dots-fill', men_url='/adm_program/modules/forum.php', men_description='SYS_FORUM_DESC', men_men_id_parent = 1 WHERE men_name_intern = 'guestbook'</step>
    <step id="710" database="mysql">UPDATE %PREFIX%_preferences pr1 INNER JOIN %PREFIX%_preferences pr2 ON pr2.prf_name = 'enable_guestbook_module' SET pr1.prf_value = 0 WHERE pr1.prf_name = 'forum_module_enabled'</step>
    <step id="720" database="pgsql">UPDATE %PREFIX%_preferences pr1 SET prf_value = 0 FROM %PREFIX%_preferences pr2 WHERE pr2.prf_name = 'enable_guestbook_module' AND pr1.prf_name = 'forum_module_enabled'</step>
    <step id="730">DELETE FROM %PREFIX%_preferences WHERE prf_name = 'enable_guestbook_module'</step>
    <step id="740" database="mysql">UPDATE %PREFIX%_preferences pr1 INNER JOIN %PREFIX%_preferences pr2 ON pr2.prf_name = 'guestbook_entries_per_page' SET pr1.prf_value = 25 WHERE pr1.prf_name = 'forum_topics_per_page'</step>
    <step id="750" database="pgsql">UPDATE %PREFIX%_preferences pr1 SET prf_value = 25 FROM %PREFIX%_preferences pr2 WHERE pr2.prf_name = 'guestbook_entries_per_page' AND pr1.prf_name = 'forum_topics_per_page'</step>
    <step id="760">DELETE FROM %PREFIX%_preferences WHERE prf_name = 'guestbook_entries_per_page'</step>
    <step id="770">DELETE FROM %PREFIX%_preferences WHERE prf_name = 'enable_guestbook_captcha'</step>
    <step id="780">DELETE FROM %PREFIX%_preferences WHERE prf_name = 'flooding_protection_time'</step>
    <step id="790">DELETE FROM %PREFIX%_preferences WHERE prf_name = 'enable_gbook_comments4all'</step>
    <step id="800">DELETE FROM %PREFIX%_preferences WHERE prf_name = 'enable_intial_comments_loading'</step>
    <step id="810">DELETE FROM %PREFIX%_preferences WHERE prf_name = 'enable_guestbook_moderation'</step>
    <step id="820">ALTER TABLE %PREFIX%_roles ADD COLUMN rol_forum_admin boolean not null default false</step>
    <step id="830">UPDATE %PREFIX%_roles SET rol_forum_admin = true WHERE rol_administrator = true</step>
    <step id="840">ALTER TABLE %PREFIX%_roles DROP COLUMN rol_guestbook</step>
    <step id="850">ALTER TABLE %PREFIX%_roles DROP COLUMN rol_guestbook_comments</step>
    <step id="860" database="mysql">ALTER TABLE %PREFIX%_guestbook DROP FOREIGN KEY %PREFIX%_fk_gbo_org</step>
    <step id="870" database="pgsql">ALTER TABLE %PREFIX%_guestbook DROP CONSTRAINT %PREFIX%_fk_gbo_org</step>
    <step id="880" database="mysql">ALTER TABLE %PREFIX%_guestbook DROP FOREIGN KEY %PREFIX%_fk_gbo_usr_create</step>
    <step id="890" database="pgsql">ALTER TABLE %PREFIX%_guestbook DROP CONSTRAINT %PREFIX%_fk_gbo_usr_create</step>
    <step id="900" database="mysql">ALTER TABLE %PREFIX%_guestbook DROP FOREIGN KEY %PREFIX%_fk_gbo_usr_change</step>
    <step id="910" database="pgsql">ALTER TABLE %PREFIX%_guestbook DROP CONSTRAINT %PREFIX%_fk_gbo_usr_change</step>
    <step id="920" database="mysql">ALTER TABLE %PREFIX%_guestbook_comments DROP FOREIGN KEY %PREFIX%_fk_gbc_gbo</step>
    <step id="930" database="pgsql">ALTER TABLE %PREFIX%_guestbook_comments DROP CONSTRAINT %PREFIX%_fk_gbc_gbo</step>
    <step id="940" database="mysql">ALTER TABLE %PREFIX%_guestbook_comments DROP FOREIGN KEY %PREFIX%_fk_gbc_usr_create</step>
    <step id="950" database="pgsql">ALTER TABLE %PREFIX%_guestbook_comments DROP CONSTRAINT %PREFIX%_fk_gbc_usr_create</step>
    <step id="960" database="mysql">ALTER TABLE %PREFIX%_guestbook_comments DROP FOREIGN KEY %PREFIX%_fk_gbc_usr_change</step>
    <step id="970" database="pgsql">ALTER TABLE %PREFIX%_guestbook_comments DROP CONSTRAINT %PREFIX%_fk_gbc_usr_change</step>
    <step id="980">ALTER TABLE %PREFIX%_users ADD COLUMN usr_tfa_secret varchar(255)</step>
    <step id="990">CREATE TABLE IF NOT EXISTS %PREFIX%_saml_clients (
            smc_id                      integer unsigned    AUTO_INCREMENT,
            smc_uuid                    varchar(36)         NOT NULL,
            smc_org_id                  integer unsigned    NOT NULL,
            smc_client_id               varchar(255)        NOT NULL UNIQUE,
            smc_client_name             varchar(255)        NOT NULL,
            smc_enabled                 bool                DEFAULT true,
            smc_metadata_url            text                NULL,
            smc_acs_url                 text                NOT NULL,
            smc_slo_url                 text                NULL,
            smc_x509_certificate        text                NOT NULL,
            smc_userid_field            varchar(50)         NOT NULL    default 'usr_id',
            smc_field_mapping           text                NULL,
            smc_role_mapping            text                NULL,

            smc_allowed_clock_skew      integer unsigned    NULL,
            smc_assertion_lifetime      integer unsigned    NULL,
            smc_sign_assertions         bool                DEFAULT true,
            smc_encrypt_assertions      bool                DEFAULT false,
            smc_require_auth_signed     bool                DEFAULT false,
            smc_validate_signatures     bool                DEFAULT true,

            smc_usr_id_create           integer unsigned,
            smc_timestamp_create        timestamp           NOT NULL    DEFAULT CURRENT_TIMESTAMP,
            smc_usr_id_change           integer unsigned,
            smc_timestamp_change        timestamp           NULL        DEFAULT NULL,
            PRIMARY KEY (smc_id)
        )
        ENGINE = InnoDB
        DEFAULT character SET = utf8
        COLLATE = utf8_unicode_ci;</step>
    <step id="1000">ALTER TABLE %PREFIX%_saml_clients
            ADD CONSTRAINT %PREFIX%_fk_smc_usr_create FOREIGN KEY (smc_usr_id_create)   REFERENCES %PREFIX%_users (usr_id)               ON DELETE SET NULL ON UPDATE RESTRICT,
            ADD CONSTRAINT %PREFIX%_fk_smc_usr_change FOREIGN KEY (smc_usr_id_change)   REFERENCES %PREFIX%_users (usr_id)               ON DELETE SET NULL ON UPDATE RESTRICT;</step>
    <step id="1010">INSERT INTO %PREFIX%_roles_rights (ror_name_intern, ror_table)
                   VALUES ('sso_saml_access', 'adm_saml_clients')</step>
    <step id="1020">CREATE TABLE IF NOT EXISTS %PREFIX%_sso_keys (
            key_id                      integer unsigned    NOT NULL    AUTO_INCREMENT,
            key_uuid                    varchar(36)         NOT NULL,
            key_org_id                  integer unsigned    NOT NULL,
            key_name                    text                NOT NULL,
            key_algorithm               varchar(50)         NOT NULL    DEFAULT 'RSA',
            key_private                 text                NOT NULL,
            key_public                  text                NOT NULL,
            key_certificate             text                NULL,
            key_expires_at              date                NULL,
            key_is_active               boolean             NOT NULL    DEFAULT true,
            key_usr_id_create           integer unsigned,
            key_timestamp_create        timestamp           NOT NULL    DEFAULT CURRENT_TIMESTAMP,
            key_usr_id_change           integer unsigned,
            key_timestamp_change        timestamp           NULL        DEFAULT NULL,
            PRIMARY KEY (key_id)
        )
        ENGINE = InnoDB
        DEFAULT character SET = utf8
        COLLATE = utf8_unicode_ci;</step>
    <step id="1030">ALTER TABLE %PREFIX%_sso_keys
            ADD CONSTRAINT %PREFIX%_fk_key_org         FOREIGN KEY (key_org_id)         REFERENCES %PREFIX%_organizations (org_id)       ON DELETE RESTRICT ON UPDATE RESTRICT,
            ADD CONSTRAINT %PREFIX%_fk_key_usr_change  FOREIGN KEY (key_usr_id_change)  REFERENCES %PREFIX%_users (usr_id)               ON DELETE SET NULL ON UPDATE RESTRICT,
            ADD CONSTRAINT %PREFIX%_fk_key_usr_create  FOREIGN KEY (key_usr_id_create)  REFERENCES %PREFIX%_users (usr_id)               ON DELETE SET NULL ON UPDATE RESTRICT;</step>
    <step id="1040">UPDATE %PREFIX%_menu SET men_url = '/modules/announcements.php' WHERE men_name_intern = 'announcements'</step>
    <step id="1050">UPDATE %PREFIX%_preferences SET prf_value = 'modules/overview.php' WHERE prf_name IN ('homepage_login', 'homepage_logout') AND prf_value = 'adm_program/overview.php'</step>
    <step id="1060">UPDATE %PREFIX%_preferences SET prf_value = REPLACE(prf_value, 'adm_program/', '') WHERE prf_name IN ('homepage_login', 'homepage_logout') AND prf_value LIKE '%adm_program/%'</step>
    <step id="1070">UPDATE %PREFIX%_menu SET men_url = '/modules/overview.php' WHERE men_url = '/adm_program/overview.php'</step>
    <step id="1080">UPDATE %PREFIX%_menu SET men_url = REPLACE(men_url, '/adm_program', '') WHERE men_url LIKE '%/adm_program%'</step>
    <step id="1090">INSERT INTO %PREFIX%_roles_rights (ror_name_intern, ror_table)
                   VALUES ('sso_oidc_access', '%PREFIX%_oidc_clients')</step>
    <step id="1100">CREATE TABLE %PREFIX%_oidc_clients (
            ocl_id                      integer unsigned    NOT NULL    AUTO_INCREMENT,
            ocl_uuid                    varchar(36)         NOT NULL,
            ocl_client_id               varchar(64)         NOT NULL,
            ocl_client_name             varchar(255)        NOT NULL,
            ocl_enabled                 bool                DEFAULT true,
            ocl_client_secret           varchar(255)        NOT NULL,
            ocl_redirect_uri            text                NOT NULL,
            ocl_grant_types             varchar(255)        NOT NULL,
            ocl_scope                   varchar(255)        DEFAULT NULL,
            ocl_userid_field            varchar(50)         NOT NULL    default 'usr_id',
            ocl_field_mapping           text                NULL,
            ocl_role_mapping            text                NULL,
            ocl_usr_id_create           integer unsigned,
            ocl_timestamp_create        timestamp           NOT NULL    DEFAULT CURRENT_TIMESTAMP,
            ocl_usr_id_change           integer unsigned,
            ocl_timestamp_change        timestamp           NULL        DEFAULT NULL,
            PRIMARY KEY (ocl_id)
        )
        ENGINE = InnoDB
        DEFAULT character SET = utf8
        COLLATE = utf8_unicode_ci;</step>
    <step id="1110">ALTER TABLE %PREFIX%_oidc_clients
            ADD CONSTRAINT %PREFIX%_fk_ocl_usr_create  FOREIGN KEY (ocl_usr_id_create)  REFERENCES %PREFIX%_users (usr_id)               ON DELETE SET NULL ON UPDATE RESTRICT,
            ADD CONSTRAINT %PREFIX%_fk_ocl_usr_change  FOREIGN KEY (ocl_usr_id_change)  REFERENCES %PREFIX%_users (usr_id)               ON DELETE SET NULL ON UPDATE RESTRICT;</step>
    <step id="1120">CREATE TABLE %PREFIX%_oidc_access_tokens (
            oat_id                      integer unsigned    NOT NULL    AUTO_INCREMENT,
            oat_usr_id                  integer unsigned    NOT NULL,
            oat_ocl_id                  integer unsigned    NOT NULL,
            oat_token                   text,
            oat_scope                   text,
            oat_expires_at              timestamp           NOT NULL,
            oat_revoked                 boolean             DEFAULT FALSE,
            oat_usr_id_create           integer unsigned,
            oat_timestamp_create        timestamp           NOT NULL    DEFAULT CURRENT_TIMESTAMP,
            PRIMARY KEY (oat_id)
        )
        ENGINE = InnoDB
        DEFAULT character SET = utf8
        COLLATE = utf8_unicode_ci;</step>
    <step id="1130">ALTER TABLE %PREFIX%_oidc_access_tokens
            ADD CONSTRAINT %PREFIX%_fk_oat_usr_id      FOREIGN KEY (oat_usr_id)         REFERENCES %PREFIX%_users (usr_id)               ON DELETE CASCADE ON UPDATE CASCADE,
            ADD CONSTRAINT %PREFIX%_fk_oat_ocl_id      FOREIGN KEY (oat_ocl_id)         REFERENCES %PREFIX%_oidc_clients (ocl_id)        ON DELETE CASCADE ON UPDATE CASCADE,
            ADD CONSTRAINT %PREFIX%_fk_oat_usr_create  FOREIGN KEY (oat_usr_id_create)  REFERENCES %PREFIX%_users (usr_id)               ON DELETE SET NULL ON UPDATE RESTRICT;</step>
    <step id="1140">CREATE TABLE %PREFIX%_oidc_refresh_tokens (
            ort_id                      integer unsigned    AUTO_INCREMENT,
            ort_usr_id                  integer unsigned    NOT NULL,
            ort_ocl_id                  integer unsigned    NOT NULL,
            ort_token                   text,
            ort_scope                   text,
            ort_expires_at              timestamp           NOT NULL,
            ort_revoked                 boolean             DEFAULT FALSE,
            ort_usr_id_create           integer unsigned,
            ort_timestamp_create        timestamp           NOT NULL    DEFAULT CURRENT_TIMESTAMP,
            PRIMARY KEY (ort_id)
        )
        ENGINE = InnoDB
        DEFAULT character SET = utf8
        COLLATE = utf8_unicode_ci;</step>
    <step id="1150">ALTER TABLE %PREFIX%_oidc_refresh_tokens
            ADD CONSTRAINT %PREFIX%_fk_ort_usr_id      FOREIGN KEY (ort_usr_id)         REFERENCES %PREFIX%_users (usr_id)               ON DELETE CASCADE ON UPDATE CASCADE,
            ADD CONSTRAINT %PREFIX%_fk_ort_ocl_id      FOREIGN KEY (ort_ocl_id)         REFERENCES %PREFIX%_oidc_clients (ocl_id)        ON DELETE CASCADE ON UPDATE CASCADE,
            ADD CONSTRAINT %PREFIX%_fk_ort_usr_create  FOREIGN KEY (ort_usr_id_create)  REFERENCES %PREFIX%_users (usr_id)               ON DELETE SET NULL ON UPDATE RESTRICT;</step>
    <step id="1160">CREATE TABLE %PREFIX%_oidc_auth_codes (
            oac_id                      integer unsigned    AUTO_INCREMENT,
            oac_usr_id                  integer unsigned    NOT NULL,
            oac_ocl_id                  integer unsigned    NOT NULL,
            oac_token                   text,
            oac_scope                   text,
            oac_nonce                   varchar(2550)       NULL,
            oac_expires_at              timestamp           NOT NULL,
            oac_revoked                 boolean             DEFAULT FALSE,
            oac_redirect_uri            text                NOT NULL,
            oac_used                    boolean             DEFAULT FALSE,
            oac_usr_id_create           integer unsigned,
            oac_timestamp_create        timestamp           NOT NULL    DEFAULT CURRENT_TIMESTAMP,
            PRIMARY KEY (oac_id)
        )
        ENGINE = InnoDB
        DEFAULT character SET = utf8
        COLLATE = utf8_unicode_ci;</step>
    <step id="1170">ALTER TABLE %PREFIX%_oidc_auth_codes
            ADD CONSTRAINT %PREFIX%_fk_oac_usr_id      FOREIGN KEY (oac_usr_id)         REFERENCES %PREFIX%_users (usr_id)               ON DELETE CASCADE ON UPDATE CASCADE,
            ADD CONSTRAINT %PREFIX%_fk_oac_ocl_id      FOREIGN KEY (oac_ocl_id)         REFERENCES %PREFIX%_oidc_clients (ocl_id)        ON DELETE CASCADE ON UPDATE CASCADE,
            ADD CONSTRAINT %PREFIX%_fk_oac_usr_create  FOREIGN KEY (oac_usr_id_create)  REFERENCES %PREFIX%_users (usr_id)               ON DELETE SET NULL ON UPDATE RESTRICT;</step>
    <!-- rename enable_mail_module to mail_module_enabled -->
    <step id="1180" database="mysql">UPDATE %PREFIX%_preferences pr1 INNER JOIN %PREFIX%_preferences pr2 ON pr2.prf_name = 'enable_mail_module' SET pr1.prf_value = pr2.prf_value WHERE pr1.prf_name = 'mail_module_enabled'</step>
    <step id="1190" database="pgsql">UPDATE %PREFIX%_preferences pr1 SET prf_value = pr2.prf_value FROM %PREFIX%_preferences pr2 WHERE pr2.prf_name = 'enable_mail_module' AND pr1.prf_name = 'mail_module_enabled'</step>
    <step id="1200">DELETE FROM %PREFIX%_preferences WHERE prf_name = 'enable_mail_module'</step>
    <!-- rename enable_pm_module to pm_module_enabled -->
    <step id="1210" database="mysql">UPDATE %PREFIX%_preferences pr1 INNER JOIN %PREFIX%_preferences pr2 ON pr2.prf_name = 'enable_pm_module' SET pr1.prf_value = pr2.prf_value WHERE pr1.prf_name = 'pm_module_enabled'</step>
    <step id="1220" database="pgsql">UPDATE %PREFIX%_preferences pr1 SET prf_value = pr2.prf_value FROM %PREFIX%_preferences pr2 WHERE pr2.prf_name = 'enable_pm_module' AND pr1.prf_name = 'pm_module_enabled'</step>
    <step id="1230">DELETE FROM %PREFIX%_preferences WHERE prf_name = 'enable_pm_module'</step>
    <!-- rename enable_mail_captcha to mail_captcha_enabled -->
    <step id="1240" database="mysql">UPDATE %PREFIX%_preferences pr1 INNER JOIN %PREFIX%_preferences pr2 ON pr2.prf_name = 'enable_mail_captcha' SET pr1.prf_value = pr2.prf_value WHERE pr1.prf_name = 'mail_captcha_enabled'</step>
    <step id="1250" database="pgsql">UPDATE %PREFIX%_preferences pr1 SET prf_value = pr2.prf_value FROM %PREFIX%_preferences pr2 WHERE pr2.prf_name = 'enable_mail_captcha' AND pr1.prf_name = 'mail_captcha_enabled'</step>
    <step id="1260">DELETE FROM %PREFIX%_preferences WHERE prf_name = 'enable_mail_captcha'</step>
    <!-- rename enable_weblinks_module to weblinks_module_enabled -->
    <step id="1270" database="mysql">UPDATE %PREFIX%_preferences pr1 INNER JOIN %PREFIX%_preferences pr2 ON pr2.prf_name = 'enable_weblinks_module' SET pr1.prf_value = pr2.prf_value WHERE pr1.prf_name = 'weblinks_module_enabled'</step>
    <step id="1280" database="pgsql">UPDATE %PREFIX%_preferences pr1 SET prf_value = pr2.prf_value FROM %PREFIX%_preferences pr2 WHERE pr2.prf_name = 'enable_weblinks_module' AND pr1.prf_name = 'weblinks_module_enabled'</step>
    <step id="1290">DELETE FROM %PREFIX%_preferences WHERE prf_name = 'enable_weblinks_module'</step>
    <!-- rename registration_enable_module to registration_module_enabled -->
    <step id="1300" database="mysql">UPDATE %PREFIX%_preferences pr1 INNER JOIN %PREFIX%_preferences pr2 ON pr2.prf_name = 'registration_enable_module' SET pr1.prf_value = pr2.prf_value WHERE pr1.prf_name = 'registration_module_enabled'</step>
    <step id="1310" database="pgsql">UPDATE %PREFIX%_preferences pr1 SET prf_value = pr2.prf_value FROM %PREFIX%_preferences pr2 WHERE pr2.prf_name = 'registration_enable_module' AND pr1.prf_name = 'registration_module_enabled'</step>
    <step id="1320">DELETE FROM %PREFIX%_preferences WHERE prf_name = 'registration_enable_module'</step>
    <!-- rename category_report_enable_module to category_report_module_enabled -->
    <step id="1330" database="mysql">UPDATE %PREFIX%_preferences pr1 INNER JOIN %PREFIX%_preferences pr2 ON pr2.prf_name = 'category_report_enable_module' SET pr1.prf_value = pr2.prf_value WHERE pr1.prf_name = 'category_report_module_enabled'</step>
    <step id="1340" database="pgsql">UPDATE %PREFIX%_preferences pr1 SET prf_value = pr2.prf_value FROM %PREFIX%_preferences pr2 WHERE pr2.prf_name = 'category_report_enable_module' AND pr1.prf_name = 'category_report_module_enabled'</step>
    <step id="1350">DELETE FROM %PREFIX%_preferences WHERE prf_name = 'category_report_enable_module'</step>
    <!-- rename groups_roles_enable_module to groups_roles_module_enabled -->
    <step id="1360" database="mysql">UPDATE %PREFIX%_preferences pr1 INNER JOIN %PREFIX%_preferences pr2 ON pr2.prf_name = 'groups_roles_enable_module' SET pr1.prf_value = pr2.prf_value WHERE pr1.prf_name = 'groups_roles_module_enabled'</step>
    <step id="1370" database="pgsql">UPDATE %PREFIX%_preferences pr1 SET prf_value = pr2.prf_value FROM %PREFIX%_preferences pr2 WHERE pr2.prf_name = 'groups_roles_enable_module' AND pr1.prf_name = 'groups_roles_module_enabled'</step>
    <step id="1380">DELETE FROM %PREFIX%_preferences WHERE prf_name = 'groups_roles_enable_module'</step>
    <step id="1390">ALTER TABLE %PREFIX%_links ADD COLUMN lnk_sequence smallint NOT NULL AFTER lnk_counter</step>
    <step id="1400">UpdateStepsCode::updateStep50AddLinkSequence</step>
<<<<<<< HEAD
    <step id="1410">UPDATE %PREFIX%_preferences SET prf_value = '%UUID%' WHERE prf_name = 'system_tenant_id' AND prf_org_id = 1</step>
=======
    <step id="1410"> CREATE TABLE IF NOT EXISTS %PREFIX%_user_field_select_options (
            ufo_id          integer unsigned    NOT NULL AUTO_INCREMENT,
            ufo_usf_id      integer unsigned    NOT NULL,
            ufo_value       varchar(255)        NOT NULL,
            ufo_sequence    smallint            NOT NULL,
            ufo_obsolete    boolean             NOT NULL DEFAULT false,
            PRIMARY KEY (ufo_id)
        )
        ENGINE = InnoDB
        DEFAULT character SET = utf8
        COLLATE = utf8_unicode_ci;</step>
    <step id="1420">ALTER TABLE %PREFIX%_user_field_select_options
            ADD CONSTRAINT %PREFIX%_fk_ufo_usf FOREIGN KEY (ufo_usf_id) REFERENCES %PREFIX%_user_fields (usf_id) ON DELETE CASCADE ON UPDATE RESTRICT;</step>
    <step id="1430">UpdateStepsCode::updateStep50MoveFieldListValues</step>
    <step id="1440">ALTER TABLE %PREFIX%_user_fields DROP usf_value_list</step>
    <!-- Add Update steps for module inventory -->
    <step id="1450">CREATE TABLE IF NOT EXISTS %PREFIX%_inventory_fields (
            inf_id                      integer unsigned    NOT NULL    AUTO_INCREMENT,
            inf_uuid                    varchar(36)         NOT NULL,
            inf_org_id                  integer unsigned    NOT NULL,
            inf_type                    varchar(30)         NOT NULL,
            inf_name_intern             varchar(110)        NOT NULL,
            inf_name                    varchar(100)        NOT NULL,
            inf_description             text,
            inf_system                  boolean             NOT NULL    DEFAULT false,
            inf_required_input          smallint            NOT NULL    DEFAULT 0,
            inf_sequence                smallint            NOT NULL,
            inf_usr_id_create           integer unsigned,
            inf_timestamp_create        timestamp           NOT NULL    DEFAULT CURRENT_TIMESTAMP,
            inf_usr_id_change           integer unsigned,
            inf_timestamp_change        timestamp           NULL        DEFAULT NULL,
            PRIMARY KEY (inf_id)
        )
        ENGINE = InnoDB
        DEFAULT character SET = utf8
        COLLATE = utf8_unicode_ci;</step>
    <step id="1460">CREATE UNIQUE INDEX %PREFIX%_idx_inf_name_intern ON %PREFIX%_inventory_fields (inf_org_id, inf_name_intern);</step>
    <step id="1470">CREATE UNIQUE INDEX %PREFIX%_idx_inf_uuid ON %PREFIX%_inventory_fields (inf_uuid);</step>
    <step id="1480">ALTER TABLE %PREFIX%_inventory_fields
        ADD CONSTRAINT %PREFIX%_fk_inf_org         FOREIGN KEY (inf_org_id)         REFERENCES %PREFIX%_organizations (org_id)       ON DELETE RESTRICT ON UPDATE RESTRICT,
        ADD CONSTRAINT %PREFIX%_fk_inf_usr_create  FOREIGN KEY (inf_usr_id_create)  REFERENCES %PREFIX%_users (usr_id)               ON DELETE SET NULL ON UPDATE RESTRICT,
        ADD CONSTRAINT %PREFIX%_fk_inf_usr_change  FOREIGN KEY (inf_usr_id_change)  REFERENCES %PREFIX%_users (usr_id)               ON DELETE SET NULL ON UPDATE RESTRICT;</step>
    <step id="1490">CREATE TABLE IF NOT EXISTS %PREFIX%_inventory_item_data (
            ind_id                      integer unsigned    NOT NULL    AUTO_INCREMENT,
            ind_inf_id                  integer unsigned    NOT NULL,
            ind_ini_id                  integer unsigned    NOT NULL,
            ind_value                   varchar(4000),
            PRIMARY KEY (ind_id)
        )
        ENGINE = InnoDB
        DEFAULT character SET = utf8
        COLLATE = utf8_unicode_ci;
        </step>
    <step id="1500">CREATE UNIQUE INDEX %PREFIX%_idx_ind_inf_ini_id ON %PREFIX%_inventory_item_data (ind_inf_id, ind_ini_id);</step>
    <step id="1510">ALTER TABLE %PREFIX%_inventory_item_data
        ADD CONSTRAINT %PREFIX%_fk_ind_inf         FOREIGN KEY (ind_inf_id)         REFERENCES %PREFIX%_inventory_fields (inf_id)    ON DELETE RESTRICT ON UPDATE RESTRICT,
        ADD CONSTRAINT %PREFIX%_fk_ind_ini         FOREIGN KEY (ind_ini_id)         REFERENCES %PREFIX%_inventory_items (ini_id)     ON DELETE RESTRICT ON UPDATE RESTRICT;</step>
    <step id="1520">CREATE TABLE IF NOT EXISTS %PREFIX%_inventory_item_lend_data (
            inl_id                      integer unsigned    NOT NULL    AUTO_INCREMENT,
            inl_inf_id                  integer unsigned    NOT NULL,
            inl_ini_id                  integer unsigned    NOT NULL,
            inl_value                   varchar(4000),
            PRIMARY KEY (inl_id)
        )
        ENGINE = InnoDB
        DEFAULT character SET = utf8
        COLLATE = utf8_unicode_ci;</step>
    <step id="1530">CREATE UNIQUE INDEX %PREFIX%_idx_inl_inf_ini_id ON %PREFIX%_inventory_item_lend_data (inl_inf_id, inl_ini_id);</step>
    <step id="1540">ALTER TABLE %PREFIX%_inventory_item_lend_data
        ADD CONSTRAINT %PREFIX%_fk_inl_inf         FOREIGN KEY (inl_inf_id)         REFERENCES %PREFIX%_inventory_fields (inf_id)    ON DELETE RESTRICT ON UPDATE RESTRICT,
        ADD CONSTRAINT %PREFIX%_fk_inl_ini         FOREIGN KEY (inl_ini_id)         REFERENCES %PREFIX%_inventory_items (ini_id)     ON DELETE RESTRICT ON UPDATE RESTRICT;</step>
    <step id="1550">CREATE TABLE IF NOT EXISTS %PREFIX%_inventory_items (
            ini_id                      integer unsigned    NOT NULL    AUTO_INCREMENT,
            ini_uuid                    varchar(36)         NOT NULL,
            ini_cat_id                  integer unsigned    NOT NULL,
            ini_org_id                  integer unsigned    NOT NULL,
            ini_former                  boolean             NOT NULL    DEFAULT false,
            ini_usr_id_create           integer unsigned,
            ini_timestamp_create        timestamp           NOT NULL    DEFAULT CURRENT_TIMESTAMP,
            ini_usr_id_change           integer unsigned,
            ini_timestamp_change        timestamp           NULL        DEFAULT NULL,
            PRIMARY KEY (ini_id)
        )
        ENGINE = InnoDB
        DEFAULT character SET = utf8
        COLLATE = utf8_unicode_ci;</step>
    <step id="1560">CREATE UNIQUE INDEX %PREFIX%_idx_ini_uuid ON %PREFIX%_inventory_items (ini_uuid);</step>
    <step id="1570">ALTER TABLE %PREFIX%_inventory_items
        ADD CONSTRAINT %PREFIX%_fk_ini_cat         FOREIGN KEY (ini_cat_id)         REFERENCES %PREFIX%_categories (cat_id)          ON DELETE RESTRICT ON UPDATE RESTRICT,
        ADD CONSTRAINT %PREFIX%_fk_ini_usr_create  FOREIGN KEY (ini_usr_id_create)  REFERENCES %PREFIX%_users (usr_id)               ON DELETE SET NULL ON UPDATE RESTRICT,
        ADD CONSTRAINT %PREFIX%_fk_ini_usr_change  FOREIGN KEY (ini_usr_id_change)  REFERENCES %PREFIX%_users (usr_id)               ON DELETE SET NULL ON UPDATE RESTRICT;</step>
    <step id="1580">ALTER TABLE %PREFIX%_roles ADD COLUMN rol_inventory_admin boolean NOT NULL DEFAULT false</step>
    <step id="1590">UPDATE %PREFIX%_roles SET rol_inventory_admin = true WHERE rol_administrator = true</step>
    <step id="1600">INSERT INTO %PREFIX%_components (com_type, com_name, com_name_intern, com_version, com_beta)
        VALUES ('MODULE', 'SYS_INVENTORY', 'INVENTORY',  '5.0.0', 0)</step>
    <step id="1610">UPDATE %PREFIX%_menu SET men_order = men_order + 1 WHERE men_men_id_parent = 1 AND men_order >= 8;</step>
    <step id="1620">INSERT INTO %PREFIX%_menu (men_com_id, men_men_id_parent, men_uuid, men_node, men_order, men_standard, men_name_intern, men_url, men_icon, men_name, men_description)
        VALUES ((SELECT com_id FROM %PREFIX%_components WHERE com_name_intern = 'INVENTORY'), 1, %UUID%, false, 8, true, 'inventory', '/modules/inventory.php', 'box-seam-fill', 'SYS_INVENTORY', 'SYS_INVENTORY_DESC')</step>
    <step id="1630">UpdateStepsCode::updateStep50InventoryCategories</step>
   <!-- disable module when updating an existing admidio instance -->
    <step id="1640">UPDATE %PREFIX%_preferences pr1 SET prf_value = 0 WHERE prf_name = 'inventory_module_enabled'</step>
    <step id="1650">UpdateStepsCode::updateStep50AddInventoryFields</step>
    <step id="1660"> CREATE TABLE IF NOT EXISTS %PREFIX%_inventory_field_select_options (
            ifo_id          integer unsigned    NOT NULL AUTO_INCREMENT,
            ifo_inf_id      integer unsigned    NOT NULL,
            ifo_value       varchar(255)        NOT NULL,
            ifo_sequence    smallint            NOT NULL,
            ifo_obsolete    boolean             NOT NULL DEFAULT false,
            PRIMARY KEY (ifo_id)
        )
        ENGINE = InnoDB
        DEFAULT character SET = utf8
        COLLATE = utf8_unicode_ci;</step>
    <step id="1670">ALTER TABLE %PREFIX%_inventory_field_select_options
            ADD CONSTRAINT %PREFIX%_fk_ifo_inf FOREIGN KEY (ifo_inf_id) REFERENCES %PREFIX%_inventory_fields (inf_id) ON DELETE CASCADE ON UPDATE RESTRICT;</step>
>>>>>>> 41eb7a5c
    <step>stop</step>
</update><|MERGE_RESOLUTION|>--- conflicted
+++ resolved
@@ -387,9 +387,6 @@
     <step id="1380">DELETE FROM %PREFIX%_preferences WHERE prf_name = 'groups_roles_enable_module'</step>
     <step id="1390">ALTER TABLE %PREFIX%_links ADD COLUMN lnk_sequence smallint NOT NULL AFTER lnk_counter</step>
     <step id="1400">UpdateStepsCode::updateStep50AddLinkSequence</step>
-<<<<<<< HEAD
-    <step id="1410">UPDATE %PREFIX%_preferences SET prf_value = '%UUID%' WHERE prf_name = 'system_tenant_id' AND prf_org_id = 1</step>
-=======
     <step id="1410"> CREATE TABLE IF NOT EXISTS %PREFIX%_user_field_select_options (
             ufo_id          integer unsigned    NOT NULL AUTO_INCREMENT,
             ufo_usf_id      integer unsigned    NOT NULL,
@@ -505,6 +502,6 @@
         COLLATE = utf8_unicode_ci;</step>
     <step id="1670">ALTER TABLE %PREFIX%_inventory_field_select_options
             ADD CONSTRAINT %PREFIX%_fk_ifo_inf FOREIGN KEY (ifo_inf_id) REFERENCES %PREFIX%_inventory_fields (inf_id) ON DELETE CASCADE ON UPDATE RESTRICT;</step>
->>>>>>> 41eb7a5c
+    <step id="1675">UPDATE %PREFIX%_preferences SET prf_value = '%UUID%' WHERE prf_name = 'system_tenant_id' AND prf_org_id = 1</step>
     <step>stop</step>
 </update>