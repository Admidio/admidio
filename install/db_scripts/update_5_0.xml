--- conflicted
+++ resolved
@@ -357,108 +357,6 @@
             ADD CONSTRAINT %PREFIX%_fk_oac_usr_id      FOREIGN KEY (oac_usr_id)         REFERENCES %PREFIX%_users (usr_id)               ON DELETE CASCADE ON UPDATE CASCADE,
             ADD CONSTRAINT %PREFIX%_fk_oac_ocl_id      FOREIGN KEY (oac_ocl_id)         REFERENCES %PREFIX%_oidc_clients (ocl_id)        ON DELETE CASCADE ON UPDATE CASCADE,
             ADD CONSTRAINT %PREFIX%_fk_oac_usr_create  FOREIGN KEY (oac_usr_id_create)  REFERENCES %PREFIX%_users (usr_id)               ON DELETE SET NULL ON UPDATE RESTRICT;</step>
-<<<<<<< HEAD
-    <!-- Add Update steps for module inventory -->
-    <step id="1180">CREATE TABLE IF NOT EXISTS %PREFIX%_inventory_fields (
-            inf_id                      integer unsigned    NOT NULL    AUTO_INCREMENT,
-            inf_uuid                    varchar(36)         NOT NULL,
-            inf_org_id                  integer unsigned    NOT NULL,
-            inf_type                    varchar(30)         NOT NULL,
-            inf_name_intern             varchar(110)        NOT NULL,
-            inf_name                    varchar(100)        NOT NULL,
-            inf_description             text,
-            inf_system                  boolean             NOT NULL    DEFAULT false,
-            inf_required_input          smallint            NOT NULL    DEFAULT 0,
-            inf_sequence                smallint            NOT NULL,
-            inf_usr_id_create           integer unsigned,
-            inf_timestamp_create        timestamp           NOT NULL    DEFAULT CURRENT_TIMESTAMP,
-            inf_usr_id_change           integer unsigned,
-            inf_timestamp_change        timestamp           NULL        DEFAULT NULL,
-            PRIMARY KEY (inf_id)
-        )
-        ENGINE = InnoDB
-        DEFAULT character SET = utf8
-        COLLATE = utf8_unicode_ci;</step>
-    <step id="1190">CREATE UNIQUE INDEX %PREFIX%_idx_inf_name_intern ON %PREFIX%_inventory_fields (inf_org_id, inf_name_intern);</step>
-    <step id="1200">CREATE UNIQUE INDEX %PREFIX%_idx_inf_uuid ON %PREFIX%_inventory_fields (inf_uuid);</step>
-    <step id="1210">ALTER TABLE %PREFIX%_inventory_fields
-        ADD CONSTRAINT %PREFIX%_fk_inf_org         FOREIGN KEY (inf_org_id)         REFERENCES %PREFIX%_organizations (org_id)       ON DELETE RESTRICT ON UPDATE RESTRICT,
-        ADD CONSTRAINT %PREFIX%_fk_inf_usr_create  FOREIGN KEY (inf_usr_id_create)  REFERENCES %PREFIX%_users (usr_id)               ON DELETE SET NULL ON UPDATE RESTRICT,
-        ADD CONSTRAINT %PREFIX%_fk_inf_usr_change  FOREIGN KEY (inf_usr_id_change)  REFERENCES %PREFIX%_users (usr_id)               ON DELETE SET NULL ON UPDATE RESTRICT;</step>
-    <step id="1220">CREATE TABLE IF NOT EXISTS %PREFIX%_inventory_item_data (
-            ind_id                      integer unsigned    NOT NULL    AUTO_INCREMENT,
-            ind_inf_id                  integer unsigned    NOT NULL,
-            ind_ini_id                  integer unsigned    NOT NULL,
-            ind_value                   varchar(4000),
-            PRIMARY KEY (ind_id)
-        )
-        ENGINE = InnoDB
-        DEFAULT character SET = utf8
-        COLLATE = utf8_unicode_ci;
-        </step>
-    <step id="1230">CREATE UNIQUE INDEX %PREFIX%_idx_ind_inf_ini_id ON %PREFIX%_inventory_item_data (ind_inf_id, ind_ini_id);</step>
-    <step id="1240">ALTER TABLE %PREFIX%_inventory_item_data
-        ADD CONSTRAINT %PREFIX%_fk_ind_inf         FOREIGN KEY (ind_inf_id)         REFERENCES %PREFIX%_inventory_fields (inf_id)    ON DELETE RESTRICT ON UPDATE RESTRICT,
-        ADD CONSTRAINT %PREFIX%_fk_ind_ini         FOREIGN KEY (ind_ini_id)         REFERENCES %PREFIX%_inventory_items (ini_id)     ON DELETE RESTRICT ON UPDATE RESTRICT;</step>
-    <step id="1250">CREATE TABLE IF NOT EXISTS %PREFIX%_inventory_item_lend_data (
-            inl_id                      integer unsigned    NOT NULL    AUTO_INCREMENT,
-            inl_inf_id                  integer unsigned    NOT NULL,
-            inl_ini_id                  integer unsigned    NOT NULL,
-            inl_value                   varchar(4000),
-            PRIMARY KEY (inl_id)
-        )
-        ENGINE = InnoDB
-        DEFAULT character SET = utf8
-        COLLATE = utf8_unicode_ci;</step>
-    <step id="1260">CREATE UNIQUE INDEX %PREFIX%_idx_inl_inf_ini_id ON %PREFIX%_inventory_item_lend_data (inl_inf_id, inl_ini_id);</step>
-    <step id="1270">ALTER TABLE %PREFIX%_inventory_item_lend_data
-        ADD CONSTRAINT %PREFIX%_fk_inl_inf         FOREIGN KEY (inl_inf_id)         REFERENCES %PREFIX%_inventory_fields (inf_id)    ON DELETE RESTRICT ON UPDATE RESTRICT,
-        ADD CONSTRAINT %PREFIX%_fk_inl_ini         FOREIGN KEY (inl_ini_id)         REFERENCES %PREFIX%_inventory_items (ini_id)     ON DELETE RESTRICT ON UPDATE RESTRICT;</step>
-    <step id="1280">CREATE TABLE IF NOT EXISTS %PREFIX%_inventory_items (
-            ini_id                      integer unsigned    NOT NULL    AUTO_INCREMENT,
-            ini_uuid                    varchar(36)         NOT NULL,
-            ini_cat_id                  integer unsigned    NOT NULL,
-            ini_org_id                  integer unsigned    NOT NULL,
-            ini_former                  boolean             NOT NULL    DEFAULT false,
-            ini_usr_id_create           integer unsigned,
-            ini_timestamp_create        timestamp           NOT NULL    DEFAULT CURRENT_TIMESTAMP,
-            ini_usr_id_change           integer unsigned,
-            ini_timestamp_change        timestamp           NULL        DEFAULT NULL,
-            PRIMARY KEY (ini_id)
-        )
-        ENGINE = InnoDB
-        DEFAULT character SET = utf8
-        COLLATE = utf8_unicode_ci;</step>
-    <step id="1290">CREATE UNIQUE INDEX %PREFIX%_idx_ini_uuid ON %PREFIX%_inventory_items (ini_uuid);</step>
-    <step id="1300">ALTER TABLE %PREFIX%_inventory_items
-        ADD CONSTRAINT %PREFIX%_fk_ini_cat         FOREIGN KEY (ini_cat_id)         REFERENCES %PREFIX%_categories (cat_id)          ON DELETE RESTRICT ON UPDATE RESTRICT,
-        ADD CONSTRAINT %PREFIX%_fk_ini_usr_create  FOREIGN KEY (ini_usr_id_create)  REFERENCES %PREFIX%_users (usr_id)               ON DELETE SET NULL ON UPDATE RESTRICT,
-        ADD CONSTRAINT %PREFIX%_fk_ini_usr_change  FOREIGN KEY (ini_usr_id_change)  REFERENCES %PREFIX%_users (usr_id)               ON DELETE SET NULL ON UPDATE RESTRICT;</step>
-    <step id="1310">ALTER TABLE %PREFIX%_roles ADD COLUMN rol_inventory_admin boolean NOT NULL DEFAULT false</step>
-    <step id="1320">UPDATE %PREFIX%_roles SET rol_inventory_admin = true WHERE rol_administrator = true</step>
-    <step id="1330">INSERT INTO %PREFIX%_components (com_type, com_name, com_name_intern, com_version, com_beta)
-        VALUES ('MODULE', 'SYS_INVENTORY', 'INVENTORY',  '5.0.0', 0)</step>
-    <step id="1340">UPDATE %PREFIX%_menu SET men_order = men_order + 1 WHERE men_men_id_parent = 1 AND men_order >= 8;</step>
-    <step id="1350">INSERT INTO %PREFIX%_menu (men_com_id, men_men_id_parent, men_uuid, men_node, men_order, men_standard, men_name_intern, men_url, men_icon, men_name, men_description)
-        VALUES ((SELECT com_id FROM %PREFIX%_components WHERE com_name_intern = 'INVENTORY'), 1, %UUID%, false, 8, true, 'inventory', '/modules/inventory.php', 'box-seam-fill', 'SYS_INVENTORY', 'SYS_INVENTORY_DESC')</step>
-    <step id="1360">UpdateStepsCode::updateStep50InventoryCategories</step>
-   <!-- disable module when updating an existing admidio instance -->
-    <step id="1370">UPDATE %PREFIX%_preferences pr1 SET prf_value = 0 WHERE prf_name = 'inventory_module_enabled'</step>
-    <step id="1380">UpdateStepsCode::updateStep50AddInventoryFields</step>
-    <step id="1390"> CREATE TABLE IF NOT EXISTS %PREFIX%_inventory_field_select_options (
-            ifo_id          integer unsigned    NOT NULL AUTO_INCREMENT,
-            ifo_inf_id      integer unsigned    NOT NULL,
-            ifo_value       varchar(255)        NOT NULL,
-            ifo_sequence    smallint            NOT NULL,
-            ifo_obsolete    boolean             NOT NULL DEFAULT false,
-            PRIMARY KEY (ifo_id)
-        )
-        ENGINE = InnoDB
-        DEFAULT character SET = utf8
-        COLLATE = utf8_unicode_ci;</step>
-    <step id="1400">ALTER TABLE %PREFIX%_inventory_field_select_options
-            ADD CONSTRAINT %PREFIX%_fk_ifo_inf FOREIGN KEY (ifo_inf_id) REFERENCES %PREFIX%_inventory_fields (inf_id) ON DELETE CASCADE ON UPDATE RESTRICT;</step>
-=======
     <!-- rename enable_mail_module to mail_module_enabled -->
     <step id="1180" database="mysql">UPDATE %PREFIX%_preferences pr1 INNER JOIN %PREFIX%_preferences pr2 ON pr2.prf_name = 'enable_mail_module' SET pr1.prf_value = pr2.prf_value WHERE pr1.prf_name = 'mail_module_enabled'</step>
     <step id="1190" database="pgsql">UPDATE %PREFIX%_preferences pr1 SET prf_value = pr2.prf_value FROM %PREFIX%_preferences pr2 WHERE pr2.prf_name = 'enable_mail_module' AND pr1.prf_name = 'mail_module_enabled'</step>
@@ -488,7 +386,105 @@
     <step id="1370" database="pgsql">UPDATE %PREFIX%_preferences pr1 SET prf_value = pr2.prf_value FROM %PREFIX%_preferences pr2 WHERE pr2.prf_name = 'groups_roles_enable_module' AND pr1.prf_name = 'groups_roles_module_enabled'</step>
     <step id="1380">DELETE FROM %PREFIX%_preferences WHERE prf_name = 'groups_roles_enable_module'</step>
     <step id="1390">ALTER TABLE %PREFIX%_links ADD COLUMN lnk_sequence smallint NOT NULL AFTER lnk_counter</step>
-    <step id="1400">UpdateStepsCode::updateStep50AddLinkSequence</step>
->>>>>>> 0de0c0e2
+    <step id="1400">UpdateStepsCode::updateStep50AddLinkSequence</step>    <!-- Add Update steps for module inventory -->
+    <step id="1410">CREATE TABLE IF NOT EXISTS %PREFIX%_inventory_fields (
+            inf_id                      integer unsigned    NOT NULL    AUTO_INCREMENT,
+            inf_uuid                    varchar(36)         NOT NULL,
+            inf_org_id                  integer unsigned    NOT NULL,
+            inf_type                    varchar(30)         NOT NULL,
+            inf_name_intern             varchar(110)        NOT NULL,
+            inf_name                    varchar(100)        NOT NULL,
+            inf_description             text,
+            inf_system                  boolean             NOT NULL    DEFAULT false,
+            inf_required_input          smallint            NOT NULL    DEFAULT 0,
+            inf_sequence                smallint            NOT NULL,
+            inf_usr_id_create           integer unsigned,
+            inf_timestamp_create        timestamp           NOT NULL    DEFAULT CURRENT_TIMESTAMP,
+            inf_usr_id_change           integer unsigned,
+            inf_timestamp_change        timestamp           NULL        DEFAULT NULL,
+            PRIMARY KEY (inf_id)
+        )
+        ENGINE = InnoDB
+        DEFAULT character SET = utf8
+        COLLATE = utf8_unicode_ci;</step>
+    <step id="1420">CREATE UNIQUE INDEX %PREFIX%_idx_inf_name_intern ON %PREFIX%_inventory_fields (inf_org_id, inf_name_intern);</step>
+    <step id="1430">CREATE UNIQUE INDEX %PREFIX%_idx_inf_uuid ON %PREFIX%_inventory_fields (inf_uuid);</step>
+    <step id="1440">ALTER TABLE %PREFIX%_inventory_fields
+        ADD CONSTRAINT %PREFIX%_fk_inf_org         FOREIGN KEY (inf_org_id)         REFERENCES %PREFIX%_organizations (org_id)       ON DELETE RESTRICT ON UPDATE RESTRICT,
+        ADD CONSTRAINT %PREFIX%_fk_inf_usr_create  FOREIGN KEY (inf_usr_id_create)  REFERENCES %PREFIX%_users (usr_id)               ON DELETE SET NULL ON UPDATE RESTRICT,
+        ADD CONSTRAINT %PREFIX%_fk_inf_usr_change  FOREIGN KEY (inf_usr_id_change)  REFERENCES %PREFIX%_users (usr_id)               ON DELETE SET NULL ON UPDATE RESTRICT;</step>
+    <step id="1450">CREATE TABLE IF NOT EXISTS %PREFIX%_inventory_item_data (
+            ind_id                      integer unsigned    NOT NULL    AUTO_INCREMENT,
+            ind_inf_id                  integer unsigned    NOT NULL,
+            ind_ini_id                  integer unsigned    NOT NULL,
+            ind_value                   varchar(4000),
+            PRIMARY KEY (ind_id)
+        )
+        ENGINE = InnoDB
+        DEFAULT character SET = utf8
+        COLLATE = utf8_unicode_ci;
+        </step>
+    <step id="1460">CREATE UNIQUE INDEX %PREFIX%_idx_ind_inf_ini_id ON %PREFIX%_inventory_item_data (ind_inf_id, ind_ini_id);</step>
+    <step id="1470">ALTER TABLE %PREFIX%_inventory_item_data
+        ADD CONSTRAINT %PREFIX%_fk_ind_inf         FOREIGN KEY (ind_inf_id)         REFERENCES %PREFIX%_inventory_fields (inf_id)    ON DELETE RESTRICT ON UPDATE RESTRICT,
+        ADD CONSTRAINT %PREFIX%_fk_ind_ini         FOREIGN KEY (ind_ini_id)         REFERENCES %PREFIX%_inventory_items (ini_id)     ON DELETE RESTRICT ON UPDATE RESTRICT;</step>
+    <step id="1480">CREATE TABLE IF NOT EXISTS %PREFIX%_inventory_item_lend_data (
+            inl_id                      integer unsigned    NOT NULL    AUTO_INCREMENT,
+            inl_inf_id                  integer unsigned    NOT NULL,
+            inl_ini_id                  integer unsigned    NOT NULL,
+            inl_value                   varchar(4000),
+            PRIMARY KEY (inl_id)
+        )
+        ENGINE = InnoDB
+        DEFAULT character SET = utf8
+        COLLATE = utf8_unicode_ci;</step>
+    <step id="1490">CREATE UNIQUE INDEX %PREFIX%_idx_inl_inf_ini_id ON %PREFIX%_inventory_item_lend_data (inl_inf_id, inl_ini_id);</step>
+    <step id="1500">ALTER TABLE %PREFIX%_inventory_item_lend_data
+        ADD CONSTRAINT %PREFIX%_fk_inl_inf         FOREIGN KEY (inl_inf_id)         REFERENCES %PREFIX%_inventory_fields (inf_id)    ON DELETE RESTRICT ON UPDATE RESTRICT,
+        ADD CONSTRAINT %PREFIX%_fk_inl_ini         FOREIGN KEY (inl_ini_id)         REFERENCES %PREFIX%_inventory_items (ini_id)     ON DELETE RESTRICT ON UPDATE RESTRICT;</step>
+    <step id="1510">CREATE TABLE IF NOT EXISTS %PREFIX%_inventory_items (
+            ini_id                      integer unsigned    NOT NULL    AUTO_INCREMENT,
+            ini_uuid                    varchar(36)         NOT NULL,
+            ini_cat_id                  integer unsigned    NOT NULL,
+            ini_org_id                  integer unsigned    NOT NULL,
+            ini_former                  boolean             NOT NULL    DEFAULT false,
+            ini_usr_id_create           integer unsigned,
+            ini_timestamp_create        timestamp           NOT NULL    DEFAULT CURRENT_TIMESTAMP,
+            ini_usr_id_change           integer unsigned,
+            ini_timestamp_change        timestamp           NULL        DEFAULT NULL,
+            PRIMARY KEY (ini_id)
+        )
+        ENGINE = InnoDB
+        DEFAULT character SET = utf8
+        COLLATE = utf8_unicode_ci;</step>
+    <step id="1520">CREATE UNIQUE INDEX %PREFIX%_idx_ini_uuid ON %PREFIX%_inventory_items (ini_uuid);</step>
+    <step id="1530">ALTER TABLE %PREFIX%_inventory_items
+        ADD CONSTRAINT %PREFIX%_fk_ini_cat         FOREIGN KEY (ini_cat_id)         REFERENCES %PREFIX%_categories (cat_id)          ON DELETE RESTRICT ON UPDATE RESTRICT,
+        ADD CONSTRAINT %PREFIX%_fk_ini_usr_create  FOREIGN KEY (ini_usr_id_create)  REFERENCES %PREFIX%_users (usr_id)               ON DELETE SET NULL ON UPDATE RESTRICT,
+        ADD CONSTRAINT %PREFIX%_fk_ini_usr_change  FOREIGN KEY (ini_usr_id_change)  REFERENCES %PREFIX%_users (usr_id)               ON DELETE SET NULL ON UPDATE RESTRICT;</step>
+    <step id="1540">ALTER TABLE %PREFIX%_roles ADD COLUMN rol_inventory_admin boolean NOT NULL DEFAULT false</step>
+    <step id="1550">UPDATE %PREFIX%_roles SET rol_inventory_admin = true WHERE rol_administrator = true</step>
+    <step id="1560">INSERT INTO %PREFIX%_components (com_type, com_name, com_name_intern, com_version, com_beta)
+        VALUES ('MODULE', 'SYS_INVENTORY', 'INVENTORY',  '5.0.0', 0)</step>
+    <step id="1570">UPDATE %PREFIX%_menu SET men_order = men_order + 1 WHERE men_men_id_parent = 1 AND men_order >= 8;</step>
+    <step id="1580">INSERT INTO %PREFIX%_menu (men_com_id, men_men_id_parent, men_uuid, men_node, men_order, men_standard, men_name_intern, men_url, men_icon, men_name, men_description)
+        VALUES ((SELECT com_id FROM %PREFIX%_components WHERE com_name_intern = 'INVENTORY'), 1, %UUID%, false, 8, true, 'inventory', '/modules/inventory.php', 'box-seam-fill', 'SYS_INVENTORY', 'SYS_INVENTORY_DESC')</step>
+    <step id="1590">UpdateStepsCode::updateStep50InventoryCategories</step>
+   <!-- disable module when updating an existing admidio instance -->
+    <step id="1600">UPDATE %PREFIX%_preferences pr1 SET prf_value = 0 WHERE prf_name = 'inventory_module_enabled'</step>
+    <step id="1610">UpdateStepsCode::updateStep50AddInventoryFields</step>
+    <step id="1620"> CREATE TABLE IF NOT EXISTS %PREFIX%_inventory_field_select_options (
+            ifo_id          integer unsigned    NOT NULL AUTO_INCREMENT,
+            ifo_inf_id      integer unsigned    NOT NULL,
+            ifo_value       varchar(255)        NOT NULL,
+            ifo_sequence    smallint            NOT NULL,
+            ifo_obsolete    boolean             NOT NULL DEFAULT false,
+            PRIMARY KEY (ifo_id)
+        )
+        ENGINE = InnoDB
+        DEFAULT character SET = utf8
+        COLLATE = utf8_unicode_ci;</step>
+    <step id="1630">ALTER TABLE %PREFIX%_inventory_field_select_options
+            ADD CONSTRAINT %PREFIX%_fk_ifo_inf FOREIGN KEY (ifo_inf_id) REFERENCES %PREFIX%_inventory_fields (inf_id) ON DELETE CASCADE ON UPDATE RESTRICT;</step>
     <step>stop</step>
 </update>