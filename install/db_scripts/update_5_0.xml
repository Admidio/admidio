<?xml version="1.0" encoding="UTF-8"?>
<update>
    <step id="10">UPDATE %PREFIX%_preferences SET prf_value = '1' WHERE prf_name = 'photo_show_mode' AND prf_value = '0'</step>
    <step id="20">ALTER TABLE %PREFIX%_user_fields DROP COLUMN usf_description_inline</step>
    <step id="30">DELETE FROM %PREFIX%_preferences WHERE prf_name = 'system_js_editor_color'</step>
    <step id="40">DELETE FROM %PREFIX%_menu WHERE men_name_intern = 'dbback'</step>
    <step id="50">DELETE FROM %PREFIX%_components WHERE com_name_intern = 'BACKUP'</step>
    <step id="60">UPDATE %PREFIX%_menu SET men_icon = 'house-door-fill' WHERE men_icon = 'fa-home'</step>
    <step id="70">UPDATE %PREFIX%_menu SET men_icon = 'newspaper' WHERE men_icon = 'fa-newspaper'</step>
    <step id="80">UPDATE %PREFIX%_menu SET men_icon = 'calendar-week-fill' WHERE men_icon = 'fa-calendar-alt'</step>
    <step id="90">UPDATE %PREFIX%_menu SET men_icon = 'file-earmark-arrow-down-fill' WHERE men_icon = 'fa-file-download'</step>
    <step id="95">UPDATE %PREFIX%_menu SET men_icon = 'box-seam-fill' WHERE men_icon = 'fa-warehouse'</step>
    <step id="100">UPDATE %PREFIX%_menu SET men_icon = 'envelope-fill' WHERE men_icon = 'fa-comments'</step>
    <step id="110">UPDATE %PREFIX%_menu SET men_icon = 'image-fill' WHERE men_icon = 'fa-image'</step>
    <step id="120">UPDATE %PREFIX%_menu SET men_icon = 'link-45deg' WHERE men_icon = 'fa-link'</step>
    <step id="130">UPDATE %PREFIX%_menu SET men_icon = 'person-vcard-fill' WHERE men_icon = 'fa-address-card'</step>
    <step id="140">UPDATE %PREFIX%_menu SET men_icon = 'people-fill' WHERE men_icon = 'fa-users'</step>
    <step id="145">UPDATE %PREFIX%_menu SET men_icon = 'list-stars' WHERE men_icon = 'fa-list-ul'</step>
    <step id="150">UPDATE %PREFIX%_menu SET men_icon = 'gear-fill' WHERE men_icon = 'fa-cog'</step>
    <step id="155">UPDATE %PREFIX%_menu SET men_icon = 'card-checklist' WHERE men_icon = 'fa-file-signature'</step>
    <step id="160">UPDATE %PREFIX%_menu SET men_icon = 'menu-button-wide-fill' WHERE men_icon = 'fa-stream'</step>
    <step id="165">UPDATE %PREFIX%_menu SET men_icon = 'book-half' WHERE men_icon = 'fa-book'</step>
    <step id="170">UPDATE %PREFIX%_user_fields SET usf_value_list = 'gender-male|SYS_MALE
gender-female|SYS_FEMALE
gender-trans|SYS_DIVERSE' WHERE usf_name_intern = 'GENDER' AND usf_value_list LIKE 'fa-mars|%'</step>
    <step id="180">UPDATE %PREFIX%_user_fields SET usf_icon = 'facebook' WHERE usf_name_intern = 'FACEBOOK'</step>
    <step id="190">UPDATE %PREFIX%_user_fields SET usf_icon = 'instagram' WHERE usf_name_intern = 'INSTAGRAM'</step>
    <step id="200">UPDATE %PREFIX%_user_fields SET usf_icon = 'linkedin' WHERE usf_name_intern = 'LINKEDIN'</step>
    <step id="210">UPDATE %PREFIX%_user_fields SET usf_icon = 'mastodon' WHERE usf_name_intern = 'MASTODON'</step>
    <step id="220">UPDATE %PREFIX%_user_fields SET usf_icon = 'skype' WHERE usf_name_intern = 'SKYPE'</step>
    <step id="230">UPDATE %PREFIX%_user_fields SET usf_icon = 'twitter-x' WHERE usf_name_intern = 'TWITTER'</step>
    <step id="240">UPDATE %PREFIX%_user_fields SET usf_icon = null WHERE usf_name_intern = 'XING'</step>
    <step id="250">DELETE FROM %PREFIX%_preferences WHERE prf_name = 'events_ical_days_past'</step>
    <step id="260">DELETE FROM %PREFIX%_preferences WHERE prf_name = 'events_ical_days_future'</step>
    <step id="270">ALTER TABLE %PREFIX%_messages_attachments ADD COLUMN msa_uuid varchar(36)</step>
    <step id="280">ALTER TABLE %PREFIX%_user_relations ADD COLUMN ure_uuid varchar(36)</step>
    <step id="290">UpdateStepsCode::updateStep50AddUuid</step>
    <step id="300" database="mysql">ALTER TABLE %PREFIX%_messages_attachments MODIFY COLUMN msa_uuid varchar(36) NOT NULL</step>
    <step id="310" database="pgsql">ALTER TABLE %PREFIX%_messages_attachments ALTER COLUMN msa_uuid SET NOT NULL</step>
    <step id="320">CREATE UNIQUE INDEX %PREFIX%_idx_msa_uuid ON %PREFIX%_messages_attachments (msa_uuid)</step>
    <step id="330" database="mysql">ALTER TABLE %PREFIX%_user_relations MODIFY COLUMN ure_uuid varchar(36) NOT NULL</step>
    <step id="340" database="pgsql">ALTER TABLE %PREFIX%_user_relations ALTER COLUMN ure_uuid SET NOT NULL</step>
    <step id="350">CREATE UNIQUE INDEX %PREFIX%_idx_ure_uuid ON %PREFIX%_user_relations (ure_uuid)</step>
    <step id="360">INSERT INTO %PREFIX%_components (com_type, com_name, com_name_intern, com_version, com_beta) VALUES ('MODULE', 'SYS_ORGANIZATION', 'ORGANIZATIONS',  '5.0.0', 0)</step>
    <step id="370">INSERT INTO %PREFIX%_menu (men_com_id, men_men_id_parent, men_uuid, men_node, men_order, men_standard, men_name_intern, men_url, men_icon, men_name, men_description)
        VALUES ((SELECT com_id FROM %PREFIX%_components WHERE com_name_intern = 'ORGANIZATIONS'), 2, %UUID%, false, 4, true, 'organization', '/adm_program/modules/organizations.php', 'diagram-3-fill', 'SYS_ORGANIZATION', 'SYS_ORGANIZATION_DESC')</step>
    <step id="380" database="mysql">ALTER TABLE %PREFIX%_organizations MODIFY COLUMN org_longname varchar(255) NOT NULL</step>
    <step id="390" database="pgsql">ALTER TABLE %PREFIX%_organizations ALTER COLUMN org_longname TYPE varchar(255)</step>
    <step id="400" database="pgsql">ALTER TABLE %PREFIX%_organizations ALTER COLUMN org_longname SET NOT NULL</step>
    <step id="410" database="mysql">ALTER TABLE %PREFIX%_organizations MODIFY COLUMN org_homepage varchar(255) NOT NULL</step>
    <step id="420" database="pgsql">ALTER TABLE %PREFIX%_organizations ALTER COLUMN org_homepage TYPE varchar(255)</step>
    <step id="430" database="pgsql">ALTER TABLE %PREFIX%_organizations ALTER COLUMN org_homepage SET NOT NULL</step>
    <step id="440">ALTER TABLE %PREFIX%_organizations ADD COLUMN org_email_administrator varchar(254)</step>
    <step id="450" database="mysql">UPDATE %PREFIX%_organizations INNER JOIN %PREFIX%_preferences ON prf_org_id = org_id SET org_email_administrator = prf_value WHERE prf_name = 'email_administrator'</step>
    <step id="460" database="pgsql">UPDATE %PREFIX%_organizations SET org_email_administrator = prf_value FROM %PREFIX%_preferences WHERE prf_org_id = org_id AND prf_name = 'email_administrator'</step>
    <step id="470">DELETE FROM %PREFIX%_preferences WHERE prf_name = 'email_administrator'</step>
    <step id="480">ALTER TABLE %PREFIX%_organizations ADD COLUMN org_show_org_select boolean NOT NULL DEFAULT false</step>
    <step id="490" database="mysql">UPDATE %PREFIX%_organizations INNER JOIN %PREFIX%_preferences ON prf_org_id = org_id SET org_show_org_select = prf_value WHERE prf_name = 'system_organization_select'</step>
    <step id="500" database="pgsql">UPDATE %PREFIX%_organizations SET org_show_org_select = CAST(prf_value AS boolean) FROM %PREFIX%_preferences WHERE prf_org_id = org_id AND prf_name = 'system_organization_select'</step>
    <step id="510">DELETE FROM %PREFIX%_preferences WHERE prf_name = 'system_organization_select'</step>
    <step id="520">UPDATE %PREFIX%_menu SET men_url = '/adm_program/modules/registration.php' WHERE men_name_intern = 'registration'</step>
    <step id="530">UPDATE %PREFIX%_menu SET men_url = '/adm_program/modules/preferences.php' WHERE men_name_intern = 'orgprop'</step>
    <step id="540">UPDATE %PREFIX%_menu SET men_url = '/adm_program/modules/menu.php' WHERE men_name_intern = 'menu'</step>
    <step id="545">UPDATE %PREFIX%_menu SET men_url = '/adm_program/modules/documents-files.php' WHERE men_name_intern = 'documents-files'</step>
    <step id="550">UPDATE %PREFIX%_menu SET men_name_intern = 'extensions', men_name = 'SYS_EXTENSIONS' WHERE men_id = 3</step>
    <step id="560">CREATE TABLE IF NOT EXISTS %PREFIX%_log_changes
(
    log_id                      integer             NOT NULL    AUTO_INCREMENT,
    log_table                   varchar(255)        NOT NULL, -- SQL table name without prefix

    log_record_id               integer unsigned    NOT NULL, -- The record id in the original table
    log_record_uuid             varchar(36)         NULL, -- The record uuid in the original table
    log_record_name             text                NULL,     -- Textual representation in case the original record
                                                              -- no longer exists (e.g. group membership was deleted)
    log_record_linkid           text                NULL,     -- Record id for links (e.g. for memberships, the record_id
                                                              -- is mem_id, but the link should point to the group
                                                              -- (since the membership does not have its own page in admidio!)

    log_related_id              text                NULL,     -- Optional Secondary object linked to the record id (ID or UUID)
    log_related_name            text                NULL,     -- Textual representation in case the original record
                                                              -- no longer exists (e.g. group membership was deleted)

    log_field                   varchar(255)        NULL,     -- Optional Secondary object linked to the record id
    log_field_name              text                NULL,     -- Textual representation in case the original record
                                                              -- no longer exists (e.g. group membership was deleted)

    log_action                  varchar(32)         NOT NULL, -- enum of "MODIFY", "CREATED", "DELETED"
    log_value_old               text                NULL,
    log_value_new               text                NULL,

    log_usr_id_create           integer unsigned    NULL,
    log_timestamp_create        timestamp           NOT NULL    DEFAULT CURRENT_TIMESTAMP,
    log_comment                 text                NULL,
    PRIMARY KEY (log_id)
)
ENGINE = InnoDB
DEFAULT character SET = utf8
COLLATE = utf8_unicode_ci;</step>
   <step id="570">INSERT INTO %PREFIX%_log_changes (
    log_table, log_record_id, log_record_uuid, log_record_name, log_record_linkid,
    log_field, log_field_name,
    log_action, log_value_old, log_value_new,
    log_usr_id_create, log_timestamp_create, log_comment)
SELECT
    'user_data' log_table,
    usl_usf_id log_record_id, u.usr_uuid log_record_uuid,
    CONCAT(usd_ln.usd_value, ', ', usd_fn.usd_value) log_record_name,
    usl_usr_id log_record_linkid,

    usf.usf_id log_field,
    usf.usf_name log_field_name,

    'MODIFY' log_action,
    usl_value_old log_value_old, usl_value_new log_value_new,
    usl_usr_id_create log_usr_id_create, usl_timestamp_create log_timestamp_create,
    usl_comment log_comment
FROM %PREFIX%_user_log usl
LEFT JOIN %PREFIX%_users u
  ON usl.usl_usr_id = u.usr_id
LEFT JOIN %PREFIX%_user_fields usf
  ON usl.usl_usf_id = usf.usf_id
LEFT JOIN %PREFIX%_user_data usd_fn
  ON usl.usl_usr_id = usd_fn.usd_usr_id
LEFT JOIN %PREFIX%_user_fields usf_fn
  ON usd_fn.usd_usf_id = usf_fn.usf_id
LEFT JOIN %PREFIX%_user_data usd_ln
  ON usl.usl_usr_id = usd_ln.usd_usr_id
LEFT JOIN %PREFIX%_user_fields usf_ln
  ON usd_ln.usd_usf_id = usf_ln.usf_id
WHERE usf_fn.usf_name_intern = 'FIRST_NAME' AND usf_ln.usf_name_intern = 'LAST_NAME'
    </step>
    <step id="580">DROP TABLE %PREFIX%_user_log</step>
       <!-- rename preference 'profile_log_edit_fields' to 'changelog_module_enabled' -->
    <step id="590" database="mysql">UPDATE %PREFIX%_preferences pr1 INNER JOIN %PREFIX%_preferences pr2 ON pr2.prf_name = 'profile_log_edit_fields' SET pr1.prf_value = pr2.prf_value WHERE pr1.prf_name = 'changelog_module_enabled'</step>
    <step id="600" database="pgsql">UPDATE %PREFIX%_preferences pr1 SET prf_value = pr2.prf_value FROM %PREFIX%_preferences pr2 WHERE pr2.prf_name = 'profile_log_edit_fields' AND pr1.prf_name = 'changelog_module_enabled'</step>
    <step id="610">DELETE FROM %PREFIX%_preferences WHERE prf_name = 'profile_log_edit_fields'</step>
    <step id="620">CREATE TABLE %PREFIX%_forum_topics
        (
        fot_id                      integer unsigned    NOT NULL    AUTO_INCREMENT,
        fot_uuid                    varchar(36)         NOT NULL,
        fot_cat_id                  integer unsigned    NOT NULL,
        fot_fop_id_first_post            integer unsigned,
        fot_title                   varchar(255)        NOT NULL,
        fot_views                   integer unsigned    NOT NULL    DEFAULT 0,
        fot_usr_id_create           integer unsigned,
        fot_timestamp_create        timestamp           NOT NULL    DEFAULT CURRENT_TIMESTAMP,
        PRIMARY KEY (fot_id)
        )
        ENGINE = InnoDB
        DEFAULT character SET = utf8
        COLLATE = utf8_unicode_ci</step>
    <step id="630">CREATE UNIQUE INDEX %PREFIX%_idx_fot_uuid ON %PREFIX%_forum_topics (fot_uuid)</step>
    <step id="640">CREATE TABLE %PREFIX%_forum_posts
        (
        fop_id                      integer unsigned    NOT NULL    AUTO_INCREMENT,
        fop_fot_id                  integer unsigned    NOT NULL,
        fop_uuid                    varchar(36)         NOT NULL,
        fop_text                    text                NOT NULL,
        fop_usr_id_create           integer unsigned,
        fop_timestamp_create        timestamp           NOT NULL    DEFAULT CURRENT_TIMESTAMP,
        fop_usr_id_change           integer unsigned,
        fop_timestamp_change        timestamp           NULL        DEFAULT NULL,
        PRIMARY KEY (fop_id)
        )
        ENGINE = InnoDB
        DEFAULT character SET = utf8
        COLLATE = utf8_unicode_ci</step>
    <step id="650">CREATE UNIQUE INDEX %PREFIX%_idx_fop_uuid ON %PREFIX%_forum_posts (fop_uuid)</step>
    <step id="660">ALTER TABLE %PREFIX%_forum_topics
        ADD CONSTRAINT %PREFIX%_fk_fot_cat         FOREIGN KEY (fot_cat_id)         REFERENCES %PREFIX%_categories (cat_id)          ON DELETE RESTRICT ON UPDATE RESTRICT,
        ADD CONSTRAINT %PREFIX%_fk_fot_first_fop   FOREIGN KEY (fot_fop_id_first_post)   REFERENCES %PREFIX%_forum_posts (fop_id)         ON DELETE RESTRICT ON UPDATE RESTRICT,
        ADD CONSTRAINT %PREFIX%_fk_fot_usr_create  FOREIGN KEY (fot_usr_id_create)  REFERENCES %PREFIX%_users (usr_id)               ON DELETE SET NULL ON UPDATE RESTRICT</step>
    <step id="670">ALTER TABLE %PREFIX%_forum_posts
        ADD CONSTRAINT %PREFIX%_fk_fop_fot         FOREIGN KEY (fop_fot_id)         REFERENCES %PREFIX%_forum_topics (fot_id)        ON DELETE RESTRICT ON UPDATE RESTRICT,
        ADD CONSTRAINT %PREFIX%_fk_fop_usr_create  FOREIGN KEY (fop_usr_id_create)  REFERENCES %PREFIX%_users (usr_id)               ON DELETE RESTRICT ON UPDATE RESTRICT,
        ADD CONSTRAINT %PREFIX%_fk_fop_usr_change  FOREIGN KEY (fop_usr_id_change)  REFERENCES %PREFIX%_users (usr_id)               ON DELETE SET NULL ON UPDATE RESTRICT</step>
    <step id="680">UpdateStepsCode::updateStep50ForumCategories</step>
    <step id="690">UPDATE %PREFIX%_components SET com_name = 'SYS_FORUM', com_name_intern = 'FORUM' WHERE com_name_intern = 'GUESTBOOK'</step>
    <step id="700">UPDATE %PREFIX%_menu SET men_name = 'SYS_FORUM', men_name_intern = 'forum', men_icon='chat-dots-fill', men_url='/adm_program/modules/forum.php', men_description='SYS_FORUM_DESC', men_men_id_parent = 1 WHERE men_name_intern = 'guestbook'</step>
    <step id="710" database="mysql">UPDATE %PREFIX%_preferences pr1 INNER JOIN %PREFIX%_preferences pr2 ON pr2.prf_name = 'enable_guestbook_module' SET pr1.prf_value = 0 WHERE pr1.prf_name = 'forum_module_enabled'</step>
    <step id="720" database="pgsql">UPDATE %PREFIX%_preferences pr1 SET prf_value = 0 FROM %PREFIX%_preferences pr2 WHERE pr2.prf_name = 'enable_guestbook_module' AND pr1.prf_name = 'forum_module_enabled'</step>
    <step id="730">DELETE FROM %PREFIX%_preferences WHERE prf_name = 'enable_guestbook_module'</step>
    <step id="740" database="mysql">UPDATE %PREFIX%_preferences pr1 INNER JOIN %PREFIX%_preferences pr2 ON pr2.prf_name = 'guestbook_entries_per_page' SET pr1.prf_value = 25 WHERE pr1.prf_name = 'forum_topics_per_page'</step>
    <step id="750" database="pgsql">UPDATE %PREFIX%_preferences pr1 SET prf_value = 25 FROM %PREFIX%_preferences pr2 WHERE pr2.prf_name = 'guestbook_entries_per_page' AND pr1.prf_name = 'forum_topics_per_page'</step>
    <step id="760">DELETE FROM %PREFIX%_preferences WHERE prf_name = 'guestbook_entries_per_page'</step>
    <step id="770">DELETE FROM %PREFIX%_preferences WHERE prf_name = 'enable_guestbook_captcha'</step>
    <step id="780">DELETE FROM %PREFIX%_preferences WHERE prf_name = 'flooding_protection_time'</step>
    <step id="790">DELETE FROM %PREFIX%_preferences WHERE prf_name = 'enable_gbook_comments4all'</step>
    <step id="800">DELETE FROM %PREFIX%_preferences WHERE prf_name = 'enable_intial_comments_loading'</step>
    <step id="810">DELETE FROM %PREFIX%_preferences WHERE prf_name = 'enable_guestbook_moderation'</step>
    <step id="820">ALTER TABLE %PREFIX%_roles ADD COLUMN rol_forum_admin boolean not null default false</step>
    <step id="830">UPDATE %PREFIX%_roles SET rol_forum_admin = true WHERE rol_administrator = true</step>
    <step id="840">ALTER TABLE %PREFIX%_roles DROP COLUMN rol_guestbook</step>
    <step id="850">ALTER TABLE %PREFIX%_roles DROP COLUMN rol_guestbook_comments</step>
    <step id="860" database="mysql">ALTER TABLE %PREFIX%_guestbook DROP FOREIGN KEY %PREFIX%_fk_gbo_org</step>
    <step id="870" database="pgsql">ALTER TABLE %PREFIX%_guestbook DROP CONSTRAINT %PREFIX%_fk_gbo_org</step>
    <step id="880" database="mysql">ALTER TABLE %PREFIX%_guestbook DROP FOREIGN KEY %PREFIX%_fk_gbo_usr_create</step>
    <step id="890" database="pgsql">ALTER TABLE %PREFIX%_guestbook DROP CONSTRAINT %PREFIX%_fk_gbo_usr_create</step>
    <step id="900" database="mysql">ALTER TABLE %PREFIX%_guestbook DROP FOREIGN KEY %PREFIX%_fk_gbo_usr_change</step>
    <step id="910" database="pgsql">ALTER TABLE %PREFIX%_guestbook DROP CONSTRAINT %PREFIX%_fk_gbo_usr_change</step>
    <step id="920" database="mysql">ALTER TABLE %PREFIX%_guestbook_comments DROP FOREIGN KEY %PREFIX%_fk_gbc_gbo</step>
    <step id="930" database="pgsql">ALTER TABLE %PREFIX%_guestbook_comments DROP CONSTRAINT %PREFIX%_fk_gbc_gbo</step>
    <step id="940" database="mysql">ALTER TABLE %PREFIX%_guestbook_comments DROP FOREIGN KEY %PREFIX%_fk_gbc_usr_create</step>
    <step id="950" database="pgsql">ALTER TABLE %PREFIX%_guestbook_comments DROP CONSTRAINT %PREFIX%_fk_gbc_usr_create</step>
    <step id="960" database="mysql">ALTER TABLE %PREFIX%_guestbook_comments DROP FOREIGN KEY %PREFIX%_fk_gbc_usr_change</step>
    <step id="970" database="pgsql">ALTER TABLE %PREFIX%_guestbook_comments DROP CONSTRAINT %PREFIX%_fk_gbc_usr_change</step>
    <step id="980">ALTER TABLE %PREFIX%_users ADD COLUMN usr_tfa_secret varchar(255)</step>
    <step id="990">CREATE TABLE IF NOT EXISTS %PREFIX%_saml_clients (
            smc_id                      integer unsigned    AUTO_INCREMENT,
            smc_uuid                    varchar(36)         NOT NULL,
            smc_org_id                  integer unsigned    NOT NULL,
            smc_client_id               varchar(255)        NOT NULL UNIQUE,
            smc_client_name             varchar(255)        NOT NULL,
            smc_enabled                 bool                DEFAULT true,
            smc_metadata_url            text                NULL,
            smc_acs_url                 text                NOT NULL,
            smc_slo_url                 text                NULL,
            smc_x509_certificate        text                NOT NULL,
            smc_userid_field            varchar(50)         NOT NULL    default 'usr_id',
            smc_field_mapping           text                NULL,
            smc_role_mapping            text                NULL,

            smc_allowed_clock_skew      integer unsigned    NULL,
            smc_assertion_lifetime      integer unsigned    NULL,
            smc_sign_assertions         bool                DEFAULT true,
            smc_encrypt_assertions      bool                DEFAULT false,
            smc_require_auth_signed     bool                DEFAULT false,
            smc_validate_signatures     bool                DEFAULT true,

            smc_usr_id_create           integer unsigned,
            smc_timestamp_create        timestamp           NOT NULL    DEFAULT CURRENT_TIMESTAMP,
            smc_usr_id_change           integer unsigned,
            smc_timestamp_change        timestamp           NULL        DEFAULT NULL,
            PRIMARY KEY (smc_id)
        )
        ENGINE = InnoDB
        DEFAULT character SET = utf8
        COLLATE = utf8_unicode_ci;</step>
    <step id="1000">ALTER TABLE %PREFIX%_saml_clients
            ADD CONSTRAINT %PREFIX%_fk_smc_usr_create FOREIGN KEY (smc_usr_id_create)   REFERENCES %PREFIX%_users (usr_id)               ON DELETE SET NULL ON UPDATE RESTRICT,
            ADD CONSTRAINT %PREFIX%_fk_smc_usr_change FOREIGN KEY (smc_usr_id_change)   REFERENCES %PREFIX%_users (usr_id)               ON DELETE SET NULL ON UPDATE RESTRICT;</step>
    <step id="1010">INSERT INTO %PREFIX%_roles_rights (ror_name_intern, ror_table)
                   VALUES ('sso_saml_access', 'adm_saml_clients')</step>
    <step id="1020">CREATE TABLE IF NOT EXISTS %PREFIX%_sso_keys (
            key_id                      integer unsigned    NOT NULL    AUTO_INCREMENT,
            key_uuid                    varchar(36)         NOT NULL,
            key_org_id                  integer unsigned    NOT NULL,
            key_name                    text                NOT NULL,
            key_algorithm               varchar(50)         NOT NULL    DEFAULT 'RSA',
            key_private                 text                NOT NULL,
            key_public                  text                NOT NULL,
            key_certificate             text                NULL,
            key_expires_at              date                NULL,
            key_is_active               boolean             NOT NULL    DEFAULT true,
            key_usr_id_create           integer unsigned,
            key_timestamp_create        timestamp           NOT NULL    DEFAULT CURRENT_TIMESTAMP,
            key_usr_id_change           integer unsigned,
            key_timestamp_change        timestamp           NULL        DEFAULT NULL,
            PRIMARY KEY (key_id)
        )
        ENGINE = InnoDB
        DEFAULT character SET = utf8
        COLLATE = utf8_unicode_ci;</step>
    <step id="1030">ALTER TABLE %PREFIX%_sso_keys
            ADD CONSTRAINT %PREFIX%_fk_key_org         FOREIGN KEY (key_org_id)         REFERENCES %PREFIX%_organizations (org_id)       ON DELETE RESTRICT ON UPDATE RESTRICT,
            ADD CONSTRAINT %PREFIX%_fk_key_usr_change  FOREIGN KEY (key_usr_id_change)  REFERENCES %PREFIX%_users (usr_id)               ON DELETE SET NULL ON UPDATE RESTRICT,
            ADD CONSTRAINT %PREFIX%_fk_key_usr_create  FOREIGN KEY (key_usr_id_create)  REFERENCES %PREFIX%_users (usr_id)               ON DELETE SET NULL ON UPDATE RESTRICT;</step>
    <step id="1040">UPDATE %PREFIX%_menu SET men_url = '/modules/announcements.php' WHERE men_name_intern = 'announcements'</step>
    <step id="1050">UPDATE %PREFIX%_preferences SET prf_value = 'modules/overview.php' WHERE prf_name IN ('homepage_login', 'homepage_logout') AND prf_value = 'adm_program/overview.php'</step>
    <step id="1060">UPDATE %PREFIX%_preferences SET prf_value = REPLACE(prf_value, 'adm_program/', '') WHERE prf_name IN ('homepage_login', 'homepage_logout') AND prf_value LIKE '%adm_program/%'</step>
    <step id="1070">UPDATE %PREFIX%_menu SET men_url = '/modules/overview.php' WHERE men_url = '/adm_program/overview.php'</step>
    <step id="1080">UPDATE %PREFIX%_menu SET men_url = REPLACE(men_url, '/adm_program', '') WHERE men_url LIKE '%/adm_program%'</step>
    <step id="1090">INSERT INTO %PREFIX%_roles_rights (ror_name_intern, ror_table)
                   VALUES ('sso_oidc_access', '%PREFIX%_oidc_clients')</step>
    <step id="1100">CREATE TABLE %PREFIX%_oidc_clients (
            ocl_id                      integer unsigned    NOT NULL    AUTO_INCREMENT,
            ocl_uuid                    varchar(36)         NOT NULL,
            ocl_client_id               varchar(64)         NOT NULL,
            ocl_client_name             varchar(255)        NOT NULL,
            ocl_enabled                 bool                DEFAULT true,
            ocl_client_secret           varchar(255)        NOT NULL,
            ocl_redirect_uri            text                NOT NULL,
            ocl_grant_types             varchar(255)        NOT NULL,
            ocl_scope                   varchar(255)        DEFAULT NULL,
            ocl_userid_field            varchar(50)         NOT NULL    default 'usr_id',
            ocl_field_mapping           text                NULL,
            ocl_role_mapping            text                NULL,
            ocl_usr_id_create           integer unsigned,
            ocl_timestamp_create        timestamp           NOT NULL    DEFAULT CURRENT_TIMESTAMP,
            ocl_usr_id_change           integer unsigned,
            ocl_timestamp_change        timestamp           NULL        DEFAULT NULL,
            PRIMARY KEY (ocl_id)
        )
        ENGINE = InnoDB
        DEFAULT character SET = utf8
        COLLATE = utf8_unicode_ci;</step>
    <step id="1110">ALTER TABLE %PREFIX%_oidc_clients
            ADD CONSTRAINT %PREFIX%_fk_ocl_usr_create  FOREIGN KEY (ocl_usr_id_create)  REFERENCES %PREFIX%_users (usr_id)               ON DELETE SET NULL ON UPDATE RESTRICT,
            ADD CONSTRAINT %PREFIX%_fk_ocl_usr_change  FOREIGN KEY (ocl_usr_id_change)  REFERENCES %PREFIX%_users (usr_id)               ON DELETE SET NULL ON UPDATE RESTRICT;</step>
    <step id="1120">CREATE TABLE %PREFIX%_oidc_access_tokens (
            oat_id                      integer unsigned    NOT NULL    AUTO_INCREMENT,
            oat_usr_id                  integer unsigned    NOT NULL,
            oat_ocl_id                  integer unsigned    NOT NULL,
            oat_token                   text,
            oat_scope                   text,
            oat_expires_at              timestamp           NOT NULL,
            oat_revoked                 boolean             DEFAULT FALSE,
            oat_usr_id_create           integer unsigned,
            oat_timestamp_create        timestamp           NOT NULL    DEFAULT CURRENT_TIMESTAMP,
            PRIMARY KEY (oat_id)
        )
        ENGINE = InnoDB
        DEFAULT character SET = utf8
        COLLATE = utf8_unicode_ci;</step>
    <step id="1130">ALTER TABLE %PREFIX%_oidc_access_tokens
            ADD CONSTRAINT %PREFIX%_fk_oat_usr_id      FOREIGN KEY (oat_usr_id)         REFERENCES %PREFIX%_users (usr_id)               ON DELETE CASCADE ON UPDATE CASCADE,
            ADD CONSTRAINT %PREFIX%_fk_oat_ocl_id      FOREIGN KEY (oat_ocl_id)         REFERENCES %PREFIX%_oidc_clients (ocl_id)        ON DELETE CASCADE ON UPDATE CASCADE,
            ADD CONSTRAINT %PREFIX%_fk_oat_usr_create  FOREIGN KEY (oat_usr_id_create)  REFERENCES %PREFIX%_users (usr_id)               ON DELETE SET NULL ON UPDATE RESTRICT;</step>
    <step id="1140">CREATE TABLE %PREFIX%_oidc_refresh_tokens (
            ort_id                      integer unsigned    AUTO_INCREMENT,
            ort_usr_id                  integer unsigned    NOT NULL,
            ort_ocl_id                  integer unsigned    NOT NULL,
            ort_token                   text,
            ort_scope                   text,
            ort_expires_at              timestamp           NOT NULL,
            ort_revoked                 boolean             DEFAULT FALSE,
            ort_usr_id_create           integer unsigned,
            ort_timestamp_create        timestamp           NOT NULL    DEFAULT CURRENT_TIMESTAMP,
            PRIMARY KEY (ort_id)
        )
        ENGINE = InnoDB
        DEFAULT character SET = utf8
        COLLATE = utf8_unicode_ci;</step>
    <step id="1150">ALTER TABLE %PREFIX%_oidc_refresh_tokens
            ADD CONSTRAINT %PREFIX%_fk_ort_usr_id      FOREIGN KEY (ort_usr_id)         REFERENCES %PREFIX%_users (usr_id)               ON DELETE CASCADE ON UPDATE CASCADE,
            ADD CONSTRAINT %PREFIX%_fk_ort_ocl_id      FOREIGN KEY (ort_ocl_id)         REFERENCES %PREFIX%_oidc_clients (ocl_id)        ON DELETE CASCADE ON UPDATE CASCADE,
            ADD CONSTRAINT %PREFIX%_fk_ort_usr_create  FOREIGN KEY (ort_usr_id_create)  REFERENCES %PREFIX%_users (usr_id)               ON DELETE SET NULL ON UPDATE RESTRICT;</step>
    <step id="1160">CREATE TABLE %PREFIX%_oidc_auth_codes (
            oac_id                      integer unsigned    AUTO_INCREMENT,
            oac_usr_id                  integer unsigned    NOT NULL,
            oac_ocl_id                  integer unsigned    NOT NULL,
            oac_token                   text,
            oac_scope                   text,
            oac_nonce                   varchar(2550)       NULL,
            oac_expires_at              timestamp           NOT NULL,
            oac_revoked                 boolean             DEFAULT FALSE,
            oac_redirect_uri            text                NOT NULL,
            oac_used                    boolean             DEFAULT FALSE,
            oac_usr_id_create           integer unsigned,
            oac_timestamp_create        timestamp           NOT NULL    DEFAULT CURRENT_TIMESTAMP,
            PRIMARY KEY (oac_id)
        )
        ENGINE = InnoDB
        DEFAULT character SET = utf8
        COLLATE = utf8_unicode_ci;</step>
    <step id="1170">ALTER TABLE %PREFIX%_oidc_auth_codes
            ADD CONSTRAINT %PREFIX%_fk_oac_usr_id      FOREIGN KEY (oac_usr_id)         REFERENCES %PREFIX%_users (usr_id)               ON DELETE CASCADE ON UPDATE CASCADE,
            ADD CONSTRAINT %PREFIX%_fk_oac_ocl_id      FOREIGN KEY (oac_ocl_id)         REFERENCES %PREFIX%_oidc_clients (ocl_id)        ON DELETE CASCADE ON UPDATE CASCADE,
            ADD CONSTRAINT %PREFIX%_fk_oac_usr_create  FOREIGN KEY (oac_usr_id_create)  REFERENCES %PREFIX%_users (usr_id)               ON DELETE SET NULL ON UPDATE RESTRICT;</step>
    <!-- rename enable_mail_module to mail_module_enabled -->
    <step id="1180" database="mysql">UPDATE %PREFIX%_preferences pr1 INNER JOIN %PREFIX%_preferences pr2 ON pr2.prf_name = 'enable_mail_module' SET pr1.prf_value = pr2.prf_value WHERE pr1.prf_name = 'mail_module_enabled'</step>
    <step id="1190" database="pgsql">UPDATE %PREFIX%_preferences pr1 SET prf_value = pr2.prf_value FROM %PREFIX%_preferences pr2 WHERE pr2.prf_name = 'enable_mail_module' AND pr1.prf_name = 'mail_module_enabled'</step>
    <step id="1200">DELETE FROM %PREFIX%_preferences WHERE prf_name = 'enable_mail_module'</step>
    <!-- rename enable_pm_module to pm_module_enabled -->
    <step id="1210" database="mysql">UPDATE %PREFIX%_preferences pr1 INNER JOIN %PREFIX%_preferences pr2 ON pr2.prf_name = 'enable_pm_module' SET pr1.prf_value = pr2.prf_value WHERE pr1.prf_name = 'pm_module_enabled'</step>
    <step id="1220" database="pgsql">UPDATE %PREFIX%_preferences pr1 SET prf_value = pr2.prf_value FROM %PREFIX%_preferences pr2 WHERE pr2.prf_name = 'enable_pm_module' AND pr1.prf_name = 'pm_module_enabled'</step>
    <step id="1230">DELETE FROM %PREFIX%_preferences WHERE prf_name = 'enable_pm_module'</step>
    <!-- rename enable_mail_captcha to mail_captcha_enabled -->
    <step id="1240" database="mysql">UPDATE %PREFIX%_preferences pr1 INNER JOIN %PREFIX%_preferences pr2 ON pr2.prf_name = 'enable_mail_captcha' SET pr1.prf_value = pr2.prf_value WHERE pr1.prf_name = 'mail_captcha_enabled'</step>
    <step id="1250" database="pgsql">UPDATE %PREFIX%_preferences pr1 SET prf_value = pr2.prf_value FROM %PREFIX%_preferences pr2 WHERE pr2.prf_name = 'enable_mail_captcha' AND pr1.prf_name = 'mail_captcha_enabled'</step>
    <step id="1260">DELETE FROM %PREFIX%_preferences WHERE prf_name = 'enable_mail_captcha'</step>
    <!-- rename enable_weblinks_module to weblinks_module_enabled -->
    <step id="1270" database="mysql">UPDATE %PREFIX%_preferences pr1 INNER JOIN %PREFIX%_preferences pr2 ON pr2.prf_name = 'enable_weblinks_module' SET pr1.prf_value = pr2.prf_value WHERE pr1.prf_name = 'weblinks_module_enabled'</step>
    <step id="1280" database="pgsql">UPDATE %PREFIX%_preferences pr1 SET prf_value = pr2.prf_value FROM %PREFIX%_preferences pr2 WHERE pr2.prf_name = 'enable_weblinks_module' AND pr1.prf_name = 'weblinks_module_enabled'</step>
    <step id="1290">DELETE FROM %PREFIX%_preferences WHERE prf_name = 'enable_weblinks_module'</step>
    <!-- rename registration_enable_module to registration_module_enabled -->
    <step id="1300" database="mysql">UPDATE %PREFIX%_preferences pr1 INNER JOIN %PREFIX%_preferences pr2 ON pr2.prf_name = 'registration_enable_module' SET pr1.prf_value = pr2.prf_value WHERE pr1.prf_name = 'registration_module_enabled'</step>
    <step id="1310" database="pgsql">UPDATE %PREFIX%_preferences pr1 SET prf_value = pr2.prf_value FROM %PREFIX%_preferences pr2 WHERE pr2.prf_name = 'registration_enable_module' AND pr1.prf_name = 'registration_module_enabled'</step>
    <step id="1320">DELETE FROM %PREFIX%_preferences WHERE prf_name = 'registration_enable_module'</step>
    <!-- rename category_report_enable_module to category_report_module_enabled -->
    <step id="1330" database="mysql">UPDATE %PREFIX%_preferences pr1 INNER JOIN %PREFIX%_preferences pr2 ON pr2.prf_name = 'category_report_enable_module' SET pr1.prf_value = pr2.prf_value WHERE pr1.prf_name = 'category_report_module_enabled'</step>
    <step id="1340" database="pgsql">UPDATE %PREFIX%_preferences pr1 SET prf_value = pr2.prf_value FROM %PREFIX%_preferences pr2 WHERE pr2.prf_name = 'category_report_enable_module' AND pr1.prf_name = 'category_report_module_enabled'</step>
    <step id="1350">DELETE FROM %PREFIX%_preferences WHERE prf_name = 'category_report_enable_module'</step>
    <!-- rename groups_roles_enable_module to groups_roles_module_enabled -->
    <step id="1360" database="mysql">UPDATE %PREFIX%_preferences pr1 INNER JOIN %PREFIX%_preferences pr2 ON pr2.prf_name = 'groups_roles_enable_module' SET pr1.prf_value = pr2.prf_value WHERE pr1.prf_name = 'groups_roles_module_enabled'</step>
    <step id="1370" database="pgsql">UPDATE %PREFIX%_preferences pr1 SET prf_value = pr2.prf_value FROM %PREFIX%_preferences pr2 WHERE pr2.prf_name = 'groups_roles_enable_module' AND pr1.prf_name = 'groups_roles_module_enabled'</step>
    <step id="1380">DELETE FROM %PREFIX%_preferences WHERE prf_name = 'groups_roles_enable_module'</step>
    <step id="1390">ALTER TABLE %PREFIX%_links ADD COLUMN lnk_sequence smallint NOT NULL AFTER lnk_counter</step>
    <step id="1400">UpdateStepsCode::updateStep50AddLinkSequence</step>
    <step id="1410"> CREATE TABLE IF NOT EXISTS %PREFIX%_user_field_select_options (
            ufo_id          integer unsigned    NOT NULL AUTO_INCREMENT,
            ufo_usf_id      integer unsigned    NOT NULL,
            ufo_value       varchar(255)        NOT NULL,
            ufo_system      boolean             NOT NULL DEFAULT false,
            ufo_sequence    smallint            NOT NULL,
            ufo_obsolete    boolean             NOT NULL DEFAULT false,
            PRIMARY KEY (ufo_id)
        )
        ENGINE = InnoDB
        DEFAULT character SET = utf8
        COLLATE = utf8_unicode_ci;</step>
    <step id="1420">ALTER TABLE %PREFIX%_user_field_select_options
            ADD CONSTRAINT %PREFIX%_fk_ufo_usf FOREIGN KEY (ufo_usf_id) REFERENCES %PREFIX%_user_fields (usf_id) ON DELETE CASCADE ON UPDATE RESTRICT;</step>
    <step id="1430">UpdateStepsCode::updateStep50MoveFieldListValues</step>
    <step id="1440">ALTER TABLE %PREFIX%_user_fields DROP usf_value_list</step>
    <!-- Add Update steps for module inventory -->
    <step id="1450">CREATE TABLE IF NOT EXISTS %PREFIX%_inventory_fields (
            inf_id                      integer unsigned    NOT NULL    AUTO_INCREMENT,
            inf_uuid                    varchar(36)         NOT NULL,
            inf_org_id                  integer unsigned    NOT NULL,
            inf_type                    varchar(30)         NOT NULL,
            inf_name_intern             varchar(110)        NOT NULL,
            inf_name                    varchar(100)        NOT NULL,
            inf_description             text,
            inf_system                  boolean             NOT NULL    DEFAULT false,
            inf_required_input          smallint            NOT NULL    DEFAULT 0,
            inf_sequence                smallint            NOT NULL,
            inf_usr_id_create           integer unsigned,
            inf_timestamp_create        timestamp           NOT NULL    DEFAULT CURRENT_TIMESTAMP,
            inf_usr_id_change           integer unsigned,
            inf_timestamp_change        timestamp           NULL        DEFAULT NULL,
            PRIMARY KEY (inf_id)
        )
        ENGINE = InnoDB
        DEFAULT character SET = utf8
        COLLATE = utf8_unicode_ci;</step>
    <step id="1460">CREATE UNIQUE INDEX %PREFIX%_idx_inf_name_intern ON %PREFIX%_inventory_fields (inf_org_id, inf_name_intern);</step>
    <step id="1470">CREATE UNIQUE INDEX %PREFIX%_idx_inf_uuid ON %PREFIX%_inventory_fields (inf_uuid);</step>
    <step id="1480">ALTER TABLE %PREFIX%_inventory_fields
        ADD CONSTRAINT %PREFIX%_fk_inf_org         FOREIGN KEY (inf_org_id)         REFERENCES %PREFIX%_organizations (org_id)       ON DELETE RESTRICT ON UPDATE RESTRICT,
        ADD CONSTRAINT %PREFIX%_fk_inf_usr_create  FOREIGN KEY (inf_usr_id_create)  REFERENCES %PREFIX%_users (usr_id)               ON DELETE SET NULL ON UPDATE RESTRICT,
        ADD CONSTRAINT %PREFIX%_fk_inf_usr_change  FOREIGN KEY (inf_usr_id_change)  REFERENCES %PREFIX%_users (usr_id)               ON DELETE SET NULL ON UPDATE RESTRICT;</step>
    <step id="1490">CREATE TABLE IF NOT EXISTS %PREFIX%_inventory_item_data (
            ind_id                      integer unsigned    NOT NULL    AUTO_INCREMENT,
            ind_inf_id                  integer unsigned    NOT NULL,
            ind_ini_id                  integer unsigned    NOT NULL,
            ind_value                   varchar(4000),
            PRIMARY KEY (ind_id)
        )
        ENGINE = InnoDB
        DEFAULT character SET = utf8
        COLLATE = utf8_unicode_ci;
        </step>
    <step id="1500">CREATE UNIQUE INDEX %PREFIX%_idx_ind_inf_ini_id ON %PREFIX%_inventory_item_data (ind_inf_id, ind_ini_id);</step>
    <step id="1510">ALTER TABLE %PREFIX%_inventory_item_data
        ADD CONSTRAINT %PREFIX%_fk_ind_inf         FOREIGN KEY (ind_inf_id)         REFERENCES %PREFIX%_inventory_fields (inf_id)    ON DELETE RESTRICT ON UPDATE RESTRICT,
        ADD CONSTRAINT %PREFIX%_fk_ind_ini         FOREIGN KEY (ind_ini_id)         REFERENCES %PREFIX%_inventory_items (ini_id)     ON DELETE RESTRICT ON UPDATE RESTRICT;</step>
    <step id="1520">CREATE TABLE IF NOT EXISTS %PREFIX%_inventory_item_borrow_data (
            inb_id                      integer unsigned    NOT NULL    AUTO_INCREMENT,
            inb_ini_id                  integer unsigned    NOT NULL,
            inb_last_receiver           varchar(255)        NULL        DEFAULT NULL,
            inb_borrow_date             varchar(255)        NULL        DEFAULT NULL,
            inb_return_date             varchar(255)        NULL        DEFAULT NULL,
            PRIMARY KEY (inb_id)
        )
        ENGINE = InnoDB
        DEFAULT character SET = utf8
        COLLATE = utf8_unicode_ci;</step>
    <step id="1530">CREATE UNIQUE INDEX %PREFIX%_idx_inb_ini_id ON %PREFIX%_inventory_item_borrow_data (inb_ini_id);</step>
    <step id="1540">ALTER TABLE %PREFIX%_inventory_item_borrow_data
        ADD CONSTRAINT %PREFIX%_fk_inb_ini         FOREIGN KEY (inb_ini_id)         REFERENCES %PREFIX%_inventory_items (ini_id)     ON DELETE RESTRICT ON UPDATE RESTRICT;</step>
    <step id="1550">CREATE TABLE IF NOT EXISTS %PREFIX%_inventory_items (
            ini_id                      integer unsigned    NOT NULL    AUTO_INCREMENT,
            ini_uuid                    varchar(36)         NOT NULL,
            ini_cat_id                  integer unsigned    NOT NULL,
            ini_org_id                  integer unsigned    NOT NULL,
            ini_status                  integer unsigned    NOT NULL,
            ini_picture                 blob                NULL        DEFAULT NULL,
            ini_usr_id_create           integer unsigned,
            ini_timestamp_create        timestamp           NOT NULL    DEFAULT CURRENT_TIMESTAMP,
            ini_usr_id_change           integer unsigned,
            ini_timestamp_change        timestamp           NULL        DEFAULT NULL,
            PRIMARY KEY (ini_id)
        )
        ENGINE = InnoDB
        DEFAULT character SET = utf8
        COLLATE = utf8_unicode_ci;</step>
    <step id="1560">CREATE UNIQUE INDEX %PREFIX%_idx_ini_uuid ON %PREFIX%_inventory_items (ini_uuid);</step>
    <step id="1570">ALTER TABLE %PREFIX%_inventory_items
        ADD CONSTRAINT %PREFIX%_fk_ini_cat         FOREIGN KEY (ini_cat_id)         REFERENCES %PREFIX%_categories (cat_id)                     ON DELETE RESTRICT ON UPDATE RESTRICT,
        ADD CONSTRAINT %PREFIX%_fk_ini_status      FOREIGN KEY (ini_status)         REFERENCES %PREFIX%_inventory_field_select_options (ifo_id) ON DELETE RESTRICT ON UPDATE RESTRICT,
        ADD CONSTRAINT %PREFIX%_fk_ini_usr_create  FOREIGN KEY (ini_usr_id_create)  REFERENCES %PREFIX%_users (usr_id)                          ON DELETE SET NULL ON UPDATE RESTRICT,
        ADD CONSTRAINT %PREFIX%_fk_ini_usr_change  FOREIGN KEY (ini_usr_id_change)  REFERENCES %PREFIX%_users (usr_id)                          ON DELETE SET NULL ON UPDATE RESTRICT;</step>
    <step id="1580">ALTER TABLE %PREFIX%_roles ADD COLUMN rol_inventory_admin boolean NOT NULL DEFAULT false</step>
    <step id="1590">UPDATE %PREFIX%_roles SET rol_inventory_admin = true WHERE rol_administrator = true</step>
    <step id="1600">INSERT INTO %PREFIX%_components (com_type, com_name, com_name_intern, com_version, com_beta)
        VALUES ('MODULE', 'SYS_INVENTORY', 'INVENTORY',  '5.0.0', 0)</step>
    <step id="1610">UPDATE %PREFIX%_menu SET men_order = men_order + 1 WHERE men_men_id_parent = 1 AND men_order >= 8;</step>
    <step id="1620">INSERT INTO %PREFIX%_menu (men_com_id, men_men_id_parent, men_uuid, men_node, men_order, men_standard, men_name_intern, men_url, men_icon, men_name, men_description)
        VALUES ((SELECT com_id FROM %PREFIX%_components WHERE com_name_intern = 'INVENTORY'), 1, %UUID%, false, 8, true, 'inventory', '/modules/inventory.php', 'box-seam-fill', 'SYS_INVENTORY', 'SYS_INVENTORY_DESC')</step>
    <step id="1630">UpdateStepsCode::updateStep50InventoryCategories</step>
   <!-- disable module when updating an existing admidio instance -->
    <step id="1640">UPDATE %PREFIX%_preferences pr1 SET prf_value = 0 WHERE prf_name = 'inventory_module_enabled'</step>
    <step id="1650"> CREATE TABLE IF NOT EXISTS %PREFIX%_inventory_field_select_options (
            ifo_id          integer unsigned    NOT NULL AUTO_INCREMENT,
            ifo_inf_id      integer unsigned    NOT NULL,
            ifo_value       varchar(255)        NOT NULL,
            ifo_system      boolean             NOT NULL DEFAULT false,
            ifo_sequence    smallint            NOT NULL,
            ifo_obsolete    boolean             NOT NULL DEFAULT false,
            PRIMARY KEY (ifo_id)
        )
        ENGINE = InnoDB
        DEFAULT character SET = utf8
        COLLATE = utf8_unicode_ci;</step>
<<<<<<< HEAD
    <step id="1660">ALTER TABLE %PREFIX%_inventory_field_select_options
            ADD CONSTRAINT %PREFIX%_fk_ifo_inf FOREIGN KEY (ifo_inf_id) REFERENCES %PREFIX%_inventory_fields (inf_id) ON DELETE CASCADE ON UPDATE RESTRICT;</step>
    <step id="1670">UpdateStepsCode::updateStep50AddInventoryFields</step>
=======
    <step id="1670">ALTER TABLE %PREFIX%_inventory_field_select_options
        ADD CONSTRAINT %PREFIX%_fk_ifo_inf FOREIGN KEY (ifo_inf_id) REFERENCES %PREFIX%_inventory_fields (inf_id) ON DELETE CASCADE ON UPDATE RESTRICT;</step>
    <step id="1680">UPDATE %PREFIX%_texts SET txt_name = 'SYSMAIL_LOGIN_INFORMATION' WHERE txt_name = 'SYSMAIL_NEW_PASSWORD'</step>
>>>>>>> 742c9e49
    <step>stop</step>
</update><|MERGE_RESOLUTION|>--- conflicted
+++ resolved
@@ -503,14 +503,9 @@
         ENGINE = InnoDB
         DEFAULT character SET = utf8
         COLLATE = utf8_unicode_ci;</step>
-<<<<<<< HEAD
     <step id="1660">ALTER TABLE %PREFIX%_inventory_field_select_options
-            ADD CONSTRAINT %PREFIX%_fk_ifo_inf FOREIGN KEY (ifo_inf_id) REFERENCES %PREFIX%_inventory_fields (inf_id) ON DELETE CASCADE ON UPDATE RESTRICT;</step>
+        ADD CONSTRAINT %PREFIX%_fk_ifo_inf FOREIGN KEY (ifo_inf_id) REFERENCES %PREFIX%_inventory_fields (inf_id) ON DELETE CASCADE ON UPDATE RESTRICT;</step>
     <step id="1670">UpdateStepsCode::updateStep50AddInventoryFields</step>
-=======
-    <step id="1670">ALTER TABLE %PREFIX%_inventory_field_select_options
-        ADD CONSTRAINT %PREFIX%_fk_ifo_inf FOREIGN KEY (ifo_inf_id) REFERENCES %PREFIX%_inventory_fields (inf_id) ON DELETE CASCADE ON UPDATE RESTRICT;</step>
     <step id="1680">UPDATE %PREFIX%_texts SET txt_name = 'SYSMAIL_LOGIN_INFORMATION' WHERE txt_name = 'SYSMAIL_NEW_PASSWORD'</step>
->>>>>>> 742c9e49
     <step>stop</step>
 </update>