--- conflicted
+++ resolved
@@ -384,7 +384,8 @@
     <step id="1360" database="mysql">UPDATE %PREFIX%_preferences pr1 INNER JOIN %PREFIX%_preferences pr2 ON pr2.prf_name = 'groups_roles_enable_module' SET pr1.prf_value = pr2.prf_value WHERE pr1.prf_name = 'groups_roles_module_enabled'</step>
     <step id="1370" database="pgsql">UPDATE %PREFIX%_preferences pr1 SET prf_value = pr2.prf_value FROM %PREFIX%_preferences pr2 WHERE pr2.prf_name = 'groups_roles_enable_module' AND pr1.prf_name = 'groups_roles_module_enabled'</step>
     <step id="1380">DELETE FROM %PREFIX%_preferences WHERE prf_name = 'groups_roles_enable_module'</step>
-<<<<<<< HEAD
+    <step id="1390">ALTER TABLE %PREFIX%_links ADD COLUMN lnk_sequence smallint NOT NULL AFTER lnk_counter</step>
+    <step id="1400">UpdateStepsCode::updateStep50AddLinkSequence</step>
     <step id="1410"> CREATE TABLE IF NOT EXISTS %PREFIX%_user_field_select_options (
             ufo_id          integer unsigned    NOT NULL AUTO_INCREMENT,
             ufo_usf_id      integer unsigned    NOT NULL,
@@ -400,9 +401,5 @@
             ADD CONSTRAINT %PREFIX%_fk_ufo_usf FOREIGN KEY (ufo_usf_id) REFERENCES %PREFIX%_user_fields (usf_id) ON DELETE CASCADE ON UPDATE RESTRICT;</step>
     <step id="1430">UpdateStepsCode::updateStep50MoveFieldListValues</step>
     <step id="1440">ALTER TABLE %PREFIX%_user_fields DROP usf_value_list</step>
-=======
-    <step id="1390">ALTER TABLE %PREFIX%_links ADD COLUMN lnk_sequence smallint NOT NULL AFTER lnk_counter</step>
-    <step id="1400">UpdateStepsCode::updateStep50AddLinkSequence</step>
->>>>>>> 27bd27de
     <step>stop</step>
 </update>