--- conflicted
+++ resolved
@@ -77,12 +77,8 @@
              , (\'MODULE\', \'SYS_CATEGORY_REPORT\', \'CATEGORY-REPORT\',\''.ADMIDIO_VERSION.'\', '.ADMIDIO_VERSION_BETA.')
              , (\'MODULE\', \'SYS_EVENTS\',          \'EVENTS\',         \''.ADMIDIO_VERSION.'\', '.ADMIDIO_VERSION_BETA.')
              , (\'MODULE\', \'SYS_DOCUMENTS_FILES\', \'DOCUMENTS-FILES\',\''.ADMIDIO_VERSION.'\', '.ADMIDIO_VERSION_BETA.')
-<<<<<<< HEAD
              , (\'MODULE\', \'SYS_INVENTORY\',        \'INVENTORY\',     \''.ADMIDIO_VERSION.'\', '.ADMIDIO_VERSION_BETA.')
-             , (\'MODULE\', \'GBO_GUESTBOOK\',       \'GUESTBOOK\',      \''.ADMIDIO_VERSION.'\', '.ADMIDIO_VERSION_BETA.')
-=======
              , (\'MODULE\', \'SYS_FORUM\',           \'FORUM\',          \''.ADMIDIO_VERSION.'\', '.ADMIDIO_VERSION_BETA.')
->>>>>>> 9aa4afb1
              , (\'MODULE\', \'SYS_WEBLINKS\',        \'LINKS\',          \''.ADMIDIO_VERSION.'\', '.ADMIDIO_VERSION_BETA.')
              , (\'MODULE\', \'SYS_GROUPS_ROLES\',    \'GROUPS-ROLES\',   \''.ADMIDIO_VERSION.'\', '.ADMIDIO_VERSION_BETA.')
              , (\'MODULE\', \'SYS_CONTACTS\',        \'CONTACTS\',       \''.ADMIDIO_VERSION.'\', '.ADMIDIO_VERSION_BETA.')
@@ -267,18 +263,11 @@
              , ((SELECT com_id FROM '.TBL_COMPONENTS.' WHERE com_name_intern = \'GROUPS-ROLES\'), 1, \'' . Uuid::uuid4() . '\', false, 5, true, \'groups-roles\', \''.FOLDER_MODULES.'/groups-roles/groups_roles.php\', \'people-fill\', \'SYS_GROUPS_ROLES\', \'SYS_GROUPS_ROLES_DESC\')
              , ((SELECT com_id FROM '.TBL_COMPONENTS.' WHERE com_name_intern = \'CONTACTS\'), 1, \'' . Uuid::uuid4() . '\', false, 6, true, \'contacts\', \''.FOLDER_MODULES.'/contacts/contacts.php\', \'person-vcard-fill\', \'SYS_CONTACTS\', \'SYS_CONTACTS_DESC\')
              , ((SELECT com_id FROM '.TBL_COMPONENTS.' WHERE com_name_intern = \'DOCUMENTS-FILES\'), 1, \'' . Uuid::uuid4() . '\', false, 7, true, \'documents-files\', \''.FOLDER_MODULES.'/documents-files/documents_files.php\', \'file-earmark-arrow-down-fill\', \'SYS_DOCUMENTS_FILES\', \'SYS_DOCUMENTS_FILES_DESC\')
-<<<<<<< HEAD
              , ((SELECT com_id FROM '.TBL_COMPONENTS.' WHERE com_name_intern = \'INVENTORY\'), 1, \'' . Uuid::uuid4() . '\', false, 8, true, \'inventory\', \''.FOLDER_MODULES.'/inventory/inventory.php\', \'box-seam-fill\', \'SYS_INVENTORY\', \'SYS_INVENTORY_DESC\')
              , ((SELECT com_id FROM '.TBL_COMPONENTS.' WHERE com_name_intern = \'PHOTOS\'), 1, \'' . Uuid::uuid4() . '\', false, 9, true, \'photo\', \''.FOLDER_MODULES.'/photos/photos.php\', \'image-fill\', \'SYS_PHOTOS\', \'SYS_PHOTOS_DESC\')
              , ((SELECT com_id FROM '.TBL_COMPONENTS.' WHERE com_name_intern = \'CATEGORY-REPORT\'), 1, \'' . Uuid::uuid4() . '\', false, 10, true, \'category-report\', \''.FOLDER_MODULES.'/category-report/category_report.php\', \'list-stars\', \'SYS_CATEGORY_REPORT\', \'SYS_CATEGORY_REPORT_DESC\')
              , ((SELECT com_id FROM '.TBL_COMPONENTS.' WHERE com_name_intern = \'LINKS\'), 1, \'' . Uuid::uuid4() . '\', false, 11, true, \'weblinks\', \''.FOLDER_MODULES.'/links/links.php\', \'link-45deg\', \'SYS_WEBLINKS\', \'SYS_WEBLINKS_DESC\')
-             , ((SELECT com_id FROM '.TBL_COMPONENTS.' WHERE com_name_intern = \'GUESTBOOK\'), 1, \'' . Uuid::uuid4() . '\', false, 12, true, \'guestbook\', \''.FOLDER_MODULES.'/guestbook/guestbook.php\', \'book-half\', \'GBO_GUESTBOOK\', \'GBO_GUESTBOOK_DESC\')
-=======
-             , ((SELECT com_id FROM '.TBL_COMPONENTS.' WHERE com_name_intern = \'PHOTOS\'), 1, \'' . Uuid::uuid4() . '\', false, 8, true, \'photo\', \''.FOLDER_MODULES.'/photos/photos.php\', \'image-fill\', \'SYS_PHOTOS\', \'SYS_PHOTOS_DESC\')
-             , ((SELECT com_id FROM '.TBL_COMPONENTS.' WHERE com_name_intern = \'CATEGORY-REPORT\'), 1, \'' . Uuid::uuid4() . '\', false, 9, true, \'category-report\', \''.FOLDER_MODULES.'/category-report/category_report.php\', \'list-stars\', \'SYS_CATEGORY_REPORT\', \'SYS_CATEGORY_REPORT_DESC\')
-             , ((SELECT com_id FROM '.TBL_COMPONENTS.' WHERE com_name_intern = \'LINKS\'), 1, \'' . Uuid::uuid4() . '\', false, 10, true, \'weblinks\', \''.FOLDER_MODULES.'/links/links.php\', \'link-45deg\', \'SYS_WEBLINKS\', \'SYS_WEBLINKS_DESC\')
-             , ((SELECT com_id FROM '.TBL_COMPONENTS.' WHERE com_name_intern = \'FORUM\'), 1, \'' . Uuid::uuid4() . '\', false, 11, true, \'forum\', \''.FOLDER_MODULES.'/forum.php\', \'chat-dots-fill\', \'SYS_FORUM\', \'SYS_FORUM_DESC\')
->>>>>>> 9aa4afb1
+             , ((SELECT com_id FROM '.TBL_COMPONENTS.' WHERE com_name_intern = \'FORUM\'), 1, \'' . Uuid::uuid4() . '\', false, 12, true, \'forum\', \''.FOLDER_MODULES.'/forum.php\', \'chat-dots-fill\', \'SYS_FORUM\', \'SYS_FORUM_DESC\')
              , ((SELECT com_id FROM '.TBL_COMPONENTS.' WHERE com_name_intern = \'PREFERENCES\'), 2, \'' . Uuid::uuid4() . '\', false, 1, true, \'orgprop\', \''.FOLDER_MODULES.'/preferences.php\', \'gear-fill\', \'SYS_SETTINGS\', \'ORG_ORGANIZATION_PROPERTIES_DESC\')
              , ((SELECT com_id FROM '.TBL_COMPONENTS.' WHERE com_name_intern = \'REGISTRATION\'), 2, \'' . Uuid::uuid4() . '\', false, 2, true, \'registration\', \''.FOLDER_MODULES.'/registration.php\', \'card-checklist\', \'SYS_REGISTRATIONS\', \'SYS_MANAGE_NEW_REGISTRATIONS_DESC\')
              , ((SELECT com_id FROM '.TBL_COMPONENTS.' WHERE com_name_intern = \'MENU\'), 2, \'' . Uuid::uuid4() . '\', false, 3, true, \'menu\', \''.FOLDER_MODULES.'/menu.php\', \'menu-button-wide-fill\', \'SYS_MENU\', \'SYS_MENU_DESC\')
