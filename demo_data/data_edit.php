--- conflicted
+++ resolved
@@ -65,96 +65,6 @@
                   WHERE ann_id = 3 ';
 
 // set dates of events
-<<<<<<< HEAD
-$sql = 'UPDATE '.TBL_DATES.' SET dat_begin = \''.addDaysToDate(14).' 16:00:00\'
-                               , dat_end = \''.addDaysToDate(14).' 18:00:00\'
-         WHERE dat_id = 3 ';
-$db->query($sql);
-
-$sql = 'UPDATE '.TBL_DATES.' SET dat_begin = \''.addDaysToDate(4).' 19:00:00\'
-                               , dat_end = \''.addDaysToDate(4).' 23:30:00\'
-         WHERE dat_id = 4 ';
-$db->query($sql);
-
-$sql = 'UPDATE '.TBL_DATES.' SET dat_begin = \''.addDaysToDate(30).' 00:00:00\'
-                               , dat_end = \''.addDaysToDate(35).' 00:00:00\'
-         WHERE dat_id = 5 ';
-$db->query($sql);
-
-$sql = 'UPDATE '.TBL_DATES.' SET dat_begin = \''.addDaysToDate(10).' 15:00:00\'
-                               , dat_end = \''.addDaysToDate(10).' 19:00:00\'
-         WHERE dat_id = 6 ';
-$db->query($sql);
-
-$sql = 'UPDATE '.TBL_DATES.' SET dat_begin = \''.addDaysToDate(2, true).' 05:30:00\'
-                               , dat_end = \''.addDaysToDate(1, true).' 15:00:00\'
-         WHERE dat_id = 7 ';
-$db->query($sql);
-
-$sql = 'UPDATE '.TBL_DATES.' SET dat_begin = \''.addDaysToDate(4, true).' 17:00:00\'
-                               , dat_end = \''.addDaysToDate(4, true).' 18:30:00\'
-         WHERE dat_id = 8 ';
-$db->query($sql);
-
-$sql = 'UPDATE '.TBL_DATES.' SET dat_begin = \''.addDaysToDate(3).' 17:00:00\'
-                               , dat_end = \''.addDaysToDate(3).' 18:30:00\'
-         WHERE dat_id = 9 ';
-$db->query($sql);
-
-$sql = 'UPDATE '.TBL_DATES.' SET dat_begin = \''.addDaysToDate(10).' 17:00:00\'
-                               , dat_end = \''.addDaysToDate(10).' 18:30:00\'
-         WHERE dat_id = 10 ';
-$db->query($sql);
-
-$sql = 'UPDATE '.TBL_DATES.' SET dat_begin = \''.addDaysToDate(17).' 17:00:00\'
-                               , dat_end = \''.addDaysToDate(17).' 18:30:00\'
-         WHERE dat_id = 11 ';
-$db->query($sql);
-
-$sql = 'UPDATE '.TBL_DATES.' SET dat_begin = \''.addDaysToDate(24).' 17:00:00\'
-                               , dat_end = \''.addDaysToDate(24).' 18:30:00\'
-         WHERE dat_id = 12 ';
-$db->query($sql);
-
-$sql = 'UPDATE '.TBL_DATES.' SET dat_begin = \''.addDaysToDate(31).' 17:00:00\'
-                               , dat_end = \''.addDaysToDate(31).' 18:30:00\'
-         WHERE dat_id = 13 ';
-$db->query($sql);
-
-$sql = 'UPDATE '.TBL_DATES.' SET dat_begin = \''.addDaysToDate(20).' 13:00:00\'
-                               , dat_end = \''.addDaysToDate(20).' 14:00:00\'
-         WHERE dat_id = 14 ';
-$db->query($sql);
-
-$sql = 'UPDATE '.TBL_FOLDERS.' SET fol_timestamp = \''.addDaysToDate(7, true).'\'
-         WHERE fol_id = 1 ';
-$db->query($sql);
-
-$sql = 'UPDATE '.TBL_GUESTBOOK.' SET gbo_timestamp_create = \''.addDaysToDate(14, true).' 12:14:42\'
-         WHERE gbo_id = 1 ';
-$db->query($sql);
-
-$sql = 'UPDATE '.TBL_GUESTBOOK.' SET gbo_timestamp_create = \''.addDaysToDate(5, true).' 20:16:42\'
-         WHERE gbo_id = 2 ';
-$db->query($sql);
-
-$sql = 'UPDATE '.TBL_GUESTBOOK_COMMENTS.' SET gbc_timestamp_create = \''.addDaysToDate(4, true).' 16:23:12\'
-         WHERE gbc_id = 1 ';
-$db->query($sql);
-
-$sql = 'UPDATE '.TBL_LINKS.' SET lnk_timestamp_create = \''.addDaysToDate(4, true).'\'
-                               , lnk_timestamp_change = \''.addDaysToDate(3, true).'\'
-         WHERE lnk_id = 1 ';
-$db->query($sql);
-
-$sql = 'UPDATE '.TBL_LINKS.' SET lnk_timestamp_create = \''.addDaysToDate(4, true).'\'
-         WHERE lnk_id = 2 ';
-$db->query($sql);
-
-$sql = 'UPDATE '.TBL_LINKS.' SET lnk_timestamp_create = \''.addDaysToDate(4, true).'\'
-         WHERE lnk_id = 3 ';
-$db->query($sql);
-=======
 $sqlQueries[] = 'UPDATE '.TBL_DATES.' SET dat_begin = \''.addDaysToDate(14).' 16:00:00\'
                                         , dat_end = \''.addDaysToDate(14).' 18:00:00\'
                   WHERE dat_id = 3 ';
@@ -199,6 +109,10 @@
                                         , dat_end = \''.addDaysToDate(31).' 18:30:00\'
                   WHERE dat_id = 13 ';
 
+$sqlQueries[] = 'UPDATE '.TBL_DATES.' SET dat_begin = \''.addDaysToDate(20).' 13:00:00\'
+                                        , dat_end = \''.addDaysToDate(20).' 14:00:00\'
+                  WHERE dat_id = 14 ';
+
 $sqlQueries[] = 'UPDATE '.TBL_FOLDERS.' SET fol_timestamp = \''.addDaysToDate(7, true).'\'
                   WHERE fol_id = 1 ';
 
@@ -224,5 +138,4 @@
 foreach ($sqlQueries as $sqlQuery)
 {
     $db->query($sqlQuery);
-}
->>>>>>> 7c50ae55
+}