--- conflicted
+++ resolved
@@ -11,7 +11,6 @@
 /*==============================================================*/
 /* Table Cleanup                                                */
 /*==============================================================*/
-<<<<<<< HEAD
 DROP TABLE IF EXISTS %PREFIX%_announcements                     CASCADE;
 DROP TABLE IF EXISTS %PREFIX%_auto_login                        CASCADE;
 DROP TABLE IF EXISTS %PREFIX%_category_report                   CASCADE;
@@ -54,6 +53,7 @@
 DROP TABLE IF EXISTS %PREFIX%_user_log                          CASCADE;
 DROP TABLE IF EXISTS %PREFIX%_user_data                         CASCADE;
 DROP TABLE IF EXISTS %PREFIX%_user_fields                       CASCADE;
+DROP TABLE IF EXISTS %PREFIX%_user_field_select_options         CASCADE;
 DROP TABLE IF EXISTS %PREFIX%_categories                        CASCADE;
 DROP TABLE IF EXISTS %PREFIX%_users                             CASCADE;
 DROP TABLE IF EXISTS %PREFIX%_organizations                     CASCADE;
@@ -65,56 +65,6 @@
 DROP TABLE IF EXISTS %PREFIX%_inventory_items                   CASCADE;
 DROP TABLE IF EXISTS %PREFIX%_inventory_item_lend_data          CASCADE;
 
-=======
-DROP TABLE IF EXISTS %PREFIX%_announcements             CASCADE;
-DROP TABLE IF EXISTS %PREFIX%_auto_login                CASCADE;
-DROP TABLE IF EXISTS %PREFIX%_category_report           CASCADE;
-DROP TABLE IF EXISTS %PREFIX%_components                CASCADE;
-DROP TABLE IF EXISTS %PREFIX%_events                    CASCADE;
-DROP TABLE IF EXISTS %PREFIX%_dates                     CASCADE;
-DROP TABLE IF EXISTS %PREFIX%_files                     CASCADE;
-DROP TABLE IF EXISTS %PREFIX%_folders                   CASCADE;
-DROP TABLE IF EXISTS %PREFIX%_forum_topics              CASCADE;
-DROP TABLE IF EXISTS %PREFIX%_forum_posts               CASCADE;
-DROP TABLE IF EXISTS %PREFIX%_guestbook_comments        CASCADE;
-DROP TABLE IF EXISTS %PREFIX%_guestbook                 CASCADE;
-DROP TABLE IF EXISTS %PREFIX%_log_changes               CASCADE;
-DROP TABLE IF EXISTS %PREFIX%_links                     CASCADE;
-DROP TABLE IF EXISTS %PREFIX%_members                   CASCADE;
-DROP TABLE IF EXISTS %PREFIX%_messages                  CASCADE;
-DROP TABLE IF EXISTS %PREFIX%_messages_attachments      CASCADE;
-DROP TABLE IF EXISTS %PREFIX%_messages_content          CASCADE;
-DROP TABLE IF EXISTS %PREFIX%_messages_recipients       CASCADE;
-DROP TABLE IF EXISTS %PREFIX%_photos                    CASCADE;
-DROP TABLE IF EXISTS %PREFIX%_preferences               CASCADE;
-DROP TABLE IF EXISTS %PREFIX%_registrations             CASCADE;
-DROP TABLE IF EXISTS %PREFIX%_role_dependencies         CASCADE;
-DROP TABLE IF EXISTS %PREFIX%_roles                     CASCADE;
-DROP TABLE IF EXISTS %PREFIX%_roles_rights              CASCADE;
-DROP TABLE IF EXISTS %PREFIX%_roles_rights_data         CASCADE;
-DROP TABLE IF EXISTS %PREFIX%_list_columns              CASCADE;
-DROP TABLE IF EXISTS %PREFIX%_lists                     CASCADE;
-DROP TABLE IF EXISTS %PREFIX%_oidc_access_tokens        CASCADE;
-DROP TABLE IF EXISTS %PREFIX%_oidc_auth_codes           CASCADE;
-DROP TABLE IF EXISTS %PREFIX%_oidc_clients              CASCADE;
-DROP TABLE IF EXISTS %PREFIX%_oidc_refresh_tokens       CASCADE;
-DROP TABLE IF EXISTS %PREFIX%_rooms                     CASCADE;
-DROP TABLE IF EXISTS %PREFIX%_saml_clients              CASCADE;
-DROP TABLE IF EXISTS %PREFIX%_sessions                  CASCADE;
-DROP TABLE IF EXISTS %PREFIX%_sso_keys                  CASCADE;
-DROP TABLE IF EXISTS %PREFIX%_texts                     CASCADE;
-DROP TABLE IF EXISTS %PREFIX%_user_relations            CASCADE;
-DROP TABLE IF EXISTS %PREFIX%_user_relation_types       CASCADE;
-DROP TABLE IF EXISTS %PREFIX%_user_log                  CASCADE;
-DROP TABLE IF EXISTS %PREFIX%_user_data                 CASCADE;
-DROP TABLE IF EXISTS %PREFIX%_user_fields               CASCADE;
-DROP TABLE IF EXISTS %PREFIX%_user_field_select_options CASCADE;
-DROP TABLE IF EXISTS %PREFIX%_categories                CASCADE;
-DROP TABLE IF EXISTS %PREFIX%_users                     CASCADE;
-DROP TABLE IF EXISTS %PREFIX%_organizations             CASCADE;
-DROP TABLE IF EXISTS %PREFIX%_ids                       CASCADE;
-DROP TABLE IF EXISTS %PREFIX%_menu                      CASCADE;
->>>>>>> 69131de9
 
 
 /*==============================================================*/
