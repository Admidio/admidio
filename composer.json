{
    "name": "admidio/admidio",
    "description": "Admidio is a free open source user management system for websites of organizations and groups.",
    "type": "project",
    "keywords": [
        "admidio",
        "management",
        "organizations"
    ],
    "license": "GPL-2.0-only",
    "homepage": "https://www.admidio.org/",
    "config": {
        "platform": {
            "php": "8.2.0"
        }
    },
    "require": {
        "php": "^8.2",
        "ext-gd": "*",
        "ext-iconv": "*",
        "ext-json": "*",
        "ext-pdo": "*",
        "ext-posix": "*",
        "ext-simplexml": "*",
        "ext-zip": "*",
        "bjeavons/zxcvbn-php": "^1.2.0",
        "eluceo/ical": "^2.0",
        "ezyang/htmlpurifier": "^4.14",
        "guzzlehttp/guzzle": "^7.0",
        "ifsnop/mysqldump-php": "^2.12",
        "league/oauth2-server": "^9.2.0",
        "litesaml/lightsaml": "^4.2",
        "monolog/monolog": "^3.0",
        "paragonie/sodium_compat_ext_sodium": "^1.0",
        "phpmailer/phpmailer": "^6.4",
        "phpoffice/phpspreadsheet": "^4.0",
        "ramsey/uuid": "^4.1",
        "robthree/twofactorauth": "^3.0",
        "smarty/smarty": "^5.0",
        "tecnickcom/tcpdf": "^6.2",
        "twbs/bootstrap": "5.3.*",
<<<<<<< HEAD
        "twbs/bootstrap-icons": "^1.11"
=======
        "twbs/bootstrap-icons": "^1.11",
        "paragonie/sodium_compat_ext_sodium": "^1.0",
        "litesaml/lightsaml": "^4.2",
        "league/oauth2-server": "^9.2.0",
        "steverhoades/oauth2-openid-connect-server": "^3.0",
        "laminas/laminas-diactoros": "^3.5"
>>>>>>> 10ae9ae9
    },
    "suggest": {
        "ext-libsodium": "Provides a modern crypto API that can be used to generate random bytes",
        "ext-mbstring": "",
        "ext-pdo_mysql": "For MySQL/MariaDB database support",
        "ext-pdo_pgsql": "For PostgreSQL database support"
    },
    "autoload": {
        "psr-4": {
            "Admidio\\": "src/"
        },
        "classmap": [
          "system/classes/",
            "libs/jquery-file-upload/server/php/",
            "libs/securimage/"
        ]
    },
    "archive": {
        "exclude": [
            "adm_my_files/*",
            "!adm_my_files/.htaccess",
            "!adm_my_files/index.html",
            "!adm_my_files/config_example.php",
            "!adm_my_files/ecard_templates",
            "!adm_my_files/mail_templates",
            "adm_plugins/*",
            "!adm_plugins/announcement-list",
            "!adm_plugins/birthday",
            "!adm_plugins/calendar",
            "!adm_plugins/event-list",
            "!adm_plugins/latest-documents-files",
            "!adm_plugins/login_form",
            "!adm_plugins/random_photo",
            "!adm_plugins/who-is-online",
            "demo_data",
            "!vendor/*",
            "vendor/maennchen/zipstream-php/test",
            "vendor/markbaker/complex/examples",
            "vendor/markbaker/matrix/examples",
            "vendor/smarty/smarty/changelog",
            "vendor/smarty/smarty/demo",
            "vendor/smarty/smarty/docs",
            "vendor/tecnickcom/tcpdf/examples",
            "vendor/tecnickcom/tcpdf/fonts",
            "!vendor/tecnickcom/tcpdf/fonts/courier*.*",
            "!vendor/tecnickcom/tcpdf/fonts/helvetica*.*",
            "!vendor/tecnickcom/tcpdf/fonts/pdfa*.*",
            "!vendor/tecnickcom/tcpdf/fonts/times*.*",
            "vendor/twbs/bootstrap",
            "!vendor/twbs/bootstrap/license",
            "!vendor/twbs/bootstrap/dist",
            "vendor/twbs/bootstrap-icons",
            "!vendor/twbs/bootstrap-icons/license",
            "!vendor/twbs/bootstrap-icons/font"
        ]
    }
}<|MERGE_RESOLUTION|>--- conflicted
+++ resolved
@@ -28,6 +28,7 @@
         "ezyang/htmlpurifier": "^4.14",
         "guzzlehttp/guzzle": "^7.0",
         "ifsnop/mysqldump-php": "^2.12",
+        "laminas/laminas-diactoros": "^3.5",
         "league/oauth2-server": "^9.2.0",
         "litesaml/lightsaml": "^4.2",
         "monolog/monolog": "^3.0",
@@ -37,18 +38,10 @@
         "ramsey/uuid": "^4.1",
         "robthree/twofactorauth": "^3.0",
         "smarty/smarty": "^5.0",
+        "steverhoades/oauth2-openid-connect-server": "^3.0",
         "tecnickcom/tcpdf": "^6.2",
         "twbs/bootstrap": "5.3.*",
-<<<<<<< HEAD
         "twbs/bootstrap-icons": "^1.11"
-=======
-        "twbs/bootstrap-icons": "^1.11",
-        "paragonie/sodium_compat_ext_sodium": "^1.0",
-        "litesaml/lightsaml": "^4.2",
-        "league/oauth2-server": "^9.2.0",
-        "steverhoades/oauth2-openid-connect-server": "^3.0",
-        "laminas/laminas-diactoros": "^3.5"
->>>>>>> 10ae9ae9
     },
     "suggest": {
         "ext-libsodium": "Provides a modern crypto API that can be used to generate random bytes",
