--- conflicted
+++ resolved
@@ -1,707 +1,687 @@
-<?php
-/******************************************************************************
- * Calendar
- *
- * Version 2.0.3
- *
- * Plugin shows the actual month with all the events and birthdays that are
- * coming. This plugin can be used to show the Admidio events and birthdays in a
- * sidebar within Admidio or in an external website.
- *
- * Compatible with Admidio version 3.0
- *
- * Parameters : date_id (Format MMJJJJ Beispiel: 052011 = Mai 2011)
- *              ajax_change (ist gesetzt bei Monatswechsel per Ajax)
- *
- * Copyright    : (c) 2004 - 2015 The Admidio Team
- * License      : GNU Public License 2 https://www.gnu.org/licenses/gpl-2.0.html
- *
- *****************************************************************************/
-
-// create path to plugin
-$plugin_folder_pos = strpos(__FILE__, 'adm_plugins') + 11;
-$plugin_file_pos   = strpos(__FILE__, 'calendar.php');
-$plugin_folder     = substr(__FILE__, $plugin_folder_pos+1, $plugin_file_pos-$plugin_folder_pos-2);
-
-if(!defined('PLUGIN_PATH'))
-{
-    define('PLUGIN_PATH', substr(__FILE__, 0, $plugin_folder_pos));
-}
-require_once(PLUGIN_PATH. '/../adm_program/system/common.php');
-require_once(PLUGIN_PATH. '/'.$plugin_folder.'/config.php');
-
-if(isset($_GET['ajax_change']) && $plg_ajax_change == 1)
-{
-    // Header kodieren
-    header('Content-Type: text/html; charset=UTF-8');
-}
-
-// Auf gesetzte Standardwerte aus config.php überprüfen und notfalls setzen
-if(isset($plg_ajaxbox) == false)
-{
-    $plg_ajaxbox = 1;
-}
-if(isset($plg_link_target_termin) == false)
-{
-    $plg_link_target_termin = '_self';
-}
-if(isset($plg_link_target_geb) == false)
-{
-    $plg_link_target_geb = '_self';
-}
-if(isset($plg_ter_aktiv) == false)
-{
-    $plg_ter_aktiv = 1;
-}
-if(isset($plg_ter_login) == false)
-{
-    $plg_ter_login = 0;
-}
-if(isset($plg_geb_aktiv) == false)
-{
-    $plg_geb_aktiv = 0;
-}
-if(isset($plg_geb_login) == false)
-{
-    $plg_geb_login = 0;
-}
-if(isset($plg_geb_icon) == false)
-{
-    $plg_geb_icon = 0;
-}
-if(isset($plg_kal_cat) == false)
-{
-    $plg_kal_cat = array('all');
-}
-if(isset($plg_kal_cat_show) == false)
-{
-    $plg_kal_cat_show = 1;
-}
-
-// Prüfen ob the Link-URL gesetzt wurde oder leer ist
-// wenn leer, dann Standardpfad zum Admidio-Modul
-
-if(isset($plg_link_url) == false || ($plg_link_url) =='')
-{
-    $plg_link_url = $g_root_path.'/adm_program/modules/dates/dates.php';
-}
-
-// ///////////////////////////////////////////////////// //
-// Prüfen ob the CSS Link-Klassen gesetzt wurden         //
-// ///////////////////////////////////////////////////// //
-
-if(isset($plg_link_class_geb) == false || ($plg_link_class_geb) =='')
-{
-    $plg_link_class_geb = 'geb';
-}
-if(isset($plg_link_class_date) == false || ($plg_link_class_date) =='')
-{
-    $plg_link_class_date = 'date';
-}
-if(isset($plg_link_class_merge) == false || ($plg_link_class_merge) =='')
-{
-    $plg_link_class_date = 'merge';
-}
-
-// /////////////////////////////////////////////////////// //
-// Prüfen, ob die Rollenbedingung gesetzt wurde            //
-// /////////////////////////////////////////////////////// //
-if(isset($plg_rolle_sql) == 'all' || ($plg_rolle_sql) == '')
-{
-    $rol_sql = 'is not null';
-}
-else
-{
-    $rol_sql = 'in '.$plg_rolle_sql;
-}
-
-// Sprachdatei des Plugins einbinden
-$gL10n->addLanguagePath(PLUGIN_PATH. '/'.$plugin_folder.'/languages');
-
-// Nun noch einige Variablen initialisieren
-
-$geb_link = '';
-$plg_link = '';
-$currentMonth = '';
-$currentYear  = '';
-$today        = 0;
-$lastDayCurrentMonth = '';
-
-// Date ID auslesen oder aktuellen Monat und Jahr erzeugen
-if(array_key_exists('date_id', $_GET))
-{
-    if(is_numeric($_GET['date_id']) == false)
-    {
-        $gMessage->show($gL10n->get('SYS_INVALID_PAGE_VIEW'));
-    }
-    else
-    {
-        $date_id = $_GET['date_id'];
-        $currentMonth = substr($date_id, 0, 2);
-        $currentYear = substr($date_id, 2, 4);
-        $_SESSION['plugin_calendar_last_month'] = $currentMonth.$currentYear;
-
-        if($currentMonth == date('m') and $currentYear == date('Y'))
-        {
-            $today = date('d');
-        }
-    }
-}
-elseif(isset($_SESSION['plugin_calendar_last_month']))
-{
-    // Zuletzt gewählten Monat anzeigen
-    $currentMonth = substr($_SESSION['plugin_calendar_last_month'], 0, 2);
-    $currentYear = substr($_SESSION['plugin_calendar_last_month'], 2, 4);
-    if($currentMonth == date('m') and $currentYear == date('Y'))
-    {
-        $today = date('d');
-    }
-}
-else
-{
-    // show current month
-    $currentMonth = date('m');
-    $currentYear = date('Y');
-    $today = date('d');
-}
-
-$lastDayCurrentMonth = date('t', mktime(0, 0, 0, $currentMonth, 1, $currentYear));
-$dateMonthStart = $currentYear.'-'.$currentMonth.'-01 00:00:01';    // add 1 second to ignore all day events that end at 00:00:00
-$dateMonthEnd   = $currentYear.'-'.$currentMonth.'-'.$lastDayCurrentMonth.' 23:59:59';
-$eventsMonthDayArray    = array();
-$birthdaysMonthDayArray = array();
-
-// if page object is set then integrate css file of this plugin
-global $page;
-if(isset($page) && is_object($page))
-{
-    $page->addCssFile($g_root_path.'/adm_plugins/calendar/calendar.css');
-}
-
-<<<<<<< HEAD
-// Abfrage der Termine
-=======
-// set database to admidio, sometimes the user has other database connections at the same time
-$gDb->setCurrentDB();
-
-// query of all events
->>>>>>> 6c0d6e64
-if($plg_ter_aktiv == 1)
-{
-    // alle Organisationen finden, in denen die Orga entweder Mutter oder Tochter ist
-    $plg_organizations = '';
-    $plg_arr_orgas = $gCurrentOrganization->getOrganizationsInRelationship(true, true);
-
-    foreach($plg_arr_orgas as $key => $value)
-    {
-        $plg_organizations = $plg_organizations. $key. ', ';
-    }
-    $plg_organizations = $plg_organizations. $gCurrentOrganization->getValue('org_id');
-
-    // Ermitteln, welche Kalender angezeigt werden sollen
-    if(in_array('all', $plg_kal_cat))
-    {
-        // alle Kalender anzeigen
-        $sqlSyntax = '';
-    }
-    else
-    {
-        // nur bestimmte Kalender anzeigen
-        $sqlSyntax = ' AND cat_type = \'DAT\' AND ( ';
-        for($i=0;$i<count($plg_kal_cat);$i++)
-        {
-            $sqlSyntax = $sqlSyntax. 'cat_name = \''.$plg_kal_cat[$i].'\' OR ';
-        }
-        $sqlSyntax = substr($sqlSyntax, 0, -4). ') ';
-    }
-
-    // search for all events in database within the given month
-    if($gCurrentUser->getValue('usr_id') > 0)
-    {
-        $sqlLogin = 'AND ( dtr_rol_id IS NULL OR dtr_rol_id IN (SELECT mem_rol_id FROM '.TBL_MEMBERS.' WHERE mem_usr_id = '.$gCurrentUser->getValue('usr_id').') )';
-    }
-    else
-    {
-        $sqlLogin = 'AND dtr_rol_id IS NULL';
-    }
-
-    $sql = 'SELECT DISTINCT dat_id, dat_cat_id, cat_name, dat_begin, dat_end, dat_all_day, dat_location, dat_headline
-              FROM '. TBL_DATE_ROLE.', '. TBL_DATES. ', '.TBL_CATEGORIES.'
-             WHERE dat_id = dtr_dat_id
-                   '.$sqlLogin.'
-               AND dat_begin <= \''.$dateMonthEnd.'\'
-               AND dat_end   >= \''.$dateMonthStart.'\'
-                   '.$sqlSyntax.'
-               AND dat_cat_id = cat_id
-             ORDER BY dat_begin ASC';
-    $datesStatement = $gDb->query($sql);
-
-    while($row = $datesStatement->fetch())
-    {
-        $startDate = new DateTime($row['dat_begin']);
-        $endDate   = new DateTime($row['dat_end']);
-
-        // set custom name of plugin for calendar or use default Admidio name
-        if($plg_kal_cat_show == 1)
-        {
-            if(substr($row['cat_name'], 3, 1)=='_')
-            {
-                $calendarName = $gL10n->get($row['cat_name']);
-            }
-            else
-            {
-                $calendarName = $row['cat_name'];
-            }
-            $row['dat_headline'] = $calendarName. ': '. $row['dat_headline'];
-        }
-
-        if($startDate->format('Y-m-d') === $endDate->format('Y-m-d'))
-        {
-            // event only within one day
-            $eventsMonthDayArray[$startDate->format('j')][] = array('dat_id'   => $row['dat_id'],
-                                                                    'time'     => $startDate->format($gPreferences['system_time']),
-                                                                    'all_day'  => $row['dat_all_day'],
-                                                                    'location' => $row['dat_location'],
-                                                                    'headline' => $row['dat_headline'],
-                                                                    'one_day'  => false);
-        }
-        else
-        {
-            // event within several days
-
-            $oneDayDate = false;
-
-            if($startDate->format('m') != $currentMonth)
-            {
-                $firstDay = 1;
-            }
-            else
-            {
-                $firstDay = $startDate->format('j');
-            }
-
-            if($endDate->format('m') != $currentMonth)
-            {
-                $lastDay = $lastDayCurrentMonth;
-            }
-            else
-            {
-                if($row['dat_all_day'] == 1)
-                {
-                    $oneDay  = new DateInterval('P1D');
-                    $endDate = $endDate->sub($oneDay);
-                }
-
-                $lastDay = $endDate->format('j');
-            }
-
-            if($startDate->format('Y-m-d') == $endDate->format('Y-m-d'))
-            {
-                $oneDayDate = true;
-            }
-
-            // now add event to every relevant day of month
-            for($i = $firstDay; $i <= $lastDay; $i++)
-            {
-<<<<<<< HEAD
-                $eventsMonthDayArray[$i][] = array('dat_id'   => $row['dat_id'],
-                                                   'time'     => $startDate->format($gPreferences['system_time']),
-                                                   'all_day'  => $row['dat_all_day'],
-                                                   'location' => $row['dat_location'],
-                                                   'headline' => $row['dat_headline'],
-                                                   'one_day'  => $oneDayDate);
-=======
-                $eventsMonthDayArray[$i][] = array('dat_id'   => $row['dat_id'], 
-                                             'time'     => $startDate->format($gPreferences['system_time']),
-                                             'all_day'  => $row['dat_all_day'],
-                                             'location' => $row['dat_location'],
-                                             'headline' => $row['dat_headline'],
-                                             'one_day'  => $oneDayDate);
-                error_log(print_r($eventsMonthDayArray[$i], true));
->>>>>>> 6c0d6e64
-            }
-        }
-    }
-}
-
-// query of all birthdays
-if($plg_geb_aktiv == 1)
-{
-    if($gDbType === 'postgresql')
-    {
-        $sqlMonthOfBirthday = ' date_part(\'month\', timestamp birthday.usd_value) ';
-        $sqlDayOfBirthday   = ' date_part(\'day\', timestamp birthday.usd_value) ';
-    }
-    else
-    {
-        $sqlMonthOfBirthday = ' MONTH(birthday.usd_value) ';
-        $sqlDayOfBirthday   = ' DayOfMonth(birthday.usd_value) ';
-    }
-
-    // database query for all birthdays of this month
-    $sql = 'SELECT DISTINCT
-                   usr_id, last_name.usd_value AS last_name, first_name.usd_value AS first_name,
-                   birthday.usd_value AS birthday
-              FROM '. TBL_ROLES. ', '. TBL_CATEGORIES. ', '. TBL_MEMBERS. ', '. TBL_USERS. '
-              JOIN '. TBL_USER_DATA. ' AS birthday ON birthday.usd_usr_id = usr_id
-               AND birthday.usd_usf_id = '. $gProfileFields->getProperty('BIRTHDAY', 'usf_id'). '
-               AND '.$sqlMonthOfBirthday.' = '.$currentMonth.'
-              LEFT JOIN '. TBL_USER_DATA. ' AS last_name ON last_name.usd_usr_id = usr_id
-               AND last_name.usd_usf_id = '. $gProfileFields->getProperty('LAST_NAME', 'usf_id'). '
-              LEFT JOIN '. TBL_USER_DATA. ' AS first_name ON first_name.usd_usr_id = usr_id
-               AND first_name.usd_usf_id = '. $gProfileFields->getProperty('FIRST_NAME', 'usf_id'). '
-             WHERE rol_cat_id = cat_id
-               AND cat_org_id = '. $gCurrentOrganization->getValue('org_id'). '
-               AND rol_id     = mem_rol_id
-               AND mem_usr_id = usr_id
-               AND mem_begin <= \''.DATE_NOW.'\'
-               AND mem_end    > \''.DATE_NOW.'\'
-               AND usr_valid  = 1
-<<<<<<< HEAD
-             ORDER BY Month(birthday.usd_value) ASC, DayOfMonth(birthday.usd_value) ASC, last_name, first_name';
-    $birthdayStatement = $gDb->query($sql);
-=======
-             ORDER BY '.$sqlMonthOfBirthday.' ASC, '.$sqlMonthOfBirthday.' ASC, last_name, first_name';
->>>>>>> 6c0d6e64
-
-    while($row = $birthdayStatement->fetch())
-    {
-        $birthdayDate   = new DateTime($row['birthday']);
-
-        $birthdaysMonthDayArray[$birthdayDate->format('j')][] = array(
-            'year' => $birthdayDate->format('Y'),
-            'age'  => $currentYear - $birthdayDate->format('Y'),
-            'name' => $row['last_name']. ', '. $row['first_name']);
-    }
-}
-
-// Kalender erstellen
-$firstWeekdayOfMonth = date('w', mktime(0, 0, 0, $currentMonth, 1, $currentYear));
-$monate = explode(',', $gL10n->get('PLG_CALENDAR_MONTH'));
-
-if($firstWeekdayOfMonth == 0)
-{
-    $firstWeekdayOfMonth = 7;
-}
-
-echo '<div id="plgCalendarContent" class="admidio-plugin-content">
-<h3>'.$gL10n->get('DAT_CALENDAR').'</h3>
-
-<script type="text/javascript"><!--
-    if ( typeof gTranslations == "undefined")
-    {
-        var gTranslations = new Array("'.$gL10n->get('SYS_MON').'","'.$gL10n->get('SYS_TUE').'","'.$gL10n->get('SYS_WED').'","'.$gL10n->get('SYS_THU').'","'.$gL10n->get('SYS_FRI').'","'.$gL10n->get('SYS_SAT').'","'.$gL10n->get('SYS_SUN').'","'.$gL10n->get('SYS_TODAY').'","'.$gL10n->get('SYS_LOADING_CONTENT').'");
-    }
---></script>
-
-<table border="0" id="plgCalendarTable">
-    <tr>';
-        if($plg_ajax_change == 1)
-        {
-            echo "<th style=\"text-align: center;\" class=\"plgCalendarHeader\"><a href=\"#\" onclick=\"$.ajax({
-                type: 'GET',
-                url: '".$g_root_path."/adm_plugins/$plugin_folder/calendar.php',
-                cache: false,
-                data: 'ajax_change&amp;date_id=".date('mY', mktime(0, 0, 0, $currentMonth-1, 1, $currentYear))."',
-                success: function(html){
-                    $('#plgCalendarContent').replaceWith(html);
-                    $('.admidio-calendar-link').popover();
-                }
-            }); return false;\">&laquo;</a></th>";
-            echo '<th colspan="5" style="text-align: center;" class="plgCalendarHeader">'.$monate[$currentMonth-1].' '.$currentYear.'</th>';
-            echo "<th style=\"text-align: center;\" class=\"plgCalendarHeader\"><a href=\"#\" onclick=\"$.ajax({
-                type: 'GET',
-                url: '".$g_root_path."/adm_plugins/$plugin_folder/calendar.php',
-                cache: false,
-                data: 'ajax_change&amp;date_id=".date('mY', mktime(0, 0, 0, $currentMonth+1, 1, $currentYear))."',
-                success: function(html){
-                    $('#plgCalendarContent').replaceWith(html);
-                    $('.admidio-calendar-link').popover();
-                }
-            }); return false;\">&raquo;</a></th>";
-        }
-        else
-        {
-            echo '<th colspan="7" align="center" class="plgCalendarHeader">'.$monate[$currentMonth-1].' '.$currentYear.'</th>';
-        }
-    echo '</tr>
-    <tr>
-        <td class="plgCalendarWeekday"><b>'.$gL10n->get('PLG_CALENDAR_MONDAY_SHORT').'</b></td><td class="plgCalendarWeekday"><b>'.$gL10n->get('PLG_CALENDAR_TUESDAY_SHORT').'</b></td>
-        <td class="plgCalendarWeekday"><b>'.$gL10n->get('PLG_CALENDAR_WEDNESDAY_SHORT').'</b></td><td class="plgCalendarWeekday"><b>'.$gL10n->get('PLG_CALENDAR_THURSDAY_SHORT').'</b></td>
-        <td class="plgCalendarWeekday"><b>'.$gL10n->get('PLG_CALENDAR_FRIDAY_SHORT').'</b></td><td class="plgCalendarWeekdaySaturday"><b>'.$gL10n->get('PLG_CALENDAR_SATURDAY_SHORT').'</b></td>
-        <td class="plgCalendarWeekdaySunday"><b>'.$gL10n->get('PLG_CALENDAR_SUNDAY_SHORT').'</b></td>
-    </tr>
-    <tr>';
-
-$i = 1;
-while($i < $firstWeekdayOfMonth)
-{
-    echo '<td>&nbsp;</td>';
-    $i++;
-}
-
-$currentDay = 1;
-$boolNewStart = false;
-
-while($currentDay <= $lastDayCurrentMonth)
-{
-    $ter_link  = '';
-    $geb_link  = '';
-    $htmlContent  = '';
-    $textContent  = '';
-    $hasEvents    = false;
-    $hasBirthdays = false;
-    $countEvents  = 0;
-
-    $dateObj = DateTime::createFromFormat('Y-m-j', $currentYear.'-'.$currentMonth.'-'.$currentDay);
-
-    // Terminanzeige generieren
-    if($plg_ter_aktiv == 1)
-    {
-        $ter_valid = 0;
-        if($plg_ter_login == 0)
-        {
-            $ter_valid = 1;
-        }
-        if($plg_ter_login == 1)
-        {
-            if($gValidLogin == true)
-            {
-                $ter_valid = 1;
-            }
-        }
-
-        if($ter_valid == 1 && array_key_exists($currentDay, $eventsMonthDayArray))
-        {
-            $hasEvents = true;
-
-            foreach($eventsMonthDayArray[$currentDay] as $eventArray)
-            {
-                if($plg_ajaxbox == 1 || $countEvents == 0)
-                {
-                    if($eventArray['location'] != '')
-                    {
-                        $eventArray['location'] = ', '. $eventArray['location'];
-                    }
-
-                    if($htmlContent !== '' && $plg_ajaxbox == 1)
-                    {
-                        $htmlContent .= '<br />';
-                    }
-                    if($eventArray['all_day'] == 1)
-                    {
-                        if($eventArray['one_day'] == true)
-                        {
-                            $htmlContent .= '<strong>'.$gL10n->get('DAT_ALL_DAY').'</strong> '.$eventArray['headline'].$eventArray['location'];
-                            $textContent .= $gL10n->get('DAT_ALL_DAY').' '.$eventArray['headline'].$eventArray['location'];
-                        }
-                        else
-                        {
-                            $htmlContent .= '<strong>'.$gL10n->get('PLG_CALENDAR_SEVERAL_DAYS').'</strong> '.$eventArray['headline'].$eventArray['location'];
-                            $textContent .= $gL10n->get('PLG_CALENDAR_SEVERAL_DAYS').' '.$eventArray['headline'].$eventArray['location'];
-                        }
-                    }
-                    else
-                    {
-                        $htmlContent .= '<strong>'.$eventArray['time'].' '.$gL10n->get('SYS_CLOCK').'</strong> '.$eventArray['headline'].$eventArray['location'];
-                        $textContent .= $eventArray['time'].' '.$gL10n->get('SYS_CLOCK').' '.$eventArray['headline'].$eventArray['location'];
-                    }
-                }
-                $countEvents++;
-            }
-
-            if($countEvents > 0)
-            {
-                // Link_Target auf Termin-Vorgabe einstellen
-                $plg_link_target = $plg_link_target_termin;
-                $plg_link = $plg_link_url.'?date_from='.$dateObj->format('Y-m-d').'&date_to='.$dateObj->format('Y-m-d');
-            }
-
-            if($plg_ajaxbox !== 1 && count($eventsMonthDayArray[$currentDay]) > 1)
-            {
-                $textContent .= $gL10n->get('PLG_CALENDAR_MORE');
-            }
-        }
-    }
-
-    // Geburtstagsanzeige generieren
-    if($plg_geb_aktiv == 1)
-    {
-        $geb_valid = 0;
-
-        if($plg_geb_login == 0)
-        {
-            $geb_valid = 1;
-        }
-        if($plg_geb_login == 1)
-        {
-            if($gValidLogin == true)
-            {
-                $geb_valid = 1;
-            }
-        }
-
-        if($geb_valid == 1 && array_key_exists($currentDay, $birthdaysMonthDayArray))
-        {
-            foreach($birthdaysMonthDayArray[$currentDay] as $birthdayArray)
-            {
-                $hasBirthdays = true;
-
-                if($htmlContent !== '')
-                {
-                    $htmlContent .= '<br />';
-                    $textContent .= ', ';
-                }
-
-                if($plg_geb_icon == 1)
-                {
-                    $icon = '<img src=\''.$g_root_path.'/adm_plugins/'.$plugin_folder.'/cake.png\' alt=\'Birthday\' /> ';
-                }
-                else
-                {
-                    $icon = '';
-                }
-
-                $htmlContent .= $icon.$birthdayArray['name']. ' ('.$birthdayArray['age'].')';
-                $textContent .= $birthdayArray['name']. ' ('.$birthdayArray['age'].')';
-            }
-        }
-    }
-
-    // Hier erfolgt nun die Bestimmung der Linkklasse
-    // Dabei werden 3 Linkklassen verwendet:
-    // geb (Geburtstage), date (Termine) und merge (gleichzeitig Geburtstage und Termine
-
-    // Zuerst Vorbelegung der Wochentagsklassen
-    $plg_link_class_saturday = 'plgCalendarSaturday';
-    $plg_link_class_sunday   = 'plgCalendarSunday';
-    $plg_link_class_weekday  = 'plgCalendarDay';
-
-    if($hasEvents === false && $hasBirthdays === true) // no events but birthdays
-    {
-        $plg_link_class = 'geb';
-        $plg_link_class_saturday = 'plgCalendarBirthSaturday';
-        $plg_link_class_sunday   = 'plgCalendarBirthSunday';
-        $plg_link_class_weekday  = 'plgCalendarBirthDay';
-
-    }
-
-    if($hasEvents === true && $hasBirthdays === false) // events but no birthdays
-    {
-        $plg_link_class = 'date';
-        $plg_link_class_saturday = 'plgCalendarDateSaturday';
-        $plg_link_class_sunday   = 'plgCalendarDateSunday';
-        $plg_link_class_weekday  = 'plgCalendarDateDay';
-
-    }
-
-    if($hasEvents === true && $hasBirthdays === true) // events and birthdays
-    {
-        $plg_link_class = 'merge';
-        $plg_link_class_saturday = 'plgCalendarMergeSaturday';
-        $plg_link_class_sunday   = 'plgCalendarMergeSunday';
-        $plg_link_class_weekday  = 'plgCalendarMergeDay';
-
-    }
-    // Ende der Linklassenbestimmung
-
-    if ($boolNewStart)
-    {
-        echo '<tr>
-        ';
-        $boolNewStart = false;
-    }
-    $rest = ($currentDay+$firstWeekdayOfMonth-1)%7;
-    if($currentDay == $today)
-    {
-        echo '<td align="center" class="plgCalendarToday">';
-    }
-    elseif($rest == 6)
-    {
-        // CSS aus der Linkklassenbestimmung verwenden
-        echo '<td align="center" class="'.$plg_link_class_saturday.'">';
-    }
-    elseif($rest == 0)
-    {
-        // CSS aus der Linkklassenbestimmung verwenden
-        echo '<td align="center" class="'.$plg_link_class_sunday.'">';
-    }
-    else
-    {
-        echo '<td align="center" class="'.$plg_link_class_weekday.'">';
-    }
-
-    if($currentDay == $today || $hasEvents === true || $hasBirthdays === true)
-    {
-        if($hasEvents === false && $hasBirthdays === true)
-        {
-            // Link-URL bei Geburtstag durch # abschalten
-            $plg_link = '#';
-            // Link_Target für Geburtstagvorgabe einstellen
-            $plg_link_target = $plg_link_target_geb;
-        }
-
-        if($hasEvents === true || $hasBirthdays === true)
-        {
-            if($plg_ajaxbox == 1)
-            {
-                if($ter_link != '' && $geb_link != '')
-                {
-                    $geb_link = '&'. $geb_link;
-                }
-
-                // plg_link_class bestimmt das Erscheinungsbild des jeweiligen Links
-                echo '<a class="admidio-calendar-link '.$plg_link_class.'" href="'.$plg_link.'" data-toggle="popover" data-html="true" data-trigger="hover" data-placement="auto"
-                    title="'.$dateObj->format($gPreferences['system_date']).'" data-content="'.htmlspecialchars($htmlContent).'" target="'.$plg_link_target.'">'.$currentDay.'</a>';
-            }
-            else
-            {
-                echo '<a class="'.$plg_link_class.'" href="'.$plg_link.'" title="'.str_replace('"', "", $textContent).'"
-                    href="'.$plg_link.'" target="'.$plg_link_target.'">'.$currentDay.'</a>';
-            }
-        }
-        elseif($currentDay == $today)
-        {
-            echo '<span class="plgCalendarToday">'.$currentDay.'</span>';
-        }
-    }
-    elseif($rest == 6)
-    {
-        echo '<span class="plgCalendarSaturday">'.$currentDay.'</span>';
-    }
-    elseif($rest == 0)
-    {
-        echo '<span class="plgCalendarSunday">'.$currentDay.'</span>';
-    }
-    else
-    {
-        echo $currentDay;
-    }
-    echo '</td>';
-    if($rest == 0 || $currentDay == $lastDayCurrentMonth)
-    {
-        echo '</tr>
-        ';
-        $boolNewStart = true;
-    }
-
-    $currentDay++;
-}
-echo '</table>';
-
-if($currentMonth.$currentYear != date('mY'))
-{
-    echo '<div id="plgCalendarReset"><a href="#" onclick="$.ajax({
-            type: \'GET\',
-            url: \''.$g_root_path.'/adm_plugins/'.$plugin_folder.'/calendar.php\',
-            cache: false,
-            data: \'ajax_change&amp;date_id='.date('mY').'\',
-            success: function(html){
-                $(\'#plgCalendarContent\').replaceWith(html);
-                $(\'.admidio-calendar-link\').popover();
-            }
-        }); return false;">'.$gL10n->get('PLG_CALENDAR_CURRENT_MONTH').'</a></div>';
-}
-echo '</div>';
-
-?>
+<?php
+/******************************************************************************
+ * Calendar
+ *
+ * Version 2.0.3
+ *
+ * Plugin shows the actual month with all the events and birthdays that are
+ * coming. This plugin can be used to show the Admidio events and birthdays in a
+ * sidebar within Admidio or in an external website.
+ *
+ * Compatible with Admidio version 3.0
+ *
+ * Parameters : date_id (Format MMJJJJ Beispiel: 052011 = Mai 2011)
+ *              ajax_change (ist gesetzt bei Monatswechsel per Ajax)
+ *
+ * Copyright    : (c) 2004 - 2015 The Admidio Team
+ * License      : GNU Public License 2 https://www.gnu.org/licenses/gpl-2.0.html
+ *
+ *****************************************************************************/
+
+// create path to plugin
+$plugin_folder_pos = strpos(__FILE__, 'adm_plugins') + 11;
+$plugin_file_pos   = strpos(__FILE__, 'calendar.php');
+$plugin_folder     = substr(__FILE__, $plugin_folder_pos+1, $plugin_file_pos-$plugin_folder_pos-2);
+
+if(!defined('PLUGIN_PATH'))
+{
+    define('PLUGIN_PATH', substr(__FILE__, 0, $plugin_folder_pos));
+}
+require_once(PLUGIN_PATH. '/../adm_program/system/common.php');
+require_once(PLUGIN_PATH. '/'.$plugin_folder.'/config.php');
+
+if(isset($_GET['ajax_change']) && $plg_ajax_change == 1)
+{
+    // Header kodieren
+    header('Content-Type: text/html; charset=UTF-8');
+}
+
+// Auf gesetzte Standardwerte aus config.php überprüfen und notfalls setzen
+if(isset($plg_ajaxbox) == false)
+{
+    $plg_ajaxbox = 1;
+}
+if(isset($plg_link_target_termin) == false)
+{
+    $plg_link_target_termin = '_self';
+}
+if(isset($plg_link_target_geb) == false)
+{
+    $plg_link_target_geb = '_self';
+}
+if(isset($plg_ter_aktiv) == false)
+{
+    $plg_ter_aktiv = 1;
+}
+if(isset($plg_ter_login) == false)
+{
+    $plg_ter_login = 0;
+}
+if(isset($plg_geb_aktiv) == false)
+{
+    $plg_geb_aktiv = 0;
+}
+if(isset($plg_geb_login) == false)
+{
+    $plg_geb_login = 0;
+}
+if(isset($plg_geb_icon) == false)
+{
+    $plg_geb_icon = 0;
+}
+if(isset($plg_kal_cat) == false)
+{
+    $plg_kal_cat = array('all');
+}
+if(isset($plg_kal_cat_show) == false)
+{
+    $plg_kal_cat_show = 1;
+}
+
+// Prüfen ob the Link-URL gesetzt wurde oder leer ist
+// wenn leer, dann Standardpfad zum Admidio-Modul
+
+if(isset($plg_link_url) == false || ($plg_link_url) =='')
+{
+    $plg_link_url = $g_root_path.'/adm_program/modules/dates/dates.php';
+}
+
+// ///////////////////////////////////////////////////// //
+// Prüfen ob the CSS Link-Klassen gesetzt wurden         //
+// ///////////////////////////////////////////////////// //
+
+if(isset($plg_link_class_geb) == false || ($plg_link_class_geb) =='')
+{
+    $plg_link_class_geb = 'geb';
+}
+if(isset($plg_link_class_date) == false || ($plg_link_class_date) =='')
+{
+    $plg_link_class_date = 'date';
+}
+if(isset($plg_link_class_merge) == false || ($plg_link_class_merge) =='')
+{
+    $plg_link_class_date = 'merge';
+}
+
+// /////////////////////////////////////////////////////// //
+// Prüfen, ob die Rollenbedingung gesetzt wurde            //
+// /////////////////////////////////////////////////////// //
+if(isset($plg_rolle_sql) == 'all' || ($plg_rolle_sql) == '')
+{
+    $rol_sql = 'is not null';
+}
+else
+{
+    $rol_sql = 'in '.$plg_rolle_sql;
+}
+
+// Sprachdatei des Plugins einbinden
+$gL10n->addLanguagePath(PLUGIN_PATH. '/'.$plugin_folder.'/languages');
+
+// Nun noch einige Variablen initialisieren
+
+$geb_link = '';
+$plg_link = '';
+$currentMonth = '';
+$currentYear  = '';
+$today        = 0;
+$lastDayCurrentMonth = '';
+
+// Date ID auslesen oder aktuellen Monat und Jahr erzeugen
+if(array_key_exists('date_id', $_GET))
+{
+    if(is_numeric($_GET['date_id']) == false)
+    {
+        $gMessage->show($gL10n->get('SYS_INVALID_PAGE_VIEW'));
+    }
+    else
+    {
+        $date_id = $_GET['date_id'];
+        $currentMonth = substr($date_id, 0, 2);
+        $currentYear = substr($date_id, 2, 4);
+        $_SESSION['plugin_calendar_last_month'] = $currentMonth.$currentYear;
+
+        if($currentMonth == date('m') and $currentYear == date('Y'))
+        {
+            $today = date('d');
+        }
+    }
+}
+elseif(isset($_SESSION['plugin_calendar_last_month']))
+{
+    // Zuletzt gewählten Monat anzeigen
+    $currentMonth = substr($_SESSION['plugin_calendar_last_month'], 0, 2);
+    $currentYear = substr($_SESSION['plugin_calendar_last_month'], 2, 4);
+    if($currentMonth == date('m') and $currentYear == date('Y'))
+    {
+        $today = date('d');
+    }
+}
+else
+{
+    // show current month
+    $currentMonth = date('m');
+    $currentYear = date('Y');
+    $today = date('d');
+}
+
+$lastDayCurrentMonth = date('t', mktime(0, 0, 0, $currentMonth, 1, $currentYear));
+$dateMonthStart = $currentYear.'-'.$currentMonth.'-01 00:00:01';    // add 1 second to ignore all day events that end at 00:00:00
+$dateMonthEnd   = $currentYear.'-'.$currentMonth.'-'.$lastDayCurrentMonth.' 23:59:59';
+$eventsMonthDayArray    = array();
+$birthdaysMonthDayArray = array();
+
+// if page object is set then integrate css file of this plugin
+global $page;
+if(isset($page) && is_object($page))
+{
+    $page->addCssFile($g_root_path.'/adm_plugins/calendar/calendar.css');
+}
+
+// query of all events
+if($plg_ter_aktiv == 1)
+{
+    // alle Organisationen finden, in denen die Orga entweder Mutter oder Tochter ist
+    $plg_organizations = '';
+    $plg_arr_orgas = $gCurrentOrganization->getOrganizationsInRelationship(true, true);
+
+    foreach($plg_arr_orgas as $key => $value)
+    {
+        $plg_organizations = $plg_organizations. $key. ', ';
+    }
+    $plg_organizations = $plg_organizations. $gCurrentOrganization->getValue('org_id');
+
+    // Ermitteln, welche Kalender angezeigt werden sollen
+    if(in_array('all', $plg_kal_cat))
+    {
+        // alle Kalender anzeigen
+        $sqlSyntax = '';
+    }
+    else
+    {
+        // nur bestimmte Kalender anzeigen
+        $sqlSyntax = ' AND cat_type = \'DAT\' AND ( ';
+        for($i=0;$i<count($plg_kal_cat);$i++)
+        {
+            $sqlSyntax = $sqlSyntax. 'cat_name = \''.$plg_kal_cat[$i].'\' OR ';
+        }
+        $sqlSyntax = substr($sqlSyntax, 0, -4). ') ';
+    }
+
+    // search for all events in database within the given month
+    if($gCurrentUser->getValue('usr_id') > 0)
+    {
+        $sqlLogin = 'AND ( dtr_rol_id IS NULL OR dtr_rol_id IN (SELECT mem_rol_id FROM '.TBL_MEMBERS.' WHERE mem_usr_id = '.$gCurrentUser->getValue('usr_id').') )';
+    }
+    else
+    {
+        $sqlLogin = 'AND dtr_rol_id IS NULL';
+    }
+
+    $sql = 'SELECT DISTINCT dat_id, dat_cat_id, cat_name, dat_begin, dat_end, dat_all_day, dat_location, dat_headline
+              FROM '. TBL_DATE_ROLE.', '. TBL_DATES. ', '.TBL_CATEGORIES.'
+             WHERE dat_id = dtr_dat_id
+                   '.$sqlLogin.'
+               AND dat_begin <= \''.$dateMonthEnd.'\'
+               AND dat_end   >= \''.$dateMonthStart.'\'
+                   '.$sqlSyntax.'
+               AND dat_cat_id = cat_id
+             ORDER BY dat_begin ASC';
+    $datesStatement = $gDb->query($sql);
+
+    while($row = $datesStatement->fetch())
+    {
+        $startDate = new DateTime($row['dat_begin']);
+        $endDate   = new DateTime($row['dat_end']);
+
+        // set custom name of plugin for calendar or use default Admidio name
+        if($plg_kal_cat_show == 1)
+        {
+            if(substr($row['cat_name'], 3, 1)=='_')
+            {
+                $calendarName = $gL10n->get($row['cat_name']);
+            }
+            else
+            {
+                $calendarName = $row['cat_name'];
+            }
+            $row['dat_headline'] = $calendarName. ': '. $row['dat_headline'];
+        }
+
+        if($startDate->format('Y-m-d') === $endDate->format('Y-m-d'))
+        {
+            // event only within one day
+            $eventsMonthDayArray[$startDate->format('j')][] = array('dat_id'   => $row['dat_id'],
+                                                                    'time'     => $startDate->format($gPreferences['system_time']),
+                                                                    'all_day'  => $row['dat_all_day'],
+                                                                    'location' => $row['dat_location'],
+                                                                    'headline' => $row['dat_headline'],
+                                                                    'one_day'  => false);
+        }
+        else
+        {
+            // event within several days
+
+            $oneDayDate = false;
+
+            if($startDate->format('m') != $currentMonth)
+            {
+                $firstDay = 1;
+            }
+            else
+            {
+                $firstDay = $startDate->format('j');
+            }
+
+            if($endDate->format('m') != $currentMonth)
+            {
+                $lastDay = $lastDayCurrentMonth;
+            }
+            else
+            {
+                if($row['dat_all_day'] == 1)
+                {
+                    $oneDay  = new DateInterval('P1D');
+                    $endDate = $endDate->sub($oneDay);
+                }
+
+                $lastDay = $endDate->format('j');
+            }
+
+            if($startDate->format('Y-m-d') == $endDate->format('Y-m-d'))
+            {
+                $oneDayDate = true;
+            }
+
+            // now add event to every relevant day of month
+            for($i = $firstDay; $i <= $lastDay; $i++)
+            {
+                $eventsMonthDayArray[$i][] = array('dat_id'   => $row['dat_id'],
+                                                   'time'     => $startDate->format($gPreferences['system_time']),
+                                                   'all_day'  => $row['dat_all_day'],
+                                                   'location' => $row['dat_location'],
+                                                   'headline' => $row['dat_headline'],
+                                                   'one_day'  => $oneDayDate);
+            }
+        }
+    }
+}
+
+// query of all birthdays
+if($plg_geb_aktiv == 1)
+{
+    if($gDbType === 'postgresql')
+    {
+        $sqlMonthOfBirthday = ' date_part(\'month\', timestamp birthday.usd_value) ';
+        $sqlDayOfBirthday   = ' date_part(\'day\', timestamp birthday.usd_value) ';
+    }
+    else
+    {
+        $sqlMonthOfBirthday = ' MONTH(birthday.usd_value) ';
+        $sqlDayOfBirthday   = ' DayOfMonth(birthday.usd_value) ';
+    }
+
+    // database query for all birthdays of this month
+    $sql = 'SELECT DISTINCT
+                   usr_id, last_name.usd_value AS last_name, first_name.usd_value AS first_name,
+                   birthday.usd_value AS birthday
+              FROM '. TBL_ROLES. ', '. TBL_CATEGORIES. ', '. TBL_MEMBERS. ', '. TBL_USERS. '
+              JOIN '. TBL_USER_DATA. ' AS birthday ON birthday.usd_usr_id = usr_id
+               AND birthday.usd_usf_id = '. $gProfileFields->getProperty('BIRTHDAY', 'usf_id'). '
+               AND '.$sqlMonthOfBirthday.' = '.$currentMonth.'
+              LEFT JOIN '. TBL_USER_DATA. ' AS last_name ON last_name.usd_usr_id = usr_id
+               AND last_name.usd_usf_id = '. $gProfileFields->getProperty('LAST_NAME', 'usf_id'). '
+              LEFT JOIN '. TBL_USER_DATA. ' AS first_name ON first_name.usd_usr_id = usr_id
+               AND first_name.usd_usf_id = '. $gProfileFields->getProperty('FIRST_NAME', 'usf_id'). '
+             WHERE rol_cat_id = cat_id
+               AND cat_org_id = '. $gCurrentOrganization->getValue('org_id'). '
+               AND rol_id     = mem_rol_id
+               AND mem_usr_id = usr_id
+               AND mem_begin <= \''.DATE_NOW.'\'
+               AND mem_end    > \''.DATE_NOW.'\'
+               AND usr_valid  = 1
+             ORDER BY '.$sqlMonthOfBirthday.' ASC, '.$sqlMonthOfBirthday.' ASC, last_name, first_name';
+
+    $birthdayStatement = $gDb->query($sql);
+
+    while($row = $birthdayStatement->fetch())
+    {
+        $birthdayDate   = new DateTime($row['birthday']);
+
+        $birthdaysMonthDayArray[$birthdayDate->format('j')][] = array(
+            'year' => $birthdayDate->format('Y'),
+            'age'  => $currentYear - $birthdayDate->format('Y'),
+            'name' => $row['last_name']. ', '. $row['first_name']);
+    }
+}
+
+// Kalender erstellen
+$firstWeekdayOfMonth = date('w', mktime(0, 0, 0, $currentMonth, 1, $currentYear));
+$monate = explode(',', $gL10n->get('PLG_CALENDAR_MONTH'));
+
+if($firstWeekdayOfMonth == 0)
+{
+    $firstWeekdayOfMonth = 7;
+}
+
+echo '<div id="plgCalendarContent" class="admidio-plugin-content">
+<h3>'.$gL10n->get('DAT_CALENDAR').'</h3>
+
+<script type="text/javascript"><!--
+    if ( typeof gTranslations == "undefined")
+    {
+        var gTranslations = new Array("'.$gL10n->get('SYS_MON').'","'.$gL10n->get('SYS_TUE').'","'.$gL10n->get('SYS_WED').'","'.$gL10n->get('SYS_THU').'","'.$gL10n->get('SYS_FRI').'","'.$gL10n->get('SYS_SAT').'","'.$gL10n->get('SYS_SUN').'","'.$gL10n->get('SYS_TODAY').'","'.$gL10n->get('SYS_LOADING_CONTENT').'");
+    }
+--></script>
+
+<table border="0" id="plgCalendarTable">
+    <tr>';
+        if($plg_ajax_change == 1)
+        {
+            echo "<th style=\"text-align: center;\" class=\"plgCalendarHeader\"><a href=\"#\" onclick=\"$.ajax({
+                type: 'GET',
+                url: '".$g_root_path."/adm_plugins/$plugin_folder/calendar.php',
+                cache: false,
+                data: 'ajax_change&amp;date_id=".date('mY', mktime(0, 0, 0, $currentMonth-1, 1, $currentYear))."',
+                success: function(html){
+                    $('#plgCalendarContent').replaceWith(html);
+                    $('.admidio-calendar-link').popover();
+                }
+            }); return false;\">&laquo;</a></th>";
+            echo '<th colspan="5" style="text-align: center;" class="plgCalendarHeader">'.$monate[$currentMonth-1].' '.$currentYear.'</th>';
+            echo "<th style=\"text-align: center;\" class=\"plgCalendarHeader\"><a href=\"#\" onclick=\"$.ajax({
+                type: 'GET',
+                url: '".$g_root_path."/adm_plugins/$plugin_folder/calendar.php',
+                cache: false,
+                data: 'ajax_change&amp;date_id=".date('mY', mktime(0, 0, 0, $currentMonth+1, 1, $currentYear))."',
+                success: function(html){
+                    $('#plgCalendarContent').replaceWith(html);
+                    $('.admidio-calendar-link').popover();
+                }
+            }); return false;\">&raquo;</a></th>";
+        }
+        else
+        {
+            echo '<th colspan="7" align="center" class="plgCalendarHeader">'.$monate[$currentMonth-1].' '.$currentYear.'</th>';
+        }
+    echo '</tr>
+    <tr>
+        <td class="plgCalendarWeekday"><b>'.$gL10n->get('PLG_CALENDAR_MONDAY_SHORT').'</b></td><td class="plgCalendarWeekday"><b>'.$gL10n->get('PLG_CALENDAR_TUESDAY_SHORT').'</b></td>
+        <td class="plgCalendarWeekday"><b>'.$gL10n->get('PLG_CALENDAR_WEDNESDAY_SHORT').'</b></td><td class="plgCalendarWeekday"><b>'.$gL10n->get('PLG_CALENDAR_THURSDAY_SHORT').'</b></td>
+        <td class="plgCalendarWeekday"><b>'.$gL10n->get('PLG_CALENDAR_FRIDAY_SHORT').'</b></td><td class="plgCalendarWeekdaySaturday"><b>'.$gL10n->get('PLG_CALENDAR_SATURDAY_SHORT').'</b></td>
+        <td class="plgCalendarWeekdaySunday"><b>'.$gL10n->get('PLG_CALENDAR_SUNDAY_SHORT').'</b></td>
+    </tr>
+    <tr>';
+
+$i = 1;
+while($i < $firstWeekdayOfMonth)
+{
+    echo '<td>&nbsp;</td>';
+    $i++;
+}
+
+$currentDay = 1;
+$boolNewStart = false;
+
+while($currentDay <= $lastDayCurrentMonth)
+{
+    $ter_link  = '';
+    $geb_link  = '';
+    $htmlContent  = '';
+    $textContent  = '';
+    $hasEvents    = false;
+    $hasBirthdays = false;
+    $countEvents  = 0;
+
+    $dateObj = DateTime::createFromFormat('Y-m-j', $currentYear.'-'.$currentMonth.'-'.$currentDay);
+
+    // Terminanzeige generieren
+    if($plg_ter_aktiv == 1)
+    {
+        $ter_valid = 0;
+        if($plg_ter_login == 0)
+        {
+            $ter_valid = 1;
+        }
+        if($plg_ter_login == 1)
+        {
+            if($gValidLogin == true)
+            {
+                $ter_valid = 1;
+            }
+        }
+
+        if($ter_valid == 1 && array_key_exists($currentDay, $eventsMonthDayArray))
+        {
+            $hasEvents = true;
+
+            foreach($eventsMonthDayArray[$currentDay] as $eventArray)
+            {
+                if($plg_ajaxbox == 1 || $countEvents == 0)
+                {
+                    if($eventArray['location'] != '')
+                    {
+                        $eventArray['location'] = ', '. $eventArray['location'];
+                    }
+
+                    if($htmlContent !== '' && $plg_ajaxbox == 1)
+                    {
+                        $htmlContent .= '<br />';
+                    }
+                    if($eventArray['all_day'] == 1)
+                    {
+                        if($eventArray['one_day'] == true)
+                        {
+                            $htmlContent .= '<strong>'.$gL10n->get('DAT_ALL_DAY').'</strong> '.$eventArray['headline'].$eventArray['location'];
+                            $textContent .= $gL10n->get('DAT_ALL_DAY').' '.$eventArray['headline'].$eventArray['location'];
+                        }
+                        else
+                        {
+                            $htmlContent .= '<strong>'.$gL10n->get('PLG_CALENDAR_SEVERAL_DAYS').'</strong> '.$eventArray['headline'].$eventArray['location'];
+                            $textContent .= $gL10n->get('PLG_CALENDAR_SEVERAL_DAYS').' '.$eventArray['headline'].$eventArray['location'];
+                        }
+                    }
+                    else
+                    {
+                        $htmlContent .= '<strong>'.$eventArray['time'].' '.$gL10n->get('SYS_CLOCK').'</strong> '.$eventArray['headline'].$eventArray['location'];
+                        $textContent .= $eventArray['time'].' '.$gL10n->get('SYS_CLOCK').' '.$eventArray['headline'].$eventArray['location'];
+                    }
+                }
+                $countEvents++;
+            }
+
+            if($countEvents > 0)
+            {
+                // Link_Target auf Termin-Vorgabe einstellen
+                $plg_link_target = $plg_link_target_termin;
+                $plg_link = $plg_link_url.'?date_from='.$dateObj->format('Y-m-d').'&date_to='.$dateObj->format('Y-m-d');
+            }
+
+            if($plg_ajaxbox !== 1 && count($eventsMonthDayArray[$currentDay]) > 1)
+            {
+                $textContent .= $gL10n->get('PLG_CALENDAR_MORE');
+            }
+        }
+    }
+
+    // Geburtstagsanzeige generieren
+    if($plg_geb_aktiv == 1)
+    {
+        $geb_valid = 0;
+
+        if($plg_geb_login == 0)
+        {
+            $geb_valid = 1;
+        }
+        if($plg_geb_login == 1)
+        {
+            if($gValidLogin == true)
+            {
+                $geb_valid = 1;
+            }
+        }
+
+        if($geb_valid == 1 && array_key_exists($currentDay, $birthdaysMonthDayArray))
+        {
+            foreach($birthdaysMonthDayArray[$currentDay] as $birthdayArray)
+            {
+                $hasBirthdays = true;
+
+                if($htmlContent !== '')
+                {
+                    $htmlContent .= '<br />';
+                    $textContent .= ', ';
+                }
+
+                if($plg_geb_icon == 1)
+                {
+                    $icon = '<img src=\''.$g_root_path.'/adm_plugins/'.$plugin_folder.'/cake.png\' alt=\'Birthday\' /> ';
+                }
+                else
+                {
+                    $icon = '';
+                }
+
+                $htmlContent .= $icon.$birthdayArray['name']. ' ('.$birthdayArray['age'].')';
+                $textContent .= $birthdayArray['name']. ' ('.$birthdayArray['age'].')';
+            }
+        }
+    }
+
+    // Hier erfolgt nun die Bestimmung der Linkklasse
+    // Dabei werden 3 Linkklassen verwendet:
+    // geb (Geburtstage), date (Termine) und merge (gleichzeitig Geburtstage und Termine
+
+    // Zuerst Vorbelegung der Wochentagsklassen
+    $plg_link_class_saturday = 'plgCalendarSaturday';
+    $plg_link_class_sunday   = 'plgCalendarSunday';
+    $plg_link_class_weekday  = 'plgCalendarDay';
+
+    if($hasEvents === false && $hasBirthdays === true) // no events but birthdays
+    {
+        $plg_link_class = 'geb';
+        $plg_link_class_saturday = 'plgCalendarBirthSaturday';
+        $plg_link_class_sunday   = 'plgCalendarBirthSunday';
+        $plg_link_class_weekday  = 'plgCalendarBirthDay';
+
+    }
+
+    if($hasEvents === true && $hasBirthdays === false) // events but no birthdays
+    {
+        $plg_link_class = 'date';
+        $plg_link_class_saturday = 'plgCalendarDateSaturday';
+        $plg_link_class_sunday   = 'plgCalendarDateSunday';
+        $plg_link_class_weekday  = 'plgCalendarDateDay';
+
+    }
+
+    if($hasEvents === true && $hasBirthdays === true) // events and birthdays
+    {
+        $plg_link_class = 'merge';
+        $plg_link_class_saturday = 'plgCalendarMergeSaturday';
+        $plg_link_class_sunday   = 'plgCalendarMergeSunday';
+        $plg_link_class_weekday  = 'plgCalendarMergeDay';
+
+    }
+    // Ende der Linklassenbestimmung
+
+    if ($boolNewStart)
+    {
+        echo '<tr>
+        ';
+        $boolNewStart = false;
+    }
+    $rest = ($currentDay+$firstWeekdayOfMonth-1)%7;
+    if($currentDay == $today)
+    {
+        echo '<td align="center" class="plgCalendarToday">';
+    }
+    elseif($rest == 6)
+    {
+        // CSS aus der Linkklassenbestimmung verwenden
+        echo '<td align="center" class="'.$plg_link_class_saturday.'">';
+    }
+    elseif($rest == 0)
+    {
+        // CSS aus der Linkklassenbestimmung verwenden
+        echo '<td align="center" class="'.$plg_link_class_sunday.'">';
+    }
+    else
+    {
+        echo '<td align="center" class="'.$plg_link_class_weekday.'">';
+    }
+
+    if($currentDay == $today || $hasEvents === true || $hasBirthdays === true)
+    {
+        if($hasEvents === false && $hasBirthdays === true)
+        {
+            // Link-URL bei Geburtstag durch # abschalten
+            $plg_link = '#';
+            // Link_Target für Geburtstagvorgabe einstellen
+            $plg_link_target = $plg_link_target_geb;
+        }
+
+        if($hasEvents === true || $hasBirthdays === true)
+        {
+            if($plg_ajaxbox == 1)
+            {
+                if($ter_link != '' && $geb_link != '')
+                {
+                    $geb_link = '&'. $geb_link;
+                }
+
+                // plg_link_class bestimmt das Erscheinungsbild des jeweiligen Links
+                echo '<a class="admidio-calendar-link '.$plg_link_class.'" href="'.$plg_link.'" data-toggle="popover" data-html="true" data-trigger="hover" data-placement="auto"
+                    title="'.$dateObj->format($gPreferences['system_date']).'" data-content="'.htmlspecialchars($htmlContent).'" target="'.$plg_link_target.'">'.$currentDay.'</a>';
+            }
+            else
+            {
+                echo '<a class="'.$plg_link_class.'" href="'.$plg_link.'" title="'.str_replace('"', "", $textContent).'"
+                    href="'.$plg_link.'" target="'.$plg_link_target.'">'.$currentDay.'</a>';
+            }
+        }
+        elseif($currentDay == $today)
+        {
+            echo '<span class="plgCalendarToday">'.$currentDay.'</span>';
+        }
+    }
+    elseif($rest == 6)
+    {
+        echo '<span class="plgCalendarSaturday">'.$currentDay.'</span>';
+    }
+    elseif($rest == 0)
+    {
+        echo '<span class="plgCalendarSunday">'.$currentDay.'</span>';
+    }
+    else
+    {
+        echo $currentDay;
+    }
+    echo '</td>';
+    if($rest == 0 || $currentDay == $lastDayCurrentMonth)
+    {
+        echo '</tr>
+        ';
+        $boolNewStart = true;
+    }
+
+    $currentDay++;
+}
+echo '</table>';
+
+if($currentMonth.$currentYear != date('mY'))
+{
+    echo '<div id="plgCalendarReset"><a href="#" onclick="$.ajax({
+            type: \'GET\',
+            url: \''.$g_root_path.'/adm_plugins/'.$plugin_folder.'/calendar.php\',
+            cache: false,
+            data: \'ajax_change&amp;date_id='.date('mY').'\',
+            success: function(html){
+                $(\'#plgCalendarContent\').replaceWith(html);
+                $(\'.admidio-calendar-link\').popover();
+            }
+        }); return false;">'.$gL10n->get('PLG_CALENDAR_CURRENT_MONTH').'</a></div>';
+}
+echo '</div>';
+
+?>