<?php
/**
 ***********************************************************************************************
 * Calendar
 *
 * Plugin shows the actual month with all the events and birthdays that are
 * coming. This plugin can be used to show the Admidio events andbirthdays in a
 * sidebar within Admidio or in an external website.
 *
 * Compatible with Admidio version 3.3
 *
 * @copyright 2004-2019 The Admidio Team
 * @see https://www.admidio.org/
 * @license https://www.gnu.org/licenses/gpl-2.0.html GNU General Public License v2.0 only
 ***********************************************************************************************
 */

$rootPath = dirname(dirname(__DIR__));
$pluginFolder = basename(__DIR__);

require_once($rootPath . '/adm_program/system/common.php');

// only include config file if it exists
if (is_file(__DIR__ . '/config.php'))
{
    require_once(__DIR__ . '/config.php');
}

// Initialize and check the parameters
$getDateId = admFuncVariableIsValid($_GET, 'date_id', 'string');

// set default values if there no value has been stored in the config.php
if(!isset($plg_ajaxbox))
{
    $plg_ajaxbox = 1;
}
if(!isset($plg_ajax_change))
{
    $plg_ajax_change = 1;
}
if(!isset($plg_link_target_termin))
{
    $plg_link_target_termin = '_self';
}
if(!isset($plg_link_target_geb))
{
    $plg_link_target_geb = '_self';
}
if(!isset($plg_ter_aktiv))
{
    $plg_ter_aktiv = 1;
}
if(!isset($plg_ter_login))
{
    $plg_ter_login = 0;
}
if(!isset($plg_geb_aktiv))
{
    $plg_geb_aktiv = 0;
}
if(!isset($plg_geb_login))
{
    $plg_geb_login = 0;
}
if(!isset($plg_geb_icon))
{
    $plg_geb_icon = 0;
}
if(!isset($plg_kal_cat))
{
    $plg_kal_cat = array('all');
}
if(!isset($plg_kal_cat_show))
{
    $plg_kal_cat_show = 1;
}

// check if the link url was set or is empty
// otherwise the defaut url to the Admidio event module will be set
if(!isset($plg_link_url) || $plg_link_url === '')
{
    $plg_link_url = ADMIDIO_URL . FOLDER_MODULES . '/dates/dates.php';
}

<<<<<<< HEAD
// /////////////////////////////////////////////////////// //
// Prüfen, ob die Rollenbedingung gesetzt wurde            //
// /////////////////////////////////////////////////////// //
if(isset($plg_rolle_sql) && count($plg_rolle_sql) > 0)
=======
// check if role conditions where set
if(!isset($plg_rolle_sql) || $plg_rolle_sql === 'all' || $plg_rolle_sql === '')
>>>>>>> 8770c0ed
{
    $sqlRoleIds = 'IN (' . implode(',', $plg_rolle_sql) . ')';
}
else
{
    $sqlRoleIds = 'IS NOT NULL';
}

// add header content type if in ajax mode
if($plg_ajax_change)
{
    header('Content-Type: text/html; charset=utf-8');
}

// Nun noch einige Variablen initialisieren

$gebLink = '';
$plgLink = '';
$currentMonth = '';
$currentYear  = '';
$today        = 0;

// Date ID auslesen oder aktuellen Monat und Jahr erzeugen
if($getDateId !== '')
{
    $currentMonth = substr($getDateId, 0, 2);
    $currentYear  = substr($getDateId, 2, 4);
    $_SESSION['plugin_calendar_last_month'] = $currentMonth.$currentYear;
}
elseif(isset($_SESSION['plugin_calendar_last_month']))
{
    // Zuletzt gewählten Monat anzeigen
    $currentMonth = substr($_SESSION['plugin_calendar_last_month'], 0, 2);
    $currentYear  = substr($_SESSION['plugin_calendar_last_month'], 2, 4);
}
else
{
    // show current month
    $currentMonth = date('m');
    $currentYear  = date('Y');
}

if($currentMonth === date('m') && $currentYear === date('Y'))
{
    $today = (int) date('d');
}

$lastDayCurrentMonth = (int) date('t', mktime(0, 0, 0, $currentMonth, 1, $currentYear));
$dateMonthStart = $currentYear.'-'.$currentMonth.'-01 00:00:01';    // add 1 second to ignore all day events that end at 00:00:00
$dateMonthEnd   = $currentYear.'-'.$currentMonth.'-'.$lastDayCurrentMonth.' 23:59:59';
$eventsMonthDayArray    = array();
$birthdaysMonthDayArray = array();

// if page object is set then integrate css file of this plugin
global $page;
if(isset($page) && $page instanceof HtmlPage)
{
    $page->addCssFile(ADMIDIO_URL . FOLDER_PLUGINS . '/calendar/calendar.css');
}

// query of all events
if($plg_ter_aktiv)
{
    $catIdParams = array_merge(array(0), $gCurrentUser->getAllVisibleCategories('DAT'));
    $queryParams = array_merge($catIdParams, array($dateMonthEnd, $dateMonthStart));

    // check if special calendars should be shown
    if(in_array('all', $plg_kal_cat, true))
    {
        // show all calendars
        $sqlSyntax = '';
    }
    else
    {
        // show only calendars of the parameter $plg_kal_cat
        $sqlSyntax = ' AND cat_name IN (' . Database::getQmForValues($plg_kal_cat) . ')';
        $queryParams = array_merge($queryParams, $plg_kal_cat);
    }

    $sql = 'SELECT DISTINCT dat_id, dat_cat_id, cat_name, dat_begin, dat_end, dat_all_day, dat_location, dat_headline
              FROM '.TBL_DATES.'
        INNER JOIN '.TBL_CATEGORIES.'
                ON cat_id = dat_cat_id
             WHERE cat_id IN ('.Database::getQmForValues($catIdParams).')
               AND dat_begin <= ? -- $dateMonthEnd
               AND dat_end   >= ? -- $dateMonthStart
                   '.$sqlSyntax.'
          ORDER BY dat_begin ASC';
    $datesStatement = $gDb->queryPrepared($sql, $queryParams);

    while($row = $datesStatement->fetch())
    {
        $startDate = new \DateTime($row['dat_begin']);
        $endDate   = new \DateTime($row['dat_end']);

        // set custom name of plugin for calendar or use default Admidio name
        if($plg_kal_cat_show)
        {
            if($row['cat_name'][3] === '_')
            {
                $calendarName = $gL10n->get($row['cat_name']);
            }
            else
            {
                $calendarName = $row['cat_name'];
            }
            $row['dat_headline'] = $calendarName. ': '. $row['dat_headline'];
        }

        if($startDate->format('Y-m-d') === $endDate->format('Y-m-d'))
        {
            // event only within one day
            $eventsMonthDayArray[$startDate->format('j')][] = array(
                'dat_id'   => $row['dat_id'],
                'time'     => $startDate->format($gSettingsManager->getString('system_time')),
                'all_day'  => $row['dat_all_day'],
                'location' => $row['dat_location'],
                'headline' => $row['dat_headline'],
                'one_day'  => false
            );
        }
        else
        {
            // event within several days

            $oneDayDate = false;

            if($startDate->format('m') !== $currentMonth)
            {
                $firstDay = 1;
            }
            else
            {
                $firstDay = $startDate->format('j');
            }

            if($endDate->format('m') !== $currentMonth)
            {
                $lastDay = $lastDayCurrentMonth;
            }
            else
            {
                if($row['dat_all_day'] == 1)
                {
                    $oneDay  = new \DateInterval('P1D');
                    $endDate = $endDate->sub($oneDay);
                }

                $lastDay = $endDate->format('j');
            }

            if($startDate->format('Y-m-d') === $endDate->format('Y-m-d'))
            {
                $oneDayDate = true;
            }

            // now add event to every relevant day of month
            for($i = $firstDay; $i <= $lastDay; ++$i)
            {
                $eventsMonthDayArray[$i][] = array(
                    'dat_id'   => $row['dat_id'],
                    'time'     => $startDate->format($gSettingsManager->getString('system_time')),
                    'all_day'  => $row['dat_all_day'],
                    'location' => $row['dat_location'],
                    'headline' => $row['dat_headline'],
                    'one_day'  => $oneDayDate
                );
            }
        }
    }
}

// query of all birthdays
if($plg_geb_aktiv)
{
    if(DB_ENGINE === Database::PDO_ENGINE_PGSQL)
    {
        $sqlYearOfBirthday  = ' date_part(\'year\', timestamp birthday.usd_value) ';
        $sqlMonthOfBirthday = ' date_part(\'month\', timestamp birthday.usd_value) ';
        $sqlDayOfBirthday   = ' date_part(\'day\', timestamp birthday.usd_value) ';
    }
    else
    {
        $sqlYearOfBirthday  = ' YEAR(birthday.usd_value) ';
        $sqlMonthOfBirthday = ' MONTH(birthday.usd_value) ';
        $sqlDayOfBirthday   = ' DayOfMonth(birthday.usd_value) ';
    }

    switch ($plg_geb_displayNames)
    {
        case 1:
            $sqlOrderName = 'first_name';
            break;
        case 2:
            $sqlOrderName = 'last_name';
            break;
        case 0:
        default:
            $sqlOrderName = 'last_name, first_name';
    }

    // database query for all birthdays of this month
    $sql = 'SELECT DISTINCT
                   usr_id, last_name.usd_value AS last_name, first_name.usd_value AS first_name, birthday.usd_value AS birthday
              FROM '.TBL_MEMBERS.'
        INNER JOIN '.TBL_ROLES.'
                ON rol_id = mem_rol_id
        INNER JOIN '.TBL_CATEGORIES.'
                ON cat_id = rol_cat_id
        INNER JOIN '.TBL_USERS.'
                ON usr_id = mem_usr_id
        INNER JOIN '.TBL_USER_DATA.' AS birthday
                ON birthday.usd_usr_id = usr_id
               AND birthday.usd_usf_id = ? -- $gProfileFields->getProperty(\'BIRTHDAY\', \'usf_id\')
               AND '.$sqlMonthOfBirthday.' = ? -- $currentMonth
         LEFT JOIN '.TBL_USER_DATA.' AS last_name
                ON last_name.usd_usr_id = usr_id
               AND last_name.usd_usf_id = ? -- $gProfileFields->getProperty(\'LAST_NAME\', \'usf_id\')
         LEFT JOIN '.TBL_USER_DATA.' AS first_name
                ON first_name.usd_usr_id = usr_id
               AND first_name.usd_usf_id = ? -- $gProfileFields->getProperty(\'FIRST_NAME\', \'usf_id\')
             WHERE usr_valid  = 1
               AND cat_org_id = ? -- $gCurrentOrganization->getValue(\'org_id\')
               AND rol_id '.$sqlRoleIds.'
               AND mem_begin <= ? -- DATE_NOW
               AND mem_end    > ? -- DATE_NOW
          ORDER BY ' .
        $sqlYearOfBirthday . ' DESC,' .
        $sqlMonthOfBirthday . ' DESC, ' .
        $sqlDayOfBirthday . ' DESC, ' .
        $sqlOrderName;

    $queryParams = array(
        $gProfileFields->getProperty('BIRTHDAY', 'usf_id'),
        $currentMonth,
        $gProfileFields->getProperty('LAST_NAME', 'usf_id'),
        $gProfileFields->getProperty('FIRST_NAME', 'usf_id'),
        $gCurrentOrganization->getValue('org_id'),
        DATE_NOW,
        DATE_NOW
    );
    $birthdayStatement = $gDb->queryPrepared($sql, $queryParams);

    while($row = $birthdayStatement->fetch())
    {
        $birthdayDate = new \DateTime($row['birthday']);

        switch($plg_geb_displayNames)
        {
            case 1:
                $name = $row['first_name'];
                break;
            case 2:
                $name = $row['last_name'];
                break;
            case 0:
            default:
                $name = $row['last_name'] . ($row['last_name'] ? ', ' : '') . $row['first_name'];
        }

        $birthdaysMonthDayArray[$birthdayDate->format('j')][] = array(
            'year' => $birthdayDate->format('Y'),
            'age'  => $currentYear - $birthdayDate->format('Y'),
            'name' => $name
        );
    }
}

// Kalender erstellen
$firstWeekdayOfMonth = (int) date('w', mktime(0, 0, 0, $currentMonth, 1, $currentYear));
$months = explode(',', $gL10n->get('PLG_CALENDAR_MONTH'));

if($firstWeekdayOfMonth === 0)
{
    $firstWeekdayOfMonth = 7;
}

echo '<div id="plgCalendarContent" class="admidio-plugin-content">
<h3>'.$gL10n->get('DAT_CALENDAR').'</h3>

<table border="0" id="plgCalendarTable">
    <tr>';
        if($plg_ajax_change)
        {
            echo '<th style="text-align: center;" class="plgCalendarHeader"><a href="#" onclick="$.get({
                url: \'' . ADMIDIO_URL . FOLDER_PLUGINS . '/' . $pluginFolder . '/calendar.php\',
                cache: false,
                data: \'ajax_change&amp;date_id='.date('mY', mktime(0, 0, 0, $currentMonth - 1, 1, $currentYear)).'\',
                success: function(html) {
                    $(\'#plgCalendarContent\').replaceWith(html);
                    $(\'.admidio-calendar-link\').popover();
                }
            }); return false;">&laquo;</a></th>';
            echo '<th colspan="5" style="text-align: center;" class="plgCalendarHeader">'.$months[$currentMonth - 1].' '.$currentYear.'</th>';
            echo '<th style="text-align: center;" class="plgCalendarHeader"><a href="#" onclick="$.get({
                url: \'' . ADMIDIO_URL . FOLDER_PLUGINS . '/' . $pluginFolder . '/calendar.php\',
                cache: false,
                data: \'ajax_change&amp;date_id='.date('mY', mktime(0, 0, 0, $currentMonth + 1, 1, $currentYear)).'\',
                success: function(html) {
                    $(\'#plgCalendarContent\').replaceWith(html);
                    $(\'.admidio-calendar-link\').popover();
                }
            }); return false;">&raquo;</a></th>';
        }
        else
        {
            echo '<th colspan="7" align="center" class="plgCalendarHeader">'.$months[$currentMonth - 1].' '.$currentYear.'</th>';
        }
    echo '</tr>
    <tr>
        <td class="plgCalendarWeekday"><strong>'.$gL10n->get('PLG_CALENDAR_MONDAY_SHORT').'</strong></td>
        <td class="plgCalendarWeekday"><strong>'.$gL10n->get('PLG_CALENDAR_TUESDAY_SHORT').'</strong></td>
        <td class="plgCalendarWeekday"><strong>'.$gL10n->get('PLG_CALENDAR_WEDNESDAY_SHORT').'</strong></td>
        <td class="plgCalendarWeekday"><strong>'.$gL10n->get('PLG_CALENDAR_THURSDAY_SHORT').'</strong></td>
        <td class="plgCalendarWeekday"><strong>'.$gL10n->get('PLG_CALENDAR_FRIDAY_SHORT').'</strong></td>
        <td class="plgCalendarWeekdaySaturday"><strong>'.$gL10n->get('PLG_CALENDAR_SATURDAY_SHORT').'</strong></td>
        <td class="plgCalendarWeekdaySunday"><strong>'.$gL10n->get('PLG_CALENDAR_SUNDAY_SHORT').'</strong></td>
    </tr>
    <tr>';

$i = 1;
while($i < $firstWeekdayOfMonth)
{
    echo '<td>&nbsp;</td>';
    ++$i;
}

$currentDay = 1;
$boolNewStart = false;

while($currentDay <= $lastDayCurrentMonth)
{
    $terLink = '';
    $gebLink = '';
    $htmlContent  = '';
    $textContent  = '';
    $hasEvents    = false;
    $hasBirthdays = false;
    $countEvents  = 0;

    $dateObj = \DateTime::createFromFormat('Y-m-j', $currentYear.'-'.$currentMonth.'-'.$currentDay);

    // Terminanzeige generieren
    if($plg_ter_aktiv)
    {
        $terValid = false;
        if(!$plg_ter_login)
        {
            $terValid = true;
        }
        if($plg_ter_login && $gValidLogin)
        {
            $terValid = true;
        }

        if($terValid && array_key_exists($currentDay, $eventsMonthDayArray))
        {
            $hasEvents = true;

            foreach($eventsMonthDayArray[$currentDay] as $eventArray)
            {
                if($plg_ajaxbox || $countEvents === 0)
                {
                    if($eventArray['location'] !== '')
                    {
                        $eventArray['location'] = ', '. $eventArray['location'];
                    }

                    if($htmlContent !== '' && $plg_ajaxbox)
                    {
                        $htmlContent .= '<br />';
                    }
                    if($eventArray['all_day'] == 1)
                    {
                        if($eventArray['one_day'] == true)
                        {
                            $htmlContent .= '<strong>'.$gL10n->get('DAT_ALL_DAY').'</strong> '.$eventArray['headline'].$eventArray['location'];
                            $textContent .= $gL10n->get('DAT_ALL_DAY').' '.$eventArray['headline'].$eventArray['location'];
                        }
                        else
                        {
                            $htmlContent .= '<strong>'.$gL10n->get('PLG_CALENDAR_SEVERAL_DAYS').'</strong> '.$eventArray['headline'].$eventArray['location'];
                            $textContent .= $gL10n->get('PLG_CALENDAR_SEVERAL_DAYS').' '.$eventArray['headline'].$eventArray['location'];
                        }
                    }
                    else
                    {
                        $htmlContent .= '<strong>'.$eventArray['time'].' '.$gL10n->get('SYS_CLOCK').'</strong> '.$eventArray['headline'].$eventArray['location'];
                        $textContent .= $eventArray['time'].' '.$gL10n->get('SYS_CLOCK').' '.$eventArray['headline'].$eventArray['location'];
                    }
                }
                ++$countEvents;
            }

            if($countEvents > 0)
            {
                // Link_Target auf Termin-Vorgabe einstellen
                $plgLinkTarget = $plg_link_target_termin;
                $plgLink = SecurityUtils::encodeUrl($plg_link_url, array('date_from' => $dateObj->format('Y-m-d'), 'date_to' => $dateObj->format('Y-m-d')));
            }

            if($plg_ajaxbox !== 1 && count($eventsMonthDayArray[$currentDay]) > 1)
            {
                $textContent .= $gL10n->get('PLG_CALENDAR_MORE');
            }
        }
    }

    // Geburtstagsanzeige generieren
    if($plg_geb_aktiv)
    {
        $gebValid = false;

        if(!$plg_geb_login)
        {
            $gebValid = true;
        }
        if($plg_geb_login && $gValidLogin)
        {
            $gebValid = true;
        }

        if($gebValid && array_key_exists($currentDay, $birthdaysMonthDayArray))
        {
            foreach($birthdaysMonthDayArray[$currentDay] as $birthdayArray)
            {
                $hasBirthdays = true;

                if($htmlContent !== '')
                {
                    $htmlContent .= '<br />';
                    $textContent .= ', ';
                }

                if($plg_geb_icon)
                {
                    $icon = '<i class="fas fa-birthday-cake"></i>';
                }
                else
                {
                    $icon = '';
                }

                $htmlContent .= $icon.$birthdayArray['name']. ' ('.$birthdayArray['age'].')';
                $textContent .= $birthdayArray['name']. ' ('.$birthdayArray['age'].')';
            }
        }
    }

    // Hier erfolgt nun die Bestimmung der Linkklasse
    // Dabei werden 3 Linkklassen verwendet:
    // geb (Geburtstage), date (Termine) und merge (gleichzeitig Geburtstage und Termine

    // Zuerst Vorbelegung der Wochentagsklassen
    $plgLinkClassSaturday = 'plgCalendarSaturday';
    $plgLinkClassSunday   = 'plgCalendarSunday';
    $plgLinkClassWeekday  = 'plgCalendarDay';

    if(!$hasEvents && $hasBirthdays) // no events but birthdays
    {
        $plgLinkClass = 'geb';
        $plgLinkClassSaturday = 'plgCalendarBirthSaturday';
        $plgLinkClassSunday   = 'plgCalendarBirthSunday';
        $plgLinkClassWeekday  = 'plgCalendarBirthDay';

    }

    if($hasEvents && !$hasBirthdays) // events but no birthdays
    {
        $plgLinkClass = 'date';
        $plgLinkClassSaturday = 'plgCalendarDateSaturday';
        $plgLinkClassSunday   = 'plgCalendarDateSunday';
        $plgLinkClassWeekday  = 'plgCalendarDateDay';

    }

    if($hasEvents && $hasBirthdays) // events and birthdays
    {
        $plgLinkClass = 'merge';
        $plgLinkClassSaturday = 'plgCalendarMergeSaturday';
        $plgLinkClassSunday   = 'plgCalendarMergeSunday';
        $plgLinkClassWeekday  = 'plgCalendarMergeDay';

    }
    // Ende der Linklassenbestimmung

    if ($boolNewStart)
    {
        echo '<tr>';
        $boolNewStart = false;
    }
    $rest = ($currentDay + $firstWeekdayOfMonth - 1) % 7;
    if($currentDay === $today)
    {
        echo '<td align="center" class="plgCalendarToday">';
    }
    elseif($rest === 6)
    {
        // CSS aus der Linkklassenbestimmung verwenden
        echo '<td align="center" class="'.$plgLinkClassSaturday.'">';
    }
    elseif($rest === 0)
    {
        // CSS aus der Linkklassenbestimmung verwenden
        echo '<td align="center" class="'.$plgLinkClassSunday.'">';
    }
    else
    {
        echo '<td align="center" class="'.$plgLinkClassWeekday.'">';
    }

    if($currentDay === $today || $hasEvents || $hasBirthdays)
    {
        if(!$hasEvents && $hasBirthdays)
        {
            // Link-URL bei Geburtstag durch # abschalten
            $plgLink = '#';
            // Link_Target für Geburtstagvorgabe einstellen
            $plgLinkTarget = $plg_link_target_geb;
        }

        if($hasEvents || $hasBirthdays)
        {
            if($plg_ajaxbox)
            {
                if($terLink !== '' && $gebLink !== '')
                {
                    $gebLink = '&'. $gebLink;
                }

                // plg_link_class bestimmt das Erscheinungsbild des jeweiligen Links
                echo '<a class="admidio-calendar-link '.$plgLinkClass.'" href="'.$plgLink.'" data-toggle="popover" data-html="true" data-trigger="hover" data-placement="auto"
                    title="'.$dateObj->format($gSettingsManager->getString('system_date')).'" data-content="'.SecurityUtils::encodeHTML($htmlContent).'" target="'.$plgLinkTarget.'">'.$currentDay.'</a>';
            }
            else
            {
                echo '<a class="'.$plgLinkClass.'" href="'.$plgLink.'" title="'.str_replace('"', '', $textContent).'"
                    href="'.$plgLink.'" target="'.$plgLinkTarget.'">'.$currentDay.'</a>';
            }
        }
        elseif($currentDay === $today)
        {
            echo '<span class="plgCalendarToday">'.$currentDay.'</span>';
        }
    }
    elseif($rest === 6)
    {
        echo '<span class="plgCalendarSaturday">'.$currentDay.'</span>';
    }
    elseif($rest === 0)
    {
        echo '<span class="plgCalendarSunday">'.$currentDay.'</span>';
    }
    else
    {
        echo $currentDay;
    }
    echo '</td>';
    if($rest === 0 || $currentDay === $lastDayCurrentMonth)
    {
        echo '</tr>';
        $boolNewStart = true;
    }

    ++$currentDay;
}
echo '</table>';

if($currentMonth.$currentYear !== date('mY'))
{
    echo '<div id="plgCalendarReset"><a href="#" onclick="$.get({
            url: \'' . ADMIDIO_URL . FOLDER_PLUGINS . '/' . $pluginFolder . '/calendar.php\',
            cache: false,
            data: \'ajax_change&amp;date_id='.date('mY').'\',
            success: function(html) {
                $(\'#plgCalendarContent\').replaceWith(html);
                $(\'.admidio-calendar-link\').popover();
            }
        }); return false;">'.$gL10n->get('PLG_CALENDAR_CURRENT_MONTH').'</a></div>';
}
echo '</div>';
echo '<script type="text/javascript"><!--
    $(document).ready(function() {
        $(".admidio-calendar-link").popover();
    });
    --></script>';<|MERGE_RESOLUTION|>--- conflicted
+++ resolved
@@ -82,15 +82,8 @@
     $plg_link_url = ADMIDIO_URL . FOLDER_MODULES . '/dates/dates.php';
 }
 
-<<<<<<< HEAD
-// /////////////////////////////////////////////////////// //
-// Prüfen, ob die Rollenbedingung gesetzt wurde            //
-// /////////////////////////////////////////////////////// //
+// check if role conditions where set
 if(isset($plg_rolle_sql) && count($plg_rolle_sql) > 0)
-=======
-// check if role conditions where set
-if(!isset($plg_rolle_sql) || $plg_rolle_sql === 'all' || $plg_rolle_sql === '')
->>>>>>> 8770c0ed
 {
     $sqlRoleIds = 'IN (' . implode(',', $plg_rolle_sql) . ')';
 }
