<?php
/**
 ***********************************************************************************************
 * Birthday
 *
 * Version 2.0.0
 *
 * Das Plugin listet alle Benutzer auf, die an dem aktuellen Tag Geburtstag haben.
 * Auf Wunsch koennen auch Geburtstagskinder vor X Tagen angezeigt werden.
 *
 * Compatible with Admidio version 3.2
 *
 * @copyright 2004-2017 The Admidio Team
 * @see https://www.admidio.org/
 * @license https://www.gnu.org/licenses/gpl-2.0.html GNU General Public License v2.0 only
 ***********************************************************************************************
 */

// create path to plugin
$pluginFolderPos = strpos(__FILE__, 'adm_plugins') + 11;
$pluginFilePos   = strpos(__FILE__, 'birthday.php');
$pluginFolder    = substr(__FILE__, $pluginFolderPos + 1, $pluginFilePos - $pluginFolderPos - 2);

if(!defined('PLUGIN_PATH'))
{
    define('PLUGIN_PATH', substr(__FILE__, 0, $pluginFolderPos));
}
require_once(PLUGIN_PATH. '/../adm_program/system/common.php');
require_once(PLUGIN_PATH. '/'.$pluginFolder.'/config.php');

// integrate language file of plugin
$gL10n->addLanguagePath(PLUGIN_PATH. '/'.$pluginFolder.'/languages');

// pruefen, ob alle Einstellungen in config.php gesetzt wurden
// falls nicht, hier noch mal die Default-Werte setzen
if(!isset($plg_show_names_extern) || !is_numeric($plg_show_names_extern))
{
    $plg_show_names_extern = 1;
}

if(!isset($plg_show_email_extern) || !is_numeric($plg_show_email_extern))
{
    $plg_show_email_extern = 0;
}

if(!isset($plg_show_names) || !is_numeric($plg_show_names))
{
    $plg_show_names = 1;
}

if(isset($plg_link_target))
{
    $plg_link_target = strip_tags($plg_link_target);
}
else
{
    $plg_link_target = '_self';
}

if(!isset($plg_show_hinweis_keiner) || !is_numeric($plg_show_names_extern))
{
    $plg_show_names_extern = 0;
}

if(!isset($plg_show_alter_anrede) || !is_numeric($plg_show_names_extern))
{
    $plg_show_names_extern = 18;
}

if(!isset($plg_show_zeitraum) || !is_numeric($plg_show_names_extern))
{
    $plg_show_zeitraum = 5;
}

if(!isset($plg_show_future) || !is_numeric($plg_show_names_extern))
{
    $plg_show_future = 10;
}
// Prüfen, ob die Rollenbedingung gesetzt wurde
if(!isset($plg_rolle_sql) || $plg_rolle_sql === '')
{
    $sqlRol = 'IS NOT NULL';
}
else
{
    $sqlRol = 'IN '.$plg_rolle_sql;
}

// Prüfen, ob die Sortierbedingung gesetzt wurde
if(!isset($plg_sort_sql) || $plg_sort_sql === '')
{
    $sqlSort = 'DESC';
}
else
{
    $sqlSort = $plg_sort_sql;
}

// ist der Benutzer ausgeloggt und soll nur die Anzahl der Geb-Kinder angezeigt werden, dann Zeitraum auf 0 Tage setzen
if($plg_show_names_extern === 0 && !$gValidLogin)
{
    $plg_show_zeitraum = 0;
    $plg_show_future = 0;
}

// if page object is set then integrate css file of this plugin
global $page;
if(isset($page) && $page instanceof HtmlPage)
{
    $page->addCssFile(ADMIDIO_URL . FOLDER_PLUGINS . '/birthday/birthday.css');
}

$fieldBirthday = $gProfileFields->getProperty('BIRTHDAY', 'usf_id');

$sql = 'SELECT DISTINCT usr_id, usr_login_name,
                        last_name.usd_value AS last_name, first_name.usd_value AS first_name,
                        birthday.bday AS birthday, birthday.bdate,
                        DATEDIFF(birthday.bdate, ?) AS days_to_bdate, -- DATE_NOW
                        YEAR(bdate) - YEAR(bday) AS age,
                        email.usd_value AS email, gender.usd_value AS gender
          FROM '.TBL_USERS.' AS users
    INNER JOIN ( (SELECT usd_usr_id, usd_value AS bday,
                         CONCAT(YEAR(?), DATE_FORMAT(bd1.usd_value, \'-%m-%d\')) AS bdate -- DATE_NOW
                    FROM '.TBL_USER_DATA.' AS bd1
                   WHERE DATEDIFF(CONCAT(YEAR(?), DATE_FORMAT(bd1.usd_value, \'-%m-%d\')), ?) -- DATE_NOW,DATE_NOW
                 BETWEEN ? AND ? -- -$plg_show_zeitraum AND $plg_show_future
                     AND usd_usf_id = ?) -- $fieldBirthday
               UNION
                 (SELECT usd_usr_id, usd_value AS bday,
                         CONCAT(YEAR(?)-1, DATE_FORMAT(bd2.usd_value, \'-%m-%d\')) AS bdate -- DATE_NOW
                    FROM '.TBL_USER_DATA.' AS bd2
                   WHERE DATEDIFF(CONCAT(YEAR(?)-1, DATE_FORMAT(bd2.usd_value, \'-%m-%d\')), ?) -- DATE_NOW,DATE_NOW
                 BETWEEN ? AND ? -- -$plg_show_zeitraum AND $plg_show_future
                     AND usd_usf_id = ?) -- $fieldBirthday
               UNION
                 (SELECT usd_usr_id, usd_value AS bday,
                         CONCAT(YEAR(?)+1, DATE_FORMAT(bd3.usd_value, \'-%m-%d\')) AS bdate -- DATE_NOW
                    FROM '.TBL_USER_DATA.' AS bd3
                   WHERE DATEDIFF(CONCAT(YEAR(?)+1, DATE_FORMAT(bd3.usd_value, \'-%m-%d\')), ?) -- DATE_NOW,DATE_NOW
                 BETWEEN ? AND ? -- -$plg_show_zeitraum AND $plg_show_future
                     AND usd_usf_id = ?) -- $fieldBirthday
               ) birthday
            ON birthday.usd_usr_id = usr_id
     LEFT JOIN '.TBL_USER_DATA.' AS last_name
            ON last_name.usd_usr_id = usr_id
           AND last_name.usd_usf_id = ? -- $gProfileFields->getProperty(\'LAST_NAME\', \'usf_id\')
     LEFT JOIN '.TBL_USER_DATA.' AS first_name
            ON first_name.usd_usr_id = usr_id
           AND first_name.usd_usf_id = ? -- $gProfileFields->getProperty(\'FIRST_NAME\', \'usf_id\')
     LEFT JOIN '.TBL_USER_DATA.' AS email
            ON email.usd_usr_id = usr_id
           AND email.usd_usf_id = ? -- $gProfileFields->getProperty(\'EMAIL\', \'usf_id\')
     LEFT JOIN '.TBL_USER_DATA.' AS gender
            ON gender.usd_usr_id = usr_id
           AND gender.usd_usf_id = ? -- $gProfileFields->getProperty(\'GENDER\', \'usf_id\')
     LEFT JOIN '.TBL_MEMBERS.'
            ON mem_usr_id = usr_id
           AND mem_begin <= ? -- DATE_NOW
           AND mem_end    > ? -- DATE_NOW
    INNER JOIN '.TBL_ROLES.'
            ON mem_rol_id = rol_id
           AND rol_valid  = 1
    INNER JOIN '.TBL_CATEGORIES.'
            ON rol_cat_id = cat_id
           AND cat_org_id = ? -- $gCurrentOrganization->getValue(\'org_id\')
         WHERE usr_valid = 1
           AND mem_rol_id '.$sqlRol.'
      ORDER BY days_to_bdate '.$sqlSort.', last_name, first_name';

$queryParams = array(
    DATE_NOW,
    DATE_NOW, DATE_NOW, DATE_NOW, -$plg_show_zeitraum, $plg_show_future, $fieldBirthday,
    DATE_NOW, DATE_NOW, DATE_NOW, -$plg_show_zeitraum, $plg_show_future, $fieldBirthday,
    DATE_NOW, DATE_NOW, DATE_NOW, -$plg_show_zeitraum, $plg_show_future, $fieldBirthday,
    $gProfileFields->getProperty('LAST_NAME', 'usf_id'),
    $gProfileFields->getProperty('FIRST_NAME', 'usf_id'),
    $gProfileFields->getProperty('EMAIL', 'usf_id'),
    $gProfileFields->getProperty('GENDER', 'usf_id'),
    DATE_NOW,
    DATE_NOW,
    $gCurrentOrganization->getValue('org_id')
    // TODO add more params
);
$birthdayStatement = $gDb->queryPrepared($sql, $queryParams);

$numberBirthdays = $birthdayStatement->rowCount();

echo '<div id="plugin_'. $pluginFolder. '" class="admidio-plugin-content">';
if($plg_show_headline)
{
    echo '<h3>'.$gL10n->get('PLG_BIRTHDAY_HEADLINE').'</h3>';
}

if($numberBirthdays > 0)
{
    if($plg_show_names_extern === 1 || $gValidLogin)
    {

        echo '<ul id="plgBirthdayNameList">';
            while($row = $birthdayStatement->fetch())
            {
                // Anzeigeart des Namens beruecksichtigen
                switch ($plg_show_names)
                {
                    case 1:  // Vorname, Nachname
                        $plgShowName = $row['first_name']. ' '. $row['last_name'];
                        break;
                    case 2:  // Nachname, Vorname
                        $plgShowName = $row['last_name']. ', '. $row['first_name'];
                        break;
                    case 3:  // Vorname
                        $plgShowName = $row['first_name'];
                        break;
                    case 4:  // Loginname
                        $plgShowName = $row['usr_login_name'];
                        break;
                    default: // Vorname, Nachname
                        $plgShowName = $row['first_name']. ' '. $row['last_name'];
                }

                // ab einem festgelegten Alter wird fuer ausgeloggte Besucher nur der Nachname mit Anrede angezeigt
                if(!$gValidLogin && $plg_show_alter_anrede <= $row['age'])
                {
                    if ($row['gender'] > 1)
                    {
                        $plgShowName = $gL10n->get('PLG_BIRTHDAY_WOMAN_VAR', $row['last_name']);
                    }
                    else
                    {
                        $plgShowName = $gL10n->get('PLG_BIRTHDAY_MAN_VAR', $row['last_name']);
                    }
                }

                // Namen mit Alter und Mail-Link anzeigen
                if($gValidLogin)
                {
                    $plgShowName = '<a href="'. ADMIDIO_URL. FOLDER_MODULES. '/profile/profile.php?user_id='. $row['usr_id']. '"
                        target="'. $plg_link_target. '" title="'.$gL10n->get('SYS_SHOW_PROFILE').'">'. $plgShowName. '</a>';

                    // E-Mail-Adresse ist hinterlegt und soll auch bei eingeloggten Benutzern verlinkt werden
                    if(strlen($row['email']) > 0 && $plg_show_email_extern < 2)
                    {
                        $plgShowName .= '
                            <a class="admidio-icon-link" href="'. ADMIDIO_URL. FOLDER_MODULES. '/messages/messages_write.php?usr_id='. $row['usr_id']. '"><img
                            src="'. THEME_URL. '/icons/email.png" alt="'.$gL10n->get('MAI_SEND_EMAIL').'" title="'.$gL10n->get('MAI_SEND_EMAIL').'" /></a>';
                    }
                }
                elseif($plg_show_email_extern === 1 && strlen($row['email']) > 0)
                {
                    $plgShowName .= '
                        <a class="admidio-icon-link" href="mailto:'. $row['email']. '"><img
                        src="'. THEME_URL. '/icons/email.png" alt="'.$gL10n->get('MAI_SEND_EMAIL').'" title="'.$gL10n->get('MAI_SEND_EMAIL').'" /></a>';
                }

                // Soll das Alter auch für nicht angemeldete Benutzer angezeigt werden?
                if($plg_show_names_extern < 2 || $gValidLogin)
                {
                    // Geburtstagskinder am aktuellen Tag bekommen anderen Text
                    if((int) $row['days_to_bdate'] === 0)
                    {
                        // Die Anzeige der Geburtstage folgt nicht mehr als Liste, sondern mittels div-Tag
                        echo '<li><span id="plgBirthdayNameHighlight">'.$gL10n->get('PLG_BIRTHDAY_TODAY', array($plgShowName, $row['age'])).'</span></li>';
                    }
                    else
                    {
                        $birthayDate  = \DateTime::createFromFormat('Y-m-d', $row['birthday']);
                        $plgDays      = ' ';
                        $plgCssClass  = '';
                        $birthdayText = '';

                        if ($row['days_to_bdate'] < 0)
                        {
                            $plgCssClass = 'plgBirthdayNameHighlightAgo';
                            if($row['days_to_bdate'] == -1)
                            {
                                $birthdayText = 'PLG_BIRTHDAY_YESTERDAY';
                            }
                            else
                            {
                                $birthdayText = 'PLG_BIRTHDAY_PAST';
                                $plgDays = -$row['days_to_bdate'];
                            }
                        }
                        elseif ($row['days_to_bdate'] > 0)
                        {
                            $plgCssClass = 'plgBirthdayNameHighlightFuture';
                            if($row['days_to_bdate'] == 1)
                            {
                                $birthdayText = 'PLG_BIRTHDAY_TOMORROW';
                            }
                            else
                            {
                                $birthdayText = 'PLG_BIRTHDAY_FUTURE';
                                $plgDays = $row['days_to_bdate'];
                            }
                        }
                        // Die Anzeige der Geburtstage folgt nicht mehr als Liste, sondern mittels div-Tag
                        echo '<li><span id="'.$plgCssClass.'">'.
<<<<<<< HEAD
                            $gL10n->get($birthdayText, $plgShowName, $plgDays, $row['age'], $birthayDate->format($gSettingsManager->getString('system_date'))).
=======
                            $gL10n->get($birthdayText, array($plgShowName, $plgDays, $row['age'], $birthayDate->format($gPreferences['system_date']))).
>>>>>>> 20afd498
                        '</span></li>';
                    }
                }
            }
        echo '</ul>';
    }
    else
    {
        if($numberBirthdays === 1)
        {
            echo '<p>'.$gL10n->get('PLG_BIRTHDAY_ONE_USER').'</p>';
        }
        else
        {
            echo '<p>'.$gL10n->get('PLG_BIRTHDAY_MORE_USERS', $numberBirthdays).'</p>';
        }
    }
}
else
{
    // Bei entsprechend gesetzter Konfiguration wird auch im Fall, dass keiner Geburtstag hat, eine Meldung ausgegeben.
    if(!$plg_show_hinweis_keiner)
    {
        echo '<p>'.$gL10n->get('PLG_BIRTHDAY_NO_USER').'</p>';
    }
}

echo '</div>';<|MERGE_RESOLUTION|>--- conflicted
+++ resolved
@@ -296,11 +296,7 @@
                         }
                         // Die Anzeige der Geburtstage folgt nicht mehr als Liste, sondern mittels div-Tag
                         echo '<li><span id="'.$plgCssClass.'">'.
-<<<<<<< HEAD
-                            $gL10n->get($birthdayText, $plgShowName, $plgDays, $row['age'], $birthayDate->format($gSettingsManager->getString('system_date'))).
-=======
-                            $gL10n->get($birthdayText, array($plgShowName, $plgDays, $row['age'], $birthayDate->format($gPreferences['system_date']))).
->>>>>>> 20afd498
+                            $gL10n->get($birthdayText, array($plgShowName, $plgDays, $row['age'], $birthayDate->format($gSettingsManager->getString('system_date')))).
                         '</span></li>';
                     }
                 }
