<?php
/**
 ***********************************************************************************************
 * Birthday
 *
 * Version 2.0.0
 *
 * Das Plugin listet alle Benutzer auf, die an dem aktuellen Tag Geburtstag haben.
 * Auf Wunsch koennen auch Geburtstagskinder vor X Tagen angezeigt werden.
 *
 * Compatible with Admidio version 3.2
 *
 * @copyright 2004-2017 The Admidio Team
 * @see https://www.admidio.org/
 * @license https://www.gnu.org/licenses/gpl-2.0.html GNU General Public License v2.0 only
 ***********************************************************************************************
 */

// create path to plugin
$pluginFolderPos = strpos(__FILE__, 'adm_plugins') + 11;
$pluginFilePos   = strpos(__FILE__, 'birthday.php');
$pluginFolder    = substr(__FILE__, $pluginFolderPos + 1, $pluginFilePos - $pluginFolderPos - 2);

if(!defined('PLUGIN_PATH'))
{
    define('PLUGIN_PATH', substr(__FILE__, 0, $pluginFolderPos));
}
require_once(PLUGIN_PATH. '/../adm_program/system/common.php');
require_once(PLUGIN_PATH. '/'.$pluginFolder.'/config.php');

// integrate language file of plugin
$gL10n->addLanguagePath(PLUGIN_PATH. '/'.$pluginFolder.'/languages');

// pruefen, ob alle Einstellungen in config.php gesetzt wurden
// falls nicht, hier noch mal die Default-Werte setzen
if(!isset($plg_show_names_extern) || !is_numeric($plg_show_names_extern))
{
    $plg_show_names_extern = 1;
}

if(!isset($plg_show_email_extern) || !is_numeric($plg_show_email_extern))
{
    $plg_show_email_extern = 0;
}

if(!isset($plg_show_names) || !is_numeric($plg_show_names))
{
    $plg_show_names = 1;
}

if(isset($plg_link_target))
{
    $plg_link_target = strip_tags($plg_link_target);
}
else
{
    $plg_link_target = '_self';
}

if(!isset($plg_show_hinweis_keiner) || !is_numeric($plg_show_names_extern))
{
    $plg_show_names_extern = 0;
}

if(!isset($plg_show_alter_anrede) || !is_numeric($plg_show_names_extern))
{
    $plg_show_names_extern = 18;
}

if(!isset($plg_show_zeitraum) || !is_numeric($plg_show_names_extern))
{
    $plg_show_zeitraum = 5;
}

if(!isset($plg_show_future) || !is_numeric($plg_show_names_extern))
{
    $plg_show_future = 10;
}
// Prüfen, ob die Rollenbedingung gesetzt wurde
if(!isset($plg_rolle_sql) || $plg_rolle_sql === '')
{
    $sqlRol = 'IS NOT NULL';
}
else
{
    $sqlRol = 'IN '.$plg_rolle_sql;
}

// Prüfen, ob die Sortierbedingung gesetzt wurde
if(!isset($plg_sort_sql) || $plg_sort_sql === '')
{
    $sqlSort = 'DESC';
}
else
{
    $sqlSort = $plg_sort_sql;
}

// ist der Benutzer ausgeloggt und soll nur die Anzahl der Geb-Kinder angezeigt werden, dann Zeitraum auf 0 Tage setzen
if($plg_show_names_extern === 0 && !$gValidLogin)
{
    $plg_show_zeitraum = 0;
    $plg_show_future = 0;
}

// if page object is set then integrate css file of this plugin
global $page;
if(isset($page) && $page instanceof \HtmlPage)
{
    $page->addCssFile(ADMIDIO_URL . FOLDER_PLUGINS . '/birthday/birthday.css');
}

$fieldBirthday = $gProfileFields->getProperty('BIRTHDAY', 'usf_id');

$sql = 'SELECT DISTINCT usr_id, usr_login_name,
                        last_name.usd_value AS last_name, first_name.usd_value AS first_name,
                        birthday.bday AS birthday, birthday.bdate,
                        DATEDIFF(birthday.bdate, ?) AS days_to_bdate, -- DATE_NOW
                        YEAR(bdate) - YEAR(bday) AS age,
                        email.usd_value AS email, gender.usd_value AS gender
          FROM '.TBL_USERS.' AS users
    INNER JOIN ( (SELECT usd_usr_id, usd_value AS bday,
                         CONCAT(YEAR(?), DATE_FORMAT(bd1.usd_value, \'-%m-%d\')) AS bdate -- DATE_NOW
                    FROM '.TBL_USER_DATA.' AS bd1
                   WHERE DATEDIFF(CONCAT(YEAR(?), DATE_FORMAT(bd1.usd_value, \'-%m-%d\')), ?) -- DATE_NOW,DATE_NOW
                 BETWEEN ? AND ? -- -$plg_show_zeitraum AND $plg_show_future
                     AND usd_usf_id = ?) -- $fieldBirthday
               UNION
                 (SELECT usd_usr_id, usd_value AS bday,
                         CONCAT(YEAR(?)-1, DATE_FORMAT(bd2.usd_value, \'-%m-%d\')) AS bdate -- DATE_NOW
                    FROM '.TBL_USER_DATA.' AS bd2
                   WHERE DATEDIFF(CONCAT(YEAR(?)-1, DATE_FORMAT(bd2.usd_value, \'-%m-%d\')), ?) -- DATE_NOW,DATE_NOW
                 BETWEEN ? AND ? -- -$plg_show_zeitraum AND $plg_show_future
                     AND usd_usf_id = ?) -- $fieldBirthday
               UNION
                 (SELECT usd_usr_id, usd_value AS bday,
                         CONCAT(YEAR(?)+1, DATE_FORMAT(bd3.usd_value, \'-%m-%d\')) AS bdate -- DATE_NOW
                    FROM '.TBL_USER_DATA.' AS bd3
                   WHERE DATEDIFF(CONCAT(YEAR(?)+1, DATE_FORMAT(bd3.usd_value, \'-%m-%d\')), ?) -- DATE_NOW,DATE_NOW
                 BETWEEN ? AND ? -- -$plg_show_zeitraum AND $plg_show_future
                     AND usd_usf_id = ?) -- $fieldBirthday
               ) birthday
            ON birthday.usd_usr_id = usr_id
     LEFT JOIN '.TBL_USER_DATA.' AS last_name
            ON last_name.usd_usr_id = usr_id
           AND last_name.usd_usf_id = ? -- $gProfileFields->getProperty(\'LAST_NAME\', \'usf_id\')
     LEFT JOIN '.TBL_USER_DATA.' AS first_name
            ON first_name.usd_usr_id = usr_id
           AND first_name.usd_usf_id = ? -- $gProfileFields->getProperty(\'FIRST_NAME\', \'usf_id\')
     LEFT JOIN '.TBL_USER_DATA.' AS email
            ON email.usd_usr_id = usr_id
           AND email.usd_usf_id = ? -- $gProfileFields->getProperty(\'EMAIL\', \'usf_id\')
     LEFT JOIN '.TBL_USER_DATA.' AS gender
            ON gender.usd_usr_id = usr_id
           AND gender.usd_usf_id = ? -- $gProfileFields->getProperty(\'GENDER\', \'usf_id\')
     LEFT JOIN '.TBL_MEMBERS.'
            ON mem_usr_id = usr_id
           AND mem_begin <= ? -- DATE_NOW
           AND mem_end    > ? -- DATE_NOW
    INNER JOIN '.TBL_ROLES.'
            ON mem_rol_id = rol_id
           AND rol_valid  = 1
    INNER JOIN '.TBL_CATEGORIES.'
            ON rol_cat_id = cat_id
           AND cat_org_id = ? -- $gCurrentOrganization->getValue(\'org_id\')
         WHERE usr_valid = 1
           AND mem_rol_id '.$sqlRol.'
      ORDER BY days_to_bdate '.$sqlSort.', last_name, first_name';

$queryParams = array(
    DATE_NOW,
    DATE_NOW, DATE_NOW, DATE_NOW, -$plg_show_zeitraum, $plg_show_future, $fieldBirthday,
    DATE_NOW, DATE_NOW, DATE_NOW, -$plg_show_zeitraum, $plg_show_future, $fieldBirthday,
    DATE_NOW, DATE_NOW, DATE_NOW, -$plg_show_zeitraum, $plg_show_future, $fieldBirthday,
    $gProfileFields->getProperty('LAST_NAME', 'usf_id'),
    $gProfileFields->getProperty('FIRST_NAME', 'usf_id'),
    $gProfileFields->getProperty('EMAIL', 'usf_id'),
    $gProfileFields->getProperty('GENDER', 'usf_id'),
    DATE_NOW,
    DATE_NOW,
    $gCurrentOrganization->getValue('org_id')
    // TODO add more params
);
$birthdayStatement = $gDb->queryPrepared($sql, $queryParams);

$numberBirthdays = $birthdayStatement->rowCount();

echo '<div id="plugin_'. $pluginFolder. '" class="admidio-plugin-content">';
if($plg_show_headline)
{
    echo '<h3>'.$gL10n->get('PLG_BIRTHDAY_HEADLINE').'</h3>';
}

if($numberBirthdays > 0)
{
    if($plg_show_names_extern === 1 || $gValidLogin)
    {

        echo '<ul id="plgBirthdayNameList">';
            while($row = $birthdayStatement->fetch())
            {
                // Anzeigeart des Namens beruecksichtigen
                switch ($plg_show_names)
                {
                    case 1:  // Vorname, Nachname
                        $plgShowName = $row['first_name']. ' '. $row['last_name'];
                        break;
                    case 2:  // Nachname, Vorname
                        $plgShowName = $row['last_name']. ', '. $row['first_name'];
                        break;
                    case 3:  // Vorname
                        $plgShowName = $row['first_name'];
                        break;
                    case 4:  // Loginname
                        $plgShowName = $row['usr_login_name'];
                        break;
                    default: // Vorname, Nachname
                        $plgShowName = $row['first_name']. ' '. $row['last_name'];
                }

                // ab einem festgelegten Alter wird fuer ausgeloggte Besucher nur der Nachname mit Anrede angezeigt
                if(!$gValidLogin && $plg_show_alter_anrede <= $row['age'])
                {
                    if ($row['gender'] > 1)
                    {
                        $plgShowName = $gL10n->get('PLG_BIRTHDAY_WOMAN_VAR', $row['last_name']);
                    }
                    else
                    {
                        $plgShowName = $gL10n->get('PLG_BIRTHDAY_MAN_VAR', $row['last_name']);
                    }
                }

                // Namen mit Alter und Mail-Link anzeigen
                if($gValidLogin)
                {
<<<<<<< HEAD
                    $plgShowName = '<a href="'. $g_root_path. FOLDER_MODULES. '/profile/profile.php?user_id='. $row['usr_id']. '"
                        target="'. $plg_link_target. '" title="'.$gL10n->get('SYS_SHOW_PROFILE').'">'. $plgShowName. '</a>';
=======
                    $plg_show_name = '<a href="'. ADMIDIO_URL. FOLDER_MODULES. '/profile/profile.php?user_id='. $row['usr_id']. '"
                        target="'. $plg_link_target. '" title="'.$gL10n->get('SYS_SHOW_PROFILE').'">'. $plg_show_name. '</a>';
>>>>>>> 8ce2b6c8

                    // E-Mail-Adresse ist hinterlegt und soll auch bei eingeloggten Benutzern verlinkt werden
                    if(strlen($row['email']) > 0 && $plg_show_email_extern < 2)
                    {
<<<<<<< HEAD
                        $plgShowName .= '
                            <a class="admidio-icon-link" href="'. $g_root_path. FOLDER_MODULES. '/messages/messages_write.php?usr_id='. $row['usr_id']. '"><img
=======
                        $plg_show_name = $plg_show_name.'
                            <a class="admidio-icon-link" href="'. ADMIDIO_URL. FOLDER_MODULES. '/messages/messages_write.php?usr_id='. $row['usr_id']. '"><img
>>>>>>> 8ce2b6c8
                            src="'. THEME_URL. '/icons/email.png" alt="'.$gL10n->get('MAI_SEND_EMAIL').'" title="'.$gL10n->get('MAI_SEND_EMAIL').'" /></a>';
                    }
                }
                elseif($plg_show_email_extern === 1 && strlen($row['email']) > 0)
                {
                    $plgShowName .= '
                        <a class="admidio-icon-link" href="mailto:'. $row['email']. '"><img
                        src="'. THEME_URL. '/icons/email.png" alt="'.$gL10n->get('MAI_SEND_EMAIL').'" title="'.$gL10n->get('MAI_SEND_EMAIL').'" /></a>';
                }

                // Soll das Alter auch für nicht angemeldete Benutzer angezeigt werden?
                if($plg_show_names_extern < 2 || $gValidLogin)
                {
                    // Geburtstagskinder am aktuellen Tag bekommen anderen Text
                    if((int) $row['days_to_bdate'] === 0)
                    {
                        // Die Anzeige der Geburtstage folgt nicht mehr als Liste, sondern mittels div-Tag
                        echo '<li><span id="plgBirthdayNameHighlight">'.$gL10n->get('PLG_BIRTHDAY_TODAY', $plgShowName, $row['age']).'</span></li>';
                    }
                    else
                    {
                        $birthayDate  = DateTime::createFromFormat('Y-m-d', $row['birthday']);
                        $plgDays      = ' ';
                        $plgCssClass  = '';
                        $birthdayText = '';

                        if ($row['days_to_bdate'] < 0)
                        {
                            $plgCssClass = 'plgBirthdayNameHighlightAgo';
                            if($row['days_to_bdate'] == -1)
                            {
                                $birthdayText = 'PLG_BIRTHDAY_YESTERDAY';
                            }
                            else
                            {
                                $birthdayText = 'PLG_BIRTHDAY_PAST';
                                $plgDays = -$row['days_to_bdate'];
                            }
                        }
                        elseif ($row['days_to_bdate'] > 0)
                        {
                            $plgCssClass = 'plgBirthdayNameHighlightFuture';
                            if($row['days_to_bdate'] == 1)
                            {
                                $birthdayText = 'PLG_BIRTHDAY_TOMORROW';
                            }
                            else
                            {
                                $birthdayText = 'PLG_BIRTHDAY_FUTURE';
                                $plgDays = $row['days_to_bdate'];
                            }
                        }
                        // Die Anzeige der Geburtstage folgt nicht mehr als Liste, sondern mittels div-Tag
                        echo '<li><span id="'.$plgCssClass.'">'.
                            $gL10n->get($birthdayText, $plgShowName, $plgDays, $row['age'], $birthayDate->format($gPreferences['system_date'])).
                        '</span></li>';
                    }
                }
            }
        echo '</ul>';
    }
    else
    {
        if($numberBirthdays === 1)
        {
            echo '<p>'.$gL10n->get('PLG_BIRTHDAY_ONE_USER').'</p>';
        }
        else
        {
            echo '<p>'.$gL10n->get('PLG_BIRTHDAY_MORE_USERS', $numberBirthdays).'</p>';
        }
    }
}
else
{
    // Bei entsprechend gesetzter Konfiguration wird auch im Fall, dass keiner Geburtstag hat, eine Meldung ausgegeben.
    if(!$plg_show_hinweis_keiner)
    {
        echo '<p>'.$gL10n->get('PLG_BIRTHDAY_NO_USER').'</p>';
    }
}

echo '</div>';<|MERGE_RESOLUTION|>--- conflicted
+++ resolved
@@ -234,24 +234,14 @@
                 // Namen mit Alter und Mail-Link anzeigen
                 if($gValidLogin)
                 {
-<<<<<<< HEAD
-                    $plgShowName = '<a href="'. $g_root_path. FOLDER_MODULES. '/profile/profile.php?user_id='. $row['usr_id']. '"
+                    $plgShowName = '<a href="'. ADMIDIO_URL. FOLDER_MODULES. '/profile/profile.php?user_id='. $row['usr_id']. '"
                         target="'. $plg_link_target. '" title="'.$gL10n->get('SYS_SHOW_PROFILE').'">'. $plgShowName. '</a>';
-=======
-                    $plg_show_name = '<a href="'. ADMIDIO_URL. FOLDER_MODULES. '/profile/profile.php?user_id='. $row['usr_id']. '"
-                        target="'. $plg_link_target. '" title="'.$gL10n->get('SYS_SHOW_PROFILE').'">'. $plg_show_name. '</a>';
->>>>>>> 8ce2b6c8
 
                     // E-Mail-Adresse ist hinterlegt und soll auch bei eingeloggten Benutzern verlinkt werden
                     if(strlen($row['email']) > 0 && $plg_show_email_extern < 2)
                     {
-<<<<<<< HEAD
                         $plgShowName .= '
-                            <a class="admidio-icon-link" href="'. $g_root_path. FOLDER_MODULES. '/messages/messages_write.php?usr_id='. $row['usr_id']. '"><img
-=======
-                        $plg_show_name = $plg_show_name.'
                             <a class="admidio-icon-link" href="'. ADMIDIO_URL. FOLDER_MODULES. '/messages/messages_write.php?usr_id='. $row['usr_id']. '"><img
->>>>>>> 8ce2b6c8
                             src="'. THEME_URL. '/icons/email.png" alt="'.$gL10n->get('MAI_SEND_EMAIL').'" title="'.$gL10n->get('MAI_SEND_EMAIL').'" /></a>';
                     }
                 }
