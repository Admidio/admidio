<?php
/**
 ***********************************************************************************************
 * sidebar_downloads
 *
 * Version 1.6.0
 *
 * Plugin das die aktuellsten X Downloads auflistet
 *
 * Compatible with Admidio version 3.2
 *
 * @copyright 2004-2017 The Admidio Team
 * @see https://www.admidio.org/
 * @license https://www.gnu.org/licenses/gpl-2.0.html GNU General Public License v2.0 only
 ***********************************************************************************************
 */

// create path to plugin
$pluginFolderPos = strpos(__FILE__, 'adm_plugins') + 11;
$pluginFilePos   = strpos(__FILE__, 'sidebar_downloads.php');
$pluginFolder    = substr(__FILE__, $pluginFolderPos + 1, $pluginFilePos - $pluginFolderPos - 2);

if(!defined('PLUGIN_PATH'))
{
    define('PLUGIN_PATH', substr(__FILE__, 0, $pluginFolderPos));
}

require_once(PLUGIN_PATH. '/../adm_program/system/common.php');
require_once(PLUGIN_PATH. '/../adm_program/system/file_extension_icons.php');
require_once(PLUGIN_PATH. '/'.$pluginFolder.'/config.php');

// Sprachdatei des Plugins einbinden
$gL10n->addLanguagePath(PLUGIN_PATH. '/'.$pluginFolder.'/languages');

// pruefen, ob alle Einstellungen in config.php gesetzt wurden
// falls nicht, hier noch mal die Default-Werte setzen
if(!isset($plg_downloads_count) || !is_numeric($plg_downloads_count))
{
    $plg_downloads_count = 10;
}

if(!isset($plgMaxCharsFilename) || !is_numeric($plgMaxCharsFilename))
{
    $plgMaxCharsFilename = 0;
}

if(isset($plg_link_class_downl))
{
    $plg_link_class_downl = strip_tags($plg_link_class_downl);
}
else
{
    $plg_link_class_downl = '';
}

if(!isset($plg_show_upload_timestamp))
{
    $plg_show_upload_timestamp = true;
}

// Sprachdatei des Plugins einbinden
$gL10n->addLanguagePath(PLUGIN_PATH. '/'.$pluginFolder.'/languages');

// check if the module is enabled
if ($gPreferences['enable_download_module'] == 1)
{
    $countVisibleDownloads = 0;
    $sqlCondition          = '';

<<<<<<< HEAD
    echo '<div id="plugin_'. $pluginFolder. '" class="admidio-plugin-content">';
=======
    echo '<div id="plugin_'. $plugin_folder. '" class="admidio-plugin-content">';
>>>>>>> 8ce2b6c8
    if($plg_show_headline)
    {
        echo '<h3>'.$gL10n->get('PLG_DOWNLOADS_HEADLINE').'</h3>';
    }

    if(!$gValidLogin)
    {
        $sqlCondition = ' AND fol_public = 1 ';
    }

    // read all downloads from database and then check the rights for each download
    $sql = 'SELECT fil_timestamp, fil_name, fil_usr_id, fol_name, fol_path, fil_id, fil_fol_id
              FROM '.TBL_FILES.'
        INNER JOIN '.TBL_FOLDERS.'
                ON fol_id = fil_fol_id
             WHERE fol_org_id = '.$gCurrentOrganization->getValue('org_id').'
                   '.$sqlCondition.'
          ORDER BY fil_timestamp DESC';

    $filesStatement = $gDb->query($sql);

    if($filesStatement->rowCount() > 0)
    {
        while($rowFile = $filesStatement->fetchObject())
        {
            $errorCode = '';

            echo '<div class="btn-group-vertical" role="group">';

            try
            {
                // get recordset of current file from database
                $file = new TableFile($gDb);
                $file->getFileForDownload($rowFile->fil_id);
            }
            catch(AdmException $e)
            {
                $errorCode = $e->getMessage();

                if($errorCode !== 'DOW_FOLDER_NO_RIGHTS')
                {
                    $e->showText();
                    // => EXIT
                }
            }

            // only show download if user has rights to view folder
            if($errorCode !== 'DOW_FOLDER_NO_RIGHTS')
            {
                // get filename without extension and extension separatly
                $fileName      = substr($rowFile->fil_name, 0, strrpos($rowFile->fil_name, '.'));
                $fileExtension = admStrToLower(substr($rowFile->fil_name, strrpos($rowFile->fil_name, '.')+1));
                $fullFolderFileName = $rowFile->fol_path. '/'. $rowFile->fol_name. '/'.$rowFile->fil_name;
                $tooltip            = $fullFolderFileName;
                $countVisibleDownloads++;

                // if max chars are set then limit characters of shown filename
                if($plgMaxCharsFilename > 0 && strlen($fileName) > $plgMaxCharsFilename)
                {
                    $fileName = substr($fileName, 0, $plgMaxCharsFilename). '...';
                }

                // get icon of file extension
                $iconFile = 'page_white_question.png';
                if(array_key_exists($fileExtension, $iconFileExtension))
                {
                    $iconFile = $iconFileExtension[$fileExtension];
                }

                // if set in config file then show timestamp of file upload
                if($plg_show_upload_timestamp)
                {
                    // Vorname und Nachname abfragen (Upload der Datei)
                    $user = new User($gDb, $gProfileFields, $rowFile->fil_usr_id);

                    $tooltip .= '<br />'. $gL10n->get('PLG_DOWNLOADS_UPLOAD_FROM_AT', $user->getValue('FIRST_NAME'). ' '. $user->getValue('LAST_NAME'), $rowFile->fil_timestamp);
                }

                echo '
<<<<<<< HEAD
                <a class="btn admidio-icon-link '.$plg_link_class_downl.'" data-toggle="tooltip" data-html="true" title="'. $tooltip. '" href="'. $g_root_path. FOLDER_MODULES. '/downloads/get_file.php?file_id='. $rowFile->fil_id. '"><img
=======
                <a class="btn admidio-icon-link '.$plg_link_class_downl.'" data-toggle="tooltip" data-html="true" title="'. $tooltip. '" href="'. ADMIDIO_URL. FOLDER_MODULES. '/downloads/get_file.php?file_id='. $rowFile->fil_id. '"><img
>>>>>>> 8ce2b6c8
                    src="'. THEME_URL. '/icons/'.$iconFile.'" alt="'. $fullFolderFileName. '/" />'.$fileName.'.'.$fileExtension. '</a>';

                if($countVisibleDownloads === $plg_downloads_count)
                {
                    break;
                }
            }

            echo '</div>';
        }
    }

    if($countVisibleDownloads === 0)
    {
        echo $gL10n->get('PLG_DOWNLOADS_NO_DOWNLOADS_AVAILABLE');
    }
    else
    {
<<<<<<< HEAD
        echo '<a class="btn '.$plg_link_class_downl.'" href="'.$g_root_path.FOLDER_MODULES.'/downloads/downloads.php">'.$gL10n->get('PLG_DOWNLOADS_MORE_DOWNLOADS').'</a>';
=======
        echo '<a class="btn '.$plg_link_class_downl.'" href="'.ADMIDIO_URL.FOLDER_MODULES.'/downloads/downloads.php">'.$gL10n->get('PLG_DOWNLOADS_MORE_DOWNLOADS').'</a>';
>>>>>>> 8ce2b6c8
    }
    echo '</div>';
}<|MERGE_RESOLUTION|>--- conflicted
+++ resolved
@@ -67,11 +67,7 @@
     $countVisibleDownloads = 0;
     $sqlCondition          = '';
 
-<<<<<<< HEAD
     echo '<div id="plugin_'. $pluginFolder. '" class="admidio-plugin-content">';
-=======
-    echo '<div id="plugin_'. $plugin_folder. '" class="admidio-plugin-content">';
->>>>>>> 8ce2b6c8
     if($plg_show_headline)
     {
         echo '<h3>'.$gL10n->get('PLG_DOWNLOADS_HEADLINE').'</h3>';
@@ -151,11 +147,7 @@
                 }
 
                 echo '
-<<<<<<< HEAD
-                <a class="btn admidio-icon-link '.$plg_link_class_downl.'" data-toggle="tooltip" data-html="true" title="'. $tooltip. '" href="'. $g_root_path. FOLDER_MODULES. '/downloads/get_file.php?file_id='. $rowFile->fil_id. '"><img
-=======
                 <a class="btn admidio-icon-link '.$plg_link_class_downl.'" data-toggle="tooltip" data-html="true" title="'. $tooltip. '" href="'. ADMIDIO_URL. FOLDER_MODULES. '/downloads/get_file.php?file_id='. $rowFile->fil_id. '"><img
->>>>>>> 8ce2b6c8
                     src="'. THEME_URL. '/icons/'.$iconFile.'" alt="'. $fullFolderFileName. '/" />'.$fileName.'.'.$fileExtension. '</a>';
 
                 if($countVisibleDownloads === $plg_downloads_count)
@@ -174,11 +166,7 @@
     }
     else
     {
-<<<<<<< HEAD
-        echo '<a class="btn '.$plg_link_class_downl.'" href="'.$g_root_path.FOLDER_MODULES.'/downloads/downloads.php">'.$gL10n->get('PLG_DOWNLOADS_MORE_DOWNLOADS').'</a>';
-=======
         echo '<a class="btn '.$plg_link_class_downl.'" href="'.ADMIDIO_URL.FOLDER_MODULES.'/downloads/downloads.php">'.$gL10n->get('PLG_DOWNLOADS_MORE_DOWNLOADS').'</a>';
->>>>>>> 8ce2b6c8
     }
     echo '</div>';
 }