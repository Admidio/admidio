<?xml version="1.0" encoding="UTF-8"?>
<update>
    <step id="10">UPDATE %PREFIX%_user_fields SET usf_name_intern = 'STREET' WHERE usf_name_intern = 'ADDRESS'</step>
    <step id="20">UPDATE %PREFIX%_user_fields SET usf_name = 'SYS_STREET' WHERE usf_name_intern = 'STREET' AND usf_name = 'SYS_ADDRESS'</step>
    <step id="30">UPDATE %PREFIX%_user_fields SET usf_name = 'SYS_STREET' WHERE usf_name_intern = 'STREET' AND usf_name = 'Adresse'</step>
    <step id="40">UPDATE %PREFIX%_user_fields SET usf_name = 'SYS_STREET' WHERE usf_name_intern = 'STREET' AND usf_name = 'Address'</step>
    <step id="50">ComponentUpdate::updateStepAddDefaultParticipantList</step>
    <step id="60">UPDATE %PREFIX%_roles SET rol_this_list_view = 1 WHERE rol_visible = 0 AND rol_this_list_view = 2</step>
    <step id="70">UPDATE %PREFIX%_roles SET rol_mail_this_role = 1 WHERE rol_visible = 0 AND rol_mail_this_role > 1</step>
    <step id="80">ALTER TABLE %PREFIX%_roles DROP COLUMN rol_visible</step>
    <step id="90">ComponentUpdate::updateStepEventCategory</step>
    <step id="100">ComponentUpdate::updateStepSetParticipantsApprovalStates</step>
    <step id="110">ALTER TABLE %PREFIX%_dates ADD COLUMN dat_allow_comments integer not null default 0</step>
    <step id="120">ALTER TABLE %PREFIX%_dates ADD COLUMN dat_additional_guests integer not null default 0</step>
    <step id="130">ALTER TABLE %PREFIX%_user_relation_types ADD COLUMN urt_edit_user boolean not null default '0'</step>
    <step id="140">ALTER TABLE %PREFIX%_dates ADD COLUMN dat_deadline timestamp null default null AFTER dat_max_members</step>
    <step id="150">ALTER TABLE %PREFIX%_user_fields ADD COLUMN usf_registration boolean not null default '0'</step>
    <step id="160">UPDATE %PREFIX%_user_fields SET usf_registration = 1 WHERE (usf_name_intern IN ('FIRST_NAME', 'LAST_NAME', 'EMAIL') OR usf_mandatory = 1) AND EXISTS (SELECT 1 FROM %PREFIX%_preferences WHERE prf_name = 'registration_mode' AND prf_value = '1' AND prf_org_id = 1)</step>
    <step id="170">UPDATE %PREFIX%_user_fields SET usf_registration = 1 WHERE EXISTS (SELECT 1 FROM %PREFIX%_preferences WHERE prf_name = 'registration_mode' AND prf_value = '2' AND prf_org_id = 1)</step>
    <step id="180" database="mysql">UPDATE %PREFIX%_preferences pr1 INNER JOIN %PREFIX%_preferences pr2 ON pr2.prf_name = 'registration_mode' AND pr2.prf_value = '0' AND pr1.prf_org_id = pr2.prf_org_id SET pr1.prf_value = '0' WHERE pr1.prf_name = 'registration_enable_module'</step>
    <step id="190" database="pgsql">UPDATE %PREFIX%_preferences pr1 SET prf_value = pr2.prf_value FROM %PREFIX%_preferences pr2 WHERE pr2.prf_name = 'registration_mode' AND pr1.prf_name = 'registration_enable_module' AND pr1.prf_org_id = pr2.prf_org_id</step>
    <step id="200">DELETE FROM %PREFIX%_preferences WHERE prf_name = 'registration_mode'</step>
    <step id="210">INSERT INTO %PREFIX%_roles_rights (ror_name_intern, ror_table)
                   VALUES ('category_view', 'adm_categories'),
                          ('event_participation', 'adm_dates')
    </step>
    <step id="220">ComponentUpdate::updateStepVisibleCategories</step>
    <step id="230">ALTER TABLE %PREFIX%_categories DROP COLUMN cat_hidden</step>
    <step id="240">ComponentUpdate::updateStepMigrateDatesRightsToFolderRights</step>
    <step id="250">DROP TABLE %PREFIX%_date_role</step>
    <step id="260">ComponentUpdate::updateStepAddGlobalCategories</step>
    <step id="270">UPDATE %PREFIX%_announcements SET ann_cat_id = (SELECT cat_id FROM %PREFIX%_categories WHERE cat_name_intern = 'ANN_ALL_ORGANIZATIONS') WHERE ann_global = 1</step>
    <step id="280">UPDATE %PREFIX%_dates SET dat_cat_id = (SELECT cat_id FROM %PREFIX%_categories WHERE cat_name_intern = 'DAT_ALL_ORGANIZATIONS') WHERE dat_global = 1</step>
    <step id="290">ALTER TABLE %PREFIX%_announcements DROP COLUMN ann_global</step>
    <step id="300">ALTER TABLE %PREFIX%_dates DROP COLUMN dat_global</step>
<<<<<<< HEAD
    <step id="310">CREATE TABLE %PREFIX%_menu
                (
                    men_id                         integer       unsigned not null AUTO_INCREMENT,
                    men_parent_id                  integer,
                    men_order                      integer,
                    men_standart                   boolean       not null default '0',
                    men_modul_name                 varchar(255),
                    men_url                        varchar(255),
                    men_icon                       varchar(2000),
                    men_translate_name             varchar(255),
                    men_translate_desc             varchar(255),
                    men_need_enable                boolean       not null default '0',
                    primary key (men_id)
                )
                engine = InnoDB
                auto_increment = 1
                default character set = utf8
                collate = utf8_unicode_ci</step>
    <step id="320">create index IDX_%PREFIX%_MEN_ID on %PREFIX%_menu (men_group)</step>
    <step id="330">ComponentUpdate::updateStepMigrateToStandartMenu</step>
=======
    <step id="310">DELETE FROM %PREFIX%_preferences WHERE prf_name = 'enable_inventory_module'</step>
    <step id="320">DELETE FROM %PREFIX%_categories WHERE cat_type = 'INF'</step>
    <step id="330">ALTER TABLE %PREFIX%_roles DROP COLUMN rol_inventory</step>
    <step id="340">DROP TABLE IF EXISTS %PREFIX%_invent_fields CASCADE</step>
    <step id="350">DROP TABLE IF EXISTS %PREFIX%_invent_data CASCADE</step>
    <step id="360">DROP TABLE IF EXISTS %PREFIX%_invent CASCADE</step>
>>>>>>> 7545cfa6

    <step>stop</step>
</update><|MERGE_RESOLUTION|>--- conflicted
+++ resolved
@@ -33,8 +33,13 @@
     <step id="280">UPDATE %PREFIX%_dates SET dat_cat_id = (SELECT cat_id FROM %PREFIX%_categories WHERE cat_name_intern = 'DAT_ALL_ORGANIZATIONS') WHERE dat_global = 1</step>
     <step id="290">ALTER TABLE %PREFIX%_announcements DROP COLUMN ann_global</step>
     <step id="300">ALTER TABLE %PREFIX%_dates DROP COLUMN dat_global</step>
-<<<<<<< HEAD
-    <step id="310">CREATE TABLE %PREFIX%_menu
+    <step id="310">DELETE FROM %PREFIX%_preferences WHERE prf_name = 'enable_inventory_module'</step>
+    <step id="320">DELETE FROM %PREFIX%_categories WHERE cat_type = 'INF'</step>
+    <step id="330">ALTER TABLE %PREFIX%_roles DROP COLUMN rol_inventory</step>
+    <step id="340">DROP TABLE IF EXISTS %PREFIX%_invent_fields CASCADE</step>
+    <step id="350">DROP TABLE IF EXISTS %PREFIX%_invent_data CASCADE</step>
+    <step id="360">DROP TABLE IF EXISTS %PREFIX%_invent CASCADE</step>
+    <step id="370">CREATE TABLE %PREFIX%_menu
                 (
                     men_id                         integer       unsigned not null AUTO_INCREMENT,
                     men_parent_id                  integer,
@@ -52,16 +57,8 @@
                 auto_increment = 1
                 default character set = utf8
                 collate = utf8_unicode_ci</step>
-    <step id="320">create index IDX_%PREFIX%_MEN_ID on %PREFIX%_menu (men_group)</step>
-    <step id="330">ComponentUpdate::updateStepMigrateToStandartMenu</step>
-=======
-    <step id="310">DELETE FROM %PREFIX%_preferences WHERE prf_name = 'enable_inventory_module'</step>
-    <step id="320">DELETE FROM %PREFIX%_categories WHERE cat_type = 'INF'</step>
-    <step id="330">ALTER TABLE %PREFIX%_roles DROP COLUMN rol_inventory</step>
-    <step id="340">DROP TABLE IF EXISTS %PREFIX%_invent_fields CASCADE</step>
-    <step id="350">DROP TABLE IF EXISTS %PREFIX%_invent_data CASCADE</step>
-    <step id="360">DROP TABLE IF EXISTS %PREFIX%_invent CASCADE</step>
->>>>>>> 7545cfa6
+    <step id="380">create index IDX_%PREFIX%_MEN_ID on %PREFIX%_menu (men_group)</step>
+    <step id="390">ComponentUpdate::updateStepMigrateToStandartMenu</step>
 
     <step>stop</step>
 </update>