<?xml version="1.0" encoding="UTF-8"?>
<update>
    <step id="10">UPDATE %PREFIX%_user_fields SET usf_name_intern = 'STREET' WHERE usf_name_intern = 'ADDRESS'</step>
    <step id="20">UPDATE %PREFIX%_user_fields SET usf_name = 'SYS_STREET' WHERE usf_name_intern = 'STREET' AND usf_name = 'SYS_ADDRESS'</step>
    <step id="30">UPDATE %PREFIX%_user_fields SET usf_name = 'SYS_STREET' WHERE usf_name_intern = 'STREET' AND usf_name = 'Adresse'</step>
    <step id="40">UPDATE %PREFIX%_user_fields SET usf_name = 'SYS_STREET' WHERE usf_name_intern = 'STREET' AND usf_name = 'Address'</step>
    <step id="50">ComponentUpdate::updateStepAddDefaultParticipantList</step>
    <step id="60">UPDATE %PREFIX%_roles SET rol_this_list_view = 1 WHERE rol_visible = 0 AND rol_this_list_view = 2</step>
    <step id="70">UPDATE %PREFIX%_roles SET rol_mail_this_role = 1 WHERE rol_visible = 0 AND rol_mail_this_role > 1</step>
    <step id="80">ALTER TABLE %PREFIX%_roles DROP COLUMN rol_visible</step>
    <step id="90">ComponentUpdate::updateStepEventCategory</step>
    <step id="100">ComponentUpdate::updateStepSetParticipantsApprovalStates</step>
    <step id="110">ALTER TABLE %PREFIX%_dates ADD COLUMN dat_allow_comments integer not null default 0</step>
    <step id="120">ALTER TABLE %PREFIX%_dates ADD COLUMN dat_additional_guests integer not null default 0</step>
    <step id="130">ALTER TABLE %PREFIX%_user_relation_types ADD COLUMN urt_edit_user boolean not null default '0'</step>
    <step id="140">ALTER TABLE %PREFIX%_dates ADD COLUMN dat_deadline timestamp null default null AFTER dat_max_members</step>
<<<<<<< HEAD
    <step id="140">CREATE TABLE %PREFIX%_menu
                (
                    men_id                         integer       unsigned not null AUTO_INCREMENT,
                    men_parent_id                  integer,
                    men_order                      integer,
                    men_standart                   boolean       not null default '0',
                    men_modul_name                 varchar(255),
                    men_url                        varchar(255),
                    men_icon                       varchar(2000),
                    men_translate_name             varchar(255),
                    men_translate_desc             varchar(255),
                    men_need_enable                boolean       not null default '0',
                    primary key (men_id)
                )
                engine = InnoDB
                auto_increment = 1
                default character set = utf8
                collate = utf8_unicode_ci</step>
    <step id="150">create index IDX_%PREFIX%_MEN_ID on %PREFIX%_menu (men_group)</step>
    <step id="160">ComponentUpdate::updateStepMigrateToStandartMenu</step>
=======
    <step id="150">ALTER TABLE %PREFIX%_user_fields ADD COLUMN usf_registration boolean not null default '0'</step>
    <step id="160">UPDATE %PREFIX%_user_fields SET usf_registration = 1 WHERE (usf_name_intern IN ('FIRST_NAME', 'LAST_NAME', 'EMAIL') OR usf_mandatory = 1) AND EXISTS (SELECT 1 FROM %PREFIX%_preferences WHERE prf_name = 'registration_mode' AND prf_value = '1' AND prf_org_id = 1)</step>
    <step id="170">UPDATE %PREFIX%_user_fields SET usf_registration = 1 WHERE EXISTS (SELECT 1 FROM %PREFIX%_preferences WHERE prf_name = 'registration_mode' AND prf_value = '2' AND prf_org_id = 1)</step>
    <step id="180" database="mysql">UPDATE %PREFIX%_preferences pr1 INNER JOIN %PREFIX%_preferences pr2 ON pr2.prf_name = 'registration_mode' AND pr2.prf_value = '0' AND pr1.prf_org_id = pr2.prf_org_id SET pr1.prf_value = '0' WHERE pr1.prf_name = 'registration_enable_module'</step>
    <step id="190" database="pgsql">UPDATE %PREFIX%_preferences pr1 SET prf_value = pr2.prf_value FROM %PREFIX%_preferences pr2 WHERE pr2.prf_name = 'registration_mode' AND pr1.prf_name = 'registration_enable_module' AND pr1.prf_org_id = pr2.prf_org_id</step>
    <step id="200">DELETE FROM %PREFIX%_preferences WHERE prf_name = 'registration_mode'</step>
    <step id="210">INSERT INTO %PREFIX%_roles_rights (ror_name_intern, ror_table)
                   VALUES ('category_view', 'adm_categories'),
                          ('event_participation', 'adm_dates')
    </step>
    <step id="220">ComponentUpdate::updateStepVisibleCategories</step>
    <step id="230">ALTER TABLE %PREFIX%_categories DROP COLUMN cat_hidden</step>
    <step id="240">ComponentUpdate::updateStepMigrateDatesRightsToFolderRights</step>
    <step id="250">DROP TABLE %PREFIX%_date_role</step>

>>>>>>> 6c4c11f0
    <step>stop</step>
</update><|MERGE_RESOLUTION|>--- conflicted
+++ resolved
@@ -14,8 +14,21 @@
     <step id="120">ALTER TABLE %PREFIX%_dates ADD COLUMN dat_additional_guests integer not null default 0</step>
     <step id="130">ALTER TABLE %PREFIX%_user_relation_types ADD COLUMN urt_edit_user boolean not null default '0'</step>
     <step id="140">ALTER TABLE %PREFIX%_dates ADD COLUMN dat_deadline timestamp null default null AFTER dat_max_members</step>
-<<<<<<< HEAD
-    <step id="140">CREATE TABLE %PREFIX%_menu
+    <step id="150">ALTER TABLE %PREFIX%_user_fields ADD COLUMN usf_registration boolean not null default '0'</step>
+    <step id="160">UPDATE %PREFIX%_user_fields SET usf_registration = 1 WHERE (usf_name_intern IN ('FIRST_NAME', 'LAST_NAME', 'EMAIL') OR usf_mandatory = 1) AND EXISTS (SELECT 1 FROM %PREFIX%_preferences WHERE prf_name = 'registration_mode' AND prf_value = '1' AND prf_org_id = 1)</step>
+    <step id="170">UPDATE %PREFIX%_user_fields SET usf_registration = 1 WHERE EXISTS (SELECT 1 FROM %PREFIX%_preferences WHERE prf_name = 'registration_mode' AND prf_value = '2' AND prf_org_id = 1)</step>
+    <step id="180" database="mysql">UPDATE %PREFIX%_preferences pr1 INNER JOIN %PREFIX%_preferences pr2 ON pr2.prf_name = 'registration_mode' AND pr2.prf_value = '0' AND pr1.prf_org_id = pr2.prf_org_id SET pr1.prf_value = '0' WHERE pr1.prf_name = 'registration_enable_module'</step>
+    <step id="190" database="pgsql">UPDATE %PREFIX%_preferences pr1 SET prf_value = pr2.prf_value FROM %PREFIX%_preferences pr2 WHERE pr2.prf_name = 'registration_mode' AND pr1.prf_name = 'registration_enable_module' AND pr1.prf_org_id = pr2.prf_org_id</step>
+    <step id="200">DELETE FROM %PREFIX%_preferences WHERE prf_name = 'registration_mode'</step>
+    <step id="210">INSERT INTO %PREFIX%_roles_rights (ror_name_intern, ror_table)
+                   VALUES ('category_view', 'adm_categories'),
+                          ('event_participation', 'adm_dates')
+    </step>
+    <step id="220">ComponentUpdate::updateStepVisibleCategories</step>
+    <step id="230">ALTER TABLE %PREFIX%_categories DROP COLUMN cat_hidden</step>
+    <step id="240">ComponentUpdate::updateStepMigrateDatesRightsToFolderRights</step>
+    <step id="250">DROP TABLE %PREFIX%_date_role</step>
+    <step id="260">CREATE TABLE %PREFIX%_menu
                 (
                     men_id                         integer       unsigned not null AUTO_INCREMENT,
                     men_parent_id                  integer,
@@ -33,24 +46,7 @@
                 auto_increment = 1
                 default character set = utf8
                 collate = utf8_unicode_ci</step>
-    <step id="150">create index IDX_%PREFIX%_MEN_ID on %PREFIX%_menu (men_group)</step>
-    <step id="160">ComponentUpdate::updateStepMigrateToStandartMenu</step>
-=======
-    <step id="150">ALTER TABLE %PREFIX%_user_fields ADD COLUMN usf_registration boolean not null default '0'</step>
-    <step id="160">UPDATE %PREFIX%_user_fields SET usf_registration = 1 WHERE (usf_name_intern IN ('FIRST_NAME', 'LAST_NAME', 'EMAIL') OR usf_mandatory = 1) AND EXISTS (SELECT 1 FROM %PREFIX%_preferences WHERE prf_name = 'registration_mode' AND prf_value = '1' AND prf_org_id = 1)</step>
-    <step id="170">UPDATE %PREFIX%_user_fields SET usf_registration = 1 WHERE EXISTS (SELECT 1 FROM %PREFIX%_preferences WHERE prf_name = 'registration_mode' AND prf_value = '2' AND prf_org_id = 1)</step>
-    <step id="180" database="mysql">UPDATE %PREFIX%_preferences pr1 INNER JOIN %PREFIX%_preferences pr2 ON pr2.prf_name = 'registration_mode' AND pr2.prf_value = '0' AND pr1.prf_org_id = pr2.prf_org_id SET pr1.prf_value = '0' WHERE pr1.prf_name = 'registration_enable_module'</step>
-    <step id="190" database="pgsql">UPDATE %PREFIX%_preferences pr1 SET prf_value = pr2.prf_value FROM %PREFIX%_preferences pr2 WHERE pr2.prf_name = 'registration_mode' AND pr1.prf_name = 'registration_enable_module' AND pr1.prf_org_id = pr2.prf_org_id</step>
-    <step id="200">DELETE FROM %PREFIX%_preferences WHERE prf_name = 'registration_mode'</step>
-    <step id="210">INSERT INTO %PREFIX%_roles_rights (ror_name_intern, ror_table)
-                   VALUES ('category_view', 'adm_categories'),
-                          ('event_participation', 'adm_dates')
-    </step>
-    <step id="220">ComponentUpdate::updateStepVisibleCategories</step>
-    <step id="230">ALTER TABLE %PREFIX%_categories DROP COLUMN cat_hidden</step>
-    <step id="240">ComponentUpdate::updateStepMigrateDatesRightsToFolderRights</step>
-    <step id="250">DROP TABLE %PREFIX%_date_role</step>
-
->>>>>>> 6c4c11f0
+    <step id="270">create index IDX_%PREFIX%_MEN_ID on %PREFIX%_menu (men_group)</step>
+    <step id="280">ComponentUpdate::updateStepMigrateToStandartMenu</step>
     <step>stop</step>
 </update>