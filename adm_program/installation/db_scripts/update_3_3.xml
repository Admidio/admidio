<?xml version="1.0" encoding="UTF-8"?>
<update>
    <step id="10">UPDATE %PREFIX%_user_fields SET usf_name_intern = 'STREET' WHERE usf_name_intern = 'ADDRESS'</step>
    <step id="20">UPDATE %PREFIX%_user_fields SET usf_name = 'SYS_STREET' WHERE usf_name_intern = 'STREET' AND usf_name = 'SYS_ADDRESS'</step>
    <step id="30">UPDATE %PREFIX%_user_fields SET usf_name = 'SYS_STREET' WHERE usf_name_intern = 'STREET' AND usf_name = 'Adresse'</step>
    <step id="40">UPDATE %PREFIX%_user_fields SET usf_name = 'SYS_STREET' WHERE usf_name_intern = 'STREET' AND usf_name = 'Address'</step>
    <step id="45">UPDATE %PREFIX%_preferences SET prf_name = 'dates_default_list_configuration' WHERE prf_name = 'dates_default_list_configurati'</step>
    <step id="50">ComponentUpdateSteps::updateStepAddDefaultParticipantList</step>
    <step id="60">UPDATE %PREFIX%_roles SET rol_this_list_view = 1 WHERE rol_visible = 0 AND rol_this_list_view = 2</step>
    <step id="70">UPDATE %PREFIX%_roles SET rol_mail_this_role = 1 WHERE rol_visible = 0 AND rol_mail_this_role > 1</step>
    <step id="80">ALTER TABLE %PREFIX%_roles DROP COLUMN rol_visible</step>
    <step id="90">ComponentUpdateSteps::updateStepEventCategory</step>
    <step id="100">ComponentUpdateSteps::updateStepSetParticipantsApprovalStates</step>
    <step id="110">ALTER TABLE %PREFIX%_dates ADD COLUMN dat_allow_comments integer not null default 0</step>
    <step id="120">ALTER TABLE %PREFIX%_dates ADD COLUMN dat_additional_guests integer not null default 0</step>
    <step id="130">ALTER TABLE %PREFIX%_user_relation_types ADD COLUMN urt_edit_user boolean not null default '0'</step>
    <step id="140">ALTER TABLE %PREFIX%_dates ADD COLUMN dat_deadline timestamp null default null</step>
    <step id="150">ALTER TABLE %PREFIX%_user_fields ADD COLUMN usf_registration boolean not null default '0'</step>
    <step id="160">UPDATE %PREFIX%_user_fields SET usf_registration = 1 WHERE (usf_name_intern IN ('FIRST_NAME', 'LAST_NAME', 'EMAIL') OR usf_mandatory = 1) AND EXISTS (SELECT 1 FROM %PREFIX%_preferences WHERE prf_name = 'registration_mode' AND prf_value = '1' AND prf_org_id = 1)</step>
    <step id="170">UPDATE %PREFIX%_user_fields SET usf_registration = 1 WHERE EXISTS (SELECT 1 FROM %PREFIX%_preferences WHERE prf_name = 'registration_mode' AND prf_value = '2' AND prf_org_id = 1)</step>
    <step id="180" database="mysql">UPDATE %PREFIX%_preferences pr1 INNER JOIN %PREFIX%_preferences pr2 ON pr2.prf_name = 'registration_mode' AND pr2.prf_value = '0' AND pr1.prf_org_id = pr2.prf_org_id SET pr1.prf_value = '0' WHERE pr1.prf_name = 'registration_enable_module'</step>
    <step id="190" database="pgsql">UPDATE %PREFIX%_preferences pr1 SET prf_value = pr2.prf_value FROM %PREFIX%_preferences pr2 WHERE pr2.prf_name = 'registration_mode' AND pr1.prf_name = 'registration_enable_module' AND pr1.prf_org_id = pr2.prf_org_id</step>
    <step id="200">DELETE FROM %PREFIX%_preferences WHERE prf_name = 'registration_mode'</step>
    <step id="210">INSERT INTO %PREFIX%_roles_rights (ror_name_intern, ror_table)
                   VALUES ('category_view', 'adm_categories'),
                          ('event_participation', 'adm_dates')
    </step>
    <step id="220">ComponentUpdateSteps::updateStepVisibleCategories</step>
    <step id="230">ALTER TABLE %PREFIX%_categories DROP COLUMN cat_hidden</step>
    <step id="240">ComponentUpdateSteps::updateStepMigrateDatesRightsToFolderRights</step>
    <step id="250">DROP TABLE %PREFIX%_date_role</step>
    <step id="260">ComponentUpdateSteps::updateStepAddGlobalCategories</step>
    <step id="270">UPDATE %PREFIX%_announcements SET ann_cat_id = (SELECT cat_id FROM %PREFIX%_categories WHERE cat_name_intern = 'ANN_ALL_ORGANIZATIONS') WHERE ann_global = 1</step>
    <step id="280">UPDATE %PREFIX%_dates SET dat_cat_id = (SELECT cat_id FROM %PREFIX%_categories WHERE cat_name_intern = 'DAT_ALL_ORGANIZATIONS') WHERE dat_global = 1</step>
    <step id="290">ALTER TABLE %PREFIX%_announcements DROP COLUMN ann_global</step>
    <step id="300">ALTER TABLE %PREFIX%_dates DROP COLUMN dat_global</step>
    <step id="310">DELETE FROM %PREFIX%_preferences WHERE prf_name = 'enable_inventory_module'</step>
    <step id="320">DELETE FROM %PREFIX%_categories WHERE cat_type = 'INF'</step>
    <step id="330">ALTER TABLE %PREFIX%_roles DROP COLUMN rol_inventory</step>
    <step id="340">DROP TABLE IF EXISTS %PREFIX%_invent_fields CASCADE</step>
    <step id="350">DROP TABLE IF EXISTS %PREFIX%_invent_data CASCADE</step>
    <step id="360">DROP TABLE IF EXISTS %PREFIX%_invent CASCADE</step>
    <step id="370">ALTER TABLE %PREFIX%_roles_rights ADD COLUMN ror_ror_id_parent integer unsigned</step>
    <step id="380">INSERT INTO %PREFIX%_roles_rights (ror_name_intern, ror_table, ror_ror_id_parent)
                   VALUES ('category_edit', 'adm_categories', (SELECT rr.ror_id FROM %PREFIX%_roles_rights rr WHERE rr.ror_name_intern = 'category_view'))</step>
    <step id="390">alter table %PREFIX%_roles_rights add constraint %PREFIX%_FK_ROR_ROR_PARENT foreign key (ror_ror_id_parent) references %PREFIX%_roles_rights (ror_id) on delete set null on update restrict</step>
    <step id="395" database="pgsql">CREATE INDEX IF NOT EXISTS idx_%PREFIX%_msc_part_id ON %PREFIX%_messages_content (msc_part_id)</step>
    <step id="397" database="pgsql">CREATE INDEX IF NOT EXISTS ak_%PREFIX%_shortname ON %PREFIX%_organizations (org_shortname)</step>
    <step id="400" database="pgsql" error="ignore">ALTER INDEX idx_%PREFIX%_mem_rol_usr_id RENAME TO %PREFIX%_idx_mem_rol_usr_id</step>
    <step id="405" database="pgsql" error="ignore">ALTER INDEX ak_mem_rol_usr_id RENAME TO %PREFIX%_idx_mem_rol_usr_id</step>
    <step id="410" database="pgsql">ALTER INDEX idx_%PREFIX%_msc_part_id RENAME TO %PREFIX%_idx_msc_part_id</step>
    <step id="420" database="pgsql">ALTER INDEX ak_%PREFIX%_shortname RENAME TO %PREFIX%_idx_org_shortname</step>
    <step id="430" database="pgsql" error="ignore">ALTER INDEX idx_%PREFIX%_prf_org_id_name RENAME TO %PREFIX%_idx_prf_org_id_name</step>
    <step id="430" database="pgsql" error="ignore">ALTER INDEX idx_prf_org_id_name RENAME TO %PREFIX%_idx_prf_org_id_name</step>
    <step id="440" database="pgsql">ALTER INDEX idx_%PREFIX%_rrd_ror_rol_object_id RENAME TO %PREFIX%_idx_rrd_ror_rol_object_id</step>
    <step id="450" database="pgsql" error="ignore">ALTER INDEX idx_%PREFIX%_session_id RENAME TO %PREFIX%_idx_session_id</step>
    <step id="455" database="pgsql" error="ignore">ALTER INDEX idx_session_id RENAME TO %PREFIX%_idx_session_id</step>
    <step id="460" database="pgsql" error="ignore">ALTER INDEX idx_%PREFIX%_usf_name_intern RENAME TO %PREFIX%_idx_usf_name_intern</step>
    <step id="465" database="pgsql" error="ignore">ALTER INDEX idx_usf_name_intern RENAME TO %PREFIX%_idx_usf_name_intern</step>
    <step id="470" database="pgsql" error="ignore">ALTER INDEX idx_%PREFIX%_usd_usr_usf_id RENAME TO %PREFIX%_idx_usd_usr_usf_id</step>
    <step id="475" database="pgsql" error="ignore">ALTER INDEX ak_usr_usf_id RENAME TO %PREFIX%_idx_usd_usr_usf_id</step>
    <step id="480" database="pgsql" error="ignore">ALTER INDEX idx_%PREFIX%_usr_login_name RENAME TO %PREFIX%_idx_usr_login_name</step>
    <step id="485" database="pgsql" error="ignore">ALTER INDEX ak_usr_login_name RENAME TO %PREFIX%_idx_usr_login_name</step>
    <step id="487" database="mysql" error="ignore">ALTER TABLE %PREFIX%_organizations ADD INDEX ak_%PREFIX%_shortname (org_shortname)</step>
    <step id="490" database="mysql" error="ignore">ALTER TABLE %PREFIX%_members DROP INDEX idx_%PREFIX%_mem_rol_usr_id, ADD INDEX %PREFIX%_idx_mem_rol_usr_id (mem_rol_id, mem_usr_id)</step>
    <step id="495" database="mysql" error="ignore">ALTER TABLE %PREFIX%_members DROP INDEX ak_rol_usr_id, ADD INDEX %PREFIX%_idx_mem_rol_usr_id (mem_rol_id, mem_usr_id)</step>
    <step id="500" database="mysql" error="ignore">ALTER TABLE %PREFIX%_messages_content DROP INDEX idx_%PREFIX%_msc_part_id, ADD INDEX %PREFIX%_idx_msc_part_id (msc_part_id)</step>
    <step id="505" database="mysql" error="ignore">ALTER TABLE %PREFIX%_messages_content ADD INDEX %PREFIX%_idx_msc_part_id (msc_part_id)</step>
    <step id="510" database="mysql">ALTER TABLE %PREFIX%_organizations DROP INDEX ak_%PREFIX%_shortname, ADD INDEX %PREFIX%_idx_org_shortname (org_shortname)</step>
    <step id="520" database="mysql" error="ignore">ALTER TABLE %PREFIX%_preferences DROP INDEX idx_%PREFIX%_prf_org_id_name, ADD INDEX %PREFIX%_idx_prf_org_id_name (prf_org_id, prf_name)</step>
    <step id="525" database="mysql" error="ignore">ALTER TABLE %PREFIX%_preferences DROP INDEX idx_prf_org_id_name, ADD INDEX %PREFIX%_idx_prf_org_id_name (prf_org_id, prf_name)</step>
    <step id="530" database="mysql">ALTER TABLE %PREFIX%_roles_rights_data DROP INDEX idx_%PREFIX%_rrd_ror_rol_object_id, ADD INDEX %PREFIX%_idx_rrd_ror_rol_object_id (rrd_ror_id, rrd_rol_id, rrd_object_id)</step>
    <step id="540" database="mysql" error="ignore">ALTER TABLE %PREFIX%_sessions DROP INDEX idx_%PREFIX%_session_id</step>
    <step id="545" database="mysql">ALTER TABLE %PREFIX%_sessions ADD INDEX %PREFIX%_idx_session_id (ses_session_id)</step>
    <step id="550" database="mysql" error="ignore">ALTER TABLE %PREFIX%_user_fields DROP INDEX idx_%PREFIX%_usf_name_intern, ADD INDEX %PREFIX%_idx_usf_name_intern (usf_name_intern)</step>
    <step id="555" database="mysql" error="ignore">ALTER TABLE %PREFIX%_user_fields DROP INDEX idx_usf_name_intern, ADD INDEX %PREFIX%_idx_usf_name_intern (usf_name_intern)</step>
    <step id="560" database="mysql" error="ignore">ALTER TABLE %PREFIX%_user_data DROP INDEX idx_%PREFIX%_usd_usr_usf_id, ADD INDEX %PREFIX%_idx_usd_usr_usf_id (usd_usr_id, usd_usf_id)</step>
    <step id="565" database="mysql" error="ignore">ALTER TABLE %PREFIX%_user_data DROP INDEX ak_usr_usf_id, ADD INDEX %PREFIX%_idx_usd_usr_usf_id (usd_usr_id, usd_usf_id)</step>
    <step id="570" database="mysql" error="ignore">ALTER TABLE %PREFIX%_users DROP INDEX idx_%PREFIX%_usr_login_name, ADD INDEX %PREFIX%_idx_usr_login_name (usr_login_name)</step>
    <step id="575" database="mysql" error="ignore">ALTER TABLE %PREFIX%_users DROP INDEX ak_usr_login_name, ADD INDEX %PREFIX%_idx_usr_login_name (usr_login_name)</step>
    <step id="580" database="mysql" error="ignore">DROP_INDEX ak_shortname ON %PREFIX%_organizations</step>
<<<<<<< HEAD
    <step id="590">ComponentUpdateSteps::updateStepDownloadOrgFolderName</step>

=======
    <step id="590">CREATE TABLE %PREFIX%_menu
        (
            men_id                      integer unsigned    NOT NULL    AUTO_INCREMENT,
            men_men_id_parent           integer unsigned,
            men_com_id                  integer unsigned,
            men_name_intern             varchar(255),
            men_name                    varchar(255),
            men_description             varchar(4000),
            men_node                    boolean             NOT NULL    DEFAULT '0',
            men_order                   integer unsigned,
            men_standard                boolean             NOT NULL    DEFAULT '0',
            men_url                     varchar(255),
            men_icon                    varchar(2000),
            PRIMARY KEY (men_id)
        )
        ENGINE = InnoDB
        DEFAULT character SET = utf8
        COLLATE = utf8_unicode_ci</step>
    <step id="600">CREATE INDEX %PREFIX%_idx_men_men_id_parent ON %PREFIX%_menu (men_men_id_parent)</step>
    <step id="610">ALTER TABLE %PREFIX%_menu ADD CONSTRAINT %PREFIX%_fk_men_men_parent FOREIGN KEY (men_men_id_parent) REFERENCES %PREFIX%_menu (men_id) ON DELETE SET NULL ON UPDATE RESTRICT</step>
    <step id="620">ALTER TABLE %PREFIX%_menu ADD CONSTRAINT %PREFIX%_fk_men_com_id FOREIGN KEY (men_com_id) REFERENCES %PREFIX%_categories (cat_id) ON DELETE RESTRICT ON UPDATE RESTRICT</step>
    <step id="630">INSERT INTO %PREFIX%_roles_rights (ror_name_intern, ror_table)
                   VALUES ('menu_view', 'adm_menu')</step>
    <step id="640">ComponentUpdateSteps::updateStepMigrateToStandardMenu</step>
    <step id="650">UPDATE %PREFIX%_components SET com_name_intern = 'ANNOUNCEMENTS' WHERE com_name_intern = 'ANNOUCEMENTS'</step>
>>>>>>> 44d71d10
    <step>stop</step>
</update><|MERGE_RESOLUTION|>--- conflicted
+++ resolved
@@ -79,10 +79,6 @@
     <step id="570" database="mysql" error="ignore">ALTER TABLE %PREFIX%_users DROP INDEX idx_%PREFIX%_usr_login_name, ADD INDEX %PREFIX%_idx_usr_login_name (usr_login_name)</step>
     <step id="575" database="mysql" error="ignore">ALTER TABLE %PREFIX%_users DROP INDEX ak_usr_login_name, ADD INDEX %PREFIX%_idx_usr_login_name (usr_login_name)</step>
     <step id="580" database="mysql" error="ignore">DROP_INDEX ak_shortname ON %PREFIX%_organizations</step>
-<<<<<<< HEAD
-    <step id="590">ComponentUpdateSteps::updateStepDownloadOrgFolderName</step>
-
-=======
     <step id="590">CREATE TABLE %PREFIX%_menu
         (
             men_id                      integer unsigned    NOT NULL    AUTO_INCREMENT,
@@ -108,6 +104,6 @@
                    VALUES ('menu_view', 'adm_menu')</step>
     <step id="640">ComponentUpdateSteps::updateStepMigrateToStandardMenu</step>
     <step id="650">UPDATE %PREFIX%_components SET com_name_intern = 'ANNOUNCEMENTS' WHERE com_name_intern = 'ANNOUCEMENTS'</step>
->>>>>>> 44d71d10
+    <step id="660">ComponentUpdateSteps::updateStepDownloadOrgFolderName</step>
     <step>stop</step>
 </update>