--- conflicted
+++ resolved
@@ -4,7 +4,7 @@
     <step id="20">UPDATE %PREFIX%_user_fields SET usf_name = 'SYS_STREET' WHERE usf_name_intern = 'STREET' AND usf_name = 'SYS_ADDRESS'</step>
     <step id="30">UPDATE %PREFIX%_user_fields SET usf_name = 'SYS_STREET' WHERE usf_name_intern = 'STREET' AND usf_name = 'Adresse'</step>
     <step id="40">UPDATE %PREFIX%_user_fields SET usf_name = 'SYS_STREET' WHERE usf_name_intern = 'STREET' AND usf_name = 'Address'</step>
-<<<<<<< HEAD
+    <step id="50">ComponentUpdate::updateStepAddDefaultParticipantList</step>
     <step id="60">CREATE TABLE %PREFIX%_menu
                 (
                     men_id                         integer       unsigned not null AUTO_INCREMENT,
@@ -44,9 +44,5 @@
                     , (18, 4, 1, 1, 'login', '/adm_plugins/login_form/login_form.php', '', 'Login Form', '', 0)</step>
     <step id="90">INSERT INTO %PREFIX%_roles_rights (ror_name_intern, ror_table)
               VALUES ('men_display', '%PREFIX%_menu')</step>
-=======
-    <step id="50">ComponentUpdate::updateStepAddDefaultParticipantList</step>
-
->>>>>>> 898da5ab
     <step>stop</step>
 </update>