--- conflicted
+++ resolved
@@ -10,12 +10,9 @@
     <step id="80">ALTER TABLE %PREFIX%_roles DROP COLUMN rol_visible</step>
     <step id="90">ComponentUpdate::updateStepEventCategory</step>
     <step id="100">ComponentUpdate::updateStepSetParticipantsApprovalStates</step>
-<<<<<<< HEAD
-    <step id="110">ALTER TABLE %PREFIX%_user_relation_types ADD COLUMN urt_edit_user boolean not null default '0'</step>
-=======
     <step id="110">ALTER TABLE %PREFIX%_dates ADD COLUMN dat_allow_comments integer not null default 0</step>
     <step id="120">ALTER TABLE %PREFIX%_dates ADD COLUMN dat_additional_guests integer not null default 0</step>
->>>>>>> 389368aa
+    <step id="130">ALTER TABLE %PREFIX%_user_relation_types ADD COLUMN urt_edit_user boolean not null default '0'</step>
 
     <step>stop</step>
 </update>