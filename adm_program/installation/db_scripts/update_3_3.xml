--- conflicted
+++ resolved
@@ -13,7 +13,7 @@
     <step id="110">ALTER TABLE %PREFIX%_dates ADD COLUMN dat_allow_comments integer not null default 0</step>
     <step id="120">ALTER TABLE %PREFIX%_dates ADD COLUMN dat_additional_guests integer not null default 0</step>
     <step id="130">ALTER TABLE %PREFIX%_user_relation_types ADD COLUMN urt_edit_user boolean not null default '0'</step>
-<<<<<<< HEAD
+    <step id="140">ALTER TABLE %PREFIX%_dates ADD COLUMN dat_deadline timestamp null default null AFTER dat_max_members</step>
     <step id="140">CREATE TABLE %PREFIX%_menu
                 (
                     men_id                         integer       unsigned not null AUTO_INCREMENT,
@@ -34,9 +34,5 @@
                 collate = utf8_unicode_ci</step>
     <step id="150">create index IDX_%PREFIX%_MEN_ID on %PREFIX%_menu (men_group)</step>
     <step id="160">ComponentUpdate::updateStepMigrateToStandartMenu</step>
-=======
-    <step id="140">ALTER TABLE %PREFIX%_dates ADD COLUMN dat_deadline timestamp null default null AFTER dat_max_members</step>
-
->>>>>>> c61b4373
     <step>stop</step>
 </update>