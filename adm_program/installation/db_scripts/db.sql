/**
 ***********************************************************************************************
 * SQL script with database structure
 *
 * @copyright 2004-2021 The Admidio Team
 * @see https://www.admidio.org/
 * @license https://www.gnu.org/licenses/gpl-2.0.html GNU General Public License v2.0 only
 ***********************************************************************************************
 */

/*==============================================================*/
/* Table Cleanup                                                */
/*==============================================================*/
<<<<<<< HEAD
DROP TABLE IF EXISTS %PREFIX%_announcements       CASCADE;
DROP TABLE IF EXISTS %PREFIX%_auto_login          CASCADE;
DROP TABLE IF EXISTS %PREFIX%_category_report     CASCADE;
DROP TABLE IF EXISTS %PREFIX%_components          CASCADE;
DROP TABLE IF EXISTS %PREFIX%_dates               CASCADE;
DROP TABLE IF EXISTS %PREFIX%_files               CASCADE;
DROP TABLE IF EXISTS %PREFIX%_folders             CASCADE;
DROP TABLE IF EXISTS %PREFIX%_guestbook_comments  CASCADE;
DROP TABLE IF EXISTS %PREFIX%_guestbook           CASCADE;
DROP TABLE IF EXISTS %PREFIX%_links               CASCADE;
DROP TABLE IF EXISTS %PREFIX%_members             CASCADE;
DROP TABLE IF EXISTS %PREFIX%_messages            CASCADE;
DROP TABLE IF EXISTS %PREFIX%_messages_content    CASCADE;
DROP TABLE IF EXISTS %PREFIX%_photos              CASCADE;
DROP TABLE IF EXISTS %PREFIX%_preferences         CASCADE;
DROP TABLE IF EXISTS %PREFIX%_registrations       CASCADE;
DROP TABLE IF EXISTS %PREFIX%_role_dependencies   CASCADE;
DROP TABLE IF EXISTS %PREFIX%_roles               CASCADE;
DROP TABLE IF EXISTS %PREFIX%_roles_rights        CASCADE;
DROP TABLE IF EXISTS %PREFIX%_roles_rights_data   CASCADE;
DROP TABLE IF EXISTS %PREFIX%_list_columns        CASCADE;
DROP TABLE IF EXISTS %PREFIX%_lists               CASCADE;
DROP TABLE IF EXISTS %PREFIX%_rooms               CASCADE;
DROP TABLE IF EXISTS %PREFIX%_sessions            CASCADE;
DROP TABLE IF EXISTS %PREFIX%_texts               CASCADE;
DROP TABLE IF EXISTS %PREFIX%_user_relations      CASCADE;
DROP TABLE IF EXISTS %PREFIX%_user_relation_types CASCADE;
DROP TABLE IF EXISTS %PREFIX%_user_log            CASCADE;
DROP TABLE IF EXISTS %PREFIX%_user_data           CASCADE;
DROP TABLE IF EXISTS %PREFIX%_user_fields         CASCADE;
DROP TABLE IF EXISTS %PREFIX%_categories          CASCADE;
DROP TABLE IF EXISTS %PREFIX%_users               CASCADE;
DROP TABLE IF EXISTS %PREFIX%_organizations       CASCADE;
DROP TABLE IF EXISTS %PREFIX%_ids                 CASCADE;
DROP TABLE IF EXISTS %PREFIX%_menu                CASCADE;
=======
DROP TABLE IF EXISTS %PREFIX%_announcements        CASCADE;
DROP TABLE IF EXISTS %PREFIX%_auto_login           CASCADE;
DROP TABLE IF EXISTS %PREFIX%_components           CASCADE;
DROP TABLE IF EXISTS %PREFIX%_dates                CASCADE;
DROP TABLE IF EXISTS %PREFIX%_files                CASCADE;
DROP TABLE IF EXISTS %PREFIX%_folders              CASCADE;
DROP TABLE IF EXISTS %PREFIX%_guestbook_comments   CASCADE;
DROP TABLE IF EXISTS %PREFIX%_guestbook            CASCADE;
DROP TABLE IF EXISTS %PREFIX%_links                CASCADE;
DROP TABLE IF EXISTS %PREFIX%_members              CASCADE;
DROP TABLE IF EXISTS %PREFIX%_messages             CASCADE;
DROP TABLE IF EXISTS %PREFIX%_messages_attachments CASCADE;
DROP TABLE IF EXISTS %PREFIX%_messages_content     CASCADE;
DROP TABLE IF EXISTS %PREFIX%_messages_recipients  CASCADE;
DROP TABLE IF EXISTS %PREFIX%_photos               CASCADE;
DROP TABLE IF EXISTS %PREFIX%_preferences          CASCADE;
DROP TABLE IF EXISTS %PREFIX%_registrations        CASCADE;
DROP TABLE IF EXISTS %PREFIX%_role_dependencies    CASCADE;
DROP TABLE IF EXISTS %PREFIX%_roles                CASCADE;
DROP TABLE IF EXISTS %PREFIX%_roles_rights         CASCADE;
DROP TABLE IF EXISTS %PREFIX%_roles_rights_data    CASCADE;
DROP TABLE IF EXISTS %PREFIX%_list_columns         CASCADE;
DROP TABLE IF EXISTS %PREFIX%_lists                CASCADE;
DROP TABLE IF EXISTS %PREFIX%_rooms                CASCADE;
DROP TABLE IF EXISTS %PREFIX%_sessions             CASCADE;
DROP TABLE IF EXISTS %PREFIX%_texts                CASCADE;
DROP TABLE IF EXISTS %PREFIX%_user_relations       CASCADE;
DROP TABLE IF EXISTS %PREFIX%_user_relation_types  CASCADE;
DROP TABLE IF EXISTS %PREFIX%_user_log             CASCADE;
DROP TABLE IF EXISTS %PREFIX%_user_data            CASCADE;
DROP TABLE IF EXISTS %PREFIX%_user_fields          CASCADE;
DROP TABLE IF EXISTS %PREFIX%_categories           CASCADE;
DROP TABLE IF EXISTS %PREFIX%_users                CASCADE;
DROP TABLE IF EXISTS %PREFIX%_organizations        CASCADE;
DROP TABLE IF EXISTS %PREFIX%_ids                  CASCADE;
DROP TABLE IF EXISTS %PREFIX%_menu                 CASCADE;
>>>>>>> daf145a9


/*==============================================================*/
/* Table: adm_announcements                                     */
/*==============================================================*/
CREATE TABLE %PREFIX%_announcements
(
    ann_id                      integer unsigned    NOT NULL    AUTO_INCREMENT,
    ann_cat_id                  integer unsigned    NOT NULL,
    ann_headline                varchar(100)        NOT NULL,
    ann_description             text,
    ann_usr_id_create           integer unsigned,
    ann_timestamp_create        timestamp           NOT NULL    DEFAULT CURRENT_TIMESTAMP,
    ann_usr_id_change           integer unsigned,
    ann_timestamp_change        timestamp           NULL        DEFAULT NULL,
    PRIMARY KEY (ann_id)
)
ENGINE = InnoDB
DEFAULT character SET = utf8
COLLATE = utf8_unicode_ci;

/*==============================================================*/
/* Table: adm_auto_login                                        */
/*==============================================================*/
CREATE TABLE %PREFIX%_auto_login
(
    atl_id                      integer unsigned    NOT NULL    AUTO_INCREMENT,
    atl_auto_login_id           varchar(255)        NOT NULL,
    atl_session_id              varchar(255)        NOT NULL,
    atl_org_id                  integer unsigned    NOT NULL,
    atl_usr_id                  integer unsigned    NOT NULL,
    atl_last_login              timestamp           NULL        DEFAULT NULL,
    atl_number_invalid          smallint            NOT NULL    DEFAULT 0,
    PRIMARY KEY (atl_id)
)
ENGINE = InnoDB
DEFAULT character SET = utf8
COLLATE = utf8_unicode_ci;

/*==============================================================*/
/* Table: adm_categories                                        */
/*==============================================================*/
CREATE TABLE %PREFIX%_categories
(
    cat_id                      integer unsigned    NOT NULL    AUTO_INCREMENT,
    cat_org_id                  integer unsigned,
    cat_type                    varchar(10)         NOT NULL,
    cat_name_intern             varchar(110)        NOT NULL,
    cat_name                    varchar(100)        NOT NULL,
    cat_system                  boolean             NOT NULL    DEFAULT '0',
    cat_default                 boolean             NOT NULL    DEFAULT '0',
    cat_sequence                smallint            NOT NULL,
    cat_usr_id_create           integer unsigned,
    cat_timestamp_create        timestamp           NOT NULL    DEFAULT CURRENT_TIMESTAMP,
    cat_usr_id_change           integer unsigned,
    cat_timestamp_change        timestamp           NULL        DEFAULT NULL,
    PRIMARY KEY (cat_id)
)
ENGINE = InnoDB
DEFAULT character SET = utf8
COLLATE = utf8_unicode_ci;

/*==============================================================*/
/* Table: adm_category_report                                   */
/*==============================================================*/
CREATE TABLE %PREFIX%_category_report
(
    crt_id                      integer unsigned    NOT NULL    AUTO_INCREMENT,
    crt_org_id                  integer unsigned,
    crt_col_desc                varchar(100)        NOT NULL,
    crt_col_fields              text,
    crt_col_yes                 varchar(100)        NOT NULL,
    crt_col_no                  varchar(100)        NOT NULL,
    crt_selection_role          varchar(100)        NOT NULL,
    crt_selection_cat           varchar(100)        NOT NULL,
    crt_number_col              boolean             NOT NULL    DEFAULT '0',
    PRIMARY KEY (crt_id)
)
ENGINE = InnoDB
DEFAULT character SET = utf8
COLLATE = utf8_unicode_ci;

/*==============================================================*/
/* Table: adm_components                                        */
/*==============================================================*/
CREATE TABLE %PREFIX%_components
(
    com_id                      integer unsigned    NOT NULL    AUTO_INCREMENT,
    com_type                    varchar(10)         NOT NULL,
    com_name                    varchar(255)        NOT NULL,
    com_name_intern             varchar(255)        NOT NULL,
    com_version                 varchar(10)         NOT NULL,
    com_beta                    smallint            NOT NULL    DEFAULT 0,
    com_update_step             integer             NOT NULL    DEFAULT 0,
    com_timestamp_installed     timestamp           NOT NULL    DEFAULT CURRENT_TIMESTAMP,
    PRIMARY KEY (com_id)
)
ENGINE = InnoDB
DEFAULT character SET = utf8
COLLATE = utf8_unicode_ci;

/*==============================================================*/
/* Table: adm_dates                                             */
/*==============================================================*/
CREATE TABLE %PREFIX%_dates
(
    dat_id                      integer unsigned    NOT NULL    AUTO_INCREMENT,
    dat_cat_id                  integer unsigned    NOT NULL,
    dat_rol_id                  integer unsigned,
    dat_room_id                 integer unsigned,
    dat_begin                   timestamp           NULL        DEFAULT NULL,
    dat_end                     timestamp           NULL        DEFAULT NULL,
    dat_all_day                 boolean             NOT NULL    DEFAULT '0',
    dat_headline                varchar(100)        NOT NULL,
    dat_description             text,
    dat_highlight               boolean             NOT NULL    DEFAULT '0',
    dat_location                varchar(100),
    dat_country                 varchar(100),
    dat_deadline                timestamp           NULL        DEFAULT NULL,
    dat_max_members             integer             NOT NULL    DEFAULT 0,
    dat_usr_id_create           integer unsigned,
    dat_timestamp_create        timestamp           NOT NULL    DEFAULT CURRENT_TIMESTAMP,
    dat_usr_id_change           integer unsigned,
    dat_timestamp_change        timestamp           NULL        DEFAULT NULL,
    dat_allow_comments          boolean             NOT NULL    DEFAULT 0,
    dat_additional_guests       boolean             NOT NULL    DEFAULT 0,
    PRIMARY KEY (dat_id)
)
ENGINE = InnoDB
DEFAULT character SET = utf8
COLLATE = utf8_unicode_ci;

/*==============================================================*/
/* Table: adm_files                                             */
/*==============================================================*/
CREATE TABLE %PREFIX%_files
(
    fil_id                      integer unsigned    NOT NULL    AUTO_INCREMENT,
    fil_fol_id                  integer unsigned    NOT NULL,
    fil_name                    varchar(255)        NOT NULL,
    fil_description             text,
    fil_locked                  boolean             NOT NULL    DEFAULT '0',
    fil_counter                 integer,
    fil_usr_id                  integer unsigned,
    fil_timestamp               timestamp           NOT NULL    DEFAULT CURRENT_TIMESTAMP,
    PRIMARY KEY (fil_id)
)
ENGINE = InnoDB
DEFAULT character SET = utf8
COLLATE = utf8_unicode_ci;

/*==============================================================*/
/* Table: adm_folders                                           */
/*==============================================================*/
CREATE TABLE %PREFIX%_folders
(
    fol_id                      integer unsigned    NOT NULL    AUTO_INCREMENT,
    fol_org_id                  integer unsigned    NOT NULL,
    fol_fol_id_parent           integer unsigned,
    fol_type                    varchar(10)         NOT NULL,
    fol_name                    varchar(255)        NOT NULL,
    fol_description             text,
    fol_path                    varchar(255)        NOT NULL,
    fol_locked                  boolean             NOT NULL    DEFAULT '0',
    fol_public                  boolean             NOT NULL    DEFAULT '0',
    fol_usr_id                  integer unsigned,
    fol_timestamp               timestamp           NOT NULL    DEFAULT CURRENT_TIMESTAMP,
    PRIMARY KEY (fol_id)
)
ENGINE = InnoDB
DEFAULT character SET = utf8
COLLATE = utf8_unicode_ci;

/*==============================================================*/
/* Table: adm_guestbook                                         */
/*==============================================================*/
CREATE TABLE %PREFIX%_guestbook
(
    gbo_id                      integer unsigned    NOT NULL    AUTO_INCREMENT,
    gbo_org_id                  integer unsigned    NOT NULL,
    gbo_name                    varchar(60)         NOT NULL,
    gbo_text                    text                NOT NULL,
    gbo_email                   varchar(254),
    gbo_homepage                varchar(50),
    gbo_ip_address              varchar(39)         NOT NULL,
    gbo_locked                  boolean             NOT NULL    DEFAULT '0',
    gbo_usr_id_create           integer unsigned,
    gbo_timestamp_create        timestamp           NOT NULL    DEFAULT CURRENT_TIMESTAMP,
    gbo_usr_id_change           integer unsigned,
    gbo_timestamp_change        timestamp           NULL        DEFAULT NULL,
    PRIMARY KEY (gbo_id)
)
ENGINE = InnoDB
DEFAULT character SET = utf8
COLLATE = utf8_unicode_ci;

/*==============================================================*/
/* Table: adm_guestbook_comments                                */
/*==============================================================*/
CREATE TABLE %PREFIX%_guestbook_comments
(
    gbc_id                      integer unsigned    NOT NULL    AUTO_INCREMENT,
    gbc_gbo_id                  integer unsigned    NOT NULL,
    gbc_name                    varchar(60)         NOT NULL,
    gbc_text                    text                NOT NULL,
    gbc_email                   varchar(254),
    gbc_ip_address              varchar(39)         NOT NULL,
    gbc_locked                  boolean             NOT NULL    DEFAULT '0',
    gbc_usr_id_create           integer unsigned,
    gbc_timestamp_create        timestamp           NOT NULL    DEFAULT CURRENT_TIMESTAMP,
    gbc_usr_id_change           integer unsigned,
    gbc_timestamp_change        timestamp           NULL        DEFAULT NULL,
    PRIMARY KEY (gbc_id)
)
ENGINE = InnoDB
DEFAULT character SET = utf8
COLLATE = utf8_unicode_ci;

/*==============================================================*/
/* Table: adm_ids                                               */
/*==============================================================*/
CREATE TABLE %PREFIX%_ids
(
    ids_usr_id                  integer unsigned    NOT NULL,
    ids_reference_id            integer unsigned    NOT NULL
)
ENGINE = InnoDB
DEFAULT character SET = utf8
COLLATE = utf8_unicode_ci;

/*==============================================================*/
/* Table: adm_links                                             */
/*==============================================================*/
CREATE TABLE %PREFIX%_links
(
    lnk_id                      integer unsigned    NOT NULL    AUTO_INCREMENT,
    lnk_cat_id                  integer unsigned    NOT NULL,
    lnk_name                    varchar(255)        NOT NULL,
    lnk_description             text,
    lnk_url                     varchar(2000)       NOT NULL,
    lnk_counter                 integer             NOT NULL    DEFAULT 0,
    lnk_usr_id_create           integer unsigned,
    lnk_timestamp_create        timestamp           NOT NULL    DEFAULT CURRENT_TIMESTAMP,
    lnk_usr_id_change           integer unsigned,
    lnk_timestamp_change        timestamp           NULL        DEFAULT NULL,
    PRIMARY KEY (lnk_id)
)
ENGINE = InnoDB
DEFAULT character SET = utf8
COLLATE = utf8_unicode_ci;

/*==============================================================*/
/* Table: adm_lists                                             */
/*==============================================================*/
CREATE TABLE %PREFIX%_lists
(
    lst_id                      integer unsigned    NOT NULL    AUTO_INCREMENT,
    lst_org_id                  integer unsigned    NOT NULL,
    lst_usr_id                  integer unsigned    NOT NULL,
    lst_name                    varchar(255),
    lst_timestamp               timestamp           NOT NULL    DEFAULT CURRENT_TIMESTAMP,
    lst_global                  boolean             NOT NULL    DEFAULT '0',
    PRIMARY KEY (lst_id)
)
ENGINE = InnoDB
DEFAULT character SET = utf8
COLLATE = utf8_unicode_ci;

/*==============================================================*/
/* Table: adm_list_columns                                      */
/*==============================================================*/
CREATE TABLE %PREFIX%_list_columns
(
    lsc_id                      integer unsigned    NOT NULL    AUTO_INCREMENT,
    lsc_lst_id                  integer unsigned    NOT NULL,
    lsc_number                  smallint            NOT NULL,
    lsc_usf_id                  integer unsigned,
    lsc_special_field           varchar(255),
    lsc_sort                    varchar(5),
    lsc_filter                  varchar(255),
    PRIMARY KEY (lsc_id)
)
ENGINE = InnoDB
DEFAULT character SET = utf8
COLLATE = utf8_unicode_ci;

/*==============================================================*/
/* Table: adm_members                                           */
/*==============================================================*/
CREATE TABLE %PREFIX%_members
(
    mem_id                      integer unsigned    NOT NULL    AUTO_INCREMENT,
    mem_rol_id                  integer unsigned    NOT NULL,
    mem_usr_id                  integer unsigned    NOT NULL,
    mem_begin                   date                NOT NULL,
    mem_end                     date                NOT NULL    DEFAULT '9999-12-31',
    mem_leader                  boolean             NOT NULL    DEFAULT '0',
    mem_usr_id_create           integer unsigned,
    mem_timestamp_create        timestamp           NOT NULL    DEFAULT CURRENT_TIMESTAMP,
    mem_usr_id_change           integer unsigned,
    mem_timestamp_change        timestamp           NULL        DEFAULT NULL,
    mem_approved                integer unsigned    NULL        DEFAULT NULL,
    mem_comment                 varchar(4000),
    mem_count_guests            integer unsigned    NOT NULL    DEFAULT 0,
    PRIMARY KEY (mem_id)
)
ENGINE = InnoDB
DEFAULT character SET = utf8
COLLATE = utf8_unicode_ci;

CREATE INDEX %PREFIX%_idx_mem_rol_usr_id ON %PREFIX%_members (mem_rol_id, mem_usr_id);

/*==============================================================*/
/* Table: adm_menu                                             */
/*==============================================================*/
CREATE TABLE %PREFIX%_menu
(
    men_id                      integer unsigned    NOT NULL    AUTO_INCREMENT,
    men_men_id_parent           integer unsigned,
    men_com_id                  integer unsigned,
    men_name_intern             varchar(255),
    men_name                    varchar(255),
    men_description             varchar(4000),
    men_node                    boolean             NOT NULL    DEFAULT '0',
    men_order                   integer unsigned,
    men_standard                boolean             NOT NULL    DEFAULT '0',
    men_url                     varchar(255),
    men_icon                    varchar(2000),
    PRIMARY KEY (men_id)
)
ENGINE = InnoDB
DEFAULT character SET = utf8
COLLATE = utf8_unicode_ci;

CREATE INDEX %PREFIX%_idx_men_men_id_parent ON %PREFIX%_menu (men_men_id_parent);

/*==============================================================*/
/* Table: adm_messages                                          */
/*==============================================================*/
CREATE TABLE %PREFIX%_messages
(
    msg_id                      integer unsigned    NOT NULL    AUTO_INCREMENT,
    msg_type                    varchar(10)         NOT NULL,
    msg_subject                 varchar(256)        NOT NULL,
    msg_usr_id_sender           integer unsigned    NOT NULL,
    msg_usr_id_receiver         varchar(256)        NOT NULL,
    msg_timestamp               timestamp           NOT NULL    DEFAULT CURRENT_TIMESTAMP,
    msg_read                    smallint            NOT NULL    DEFAULT 0,
    PRIMARY KEY (msg_id)
)
ENGINE = InnoDB
DEFAULT character SET = utf8
COLLATE = utf8_unicode_ci;

/*==============================================================*/
/* Table: adm_messages_attachments                              */
/*==============================================================*/
CREATE TABLE %PREFIX%_messages_attachments
(
    msa_id                      integer unsigned    NOT NULL    AUTO_INCREMENT,
    msa_msg_id                  integer unsigned    NOT NULL,
    msa_file_name               varchar(256)        NOT NULL,
    msa_original_file_name      varchar(256)        NOT NULL,
    PRIMARY KEY (msa_id)
)
ENGINE = InnoDB
DEFAULT character SET = utf8
COLLATE = utf8_unicode_ci;

/*==============================================================*/
/* Table: adm_messages_content                                  */
/*==============================================================*/
CREATE TABLE %PREFIX%_messages_content
(
    msc_id                      integer unsigned    NOT NULL    AUTO_INCREMENT,
    msc_msg_id                  integer unsigned    NOT NULL,
    msc_usr_id                  integer unsigned,
    msc_message                 text                NOT NULL,
    msc_timestamp               timestamp           NOT NULL    DEFAULT CURRENT_TIMESTAMP,
    PRIMARY KEY (msc_id)
)
ENGINE = InnoDB
DEFAULT character SET = utf8
COLLATE = utf8_unicode_ci;

/*==============================================================*/
/* Table: adm_messages_recipients                                */
/*==============================================================*/
CREATE TABLE %PREFIX%_messages_recipients
(
    msr_id                      integer unsigned    NOT NULL    AUTO_INCREMENT,
    msr_msg_id                  integer unsigned    NOT NULL,
    msr_rol_id                  integer unsigned,
    msr_usr_id                  integer unsigned,
    msr_role_mode               smallint            NOT NULL    DEFAULT 0,
    PRIMARY KEY (msr_id)
)
ENGINE = InnoDB
DEFAULT character SET = utf8
COLLATE = utf8_unicode_ci;

/*==============================================================*/
/* Table: adm_organizations                                     */
/*==============================================================*/
CREATE TABLE %PREFIX%_organizations
(
    org_id                      integer unsigned    NOT NULL    AUTO_INCREMENT,
    org_shortname               varchar(10)         NOT NULL,
    org_longname                varchar(60)         NOT NULL,
    org_org_id_parent           integer unsigned,
    org_homepage                varchar(60)         NOT NULL,
    PRIMARY KEY (org_id)
)
ENGINE = InnoDB
DEFAULT character SET = utf8
COLLATE = utf8_unicode_ci;

CREATE UNIQUE INDEX %PREFIX%_idx_org_shortname ON %PREFIX%_organizations (org_shortname);

/*==============================================================*/
/* Table: adm_photos                                            */
/*==============================================================*/
CREATE TABLE %PREFIX%_photos
(
    pho_id                      integer unsigned    NOT NULL    AUTO_INCREMENT,
    pho_org_id                  integer unsigned    NOT NULL,
    pho_pho_id_parent           integer unsigned,
    pho_quantity                integer unsigned    NOT NULL    DEFAULT 0,
    pho_name                    varchar(50)         NOT NULL,
    pho_begin                   date                NOT NULL,
    pho_end                     date                NOT NULL,
    pho_description             varchar(4000),
    pho_photographers           varchar(100),
    pho_locked                  boolean             NOT NULL    DEFAULT '0',
    pho_usr_id_create           integer unsigned,
    pho_timestamp_create        timestamp           NOT NULL    DEFAULT CURRENT_TIMESTAMP,
    pho_usr_id_change           integer unsigned,
    pho_timestamp_change        timestamp           NULL        DEFAULT NULL,
    PRIMARY KEY (pho_id)
)
ENGINE = InnoDB
DEFAULT character SET = utf8
COLLATE = utf8_unicode_ci;

/*==============================================================*/
/* Table: adm_preferences                                       */
/*==============================================================*/
CREATE TABLE %PREFIX%_preferences
(
    prf_id                      integer unsigned    NOT NULL    AUTO_INCREMENT,
    prf_org_id                  integer unsigned    NOT NULL,
    prf_name                    varchar(50)         NOT NULL,
    prf_value                   varchar(255),
    PRIMARY KEY (prf_id)
)
ENGINE = InnoDB
DEFAULT character SET = utf8
COLLATE = utf8_unicode_ci;

CREATE UNIQUE INDEX %PREFIX%_idx_prf_org_id_name ON %PREFIX%_preferences (prf_org_id, prf_name);

/*==============================================================*/
/* Table: adm_registrations                                     */
/*==============================================================*/
CREATE TABLE %PREFIX%_registrations
(
    reg_id                      integer unsigned    NOT NULL    AUTO_INCREMENT,
    reg_org_id                  integer unsigned    NOT NULL,
    reg_usr_id                  integer unsigned    NOT NULL,
    reg_timestamp               timestamp           NOT NULL    DEFAULT CURRENT_TIMESTAMP,
    PRIMARY KEY (reg_id)
)
ENGINE = InnoDB
DEFAULT character SET = utf8
COLLATE = utf8_unicode_ci;

/*==============================================================*/
/* Table: adm_role_dependencies                                 */
/*==============================================================*/
CREATE TABLE %PREFIX%_role_dependencies
(
    rld_rol_id_parent           integer unsigned    NOT NULL,
    rld_rol_id_child            integer unsigned    NOT NULL,
    rld_comment                 text,
    rld_usr_id                  integer unsigned,
    rld_timestamp               timestamp           NOT NULL    DEFAULT CURRENT_TIMESTAMP,
    PRIMARY KEY (rld_rol_id_parent, rld_rol_id_child)
)
ENGINE = InnoDB
DEFAULT character SET = utf8
COLLATE = utf8_unicode_ci;

/*==============================================================*/
/* Table: adm_roles                                             */
/*==============================================================*/
CREATE TABLE %PREFIX%_roles
(
    rol_id                      integer unsigned    NOT NULL    AUTO_INCREMENT,
    rol_cat_id                  integer unsigned    NOT NULL,
    rol_lst_id                  integer unsigned,
    rol_name                    varchar(50)         NOT NULL,
    rol_description             varchar(4000),
    rol_assign_roles            boolean             NOT NULL    DEFAULT '0',
    rol_approve_users           boolean             NOT NULL    DEFAULT '0',
    rol_announcements           boolean             NOT NULL    DEFAULT '0',
    rol_dates                   boolean             NOT NULL    DEFAULT '0',
    rol_documents_files         boolean             NOT NULL    DEFAULT '0',
    rol_edit_user               boolean             NOT NULL    DEFAULT '0',
    rol_guestbook               boolean             NOT NULL    DEFAULT '0',
    rol_guestbook_comments      boolean             NOT NULL    DEFAULT '0',
    rol_mail_to_all             boolean             NOT NULL    DEFAULT '0',
    rol_mail_this_role          smallint            NOT NULL    DEFAULT 0,
    rol_photo                   boolean             NOT NULL    DEFAULT '0',
    rol_profile                 boolean             NOT NULL    DEFAULT '0',
    rol_weblinks                boolean             NOT NULL    DEFAULT '0',
    rol_this_list_view          smallint            NOT NULL    DEFAULT 0,
    rol_all_lists_view          boolean             NOT NULL    DEFAULT '0',
    rol_default_registration    boolean             NOT NULL    DEFAULT '0',
    rol_leader_rights           smallint            NOT NULL    DEFAULT 0,
    rol_start_date              date,
    rol_start_time              time,
    rol_end_date                date,
    rol_end_time                time,
    rol_weekday                 smallint,
    rol_location                varchar(30),
    rol_max_members             integer,
    rol_cost                    float,
    rol_cost_period             smallint,
    rol_usr_id_create           integer unsigned,
    rol_timestamp_create        timestamp           NOT NULL    DEFAULT CURRENT_TIMESTAMP,
    rol_usr_id_change           integer unsigned,
    rol_timestamp_change        timestamp           NULL        DEFAULT NULL,
    rol_valid                   boolean             NOT NULL    DEFAULT '1',
    rol_system                  boolean             NOT NULL    DEFAULT '0',
    rol_administrator           boolean             NOT NULL    DEFAULT '0',
    PRIMARY KEY (rol_id)
)
ENGINE = InnoDB
DEFAULT character SET = utf8
COLLATE = utf8_unicode_ci;

/*==============================================================*/
/* Table: adm_roles_rights                                      */
/*==============================================================*/
CREATE TABLE %PREFIX%_roles_rights
(
    ror_id                      integer unsigned    NOT NULL    AUTO_INCREMENT,
    ror_name_intern             varchar(50)         NOT NULL,
    ror_table                   varchar(50)         NOT NULL,
    ror_ror_id_parent           integer unsigned,
    PRIMARY KEY (ror_id)
)
ENGINE = InnoDB
DEFAULT character SET = utf8
COLLATE = utf8_unicode_ci;

/*==============================================================*/
/* Table: adm_roles_rights_data                                 */
/*==============================================================*/
CREATE TABLE %PREFIX%_roles_rights_data
(
    rrd_id                      integer unsigned    NOT NULL    AUTO_INCREMENT,
    rrd_ror_id                  integer unsigned    NOT NULL,
    rrd_rol_id                  integer unsigned    NOT NULL,
    rrd_object_id               integer unsigned    NOT NULL,
    rrd_usr_id_create           integer unsigned,
    rrd_timestamp_create        timestamp           NOT NULL    DEFAULT CURRENT_TIMESTAMP,
    PRIMARY KEY (rrd_id)
)
ENGINE = InnoDB
DEFAULT character SET = utf8
COLLATE = utf8_unicode_ci;

CREATE UNIQUE INDEX %PREFIX%_idx_rrd_ror_rol_object_id ON %PREFIX%_roles_rights_data (rrd_ror_id, rrd_rol_id, rrd_object_id);

/*==============================================================*/
/* Table: adm_rooms                                             */
/*==============================================================*/
CREATE TABLE %PREFIX%_rooms
(
    room_id                     integer unsigned    NOT NULL    AUTO_INCREMENT,
    room_name                   varchar(50)         NOT NULL,
    room_description            text,
    room_capacity               integer             NOT NULL,
    room_overhang               integer,
    room_usr_id_create          integer unsigned,
    room_timestamp_create       timestamp           NOT NULL    DEFAULT CURRENT_TIMESTAMP,
    room_usr_id_change          integer unsigned,
    room_timestamp_change       timestamp           NULL        DEFAULT NULL,
    PRIMARY KEY (room_id)
)
ENGINE = InnoDB
DEFAULT character SET = utf8
COLLATE = utf8_unicode_ci;

/*==============================================================*/
/* Table: adm_sessions                                          */
/*==============================================================*/
CREATE TABLE %PREFIX%_sessions
(
    ses_id                      integer unsigned    NOT NULL    AUTO_INCREMENT,
    ses_usr_id                  integer unsigned    NULL        DEFAULT NULL,
    ses_org_id                  integer unsigned    NOT NULL,
    ses_session_id              varchar(255)        NOT NULL,
    ses_begin                   timestamp           NULL        DEFAULT NULL,
    ses_timestamp               timestamp           NOT NULL    DEFAULT CURRENT_TIMESTAMP,
    ses_ip_address              varchar(39)         NOT NULL,
    ses_binary                  blob,
    ses_renew                   smallint            NOT NULL    DEFAULT 0,
    PRIMARY KEY (ses_id)
)
ENGINE = InnoDB
DEFAULT character SET = utf8
COLLATE = utf8_unicode_ci;

CREATE INDEX %PREFIX%_idx_session_id ON %PREFIX%_sessions (ses_session_id);

/*==============================================================*/
/* Table: adm_texts                                             */
/*==============================================================*/
CREATE TABLE %PREFIX%_texts
(
    txt_id                      integer unsigned    NOT NULL    AUTO_INCREMENT,
    txt_org_id                  integer unsigned    NOT NULL,
    txt_name                    varchar(30)         NOT NULL,
    txt_text                    text,
    PRIMARY KEY (txt_id)
)
ENGINE = InnoDB
DEFAULT character SET = utf8
COLLATE = utf8_unicode_ci;

/*==============================================================*/
/* Table: adm_user_fields                                       */
/*==============================================================*/
CREATE TABLE %PREFIX%_user_fields
(
    usf_id                      integer unsigned    NOT NULL    AUTO_INCREMENT,
    usf_cat_id                  integer unsigned    NOT NULL,
    usf_type                    varchar(30)         NOT NULL,
    usf_name_intern             varchar(110)        NOT NULL,
    usf_name                    varchar(100)        NOT NULL,
    usf_description             text,
    usf_value_list              text,
    usf_icon                    varchar(2000),
    usf_url                     varchar(2000),
    usf_system                  boolean             NOT NULL    DEFAULT '0',
    usf_disabled                boolean             NOT NULL    DEFAULT '0',
    usf_hidden                  boolean             NOT NULL    DEFAULT '0',
    usf_mandatory               boolean             NOT NULL    DEFAULT '0',
    usf_registration            boolean             NOT NULL    DEFAULT '0',
    usf_sequence                smallint            NOT NULL,
    usf_usr_id_create           integer unsigned,
    usf_timestamp_create        timestamp           NOT NULL    DEFAULT CURRENT_TIMESTAMP,
    usf_usr_id_change           integer unsigned,
    usf_timestamp_change        timestamp           NULL        DEFAULT NULL,
    PRIMARY KEY (usf_id)
)
ENGINE = InnoDB
DEFAULT character SET = utf8
COLLATE = utf8_unicode_ci;

CREATE UNIQUE INDEX %PREFIX%_idx_usf_name_intern ON %PREFIX%_user_fields (usf_name_intern);

/*==============================================================*/
/* Table: adm_user_data                                         */
/*==============================================================*/
CREATE TABLE %PREFIX%_user_data
(
    usd_id                      integer unsigned    NOT NULL    AUTO_INCREMENT,
    usd_usr_id                  integer unsigned    NOT NULL,
    usd_usf_id                  integer unsigned    NOT NULL,
    usd_value                   varchar(4000),
    PRIMARY KEY (usd_id)
)
ENGINE = InnoDB
DEFAULT character SET = utf8
COLLATE = utf8_unicode_ci;

CREATE UNIQUE INDEX %PREFIX%_idx_usd_usr_usf_id ON %PREFIX%_user_data (usd_usr_id, usd_usf_id);

/*==============================================================*/
/* Table: adm_user_log                                          */
/*==============================================================*/
CREATE TABLE %PREFIX%_user_log
(
    usl_id                      integer             NOT NULL    AUTO_INCREMENT,
    usl_usr_id                  integer unsigned    NOT NULL,
    usl_usf_id                  integer unsigned    NOT NULL,
    usl_value_old               varchar(4000)       NULL,
    usl_value_new               varchar(4000)       NULL,
    usl_usr_id_create           integer unsigned    NULL,
    usl_timestamp_create        timestamp           NOT NULL    DEFAULT CURRENT_TIMESTAMP,
    usl_comment                 varchar(255)        NULL,
    PRIMARY KEY (usl_id)
)
ENGINE = InnoDB
DEFAULT character SET = utf8
COLLATE = utf8_unicode_ci;

/*==============================================================*/
/* Table: adm_users                                             */
/*==============================================================*/
CREATE TABLE %PREFIX%_users
(
    usr_id                      integer unsigned    NOT NULL    AUTO_INCREMENT,
    usr_login_name              varchar(254),
    usr_password                varchar(255),
    usr_new_password            varchar(255),
    usr_photo                   blob,
    usr_text                    text,
    usr_activation_code         varchar(10),
    usr_last_login              timestamp           NULL        DEFAULT NULL,
    usr_actual_login            timestamp           NULL        DEFAULT NULL,
    usr_number_login            integer             NOT NULL    DEFAULT 0,
    usr_date_invalid            timestamp           NULL        DEFAULT NULL,
    usr_number_invalid          smallint            NOT NULL    DEFAULT 0,
    usr_usr_id_create           integer unsigned,
    usr_timestamp_create        timestamp           NOT NULL    DEFAULT CURRENT_TIMESTAMP,
    usr_usr_id_change           integer unsigned,
    usr_timestamp_change        timestamp           NULL        DEFAULT NULL,
    usr_valid                   boolean             NOT NULL    DEFAULT '0',
    PRIMARY KEY (usr_id)
)
ENGINE = InnoDB
DEFAULT character SET = utf8
COLLATE = utf8_unicode_ci;

CREATE UNIQUE INDEX %PREFIX%_idx_usr_login_name ON %PREFIX%_users (usr_login_name);

/*==============================================================*/
/* Table: adm_user_relation_types                               */
/*==============================================================*/
CREATE TABLE %PREFIX%_user_relation_types
(
    urt_id                      integer unsigned    NOT NULL    AUTO_INCREMENT,
    urt_name                    varchar(100)        NOT NULL,
    urt_name_male               varchar(100)        NOT NULL,
    urt_name_female             varchar(100)        NOT NULL,
    urt_edit_user               boolean             NOT NULL    DEFAULT '0',
    urt_id_inverse              integer unsigned    NULL        DEFAULT NULL,
    urt_usr_id_create           integer unsigned    NULL        DEFAULT NULL,
    urt_timestamp_create        timestamp           NOT NULL    DEFAULT CURRENT_TIMESTAMP,
    urt_usr_id_change           integer unsigned    NULL        DEFAULT NULL,
    urt_timestamp_change        timestamp           NULL        DEFAULT NULL,
    PRIMARY KEY (urt_id)
)
ENGINE = InnoDB
DEFAULT character SET = utf8
COLLATE = utf8_unicode_ci;

CREATE UNIQUE INDEX %PREFIX%_idx_ure_urt_name ON %PREFIX%_user_relation_types (urt_name);

/*==============================================================*/
/* Table: adm_user_relations                                    */
/*==============================================================*/
CREATE TABLE %PREFIX%_user_relations
(
    ure_id                      integer unsigned    NOT NULL    AUTO_INCREMENT,
    ure_urt_id                  integer unsigned    NOT NULL,
    ure_usr_id1                 integer unsigned    NOT NULL,
    ure_usr_id2                 integer unsigned    NOT NULL,
    ure_usr_id_create           integer unsigned    NULL        DEFAULT NULL,
    ure_timestamp_create        timestamp           NOT NULL    DEFAULT CURRENT_TIMESTAMP,
    ure_usr_id_change           integer unsigned    NULL        DEFAULT NULL,
    ure_timestamp_change        timestamp           NULL        DEFAULT NULL,
    PRIMARY KEY (ure_id)
)
ENGINE = InnoDB
DEFAULT character SET = utf8
COLLATE = utf8_unicode_ci;

CREATE UNIQUE INDEX %PREFIX%_idx_ure_urt_usr ON %PREFIX%_user_relations (ure_urt_id, ure_usr_id1, ure_usr_id2);


/*==============================================================*/
/* Foreign Key Constraints                                      */
/*==============================================================*/
ALTER TABLE %PREFIX%_announcements
    ADD CONSTRAINT %PREFIX%_fk_ann_cat         FOREIGN KEY (ann_cat_id)         REFERENCES %PREFIX%_categories (cat_id)          ON DELETE RESTRICT ON UPDATE RESTRICT,
    ADD CONSTRAINT %PREFIX%_fk_ann_usr_create  FOREIGN KEY (ann_usr_id_create)  REFERENCES %PREFIX%_users (usr_id)               ON DELETE SET NULL ON UPDATE RESTRICT,
    ADD CONSTRAINT %PREFIX%_fk_ann_usr_change  FOREIGN KEY (ann_usr_id_change)  REFERENCES %PREFIX%_users (usr_id)               ON DELETE SET NULL ON UPDATE RESTRICT;

ALTER TABLE %PREFIX%_auto_login
    ADD CONSTRAINT %PREFIX%_fk_atl_usr         FOREIGN KEY (atl_usr_id)         REFERENCES %PREFIX%_users (usr_id)               ON DELETE RESTRICT ON UPDATE RESTRICT,
    ADD CONSTRAINT %PREFIX%_fk_atl_org         FOREIGN KEY (atl_org_id)         REFERENCES %PREFIX%_organizations (org_id)       ON DELETE RESTRICT ON UPDATE RESTRICT;

ALTER TABLE %PREFIX%_categories
    ADD CONSTRAINT %PREFIX%_fk_cat_org         FOREIGN KEY (cat_org_id)         REFERENCES %PREFIX%_organizations (org_id)       ON DELETE RESTRICT ON UPDATE RESTRICT,
    ADD CONSTRAINT %PREFIX%_fk_cat_usr_create  FOREIGN KEY (cat_usr_id_create)  REFERENCES %PREFIX%_users (usr_id)               ON DELETE SET NULL ON UPDATE RESTRICT,
    ADD CONSTRAINT %PREFIX%_fk_cat_usr_change  FOREIGN KEY (cat_usr_id_change)  REFERENCES %PREFIX%_users (usr_id)               ON DELETE SET NULL ON UPDATE RESTRICT;

ALTER TABLE %PREFIX%_category_report
    ADD CONSTRAINT %PREFIX%_fk_crt_org         FOREIGN KEY (crt_org_id)         REFERENCES %PREFIX%_organizations (org_id)       ON DELETE RESTRICT ON UPDATE RESTRICT,
    
ALTER TABLE %PREFIX%_dates
    ADD CONSTRAINT %PREFIX%_fk_dat_cat         FOREIGN KEY (dat_cat_id)         REFERENCES %PREFIX%_categories (cat_id)          ON DELETE RESTRICT ON UPDATE RESTRICT,
    ADD CONSTRAINT %PREFIX%_fk_dat_rol         FOREIGN KEY (dat_rol_id)         REFERENCES %PREFIX%_roles (rol_id)               ON DELETE RESTRICT ON UPDATE RESTRICT,
    ADD CONSTRAINT %PREFIX%_fk_dat_room        FOREIGN KEY (dat_room_id)        REFERENCES %PREFIX%_rooms (room_id)              ON DELETE SET NULL ON UPDATE RESTRICT,
    ADD CONSTRAINT %PREFIX%_fk_dat_usr_create  FOREIGN KEY (dat_usr_id_create)  REFERENCES %PREFIX%_users (usr_id)               ON DELETE SET NULL ON UPDATE RESTRICT,
    ADD CONSTRAINT %PREFIX%_fk_dat_usr_change  FOREIGN KEY (dat_usr_id_change)  REFERENCES %PREFIX%_users (usr_id)               ON DELETE SET NULL ON UPDATE RESTRICT;

ALTER TABLE %PREFIX%_files
    ADD CONSTRAINT %PREFIX%_fk_fil_fol         FOREIGN KEY (fil_fol_id)         REFERENCES %PREFIX%_folders (fol_id)             ON DELETE RESTRICT ON UPDATE RESTRICT,
    ADD CONSTRAINT %PREFIX%_fk_fil_usr         FOREIGN KEY (fil_usr_id)         REFERENCES %PREFIX%_users (usr_id)               ON DELETE SET NULL ON UPDATE RESTRICT;

ALTER TABLE %PREFIX%_folders
    ADD CONSTRAINT %PREFIX%_fk_fol_org         FOREIGN KEY (fol_org_id)         REFERENCES %PREFIX%_organizations (org_id)       ON DELETE RESTRICT ON UPDATE RESTRICT,
    ADD CONSTRAINT %PREFIX%_fk_fol_fol_parent  FOREIGN KEY (fol_fol_id_parent)  REFERENCES %PREFIX%_folders (fol_id)             ON DELETE RESTRICT ON UPDATE RESTRICT,
    ADD CONSTRAINT %PREFIX%_fk_fol_usr         FOREIGN KEY (fol_usr_id)         REFERENCES %PREFIX%_users (usr_id)               ON DELETE SET NULL ON UPDATE RESTRICT;

ALTER TABLE %PREFIX%_guestbook
    ADD CONSTRAINT %PREFIX%_fk_gbo_org         FOREIGN KEY (gbo_org_id)         REFERENCES %PREFIX%_organizations (org_id)       ON DELETE RESTRICT ON UPDATE RESTRICT,
    ADD CONSTRAINT %PREFIX%_fk_gbo_usr_create  FOREIGN KEY (gbo_usr_id_create)  REFERENCES %PREFIX%_users (usr_id)               ON DELETE SET NULL ON UPDATE RESTRICT,
    ADD CONSTRAINT %PREFIX%_fk_gbo_usr_change  FOREIGN KEY (gbo_usr_id_change)  REFERENCES %PREFIX%_users (usr_id)               ON DELETE SET NULL ON UPDATE RESTRICT;

ALTER TABLE %PREFIX%_guestbook_comments
    ADD CONSTRAINT %PREFIX%_fk_gbc_gbo         FOREIGN KEY (gbc_gbo_id)         REFERENCES %PREFIX%_guestbook (gbo_id)           ON DELETE RESTRICT ON UPDATE RESTRICT,
    ADD CONSTRAINT %PREFIX%_fk_gbc_usr_create  FOREIGN KEY (gbc_usr_id_create)  REFERENCES %PREFIX%_users (usr_id)               ON DELETE RESTRICT ON UPDATE RESTRICT,
    ADD CONSTRAINT %PREFIX%_fk_gbc_usr_change  FOREIGN KEY (gbc_usr_id_change)  REFERENCES %PREFIX%_users (usr_id)               ON DELETE SET NULL ON UPDATE RESTRICT;

ALTER TABLE %PREFIX%_ids
    ADD CONSTRAINT %PREFIX%_fk_ids_usr_id      FOREIGN KEY (ids_usr_id)         REFERENCES %PREFIX%_users (usr_id)               ON DELETE RESTRICT ON UPDATE RESTRICT;

ALTER TABLE %PREFIX%_links
    ADD CONSTRAINT %PREFIX%_fk_lnk_cat         FOREIGN KEY (lnk_cat_id)         REFERENCES %PREFIX%_categories (cat_id)          ON DELETE RESTRICT ON UPDATE RESTRICT,
    ADD CONSTRAINT %PREFIX%_fk_lnk_usr_create  FOREIGN KEY (lnk_usr_id_create)  REFERENCES %PREFIX%_users (usr_id)               ON DELETE SET NULL ON UPDATE RESTRICT,
    ADD CONSTRAINT %PREFIX%_fk_lnk_usr_change  FOREIGN KEY (lnk_usr_id_change)  REFERENCES %PREFIX%_users (usr_id)               ON DELETE SET NULL ON UPDATE RESTRICT;

ALTER TABLE %PREFIX%_lists
    ADD CONSTRAINT %PREFIX%_fk_lst_usr         FOREIGN KEY (lst_usr_id)         REFERENCES %PREFIX%_users (usr_id)               ON DELETE RESTRICT ON UPDATE RESTRICT,
    ADD CONSTRAINT %PREFIX%_fk_lst_org         FOREIGN KEY (lst_org_id)         REFERENCES %PREFIX%_organizations (org_id)       ON DELETE RESTRICT ON UPDATE RESTRICT;

ALTER TABLE %PREFIX%_list_columns
    ADD CONSTRAINT %PREFIX%_fk_lsc_lst         FOREIGN KEY (lsc_lst_id)         REFERENCES %PREFIX%_lists (lst_id)               ON DELETE RESTRICT ON UPDATE RESTRICT,
    ADD CONSTRAINT %PREFIX%_fk_lsc_usf         FOREIGN KEY (lsc_usf_id)         REFERENCES %PREFIX%_user_fields (usf_id)         ON DELETE RESTRICT ON UPDATE RESTRICT;

ALTER TABLE %PREFIX%_members
    ADD CONSTRAINT %PREFIX%_fk_mem_rol         FOREIGN KEY (mem_rol_id)         REFERENCES %PREFIX%_roles (rol_id)               ON DELETE RESTRICT ON UPDATE RESTRICT,
    ADD CONSTRAINT %PREFIX%_fk_mem_usr         FOREIGN KEY (mem_usr_id)         REFERENCES %PREFIX%_users (usr_id)               ON DELETE RESTRICT ON UPDATE RESTRICT,
    ADD CONSTRAINT %PREFIX%_fk_mem_usr_create  FOREIGN KEY (mem_usr_id_create)  REFERENCES %PREFIX%_users (usr_id)               ON DELETE SET NULL ON UPDATE RESTRICT,
    ADD CONSTRAINT %PREFIX%_fk_mem_usr_change  FOREIGN KEY (mem_usr_id_change)  REFERENCES %PREFIX%_users (usr_id)               ON DELETE SET NULL ON UPDATE RESTRICT;

ALTER TABLE %PREFIX%_menu
    ADD CONSTRAINT %PREFIX%_fk_men_men_parent  FOREIGN KEY (men_men_id_parent)  REFERENCES %PREFIX%_menu (men_id)                ON DELETE SET NULL ON UPDATE RESTRICT,
    ADD CONSTRAINT %PREFIX%_fk_men_com_id      FOREIGN KEY (men_com_id)         REFERENCES %PREFIX%_components (com_id)          ON DELETE RESTRICT ON UPDATE RESTRICT;

ALTER TABLE %PREFIX%_messages
    ADD CONSTRAINT %PREFIX%_fk_msg_usr_sender  FOREIGN KEY (msg_usr_id_sender)  REFERENCES %PREFIX%_users (usr_id)               ON DELETE RESTRICT ON UPDATE RESTRICT;

ALTER TABLE %PREFIX%_messages_attachments
    ADD CONSTRAINT %PREFIX%_fk_msa_msg_id      FOREIGN KEY (msa_msg_id)         REFERENCES %PREFIX%_messages (msg_id)            ON DELETE RESTRICT ON UPDATE RESTRICT;

ALTER TABLE %PREFIX%_messages_content
    ADD CONSTRAINT %PREFIX%_fk_msc_msg_id      FOREIGN KEY (msc_msg_id)         REFERENCES %PREFIX%_messages (msg_id)            ON DELETE RESTRICT ON UPDATE RESTRICT,
    ADD CONSTRAINT %PREFIX%_fk_msc_usr_id      FOREIGN KEY (msc_usr_id)         REFERENCES %PREFIX%_users (usr_id)               ON DELETE SET NULL ON UPDATE RESTRICT;

ALTER TABLE %PREFIX%_messages_recipients
    ADD CONSTRAINT %PREFIX%_fk_msr_msg_id      FOREIGN KEY (msr_msg_id)         REFERENCES %PREFIX%_messages (msg_id)            ON DELETE RESTRICT ON UPDATE RESTRICT,
    ADD CONSTRAINT %PREFIX%_fk_msr_rol_id      FOREIGN KEY (msr_rol_id)         REFERENCES %PREFIX%_roles (rol_id)               ON DELETE SET NULL ON UPDATE RESTRICT,
    ADD CONSTRAINT %PREFIX%_fk_msr_usr_id      FOREIGN KEY (msr_usr_id)         REFERENCES %PREFIX%_users (usr_id)               ON DELETE SET NULL ON UPDATE RESTRICT;

ALTER TABLE %PREFIX%_organizations
    ADD CONSTRAINT %PREFIX%_fk_org_org_parent  FOREIGN KEY (org_org_id_parent)  REFERENCES %PREFIX%_organizations (org_id)       ON DELETE SET NULL ON UPDATE RESTRICT;

ALTER TABLE %PREFIX%_photos
    ADD CONSTRAINT %PREFIX%_fk_pho_pho_parent  FOREIGN KEY (pho_pho_id_parent)  REFERENCES %PREFIX%_photos (pho_id)              ON DELETE SET NULL ON UPDATE RESTRICT,
    ADD CONSTRAINT %PREFIX%_fk_pho_org         FOREIGN KEY (pho_org_id)         REFERENCES %PREFIX%_organizations (org_id)       ON DELETE RESTRICT ON UPDATE RESTRICT,
    ADD CONSTRAINT %PREFIX%_fk_pho_usr_create  FOREIGN KEY (pho_usr_id_create)  REFERENCES %PREFIX%_users (usr_id)               ON DELETE SET NULL ON UPDATE RESTRICT,
    ADD CONSTRAINT %PREFIX%_fk_pho_usr_change  FOREIGN KEY (pho_usr_id_change)  REFERENCES %PREFIX%_users (usr_id)               ON DELETE SET NULL ON UPDATE RESTRICT;

ALTER TABLE %PREFIX%_preferences
    ADD CONSTRAINT %PREFIX%_fk_prf_org         FOREIGN KEY (prf_org_id)         REFERENCES %PREFIX%_organizations (org_id)       ON DELETE RESTRICT ON UPDATE RESTRICT;

ALTER TABLE %PREFIX%_registrations
    ADD CONSTRAINT %PREFIX%_fk_reg_org         FOREIGN KEY (reg_org_id)         REFERENCES %PREFIX%_organizations (org_id)       ON DELETE RESTRICT ON UPDATE RESTRICT,
    ADD CONSTRAINT %PREFIX%_fk_reg_usr         FOREIGN KEY (reg_usr_id)         REFERENCES %PREFIX%_users (usr_id)               ON DELETE RESTRICT ON UPDATE RESTRICT;

ALTER TABLE %PREFIX%_role_dependencies
    ADD CONSTRAINT %PREFIX%_fk_rld_rol_child   FOREIGN KEY (rld_rol_id_child)   REFERENCES %PREFIX%_roles (rol_id)               ON DELETE RESTRICT ON UPDATE RESTRICT,
    ADD CONSTRAINT %PREFIX%_fk_rld_rol_parent  FOREIGN KEY (rld_rol_id_parent)  REFERENCES %PREFIX%_roles (rol_id)               ON DELETE RESTRICT ON UPDATE RESTRICT,
    ADD CONSTRAINT %PREFIX%_fk_rld_usr         FOREIGN KEY (rld_usr_id)         REFERENCES %PREFIX%_users (usr_id)               ON DELETE SET NULL ON UPDATE RESTRICT;

ALTER TABLE %PREFIX%_roles
    ADD CONSTRAINT %PREFIX%_fk_rol_cat         FOREIGN KEY (rol_cat_id)         REFERENCES %PREFIX%_categories (cat_id)          ON DELETE RESTRICT ON UPDATE RESTRICT,
    ADD CONSTRAINT %PREFIX%_fk_rol_lst_id      FOREIGN KEY (rol_lst_id)         REFERENCES %PREFIX%_lists (lst_id)               ON DELETE SET NULL ON UPDATE SET NULL,
    ADD CONSTRAINT %PREFIX%_fk_rol_usr_create  FOREIGN KEY (rol_usr_id_create)  REFERENCES %PREFIX%_users (usr_id)               ON DELETE SET NULL ON UPDATE RESTRICT,
    ADD CONSTRAINT %PREFIX%_fk_rol_usr_change  FOREIGN KEY (rol_usr_id_change)  REFERENCES %PREFIX%_users (usr_id)               ON DELETE SET NULL ON UPDATE RESTRICT;

ALTER TABLE %PREFIX%_roles_rights
    ADD CONSTRAINT %PREFIX%_fk_ror_ror_parent  FOREIGN KEY (ror_ror_id_parent)  REFERENCES %PREFIX%_roles_rights (ror_id)        ON DELETE SET NULL ON UPDATE RESTRICT;

ALTER TABLE %PREFIX%_roles_rights_data
    ADD CONSTRAINT %PREFIX%_fk_rrd_ror         FOREIGN KEY (rrd_ror_id)         REFERENCES %PREFIX%_roles_rights (ror_id)        ON DELETE RESTRICT ON UPDATE RESTRICT,
    ADD CONSTRAINT %PREFIX%_fk_rrd_rol         FOREIGN KEY (rrd_rol_id)         REFERENCES %PREFIX%_roles (rol_id)               ON DELETE RESTRICT ON UPDATE RESTRICT,
    ADD CONSTRAINT %PREFIX%_fk_rrd_usr_create  FOREIGN KEY (rrd_usr_id_create)  REFERENCES %PREFIX%_users (usr_id)               ON DELETE SET NULL ON UPDATE RESTRICT;

ALTER TABLE %PREFIX%_rooms
    ADD CONSTRAINT %PREFIX%_fk_room_usr_create FOREIGN KEY (room_usr_id_create) REFERENCES %PREFIX%_users (usr_id)               ON DELETE SET NULL ON UPDATE RESTRICT,
    ADD CONSTRAINT %PREFIX%_fk_room_usr_change FOREIGN KEY (room_usr_id_change) REFERENCES %PREFIX%_users (usr_id)               ON DELETE SET NULL ON UPDATE RESTRICT;

ALTER TABLE %PREFIX%_sessions
    ADD CONSTRAINT %PREFIX%_fk_ses_org         FOREIGN KEY (ses_org_id)         REFERENCES %PREFIX%_organizations (org_id)       ON DELETE RESTRICT ON UPDATE RESTRICT,
    ADD CONSTRAINT %PREFIX%_fk_ses_usr         FOREIGN KEY (ses_usr_id)         REFERENCES %PREFIX%_users (usr_id)               ON DELETE RESTRICT ON UPDATE RESTRICT;

ALTER TABLE %PREFIX%_texts
    ADD CONSTRAINT %PREFIX%_fk_txt_org         FOREIGN KEY (txt_org_id)         REFERENCES %PREFIX%_organizations (org_id)       ON DELETE RESTRICT ON UPDATE RESTRICT;

ALTER TABLE %PREFIX%_user_fields
    ADD CONSTRAINT %PREFIX%_fk_usf_cat         FOREIGN KEY (usf_cat_id)         REFERENCES %PREFIX%_categories (cat_id)          ON DELETE RESTRICT ON UPDATE RESTRICT,
    ADD CONSTRAINT %PREFIX%_fk_usf_usr_create  FOREIGN KEY (usf_usr_id_create)  REFERENCES %PREFIX%_users (usr_id)               ON DELETE SET NULL ON UPDATE RESTRICT,
    ADD CONSTRAINT %PREFIX%_fk_usf_usr_change  FOREIGN KEY (usf_usr_id_change)  REFERENCES %PREFIX%_users (usr_id)               ON DELETE SET NULL ON UPDATE RESTRICT;

ALTER TABLE %PREFIX%_user_data
    ADD CONSTRAINT %PREFIX%_fk_usd_usf         FOREIGN KEY (usd_usf_id)         REFERENCES %PREFIX%_user_fields (usf_id)         ON DELETE RESTRICT ON UPDATE RESTRICT,
    ADD CONSTRAINT %PREFIX%_fk_usd_usr         FOREIGN KEY (usd_usr_id)         REFERENCES %PREFIX%_users (usr_id)               ON DELETE RESTRICT ON UPDATE RESTRICT;

ALTER TABLE %PREFIX%_user_log
    ADD CONSTRAINT %PREFIX%_fk_user_log_1      FOREIGN KEY (usl_usr_id)         REFERENCES %PREFIX%_users (usr_id)               ON DELETE RESTRICT ON UPDATE RESTRICT,
    ADD CONSTRAINT %PREFIX%_fk_user_log_2      FOREIGN KEY (usl_usr_id_create)  REFERENCES %PREFIX%_users (usr_id)               ON DELETE RESTRICT ON UPDATE RESTRICT,
    ADD CONSTRAINT %PREFIX%_fk_user_log_3      FOREIGN KEY (usl_usf_id)         REFERENCES %PREFIX%_user_fields (usf_id)         ON DELETE RESTRICT ON UPDATE RESTRICT;

ALTER TABLE %PREFIX%_users
    ADD CONSTRAINT %PREFIX%_fk_usr_usr_create  FOREIGN KEY (usr_usr_id_create)  REFERENCES %PREFIX%_users (usr_id)               ON DELETE SET NULL ON UPDATE RESTRICT,
    ADD CONSTRAINT %PREFIX%_fk_usr_usr_change  FOREIGN KEY (usr_usr_id_change)  REFERENCES %PREFIX%_users (usr_id)               ON DELETE SET NULL ON UPDATE RESTRICT;

ALTER TABLE %PREFIX%_user_relation_types
    ADD CONSTRAINT %PREFIX%_fk_urt_id_inverse  FOREIGN KEY (urt_id_inverse)     REFERENCES %PREFIX%_user_relation_types (urt_id) ON DELETE CASCADE  ON UPDATE RESTRICT,
    ADD CONSTRAINT %PREFIX%_fk_urt_usr_change  FOREIGN KEY (urt_usr_id_change)  REFERENCES %PREFIX%_users (usr_id)               ON DELETE SET NULL ON UPDATE RESTRICT,
    ADD CONSTRAINT %PREFIX%_fk_urt_usr_create  FOREIGN KEY (urt_usr_id_create)  REFERENCES %PREFIX%_users (usr_id)               ON DELETE SET NULL ON UPDATE RESTRICT;

ALTER TABLE %PREFIX%_user_relations
    ADD CONSTRAINT %PREFIX%_fk_ure_urt         FOREIGN KEY (ure_urt_id)         REFERENCES %PREFIX%_user_relation_types (urt_id) ON DELETE CASCADE  ON UPDATE RESTRICT,
    ADD CONSTRAINT %PREFIX%_fk_ure_usr1        FOREIGN KEY (ure_usr_id1)        REFERENCES %PREFIX%_users (usr_id)               ON DELETE CASCADE  ON UPDATE RESTRICT,
    ADD CONSTRAINT %PREFIX%_fk_ure_usr2        FOREIGN KEY (ure_usr_id2)        REFERENCES %PREFIX%_users (usr_id)               ON DELETE CASCADE  ON UPDATE RESTRICT,
    ADD CONSTRAINT %PREFIX%_fk_ure_usr_change  FOREIGN KEY (ure_usr_id_change)  REFERENCES %PREFIX%_users (usr_id)               ON DELETE SET NULL ON UPDATE RESTRICT,
    ADD CONSTRAINT %PREFIX%_fk_ure_usr_create  FOREIGN KEY (ure_usr_id_create)  REFERENCES %PREFIX%_users (usr_id)               ON DELETE SET NULL ON UPDATE RESTRICT;<|MERGE_RESOLUTION|>--- conflicted
+++ resolved
@@ -11,45 +11,9 @@
 /*==============================================================*/
 /* Table Cleanup                                                */
 /*==============================================================*/
-<<<<<<< HEAD
-DROP TABLE IF EXISTS %PREFIX%_announcements       CASCADE;
-DROP TABLE IF EXISTS %PREFIX%_auto_login          CASCADE;
-DROP TABLE IF EXISTS %PREFIX%_category_report     CASCADE;
-DROP TABLE IF EXISTS %PREFIX%_components          CASCADE;
-DROP TABLE IF EXISTS %PREFIX%_dates               CASCADE;
-DROP TABLE IF EXISTS %PREFIX%_files               CASCADE;
-DROP TABLE IF EXISTS %PREFIX%_folders             CASCADE;
-DROP TABLE IF EXISTS %PREFIX%_guestbook_comments  CASCADE;
-DROP TABLE IF EXISTS %PREFIX%_guestbook           CASCADE;
-DROP TABLE IF EXISTS %PREFIX%_links               CASCADE;
-DROP TABLE IF EXISTS %PREFIX%_members             CASCADE;
-DROP TABLE IF EXISTS %PREFIX%_messages            CASCADE;
-DROP TABLE IF EXISTS %PREFIX%_messages_content    CASCADE;
-DROP TABLE IF EXISTS %PREFIX%_photos              CASCADE;
-DROP TABLE IF EXISTS %PREFIX%_preferences         CASCADE;
-DROP TABLE IF EXISTS %PREFIX%_registrations       CASCADE;
-DROP TABLE IF EXISTS %PREFIX%_role_dependencies   CASCADE;
-DROP TABLE IF EXISTS %PREFIX%_roles               CASCADE;
-DROP TABLE IF EXISTS %PREFIX%_roles_rights        CASCADE;
-DROP TABLE IF EXISTS %PREFIX%_roles_rights_data   CASCADE;
-DROP TABLE IF EXISTS %PREFIX%_list_columns        CASCADE;
-DROP TABLE IF EXISTS %PREFIX%_lists               CASCADE;
-DROP TABLE IF EXISTS %PREFIX%_rooms               CASCADE;
-DROP TABLE IF EXISTS %PREFIX%_sessions            CASCADE;
-DROP TABLE IF EXISTS %PREFIX%_texts               CASCADE;
-DROP TABLE IF EXISTS %PREFIX%_user_relations      CASCADE;
-DROP TABLE IF EXISTS %PREFIX%_user_relation_types CASCADE;
-DROP TABLE IF EXISTS %PREFIX%_user_log            CASCADE;
-DROP TABLE IF EXISTS %PREFIX%_user_data           CASCADE;
-DROP TABLE IF EXISTS %PREFIX%_user_fields         CASCADE;
-DROP TABLE IF EXISTS %PREFIX%_categories          CASCADE;
-DROP TABLE IF EXISTS %PREFIX%_users               CASCADE;
-DROP TABLE IF EXISTS %PREFIX%_organizations       CASCADE;
-DROP TABLE IF EXISTS %PREFIX%_ids                 CASCADE;
-DROP TABLE IF EXISTS %PREFIX%_menu                CASCADE;
-=======
 DROP TABLE IF EXISTS %PREFIX%_announcements        CASCADE;
 DROP TABLE IF EXISTS %PREFIX%_auto_login           CASCADE;
+DROP TABLE IF EXISTS %PREFIX%_category_report      CASCADE;
 DROP TABLE IF EXISTS %PREFIX%_components           CASCADE;
 DROP TABLE IF EXISTS %PREFIX%_dates                CASCADE;
 DROP TABLE IF EXISTS %PREFIX%_files                CASCADE;
@@ -84,7 +48,6 @@
 DROP TABLE IF EXISTS %PREFIX%_organizations        CASCADE;
 DROP TABLE IF EXISTS %PREFIX%_ids                  CASCADE;
 DROP TABLE IF EXISTS %PREFIX%_menu                 CASCADE;
->>>>>>> daf145a9
 
 
 /*==============================================================*/
@@ -879,7 +842,7 @@
 
 ALTER TABLE %PREFIX%_category_report
     ADD CONSTRAINT %PREFIX%_fk_crt_org         FOREIGN KEY (crt_org_id)         REFERENCES %PREFIX%_organizations (org_id)       ON DELETE RESTRICT ON UPDATE RESTRICT,
-    
+
 ALTER TABLE %PREFIX%_dates
     ADD CONSTRAINT %PREFIX%_fk_dat_cat         FOREIGN KEY (dat_cat_id)         REFERENCES %PREFIX%_categories (cat_id)          ON DELETE RESTRICT ON UPDATE RESTRICT,
     ADD CONSTRAINT %PREFIX%_fk_dat_rol         FOREIGN KEY (dat_rol_id)         REFERENCES %PREFIX%_roles (rol_id)               ON DELETE RESTRICT ON UPDATE RESTRICT,
