<?xml version="1.0" encoding="UTF-8"?>
<update>
    <step id="10">UPDATE %PREFIX%_preferences SET prf_value = '0' WHERE prf_name = 'registration_adopt_all_data'</step>
    <step id="20">UPDATE %PREFIX%_categories SET cat_name = 'SYS_BASIC_DATA' WHERE cat_name LIKE 'SYS_MASTER_DATA'</step>
    <step id="30">UPDATE %PREFIX%_categories SET cat_name_INTERN = 'BASIC_DATA' WHERE cat_name_intern LIKE 'MASTER_DATA'</step>
    <step id="33">DELETE FROM %PREFIX%_messages_content WHERE msc_msg_id IN (SELECT msg_id FROM %PREFIX%_messages WHERE msg_type = 'CHAT')</step>
    <step id="35">DELETE FROM %PREFIX%_messages WHERE msg_type = 'CHAT'</step>
    <step id="40">CREATE TABLE %PREFIX%_messages_recipients
		(
		    msr_id                      integer unsigned    NOT NULL    AUTO_INCREMENT,
		    msr_msg_id                  integer unsigned    NOT NULL,
		    msr_rol_id                  integer unsigned,
		    msr_usr_id                  integer unsigned,
            msr_role_mode               smallint            NOT NULL    DEFAULT 0,
		    PRIMARY KEY (msr_id)
		)
		ENGINE = InnoDB
		DEFAULT character SET = utf8
		COLLATE = utf8_unicode_ci</step>
    <step id="50">ALTER TABLE %PREFIX%_messages_recipients
	    ADD CONSTRAINT %PREFIX%_fk_msr_msg_id      FOREIGN KEY (msr_msg_id)         REFERENCES %PREFIX%_messages (msg_id)            ON DELETE RESTRICT ON UPDATE RESTRICT,
	    ADD CONSTRAINT %PREFIX%_fk_msr_rol_id      FOREIGN KEY (msr_rol_id)         REFERENCES %PREFIX%_roles (rol_id)               ON DELETE SET NULL ON UPDATE RESTRICT,
	    ADD CONSTRAINT %PREFIX%_fk_msr_usr_id      FOREIGN KEY (msr_usr_id)         REFERENCES %PREFIX%_users (usr_id)               ON DELETE SET NULL ON UPDATE RESTRICT</step>
    <step id="60">ComponentUpdateSteps::updateStep41MigrateMessageRecipients</step>
    <step id="70">ALTER TABLE %PREFIX%_messages_content DROP COLUMN msc_part_id</step>
    <step id="80">CREATE TABLE %PREFIX%_messages_attachments
        (
            msa_id                      integer unsigned    NOT NULL    AUTO_INCREMENT,
            msa_msg_id                  integer unsigned    NOT NULL,
            msa_file_name               varchar(256)        NOT NULL,
            msa_original_file_name      varchar(256)        NOT NULL,
            PRIMARY KEY (msa_id)
        )
        ENGINE = InnoDB
        DEFAULT character SET = utf8
        COLLATE = utf8_unicode_ci;</step>
    <step id="90">ALTER TABLE %PREFIX%_messages_attachments
    ADD CONSTRAINT %PREFIX%_fk_msa_msg_id      FOREIGN KEY (msa_msg_id)         REFERENCES %PREFIX%_messages (msg_id)            ON DELETE RESTRICT ON UPDATE RESTRICT</step>
    <step id="100">DELETE FROM %PREFIX%_preferences WHERE prf_name IN ('enable_chat_module')</step>
    <step id="110">UPDATE %PREFIX%_menu SET men_description = 'SYS_EMAIL_DESC' WHERE men_description = 'MAI_EMAIL_DESC'</step>
    <step id="120">ALTER TABLE %PREFIX%_users DROP COLUMN usr_new_password</step>
    <step id="130">ALTER TABLE %PREFIX%_users DROP COLUMN usr_activation_code</step>
    <step id="140">ALTER TABLE %PREFIX%_users ADD COLUMN usr_pw_reset_id varchar(50)</step>
    <step id="150">ALTER TABLE %PREFIX%_users ADD COLUMN usr_pw_reset_timestamp timestamp NULL DEFAULT NULL</step>
    <step id="160">ComponentUpdateSteps::updateStep41AddSystemmailText</step>
    <step id="170">DELETE FROM %PREFIX%_texts WHERE txt_name = 'SYSMAIL_ACTIVATION_LINK'</step>
    <step id="180">ComponentUpdateSteps::updateStep41AddMembersManagementDefaultList</step>
    <step id="190">UPDATE %PREFIX%_components SET com_name = 'SYS_WEBLINKS' WHERE com_name = 'LNK_WEBLINKS'</step>
    <step id="200">UPDATE %PREFIX%_menu SET men_name = 'SYS_WEBLINKS', men_description = 'SYS_WEBLINKS_DESC' WHERE men_name_intern = 'weblinks'</step>
    <step id="210">UPDATE %PREFIX%_components SET com_name = 'SYS_USER_MANAGEMENT' WHERE com_name = 'MEM_USER_MANAGEMENT'</step>
    <step id="220">UPDATE %PREFIX%_menu SET men_name = 'SYS_USER_MANAGEMENT', men_description = 'SYS_USER_MANAGEMENT_DESC' WHERE men_name_intern = 'usrmgt'</step>
    <step id="230">UPDATE %PREFIX%_menu SET men_name = 'SYS_EMAIL', men_description = 'SYS_EMAIL_DESC' WHERE men_name_intern = 'mail'</step>
    <step id="240">UPDATE %PREFIX%_menu SET men_name = 'SYS_NEW_REGISTRATIONS', men_description = 'SYS_MANAGE_NEW_REGISTRATIONS_DESC' WHERE men_name_intern = 'newreg'</step>
<<<<<<< HEAD
    <step id="250">INSERT INTO %PREFIX%_components (com_type, com_name, com_name_intern, com_version, com_beta)
                         VALUES ('MODULE', 'SYS_CATEGORY_REPORT', 'CATEGORY-REPORT', '4.1.0', 0)</step>
    <step id="260">INSERT INTO %PREFIX%_menu (men_com_id, men_men_id_parent, men_node, men_order, men_standard, men_name_intern, men_url, men_icon, men_name, men_description)
                         VALUES ((SELECT com_id FROM %PREFIX%_components WHERE com_name_intern = 'CATEGORY-REPORT'), 1, 0, 9, 1, 'category-report', '/adm_program/modules/category-report/category_report.php', 'fa-list-ul', 'SYS_CATEGORY_REPORT', 'SYS_CATEGORY_REPORT_DESC')</step>
    <step id="270">CREATE TABLE %PREFIX%_category_report
(
    crt_id                      integer unsigned    NOT NULL    AUTO_INCREMENT,
    crt_org_id                  integer unsigned,
    crt_name                    varchar(100)        NOT NULL,
    crt_col_fields              text,
    crt_selection_role          varchar(100)        NOT NULL,
    crt_selection_cat           varchar(100)        NOT NULL,
    crt_number_col              boolean             NOT NULL    DEFAULT '0',
    PRIMARY KEY (crt_id)
)
ENGINE = InnoDB
DEFAULT character SET = utf8
COLLATE = utf8_unicode_ci</step>
    <step id="280">ALTER TABLE %PREFIX%_category_report ADD CONSTRAINT %PREFIX%_fk_crt_org FOREIGN KEY (crt_org_id) REFERENCES %PREFIX%_organizations (org_id) ON DELETE RESTRICT ON UPDATE RESTRICT</step>
    <step id="290">ComponentUpdateSteps::updateStep41CategoryReportMigration</step>
=======
    <step id="250">ALTER TABLE %PREFIX%_users ADD COLUMN usr_uuid varchar(36)</step>
    <step id="255">ALTER TABLE %PREFIX%_roles ADD COLUMN rol_uuid varchar(36)</step>
    <step id="260">ComponentUpdateSteps::updateStep41AddUuid</step>
    <step id="270" database="mysql">ALTER TABLE %PREFIX%_users MODIFY COLUMN usr_uuid varchar(36) NOT NULL</step>
    <step id="280">CREATE UNIQUE INDEX %PREFIX%_idx_usr_uuid ON %PREFIX%_users (usr_uuid)</step>
    <step id="290" database="mysql">ALTER TABLE %PREFIX%_roles MODIFY COLUMN rol_uuid varchar(36) NOT NULL</step>
    <step id="300">CREATE UNIQUE INDEX %PREFIX%_idx_rol_uuid ON %PREFIX%_roles (rol_uuid)</step>
>>>>>>> 7efbfa0b
    <step>stop</step>
</update><|MERGE_RESOLUTION|>--- conflicted
+++ resolved
@@ -51,12 +51,18 @@
     <step id="220">UPDATE %PREFIX%_menu SET men_name = 'SYS_USER_MANAGEMENT', men_description = 'SYS_USER_MANAGEMENT_DESC' WHERE men_name_intern = 'usrmgt'</step>
     <step id="230">UPDATE %PREFIX%_menu SET men_name = 'SYS_EMAIL', men_description = 'SYS_EMAIL_DESC' WHERE men_name_intern = 'mail'</step>
     <step id="240">UPDATE %PREFIX%_menu SET men_name = 'SYS_NEW_REGISTRATIONS', men_description = 'SYS_MANAGE_NEW_REGISTRATIONS_DESC' WHERE men_name_intern = 'newreg'</step>
-<<<<<<< HEAD
-    <step id="250">INSERT INTO %PREFIX%_components (com_type, com_name, com_name_intern, com_version, com_beta)
+    <step id="250">ALTER TABLE %PREFIX%_users ADD COLUMN usr_uuid varchar(36)</step>
+    <step id="255">ALTER TABLE %PREFIX%_roles ADD COLUMN rol_uuid varchar(36)</step>
+    <step id="260">ComponentUpdateSteps::updateStep41AddUuid</step>
+    <step id="270" database="mysql">ALTER TABLE %PREFIX%_users MODIFY COLUMN usr_uuid varchar(36) NOT NULL</step>
+    <step id="280">CREATE UNIQUE INDEX %PREFIX%_idx_usr_uuid ON %PREFIX%_users (usr_uuid)</step>
+    <step id="290" database="mysql">ALTER TABLE %PREFIX%_roles MODIFY COLUMN rol_uuid varchar(36) NOT NULL</step>
+    <step id="300">CREATE UNIQUE INDEX %PREFIX%_idx_rol_uuid ON %PREFIX%_roles (rol_uuid)</step>
+    <step id="310">INSERT INTO %PREFIX%_components (com_type, com_name, com_name_intern, com_version, com_beta)
                          VALUES ('MODULE', 'SYS_CATEGORY_REPORT', 'CATEGORY-REPORT', '4.1.0', 0)</step>
-    <step id="260">INSERT INTO %PREFIX%_menu (men_com_id, men_men_id_parent, men_node, men_order, men_standard, men_name_intern, men_url, men_icon, men_name, men_description)
+    <step id="320">INSERT INTO %PREFIX%_menu (men_com_id, men_men_id_parent, men_node, men_order, men_standard, men_name_intern, men_url, men_icon, men_name, men_description)
                          VALUES ((SELECT com_id FROM %PREFIX%_components WHERE com_name_intern = 'CATEGORY-REPORT'), 1, 0, 9, 1, 'category-report', '/adm_program/modules/category-report/category_report.php', 'fa-list-ul', 'SYS_CATEGORY_REPORT', 'SYS_CATEGORY_REPORT_DESC')</step>
-    <step id="270">CREATE TABLE %PREFIX%_category_report
+    <step id="330">CREATE TABLE %PREFIX%_category_report
 (
     crt_id                      integer unsigned    NOT NULL    AUTO_INCREMENT,
     crt_org_id                  integer unsigned,
@@ -70,16 +76,7 @@
 ENGINE = InnoDB
 DEFAULT character SET = utf8
 COLLATE = utf8_unicode_ci</step>
-    <step id="280">ALTER TABLE %PREFIX%_category_report ADD CONSTRAINT %PREFIX%_fk_crt_org FOREIGN KEY (crt_org_id) REFERENCES %PREFIX%_organizations (org_id) ON DELETE RESTRICT ON UPDATE RESTRICT</step>
-    <step id="290">ComponentUpdateSteps::updateStep41CategoryReportMigration</step>
-=======
-    <step id="250">ALTER TABLE %PREFIX%_users ADD COLUMN usr_uuid varchar(36)</step>
-    <step id="255">ALTER TABLE %PREFIX%_roles ADD COLUMN rol_uuid varchar(36)</step>
-    <step id="260">ComponentUpdateSteps::updateStep41AddUuid</step>
-    <step id="270" database="mysql">ALTER TABLE %PREFIX%_users MODIFY COLUMN usr_uuid varchar(36) NOT NULL</step>
-    <step id="280">CREATE UNIQUE INDEX %PREFIX%_idx_usr_uuid ON %PREFIX%_users (usr_uuid)</step>
-    <step id="290" database="mysql">ALTER TABLE %PREFIX%_roles MODIFY COLUMN rol_uuid varchar(36) NOT NULL</step>
-    <step id="300">CREATE UNIQUE INDEX %PREFIX%_idx_rol_uuid ON %PREFIX%_roles (rol_uuid)</step>
->>>>>>> 7efbfa0b
+    <step id="340">ALTER TABLE %PREFIX%_category_report ADD CONSTRAINT %PREFIX%_fk_crt_org FOREIGN KEY (crt_org_id) REFERENCES %PREFIX%_organizations (org_id) ON DELETE RESTRICT ON UPDATE RESTRICT</step>
+    <step id="350">ComponentUpdateSteps::updateStep41CategoryReportMigration</step>
     <step>stop</step>
 </update>