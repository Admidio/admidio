--- conflicted
+++ resolved
@@ -58,12 +58,12 @@
     <step id="280">CREATE UNIQUE INDEX %PREFIX%_idx_usr_uuid ON %PREFIX%_users (usr_uuid)</step>
     <step id="290" database="mysql">ALTER TABLE %PREFIX%_roles MODIFY COLUMN rol_uuid varchar(36) NOT NULL</step>
     <step id="300">CREATE UNIQUE INDEX %PREFIX%_idx_rol_uuid ON %PREFIX%_roles (rol_uuid)</step>
-<<<<<<< HEAD
-    <step id="310">INSERT INTO %PREFIX%_components (com_type, com_name, com_name_intern, com_version, com_beta)
+    <step id="310">ALTER TABLE %PREFIX%_user_fields ADD COLUMN usf_description_inline boolean NOT NULL DEFAULT '0'</step>
+    <step id="320">INSERT INTO %PREFIX%_components (com_type, com_name, com_name_intern, com_version, com_beta)
                          VALUES ('MODULE', 'SYS_CATEGORY_REPORT', 'CATEGORY-REPORT', '4.1.0', 0)</step>
-    <step id="320">INSERT INTO %PREFIX%_menu (men_com_id, men_men_id_parent, men_node, men_order, men_standard, men_name_intern, men_url, men_icon, men_name, men_description)
+    <step id="330">INSERT INTO %PREFIX%_menu (men_com_id, men_men_id_parent, men_node, men_order, men_standard, men_name_intern, men_url, men_icon, men_name, men_description)
                          VALUES ((SELECT com_id FROM %PREFIX%_components WHERE com_name_intern = 'CATEGORY-REPORT'), 1, 0, 9, 1, 'category-report', '/adm_program/modules/category-report/category_report.php', 'fa-list-ul', 'SYS_CATEGORY_REPORT', 'SYS_CATEGORY_REPORT_DESC')</step>
-    <step id="330">CREATE TABLE %PREFIX%_category_report
+    <step id="340">CREATE TABLE %PREFIX%_category_report
 (
     crt_id                      integer unsigned    NOT NULL    AUTO_INCREMENT,
     crt_org_id                  integer unsigned,
@@ -77,10 +77,7 @@
 ENGINE = InnoDB
 DEFAULT character SET = utf8
 COLLATE = utf8_unicode_ci</step>
-    <step id="340">ALTER TABLE %PREFIX%_category_report ADD CONSTRAINT %PREFIX%_fk_crt_org FOREIGN KEY (crt_org_id) REFERENCES %PREFIX%_organizations (org_id) ON DELETE RESTRICT ON UPDATE RESTRICT</step>
-    <step id="350">ComponentUpdateSteps::updateStep41CategoryReportMigration</step>
-=======
-    <step id="310">ALTER TABLE %PREFIX%_user_fields ADD COLUMN usf_description_inline boolean NOT NULL DEFAULT '0'</step>
->>>>>>> 3cfc674c
+    <step id="350">ALTER TABLE %PREFIX%_category_report ADD CONSTRAINT %PREFIX%_fk_crt_org FOREIGN KEY (crt_org_id) REFERENCES %PREFIX%_organizations (org_id) ON DELETE RESTRICT ON UPDATE RESTRICT</step>
+    <step id="360">ComponentUpdateSteps::updateStep41CategoryReportMigration</step>
     <step>stop</step>
 </update>