<?xml version="1.0" encoding="UTF-8"?>
<update>
    <step id="10">UPDATE %PREFIX%_preferences SET prf_value = '0' WHERE prf_name = 'registration_adopt_all_data'</step>
    <step id="20">UPDATE %PREFIX%_categories SET cat_name = 'SYS_BASIC_DATA' WHERE cat_name LIKE 'SYS_MASTER_DATA'</step>
    <step id="30">UPDATE %PREFIX%_categories SET cat_name_INTERN = 'BASIC_DATA' WHERE cat_name_intern LIKE 'MASTER_DATA'</step>
    <step id="33">DELETE FROM %PREFIX%_messages_content WHERE msc_msg_id IN (SELECT msg_id FROM %PREFIX%_messages WHERE msg_type = 'CHAT')</step>
    <step id="35">DELETE FROM %PREFIX%_messages WHERE msg_type = 'CHAT'</step>
    <step id="40">CREATE TABLE %PREFIX%_messages_recipients
		(
		    msr_id                      integer unsigned    NOT NULL    AUTO_INCREMENT,
		    msr_msg_id                  integer unsigned    NOT NULL,
		    msr_rol_id                  integer unsigned,
		    msr_usr_id                  integer unsigned,
            msr_role_mode               smallint            NOT NULL    DEFAULT 0,
		    PRIMARY KEY (msr_id)
		)
		ENGINE = InnoDB
		DEFAULT character SET = utf8
		COLLATE = utf8_unicode_ci</step>
    <step id="50">ALTER TABLE %PREFIX%_messages_recipients
	    ADD CONSTRAINT %PREFIX%_fk_msr_msg_id      FOREIGN KEY (msr_msg_id)         REFERENCES %PREFIX%_messages (msg_id)            ON DELETE RESTRICT ON UPDATE RESTRICT,
	    ADD CONSTRAINT %PREFIX%_fk_msr_rol_id      FOREIGN KEY (msr_rol_id)         REFERENCES %PREFIX%_roles (rol_id)               ON DELETE SET NULL ON UPDATE RESTRICT,
	    ADD CONSTRAINT %PREFIX%_fk_msr_usr_id      FOREIGN KEY (msr_usr_id)         REFERENCES %PREFIX%_users (usr_id)               ON DELETE SET NULL ON UPDATE RESTRICT</step>
    <step id="60">ComponentUpdateSteps::updateStep41MigrateMessageRecipients</step>
    <step id="70">ALTER TABLE %PREFIX%_messages_content DROP COLUMN msc_part_id</step>
    <step id="80">CREATE TABLE %PREFIX%_messages_attachments
        (
            msa_id                      integer unsigned    NOT NULL    AUTO_INCREMENT,
            msa_msg_id                  integer unsigned    NOT NULL,
            msa_file_name               varchar(256)        NOT NULL,
            msa_original_file_name      varchar(256)        NOT NULL,
            PRIMARY KEY (msa_id)
        )
        ENGINE = InnoDB
        DEFAULT character SET = utf8
        COLLATE = utf8_unicode_ci;</step>
    <step id="90">ALTER TABLE %PREFIX%_messages_attachments
    ADD CONSTRAINT %PREFIX%_fk_msa_msg_id      FOREIGN KEY (msa_msg_id)         REFERENCES %PREFIX%_messages (msg_id)            ON DELETE RESTRICT ON UPDATE RESTRICT</step>
    <step id="100">DELETE FROM %PREFIX%_preferences WHERE prf_name IN ('enable_chat_module')</step>
    <step id="110">UPDATE %PREFIX%_menu SET men_description = 'SYS_EMAIL_DESC' WHERE men_description = 'MAI_EMAIL_DESC'</step>
    <step id="120">ALTER TABLE %PREFIX%_users DROP COLUMN usr_new_password</step>
    <step id="130">ALTER TABLE %PREFIX%_users DROP COLUMN usr_activation_code</step>
    <step id="140">ALTER TABLE %PREFIX%_users ADD COLUMN usr_pw_reset_id varchar(50)</step>
    <step id="150">ALTER TABLE %PREFIX%_users ADD COLUMN usr_pw_reset_timestamp timestamp NULL DEFAULT NULL</step>
    <step id="160">ComponentUpdateSteps::updateStep41AddSystemmailText</step>
    <step id="170">DELETE FROM %PREFIX%_texts WHERE txt_name = 'SYSMAIL_ACTIVATION_LINK'</step>
    <step id="180">ComponentUpdateSteps::updateStep41AddMembersManagementDefaultList</step>
    <step id="190">UPDATE %PREFIX%_components SET com_name = 'SYS_WEBLINKS' WHERE com_name = 'LNK_WEBLINKS'</step>
    <step id="200">UPDATE %PREFIX%_menu SET men_name = 'SYS_WEBLINKS', men_description = 'SYS_WEBLINKS_DESC' WHERE men_name_intern = 'weblinks'</step>
    <step id="210">UPDATE %PREFIX%_components SET com_name = 'SYS_USER_MANAGEMENT' WHERE com_name = 'MEM_USER_MANAGEMENT'</step>
    <step id="220">UPDATE %PREFIX%_menu SET men_name = 'SYS_USER_MANAGEMENT', men_description = 'SYS_USER_MANAGEMENT_DESC' WHERE men_name_intern = 'usrmgt'</step>
    <step id="230">UPDATE %PREFIX%_menu SET men_name = 'SYS_EMAIL', men_description = 'SYS_EMAIL_DESC' WHERE men_name_intern = 'mail'</step>
    <step id="240">UPDATE %PREFIX%_menu SET men_name = 'SYS_NEW_REGISTRATIONS', men_description = 'SYS_MANAGE_NEW_REGISTRATIONS_DESC' WHERE men_name_intern = 'newreg'</step>
<<<<<<< HEAD
    <step id="250">ALTER TABLE %PREFIX%_user_fields ADD COLUMN usf_description_inline boolean NOT NULL DEFAULT '0'</step>
=======
    <step id="250">ALTER TABLE %PREFIX%_users ADD COLUMN usr_uuid varchar(36)</step>
    <step id="255">ALTER TABLE %PREFIX%_roles ADD COLUMN rol_uuid varchar(36)</step>
    <step id="260">ComponentUpdateSteps::updateStep41AddUuid</step>
    <step id="270" database="mysql">ALTER TABLE %PREFIX%_users MODIFY COLUMN usr_uuid varchar(36) NOT NULL</step>
    <step id="280">CREATE UNIQUE INDEX %PREFIX%_idx_usr_uuid ON %PREFIX%_users (usr_uuid)</step>
    <step id="290" database="mysql">ALTER TABLE %PREFIX%_roles MODIFY COLUMN rol_uuid varchar(36) NOT NULL</step>
    <step id="300">CREATE UNIQUE INDEX %PREFIX%_idx_rol_uuid ON %PREFIX%_roles (rol_uuid)</step>
>>>>>>> 7efbfa0b
    <step>stop</step>
</update><|MERGE_RESOLUTION|>--- conflicted
+++ resolved
@@ -51,9 +51,6 @@
     <step id="220">UPDATE %PREFIX%_menu SET men_name = 'SYS_USER_MANAGEMENT', men_description = 'SYS_USER_MANAGEMENT_DESC' WHERE men_name_intern = 'usrmgt'</step>
     <step id="230">UPDATE %PREFIX%_menu SET men_name = 'SYS_EMAIL', men_description = 'SYS_EMAIL_DESC' WHERE men_name_intern = 'mail'</step>
     <step id="240">UPDATE %PREFIX%_menu SET men_name = 'SYS_NEW_REGISTRATIONS', men_description = 'SYS_MANAGE_NEW_REGISTRATIONS_DESC' WHERE men_name_intern = 'newreg'</step>
-<<<<<<< HEAD
-    <step id="250">ALTER TABLE %PREFIX%_user_fields ADD COLUMN usf_description_inline boolean NOT NULL DEFAULT '0'</step>
-=======
     <step id="250">ALTER TABLE %PREFIX%_users ADD COLUMN usr_uuid varchar(36)</step>
     <step id="255">ALTER TABLE %PREFIX%_roles ADD COLUMN rol_uuid varchar(36)</step>
     <step id="260">ComponentUpdateSteps::updateStep41AddUuid</step>
@@ -61,6 +58,6 @@
     <step id="280">CREATE UNIQUE INDEX %PREFIX%_idx_usr_uuid ON %PREFIX%_users (usr_uuid)</step>
     <step id="290" database="mysql">ALTER TABLE %PREFIX%_roles MODIFY COLUMN rol_uuid varchar(36) NOT NULL</step>
     <step id="300">CREATE UNIQUE INDEX %PREFIX%_idx_rol_uuid ON %PREFIX%_roles (rol_uuid)</step>
->>>>>>> 7efbfa0b
+    <step id="310">ALTER TABLE %PREFIX%_user_fields ADD COLUMN usf_description_inline boolean NOT NULL DEFAULT '0'</step>
     <step>stop</step>
 </update>