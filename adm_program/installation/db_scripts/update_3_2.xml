--- conflicted
+++ resolved
@@ -118,8 +118,6 @@
     <step id="500">ComponentUpdateSteps::updateStepRewriteFolderRights</step>
     <step id="510" database="pgsql">UPDATE %PREFIX%_user_fields SET usf_value_list = E'male.png|SYS_MALE\nfemale.png|SYS_FEMALE' WHERE usf_name_intern = 'GENDER'</step>
     <step id="520">UPDATE %PREFIX%_roles SET rol_administrator = 1 WHERE rol_name = 'Administrator'</step>
-<<<<<<< HEAD
-=======
     <step id="530" error="ignore">alter table %PREFIX%_announcements add constraint %PREFIX%_FK_ANN_CAT foreign key (ann_cat_id)
       references %PREFIX%_categories (cat_id) on delete restrict on update restrict</step>
     <step id="540" error="ignore">alter table %PREFIX%_announcements add constraint %PREFIX%_FK_ANN_USR_CREATE foreign key (ann_usr_id_create)
@@ -284,7 +282,6 @@
       references %PREFIX%_users (usr_id) on delete set null on update restrict</step>
     <step id="1340" error="ignore">alter table %PREFIX%_user_relations add constraint %PREFIX%_FK_URE_USR_CREATE foreign key (ure_usr_id_create)
       references %PREFIX%_users (usr_id) on delete set null on update restrict</step>
-      
->>>>>>> 1f36519d
+
     <step>stop</step>
 </update>