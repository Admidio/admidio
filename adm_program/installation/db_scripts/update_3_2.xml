--- conflicted
+++ resolved
@@ -47,49 +47,6 @@
     <step id="190">DELETE FROM %PREFIX%_preferences WHERE prf_name = 'captcha_height'</step>
     <step id="200">DELETE FROM %PREFIX%_preferences WHERE prf_name = 'captcha_signs'</step>
     <step id="210">UPDATE %PREFIX%_preferences SET prf_value = 'Powered by Admidio.org' WHERE prf_name = 'captcha_signature' and prf_value = 'POWERED  BY   A D M I D I O . O R G'</step>
-<<<<<<< HEAD
-    <step id="220">CREATE TABLE %PREFIX%_menu
-                (
-                    men_id                         integer       unsigned not null AUTO_INCREMENT,
-                    men_group                      integer,
-                    men_order                      integer,
-                    men_standart                   boolean       not null default '0',
-                    men_modul_name                 varchar(255),
-                    men_url                        varchar(255),
-                    men_icon                       varchar(2000),
-                    men_translate_name             varchar(255),
-                    men_translate_desc             varchar(255),
-                    men_need_enable                boolean       not null default '0',
-                    primary key (men_id)
-                )
-                engine = InnoDB
-                auto_increment = 1
-                default character set = utf8
-                collate = utf8_unicode_ci</step>
-    <step id="230">create index IDX_%PREFIX%_MEN_ID on %PREFIX%_menu (men_group)</step>
-    <step id="240">INSERT INTO %PREFIX%_menu (men_id, men_group, men_order, men_standart, men_modul_name, men_url, men_icon, men_translate_name, men_translate_desc, men_need_enable) 
-               VALUES (1, 2, 1, 1, 'overview', '/adm_program/index.php', '/icons/home.png', 'SYS_OVERVIEW', '', 0)
-                    , (2, 2, 3, 1, 'download', '/adm_program/modules/downloads/downloads.php', '/icons/download.png', 'DOW_DOWNLOADS', 'DOW_DOWNLOADS_DESC', 1)
-                    , (3, 2, 7, 1, 'lists', '/adm_program/modules/lists/lists.php', '/icons/lists.png', 'LST_LISTS', 'LST_LISTS_DESC', 0)
-                    , (4, 2, 8, 1, 'mylist', '/adm_program/modules/lists/mylist.php', '/icons/mylist.png', 'LST_MY_LIST', '', 0)
-                    , (5, 2, 2, 1, 'announcements', '/adm_program/modules/announcements/announcements.php', '/icons/announcements.png', 'ANN_ANNOUNCEMENTS', 'ANN_ANNOUNCEMENTS_DESC', 1)
-                    , (6, 2, 5, 1, 'photo', '/adm_program/modules/photos/photos.php', '/icons/photo.png', 'PHO_PHOTOS', 'PHO_PHOTOS_DESC', 1)
-                    , (8, 2, 6, 1, 'guestbook', '/adm_program/modules/guestbook/guestbook.php', '/icons/guestbook.png', 'GBO_GUESTBOOK', 'GBO_GUESTBOOK_DESC', 1)
-                    , (9, 2, 8, 1, 'dates', '/adm_program/modules/dates/dates.php', '/icons/dates.png', 'DAT_DATES', 'DAT_DATES_DESC', 1)
-                    , (10, 2, 9, 1, 'weblinks', '/adm_program/modules/links/links.php', '/icons/weblinks.png', 'LNK_WEBLINKS', 'LNK_WEBLINKS_DESC', 1)
-                    , (11, 1, 4, 1, 'dbback', '/adm_program/modules/backup/backup.php', '/icons/backup.png', 'BAC_DATABASE_BACKUP', 'BAC_DATABASE_BACKUP_DESC', 0)
-                    , (12, 1, 5, 1, 'orgprop', '/adm_program/modules/preferences/preferences.php', '/icons/options.png', 'SYS_SETTINGS', 'ORG_ORGANIZATION_PROPERTIES_DESC', 0)
-                    , (13, 2, 4, 1, 'mail', '/adm_program/modules/messages/messages_write.php', '/icons/email.png', 'SYS_EMAIL', 'MAI_EMAIL_DESC', 0)
-                    , (14, 1, 1, 1, 'newreg', '/adm_program/modules/registration/registration.php', '/icons/new_registrations.png', 'NWU_NEW_REGISTRATIONS', 'NWU_MANAGE_NEW_REGISTRATIONS_DESC', 0)
-                    , (15, 1, 2, 1, 'usrmgt', '/adm_program/modules/members/members.php', '/icons/user_administration.png', 'MEM_USER_MANAGEMENT', 'MEM_USER_MANAGEMENT_DESC', 0)
-                    , (16, 1, 3, 1, 'roladm', '/adm_program/modules/roles/roles.php', '/icons/roles.png', 'ROL_ROLE_ADMINISTRATION', 'ROL_ROLE_ADMINISTRATION_DESC', 0)
-                    , (17, 1, 6, 1, 'menu', '/adm_program/modules/menu/menu.php', '/icons/application_view_tile.png', 'SYS_MENU', '', 0)</step>
-    <step id="250">INSERT INTO %PREFIX%_roles_rights (ror_name_intern, ror_table)
-              VALUES ('men_display_right', '%PREFIX%_menu'),
-                     ('men_display_index', '%PREFIX%_menu'),
-                     ('men_display_boot', '%PREFIX%_menu')</step>
-=======
-
     <step id="220">create table %PREFIX%_user_relation_types
         (
             urt_id int(10) unsigned not null AUTO_INCREMENT,
@@ -142,7 +99,45 @@
     <step id="330">alter table %PREFIX%_user_relations add constraint %PREFIX%_FK_URE_USR_CREATE foreign key (ure_usr_id_create)
         references %PREFIX%_users (usr_id) on delete set null on update restrict</step>
     <step id="340">ComponentUpdate::updateStepInstallDefaultUserRelationTypes</step>
-
->>>>>>> dfe5d555
+    <step id="360">CREATE TABLE %PREFIX%_menu
+                (
+                    men_id                         integer       unsigned not null AUTO_INCREMENT,
+                    men_group                      integer,
+                    men_order                      integer,
+                    men_standart                   boolean       not null default '0',
+                    men_modul_name                 varchar(255),
+                    men_url                        varchar(255),
+                    men_icon                       varchar(2000),
+                    men_translate_name             varchar(255),
+                    men_translate_desc             varchar(255),
+                    men_need_enable                boolean       not null default '0',
+                    primary key (men_id)
+                )
+                engine = InnoDB
+                auto_increment = 1
+                default character set = utf8
+                collate = utf8_unicode_ci</step>
+    <step id="370">create index IDX_%PREFIX%_MEN_ID on %PREFIX%_menu (men_group)</step>
+    <step id="380">INSERT INTO %PREFIX%_menu (men_id, men_group, men_order, men_standart, men_modul_name, men_url, men_icon, men_translate_name, men_translate_desc, men_need_enable) 
+               VALUES (1, 2, 1, 1, 'overview', '/adm_program/index.php', '/icons/home.png', 'SYS_OVERVIEW', '', 0)
+                    , (2, 2, 3, 1, 'download', '/adm_program/modules/downloads/downloads.php', '/icons/download.png', 'DOW_DOWNLOADS', 'DOW_DOWNLOADS_DESC', 1)
+                    , (3, 2, 7, 1, 'lists', '/adm_program/modules/lists/lists.php', '/icons/lists.png', 'LST_LISTS', 'LST_LISTS_DESC', 0)
+                    , (4, 2, 8, 1, 'mylist', '/adm_program/modules/lists/mylist.php', '/icons/mylist.png', 'LST_MY_LIST', '', 0)
+                    , (5, 2, 2, 1, 'announcements', '/adm_program/modules/announcements/announcements.php', '/icons/announcements.png', 'ANN_ANNOUNCEMENTS', 'ANN_ANNOUNCEMENTS_DESC', 1)
+                    , (6, 2, 5, 1, 'photo', '/adm_program/modules/photos/photos.php', '/icons/photo.png', 'PHO_PHOTOS', 'PHO_PHOTOS_DESC', 1)
+                    , (8, 2, 6, 1, 'guestbook', '/adm_program/modules/guestbook/guestbook.php', '/icons/guestbook.png', 'GBO_GUESTBOOK', 'GBO_GUESTBOOK_DESC', 1)
+                    , (9, 2, 8, 1, 'dates', '/adm_program/modules/dates/dates.php', '/icons/dates.png', 'DAT_DATES', 'DAT_DATES_DESC', 1)
+                    , (10, 2, 9, 1, 'weblinks', '/adm_program/modules/links/links.php', '/icons/weblinks.png', 'LNK_WEBLINKS', 'LNK_WEBLINKS_DESC', 1)
+                    , (11, 1, 4, 1, 'dbback', '/adm_program/modules/backup/backup.php', '/icons/backup.png', 'BAC_DATABASE_BACKUP', 'BAC_DATABASE_BACKUP_DESC', 0)
+                    , (12, 1, 5, 1, 'orgprop', '/adm_program/modules/preferences/preferences.php', '/icons/options.png', 'SYS_SETTINGS', 'ORG_ORGANIZATION_PROPERTIES_DESC', 0)
+                    , (13, 2, 4, 1, 'mail', '/adm_program/modules/messages/messages_write.php', '/icons/email.png', 'SYS_EMAIL', 'MAI_EMAIL_DESC', 0)
+                    , (14, 1, 1, 1, 'newreg', '/adm_program/modules/registration/registration.php', '/icons/new_registrations.png', 'NWU_NEW_REGISTRATIONS', 'NWU_MANAGE_NEW_REGISTRATIONS_DESC', 0)
+                    , (15, 1, 2, 1, 'usrmgt', '/adm_program/modules/members/members.php', '/icons/user_administration.png', 'MEM_USER_MANAGEMENT', 'MEM_USER_MANAGEMENT_DESC', 0)
+                    , (16, 1, 3, 1, 'roladm', '/adm_program/modules/roles/roles.php', '/icons/roles.png', 'ROL_ROLE_ADMINISTRATION', 'ROL_ROLE_ADMINISTRATION_DESC', 0)
+                    , (17, 1, 6, 1, 'menu', '/adm_program/modules/menu/menu.php', '/icons/application_view_tile.png', 'SYS_MENU', '', 0)</step>
+    <step id="390">INSERT INTO %PREFIX%_roles_rights (ror_name_intern, ror_table)
+              VALUES ('men_display_right', '%PREFIX%_menu'),
+                     ('men_display_index', '%PREFIX%_menu'),
+                     ('men_display_boot', '%PREFIX%_menu')</step>
     <step>stop</step>
 </update>