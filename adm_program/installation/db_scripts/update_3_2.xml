--- conflicted
+++ resolved
@@ -101,13 +101,8 @@
     <step id="330">alter table %PREFIX%_user_relations add constraint %PREFIX%_FK_URE_USR_CREATE foreign key (ure_usr_id_create)
         references %PREFIX%_users (usr_id) on delete set null on update restrict</step>
     <step id="340">ComponentUpdate::updateStepInstallDefaultUserRelationTypes</step>
-<<<<<<< HEAD
     <step id="350" database="mysql">UPDATE %PREFIX%_preferences pr1 INNER JOIN %PREFIX%_preferences pr2 ON pr2.prf_name = 'mail_sender_into_to' SET pr1.prf_value = pr2.prf_value WHERE pr1.prf_name = 'mail_recipients_with_roles'</step>
-    <step id="360" database="pgsql">UPDATE %PREFIX%_preferences pr1 SET pr1.prf_value = pr2.prf_value FROM %PREFIX%_preferences pr2 WHERE pr2.prf_name = 'mail_sender_into_to' AND pr1.prf_name = 'mail_recipients_with_roles'</step>
-=======
-    <step id="350" database="mysql">UPDATE %PREFIX%_preferences pr1 INNER JOIN %PREFIX%_preferences pr2 ON pr2.prf_name LIKE 'mail_sender_into_to' SET pr1.prf_value = pr2.prf_value WHERE pr1.prf_name LIKE 'mail_recipients_with_roles'</step>
-    <step id="360" database="pgsql">UPDATE %PREFIX%_preferences pr1 SET prf_value = pr2.prf_value FROM %PREFIX%_preferences pr2 WHERE pr2.prf_name LIKE 'mail_sender_into_to' AND pr1.prf_name LIKE 'mail_recipients_with_roles'</step>
->>>>>>> a5ff17d3
+    <step id="360" database="pgsql">UPDATE %PREFIX%_preferences pr1 SET prf_value = pr2.prf_value FROM %PREFIX%_preferences pr2 WHERE pr2.prf_name = 'mail_sender_into_to' AND pr1.prf_name = 'mail_recipients_with_roles'</step>
     <step id="370">DELETE FROM %PREFIX%_preferences WHERE prf_name = 'mail_sender_into_to'</step>
     <step id="380" database="mysql">UPDATE %PREFIX%_preferences pr1 INNER JOIN %PREFIX%_preferences pr2 ON pr2.prf_name = 'lists_default_configuation' SET pr1.prf_value = pr2.prf_value WHERE pr1.prf_name = 'lists_default_configuration'</step>
     <step id="390" database="pgsql">UPDATE %PREFIX%_preferences pr1 SET prf_value = pr2.prf_value FROM %PREFIX%_preferences pr2 WHERE pr2.prf_name = 'lists_default_configuation' AND pr1.prf_name = 'lists_default_configuration'</step>
