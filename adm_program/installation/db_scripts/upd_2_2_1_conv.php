--- conflicted
+++ resolved
@@ -48,11 +48,7 @@
 {
     foreach($gL10n->getCountries() as $key => $value)
     {
-<<<<<<< HEAD
-        if($rowCountries['usd_value'] == $value)
-=======
-        if($row_countries['usd_value'] === $value)
->>>>>>> 7371a499
+        if($rowCountries['usd_value'] === $value)
         {
             $sql = 'UPDATE '.TBL_USER_DATA.' SET usd_value = \''.$key.'\'
                      WHERE usd_usf_id = '.$rowCountries['usd_usf_id'].'
@@ -71,11 +67,7 @@
 {
     foreach($gL10n->getCountries() as $key => $value)
     {
-<<<<<<< HEAD
-        if($rowCountries['dat_country'] == $value)
-=======
-        if($row_countries['dat_country'] === $value)
->>>>>>> 7371a499
+        if($rowCountries['dat_country'] === $value)
         {
             $sql = 'UPDATE '.TBL_DATES.' SET dat_country = \''.$key.'\'
                      WHERE dat_id = '.$rowCountries['dat_id'].'
