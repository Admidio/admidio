<?xml version="1.0" encoding="UTF-8"?>
<update>
    <step id="10">DELETE FROM %PREFIX%_preferences WHERE prf_name IN ('db_version', 'db_version_beta')</step>
    <step id="20">ALTER TABLE %PREFIX%_members ADD COLUMN mem_approved integer unsigned default null</step>
    <step id="30">ALTER TABLE %PREFIX%_members ADD COLUMN mem_comment varchar(4000)</step>
    <step id="40">ALTER TABLE %PREFIX%_members ADD COLUMN mem_count_guests integer unsigned not null default '0'</step>
    <step id="50">UPDATE %PREFIX%_preferences SET prf_value = '25' WHERE prf_name LIKE 'lists_members_per_page'</step>
    <step id="60">CREATE TABLE %PREFIX%_messages
        (
            msg_id                        integer         unsigned NOT NULL AUTO_INCREMENT,
            msg_type                      varchar(10)     NOT NULL,
            msg_subject                   varchar(256)    NOT NULL,
            msg_usr_id_sender             integer         unsigned NOT NULL,
            msg_usr_id_receiver           varchar(256)    NOT NULL,
            msg_timestamp                 timestamp       NOT NULL default CURRENT_TIMESTAMP,
            msg_read                      smallint        NOT NULL DEFAULT 0,
            primary key (msg_id)
        )
        engine = InnoDB
        default character set = utf8
        collate = utf8_unicode_ci</step>
    <step id="65">CREATE TABLE %PREFIX%_messages_content
        (
            msc_id                        integer         unsigned NOT NULL AUTO_INCREMENT,
            msc_msg_id                    integer         unsigned NOT NULL,
            msc_part_id                   integer         unsigned NOT NULL,
            msc_usr_id                    integer         unsigned,
            msc_message                   text            NOT NULL,
            msc_timestamp                 timestamp       NOT NULL default CURRENT_TIMESTAMP,
            primary key (msc_id)
        )
        engine = InnoDB
        default character set = utf8
        collate = utf8_unicode_ci</step>
    <step id="70">UPDATE %PREFIX%_preferences SET prf_value = '0' WHERE prf_name LIKE 'enable_pm_module'</step>
    <step id="80">DELETE FROM %PREFIX%_preferences WHERE prf_name IN ('enable_forum_interface', 'forum_version', 'forum_export_user', 'forum_praefix', 'forum_sqldata_from_admidio', 'forum_db', 'forum_srv', 'forum_usr', 'forum_pw', 'forum_set_admin', 'forum_link_intern', 'forum_width')</step>
    <step id="90">DELETE FROM %PREFIX%_preferences WHERE prf_name IN ('dates_show_calendar_select')</step>
    <step id="100" database="mysql">UPDATE %PREFIX%_preferences pr1 INNER JOIN %PREFIX%_preferences pr2 ON pr2.prf_name LIKE 'system_show_all_users' SET pr1.prf_value = pr2.prf_value WHERE pr1.prf_name LIKE 'members_show_all_users'</step>
    <step id="105" database="postgresql">UPDATE %PREFIX%_preferences pr1 SET prf_value = pr2.prf_value FROM %PREFIX%_preferences pr2 WHERE pr2.prf_name LIKE 'system_show_all_users' AND pr1.prf_name LIKE 'members_show_all_users'</step>
    <step id="110">DELETE FROM %PREFIX%_preferences WHERE prf_name IN ('system_show_all_users')</step>
    <step id="120" database="mysql">ALTER TABLE %PREFIX%_preferences MODIFY COLUMN prf_name varchar(50) NOT NULL</step>
    <step id="130" database="postgresql">ALTER TABLE %PREFIX%_preferences ALTER COLUMN prf_name TYPE varchar(50)</step>
    <step id="160">INSERT INTO %PREFIX%_components (com_type, com_name, com_name_intern, com_version, com_beta)
                         VALUES ('MODULE', 'ANN_ANNOUNCEMENTS', 'ANNOUCEMENTS', '3.0.0', 0)
                              , ('MODULE', 'BAC_DATABASE_BACKUP', 'BACKUP', '3.0.0', 0)
                              , ('MODULE', 'SYS_CATEGORIES', 'CATEGORIES', '3.0.0', 0)
                              , ('MODULE', 'DAT_DATES', 'DATES', '3.0.0', 0)
                              , ('MODULE', 'DOW_DOWNLOADS', 'DOWNLOADS', '3.0.0', 0)
                              , ('MODULE', 'GBO_GUESTBOOK', 'GUESTBOOK', '3.0.0', 0)
                              , ('MODULE', 'LNK_WEBLINKS', 'LINKS', '3.0.0', 0)
                              , ('MODULE', 'LST_LISTS', 'LISTS', '3.0.0', 0)
                              , ('MODULE', 'MEM_USER_MANAGEMENT', 'MEMBERS', '3.0.0', 0)
                              , ('MODULE', 'SYS_MESSAGES', 'MESSAGES', '3.0.0', 0)
                              , ('MODULE', 'PHO_PHOTOS', 'PHOTOS', '3.0.0', 0)
                              , ('MODULE', 'SYS_SETTINGS', 'PREFERENCES', '3.0.0', 0)
                              , ('MODULE', 'PRO_PROFILE', 'PROFILE', '3.0.0', 0)
                              , ('MODULE', 'SYS_REGISTRATION', 'REGISTRATION', '3.0.0', 0)
                              , ('MODULE', 'ROL_ROLE_ADMINISTRATION', 'ROLES', '3.0.0', 0)
                              , ('MODULE', 'ROO_ROOM_MANAGEMENT', 'ROOMS', '3.0.0', 0)</step>
    <step id="170" database="mysql">ALTER TABLE %PREFIX%_roles MODIFY COLUMN rol_name varchar(100) NOT NULL</step>
    <step id="180" database="postgresql">ALTER TABLE %PREFIX%_roles ALTER COLUMN rol_name TYPE varchar(100)</step>
    <step id="190" database="mysql">ALTER TABLE %PREFIX%_roles MODIFY COLUMN rol_location varchar(100)</step>
    <step id="200" database="postgresql">ALTER TABLE %PREFIX%_roles ALTER COLUMN rol_location TYPE varchar(100)</step>
    <step id="220">DELETE FROM %PREFIX%_preferences WHERE prf_name IN ('photo_thumbs_column', 'photo_thumbs_row')</step>
    <step id="230" database="mysql">ALTER TABLE %PREFIX%_user_data MODIFY COLUMN usd_value varchar(4000)</step>
    <step id="240" database="postgresql">ALTER TABLE %PREFIX%_user_data ALTER COLUMN usd_value TYPE varchar(4000)</step>
    <step id="250" database="mysql">ALTER TABLE %PREFIX%_roles MODIFY COLUMN rol_description varchar(4000)</step>
    <step id="260" database="postgresql">ALTER TABLE %PREFIX%_roles ALTER COLUMN rol_description TYPE varchar(4000)</step>
    <step id="270" database="mysql">ALTER TABLE %PREFIX%_user_log MODIFY COLUMN usl_value_old varchar(4000)</step>
    <step id="280" database="postgresql">ALTER TABLE %PREFIX%_user_log ALTER COLUMN usl_value_old TYPE varchar(4000)</step>
    <step id="290" database="mysql">ALTER TABLE %PREFIX%_user_log MODIFY COLUMN usl_value_new varchar(4000)</step>
    <step id="300" database="postgresql">ALTER TABLE %PREFIX%_user_log ALTER COLUMN usl_value_new TYPE varchar(4000)</step>
    <step id="310" database="mysql">ALTER TABLE %PREFIX%_user_fields MODIFY COLUMN usf_icon varchar(2000)</step>
    <step id="320" database="postgresql">ALTER TABLE %PREFIX%_user_fields ALTER COLUMN usf_icon TYPE varchar(2000)</step>
    <step id="330" database="mysql">ALTER TABLE %PREFIX%_user_fields MODIFY COLUMN usf_url varchar(2000)</step>
    <step id="340" database="postgresql">ALTER TABLE %PREFIX%_user_fields ALTER COLUMN usf_url TYPE varchar(2000)</step>
    <step id="350" database="mysql">ALTER TABLE %PREFIX%_links MODIFY COLUMN lnk_url varchar(2000)</step>
    <step id="360" database="postgresql">ALTER TABLE %PREFIX%_links ALTER COLUMN lnk_url TYPE varchar(2000)</step>
    <step id="370">UPDATE %PREFIX%_user_fields SET usf_type = 'DECIMAL' WHERE usf_type = 'NUMERIC'</step>
    <step id="380">CREATE TABLE IF NOT EXISTS %PREFIX%_invent_fields
            (
               inf_id                         integer       unsigned not null AUTO_INCREMENT,
               inf_cat_id                     integer       unsigned not null,
               inf_type                       varchar(30)   not null,
               inf_name_intern                varchar(110)  not null,
               inf_name                       varchar(100)  not null,
               inf_description                text,
               inf_value_list                 text,
               inf_system                     boolean       not null default '0',
               inf_disabled                   boolean       not null default '0',
               inf_hidden                     boolean       not null default '0',
               inf_mandatory                  boolean       not null default '0',
               inf_sequence                   smallint      not null,
               inf_usr_id_create              integer       unsigned,
               inf_timestamp_create           timestamp     not null default CURRENT_TIMESTAMP,
               inf_usr_id_change              integer       unsigned,
               inf_timestamp_change           timestamp     null default null,
               primary key (inf_id)
            )
            engine = InnoDB auto_increment = 1 default character set = utf8 collate = utf8_unicode_ci;</step>
    <step id="390">CREATE TABLE IF NOT EXISTS %PREFIX%_invent_data
            (
               ind_id                         integer       unsigned not null AUTO_INCREMENT,
               ind_itm_id                     integer       unsigned not null,
               ind_inf_id                     integer       unsigned not null,
               ind_value                      varchar(255),
               primary key (ind_id)
            )
            engine = InnoDB auto_increment = 1 default character set = utf8 collate = utf8_unicode_ci;</step>
    <step id="400">CREATE TABLE IF NOT EXISTS %PREFIX%_invent
            (
               inv_id                         integer       unsigned not null AUTO_INCREMENT,
               inv_photo                      blob,
               inv_text                       text,
               inv_for_loan                   boolean       not null default '0',
               inv_last_lent                  timestamp     null default null,
               inv_usr_id_lent                integer         unsigned,
               inv_lent_until                 timestamp     null default null,
               inv_number_lent                integer       not null default 0,
               inv_usr_id_create              integer       unsigned,
               inv_timestamp_create           timestamp     not null default CURRENT_TIMESTAMP,
               inv_usr_id_change              integer       unsigned,
               inv_timestamp_change           timestamp     null default null,
               inv_valid                      boolean       not null default '0',
               primary key (inv_id)
            )
            engine = InnoDB auto_increment = 1 default character set = utf8 collate = utf8_unicode_ci;</step>
    <step id="410">INSERT INTO %PREFIX%_categories (cat_org_id, cat_type, cat_name_intern, cat_name, cat_hidden, cat_system, cat_sequence, cat_usr_id_create, cat_timestamp_create)
                       VALUES (NULL, 'INF', 'MASTER_DATA', 'SYS_MASTER_DATA', 0, 1, 1, 1, NOW())</step>
<<<<<<< HEAD
	<step id="420">INSERT INTO %PREFIX%_invent_fields (inf_cat_id, inf_type, inf_name_intern, inf_name, inf_description, inf_system, inf_disabled, inf_mandatory, inf_sequence, inf_usr_id_create, inf_timestamp_create)
					   VALUES ((Select cat_id from %PREFIX%_categories where cat_type = 'INF'), 'TEXT', 'ITEM_NAME', 'SYS_ITEMNAME', NULL, 1, 1, 1, 1, 1, NOW())
							, ((Select cat_id from %PREFIX%_categories where cat_type = 'INF'), 'NUMBER', 'ROOM_ID', 'SYS_ROOM', NULL, 1, 1, 1, 2, 1, NOW())
							, ((Select cat_id from %PREFIX%_categories where cat_type = 'INF'), 'NUMBER', 'PRICE',   'SYS_QUANTITY', NULL, 0, 0, 0, 3, 1, NOW())</step>
	<step id="430" database="mysql">UPDATE %PREFIX%_preferences pr1 INNER JOIN %PREFIX%_preferences pr2 ON pr2.prf_name LIKE 'ecard_view_width' SET pr1.prf_value = pr2.prf_value WHERE pr1.prf_name LIKE 'ecard_thumbs_scale'</step>
	<step id="435" database="postgresql">UPDATE %PREFIX%_preferences pr1 SET prf_value = pr2.prf_value FROM %PREFIX%_preferences pr2 WHERE pr2.prf_name LIKE 'ecard_view_width' AND pr1.prf_name LIKE 'ecard_thumbs_scale'</step>
	<step id="440">DELETE FROM %PREFIX%_preferences WHERE prf_name IN ('ecard_view_width', 'ecard_view_height', 'enable_ecard_cc_recipients', 'ecard_cc_recipients', 'photo_upload_mode', 'photo_slideshow_speed')</step>
	<step id="450">ALTER TABLE %PREFIX%_roles ADD COLUMN rol_inventory boolean not null default '0'</step>
	<step id="460">alter table %PREFIX%_messages add constraint %PREFIX%_FK_MSG_USR_SENDER foreign key (msg_usr_id_sender) references %PREFIX%_users (usr_id) on delete restrict on update restrict</step>
	<step id="480">create index IDX_MSC_PART_ID on %PREFIX%_messages_content (msc_part_id)</step>
	<step id="500">alter table %PREFIX%_messages_content add constraint %PREFIX%_FK_MSC_USR_ID foreign key (msc_usr_id) references %PREFIX%_users (usr_id) on delete set null on update restrict</step>
	<step id="510">alter table %PREFIX%_messages_content add constraint %PREFIX%_FK_MSC_MSG_ID foreign key (msc_msg_id) references %PREFIX%_messages (msg_id) on delete restrict on update restrict</step>
	<step id="520">create table %PREFIX%_ids
            (
               ids_usr_id                     integer       unsigned not null,
               ids_reference_id               integer       unsigned not null
            )
            engine = InnoDB
            default character set = utf8
            collate = utf8_unicode_ci;</step>
	<step id="530">alter table %PREFIX%_ids add constraint %PREFIX%_FK_IDS_USR_ID foreign key (ids_usr_id) references %PREFIX%_users (usr_id) on delete restrict on update restrict</step>
	<step>stop</step>
</update>
=======
    <step id="420">INSERT INTO %PREFIX%_invent_fields (inf_cat_id, inf_type, inf_name_intern, inf_name, inf_description, inf_system, inf_disabled, inf_mandatory, inf_sequence, inf_usr_id_create, inf_timestamp_create)
                       VALUES ((Select cat_id from %PREFIX%_categories where cat_type = 'INF'), 'TEXT', 'ITEM_NAME', 'SYS_ITEMNAME', NULL, 1, 1, 1, 1, 1, NOW())
                            , ((Select cat_id from %PREFIX%_categories where cat_type = 'INF'), 'NUMBER', 'ROOM_ID', 'SYS_ROOM', NULL, 1, 1, 1, 2, 1, NOW())
                            , ((Select cat_id from %PREFIX%_categories where cat_type = 'INF'), 'NUMBER', 'PRICE',   'SYS_QUANTITY', NULL, 0, 0, 0, 3, 1, NOW())</step>
    <step id="430" database="mysql">UPDATE %PREFIX%_preferences pr1 INNER JOIN %PREFIX%_preferences pr2 ON pr2.prf_name LIKE 'ecard_view_width' SET pr1.prf_value = pr2.prf_value WHERE pr1.prf_name LIKE 'ecard_thumbs_scale'</step>
    <step id="435" database="postgresql">UPDATE %PREFIX%_preferences pr1 SET prf_value = pr2.prf_value FROM %PREFIX%_preferences pr2 WHERE pr2.prf_name LIKE 'ecard_view_width' AND pr1.prf_name LIKE 'ecard_thumbs_scale'</step>
    <step id="440">DELETE FROM %PREFIX%_preferences WHERE prf_name IN ('ecard_view_width', 'ecard_view_height', 'enable_ecard_cc_recipients', 'ecard_cc_recipients', 'photo_upload_mode', 'photo_slideshow_speed')</step>
    <step id="450">ALTER TABLE %PREFIX%_roles ADD COLUMN rol_inventory boolean not null default '0'</step>
    <step id="460">alter table %PREFIX%_messages add constraint %PREFIX%_FK_MSG_USR_SENDER foreign key (msg_usr_id_sender) references %PREFIX%_users (usr_id) on delete restrict on update restrict</step>
    <step id="480">create index IDX_MSC_PART_ID on %PREFIX%_messages_content (msc_part_id)</step>
    <step id="500">alter table %PREFIX%_messages_content add constraint %PREFIX%_FK_MSC_USR_ID foreign key (msc_usr_id) references %PREFIX%_users (usr_id) on delete set null on update restrict</step>
    <step id="510">alter table %PREFIX%_messages_content add constraint %PREFIX%_FK_MSC_MSG_ID foreign key (msc_msg_id) references %PREFIX%_messages (msg_id) on delete restrict on update restrict</step>
    <step>stop</step>
</update>

>>>>>>> 1b096659
<|MERGE_RESOLUTION|>--- conflicted
+++ resolved
@@ -1,170 +1,152 @@
-<?xml version="1.0" encoding="UTF-8"?>
-<update>
-    <step id="10">DELETE FROM %PREFIX%_preferences WHERE prf_name IN ('db_version', 'db_version_beta')</step>
-    <step id="20">ALTER TABLE %PREFIX%_members ADD COLUMN mem_approved integer unsigned default null</step>
-    <step id="30">ALTER TABLE %PREFIX%_members ADD COLUMN mem_comment varchar(4000)</step>
-    <step id="40">ALTER TABLE %PREFIX%_members ADD COLUMN mem_count_guests integer unsigned not null default '0'</step>
-    <step id="50">UPDATE %PREFIX%_preferences SET prf_value = '25' WHERE prf_name LIKE 'lists_members_per_page'</step>
-    <step id="60">CREATE TABLE %PREFIX%_messages
-        (
-            msg_id                        integer         unsigned NOT NULL AUTO_INCREMENT,
-            msg_type                      varchar(10)     NOT NULL,
-            msg_subject                   varchar(256)    NOT NULL,
-            msg_usr_id_sender             integer         unsigned NOT NULL,
-            msg_usr_id_receiver           varchar(256)    NOT NULL,
-            msg_timestamp                 timestamp       NOT NULL default CURRENT_TIMESTAMP,
-            msg_read                      smallint        NOT NULL DEFAULT 0,
-            primary key (msg_id)
-        )
-        engine = InnoDB
-        default character set = utf8
-        collate = utf8_unicode_ci</step>
-    <step id="65">CREATE TABLE %PREFIX%_messages_content
-        (
-            msc_id                        integer         unsigned NOT NULL AUTO_INCREMENT,
-            msc_msg_id                    integer         unsigned NOT NULL,
-            msc_part_id                   integer         unsigned NOT NULL,
-            msc_usr_id                    integer         unsigned,
-            msc_message                   text            NOT NULL,
-            msc_timestamp                 timestamp       NOT NULL default CURRENT_TIMESTAMP,
-            primary key (msc_id)
-        )
-        engine = InnoDB
-        default character set = utf8
-        collate = utf8_unicode_ci</step>
-    <step id="70">UPDATE %PREFIX%_preferences SET prf_value = '0' WHERE prf_name LIKE 'enable_pm_module'</step>
-    <step id="80">DELETE FROM %PREFIX%_preferences WHERE prf_name IN ('enable_forum_interface', 'forum_version', 'forum_export_user', 'forum_praefix', 'forum_sqldata_from_admidio', 'forum_db', 'forum_srv', 'forum_usr', 'forum_pw', 'forum_set_admin', 'forum_link_intern', 'forum_width')</step>
-    <step id="90">DELETE FROM %PREFIX%_preferences WHERE prf_name IN ('dates_show_calendar_select')</step>
-    <step id="100" database="mysql">UPDATE %PREFIX%_preferences pr1 INNER JOIN %PREFIX%_preferences pr2 ON pr2.prf_name LIKE 'system_show_all_users' SET pr1.prf_value = pr2.prf_value WHERE pr1.prf_name LIKE 'members_show_all_users'</step>
-    <step id="105" database="postgresql">UPDATE %PREFIX%_preferences pr1 SET prf_value = pr2.prf_value FROM %PREFIX%_preferences pr2 WHERE pr2.prf_name LIKE 'system_show_all_users' AND pr1.prf_name LIKE 'members_show_all_users'</step>
-    <step id="110">DELETE FROM %PREFIX%_preferences WHERE prf_name IN ('system_show_all_users')</step>
-    <step id="120" database="mysql">ALTER TABLE %PREFIX%_preferences MODIFY COLUMN prf_name varchar(50) NOT NULL</step>
-    <step id="130" database="postgresql">ALTER TABLE %PREFIX%_preferences ALTER COLUMN prf_name TYPE varchar(50)</step>
-    <step id="160">INSERT INTO %PREFIX%_components (com_type, com_name, com_name_intern, com_version, com_beta)
-                         VALUES ('MODULE', 'ANN_ANNOUNCEMENTS', 'ANNOUCEMENTS', '3.0.0', 0)
-                              , ('MODULE', 'BAC_DATABASE_BACKUP', 'BACKUP', '3.0.0', 0)
-                              , ('MODULE', 'SYS_CATEGORIES', 'CATEGORIES', '3.0.0', 0)
-                              , ('MODULE', 'DAT_DATES', 'DATES', '3.0.0', 0)
-                              , ('MODULE', 'DOW_DOWNLOADS', 'DOWNLOADS', '3.0.0', 0)
-                              , ('MODULE', 'GBO_GUESTBOOK', 'GUESTBOOK', '3.0.0', 0)
-                              , ('MODULE', 'LNK_WEBLINKS', 'LINKS', '3.0.0', 0)
-                              , ('MODULE', 'LST_LISTS', 'LISTS', '3.0.0', 0)
-                              , ('MODULE', 'MEM_USER_MANAGEMENT', 'MEMBERS', '3.0.0', 0)
-                              , ('MODULE', 'SYS_MESSAGES', 'MESSAGES', '3.0.0', 0)
-                              , ('MODULE', 'PHO_PHOTOS', 'PHOTOS', '3.0.0', 0)
-                              , ('MODULE', 'SYS_SETTINGS', 'PREFERENCES', '3.0.0', 0)
-                              , ('MODULE', 'PRO_PROFILE', 'PROFILE', '3.0.0', 0)
-                              , ('MODULE', 'SYS_REGISTRATION', 'REGISTRATION', '3.0.0', 0)
-                              , ('MODULE', 'ROL_ROLE_ADMINISTRATION', 'ROLES', '3.0.0', 0)
-                              , ('MODULE', 'ROO_ROOM_MANAGEMENT', 'ROOMS', '3.0.0', 0)</step>
-    <step id="170" database="mysql">ALTER TABLE %PREFIX%_roles MODIFY COLUMN rol_name varchar(100) NOT NULL</step>
-    <step id="180" database="postgresql">ALTER TABLE %PREFIX%_roles ALTER COLUMN rol_name TYPE varchar(100)</step>
-    <step id="190" database="mysql">ALTER TABLE %PREFIX%_roles MODIFY COLUMN rol_location varchar(100)</step>
-    <step id="200" database="postgresql">ALTER TABLE %PREFIX%_roles ALTER COLUMN rol_location TYPE varchar(100)</step>
-    <step id="220">DELETE FROM %PREFIX%_preferences WHERE prf_name IN ('photo_thumbs_column', 'photo_thumbs_row')</step>
-    <step id="230" database="mysql">ALTER TABLE %PREFIX%_user_data MODIFY COLUMN usd_value varchar(4000)</step>
-    <step id="240" database="postgresql">ALTER TABLE %PREFIX%_user_data ALTER COLUMN usd_value TYPE varchar(4000)</step>
-    <step id="250" database="mysql">ALTER TABLE %PREFIX%_roles MODIFY COLUMN rol_description varchar(4000)</step>
-    <step id="260" database="postgresql">ALTER TABLE %PREFIX%_roles ALTER COLUMN rol_description TYPE varchar(4000)</step>
-    <step id="270" database="mysql">ALTER TABLE %PREFIX%_user_log MODIFY COLUMN usl_value_old varchar(4000)</step>
-    <step id="280" database="postgresql">ALTER TABLE %PREFIX%_user_log ALTER COLUMN usl_value_old TYPE varchar(4000)</step>
-    <step id="290" database="mysql">ALTER TABLE %PREFIX%_user_log MODIFY COLUMN usl_value_new varchar(4000)</step>
-    <step id="300" database="postgresql">ALTER TABLE %PREFIX%_user_log ALTER COLUMN usl_value_new TYPE varchar(4000)</step>
-    <step id="310" database="mysql">ALTER TABLE %PREFIX%_user_fields MODIFY COLUMN usf_icon varchar(2000)</step>
-    <step id="320" database="postgresql">ALTER TABLE %PREFIX%_user_fields ALTER COLUMN usf_icon TYPE varchar(2000)</step>
-    <step id="330" database="mysql">ALTER TABLE %PREFIX%_user_fields MODIFY COLUMN usf_url varchar(2000)</step>
-    <step id="340" database="postgresql">ALTER TABLE %PREFIX%_user_fields ALTER COLUMN usf_url TYPE varchar(2000)</step>
-    <step id="350" database="mysql">ALTER TABLE %PREFIX%_links MODIFY COLUMN lnk_url varchar(2000)</step>
-    <step id="360" database="postgresql">ALTER TABLE %PREFIX%_links ALTER COLUMN lnk_url TYPE varchar(2000)</step>
-    <step id="370">UPDATE %PREFIX%_user_fields SET usf_type = 'DECIMAL' WHERE usf_type = 'NUMERIC'</step>
-    <step id="380">CREATE TABLE IF NOT EXISTS %PREFIX%_invent_fields
-            (
-               inf_id                         integer       unsigned not null AUTO_INCREMENT,
-               inf_cat_id                     integer       unsigned not null,
-               inf_type                       varchar(30)   not null,
-               inf_name_intern                varchar(110)  not null,
-               inf_name                       varchar(100)  not null,
-               inf_description                text,
-               inf_value_list                 text,
-               inf_system                     boolean       not null default '0',
-               inf_disabled                   boolean       not null default '0',
-               inf_hidden                     boolean       not null default '0',
-               inf_mandatory                  boolean       not null default '0',
-               inf_sequence                   smallint      not null,
-               inf_usr_id_create              integer       unsigned,
-               inf_timestamp_create           timestamp     not null default CURRENT_TIMESTAMP,
-               inf_usr_id_change              integer       unsigned,
-               inf_timestamp_change           timestamp     null default null,
-               primary key (inf_id)
-            )
-            engine = InnoDB auto_increment = 1 default character set = utf8 collate = utf8_unicode_ci;</step>
-    <step id="390">CREATE TABLE IF NOT EXISTS %PREFIX%_invent_data
-            (
-               ind_id                         integer       unsigned not null AUTO_INCREMENT,
-               ind_itm_id                     integer       unsigned not null,
-               ind_inf_id                     integer       unsigned not null,
-               ind_value                      varchar(255),
-               primary key (ind_id)
-            )
-            engine = InnoDB auto_increment = 1 default character set = utf8 collate = utf8_unicode_ci;</step>
-    <step id="400">CREATE TABLE IF NOT EXISTS %PREFIX%_invent
-            (
-               inv_id                         integer       unsigned not null AUTO_INCREMENT,
-               inv_photo                      blob,
-               inv_text                       text,
-               inv_for_loan                   boolean       not null default '0',
-               inv_last_lent                  timestamp     null default null,
-               inv_usr_id_lent                integer         unsigned,
-               inv_lent_until                 timestamp     null default null,
-               inv_number_lent                integer       not null default 0,
-               inv_usr_id_create              integer       unsigned,
-               inv_timestamp_create           timestamp     not null default CURRENT_TIMESTAMP,
-               inv_usr_id_change              integer       unsigned,
-               inv_timestamp_change           timestamp     null default null,
-               inv_valid                      boolean       not null default '0',
-               primary key (inv_id)
-            )
-            engine = InnoDB auto_increment = 1 default character set = utf8 collate = utf8_unicode_ci;</step>
-    <step id="410">INSERT INTO %PREFIX%_categories (cat_org_id, cat_type, cat_name_intern, cat_name, cat_hidden, cat_system, cat_sequence, cat_usr_id_create, cat_timestamp_create)
-                       VALUES (NULL, 'INF', 'MASTER_DATA', 'SYS_MASTER_DATA', 0, 1, 1, 1, NOW())</step>
-<<<<<<< HEAD
-	<step id="420">INSERT INTO %PREFIX%_invent_fields (inf_cat_id, inf_type, inf_name_intern, inf_name, inf_description, inf_system, inf_disabled, inf_mandatory, inf_sequence, inf_usr_id_create, inf_timestamp_create)
-					   VALUES ((Select cat_id from %PREFIX%_categories where cat_type = 'INF'), 'TEXT', 'ITEM_NAME', 'SYS_ITEMNAME', NULL, 1, 1, 1, 1, 1, NOW())
-							, ((Select cat_id from %PREFIX%_categories where cat_type = 'INF'), 'NUMBER', 'ROOM_ID', 'SYS_ROOM', NULL, 1, 1, 1, 2, 1, NOW())
-							, ((Select cat_id from %PREFIX%_categories where cat_type = 'INF'), 'NUMBER', 'PRICE',   'SYS_QUANTITY', NULL, 0, 0, 0, 3, 1, NOW())</step>
-	<step id="430" database="mysql">UPDATE %PREFIX%_preferences pr1 INNER JOIN %PREFIX%_preferences pr2 ON pr2.prf_name LIKE 'ecard_view_width' SET pr1.prf_value = pr2.prf_value WHERE pr1.prf_name LIKE 'ecard_thumbs_scale'</step>
-	<step id="435" database="postgresql">UPDATE %PREFIX%_preferences pr1 SET prf_value = pr2.prf_value FROM %PREFIX%_preferences pr2 WHERE pr2.prf_name LIKE 'ecard_view_width' AND pr1.prf_name LIKE 'ecard_thumbs_scale'</step>
-	<step id="440">DELETE FROM %PREFIX%_preferences WHERE prf_name IN ('ecard_view_width', 'ecard_view_height', 'enable_ecard_cc_recipients', 'ecard_cc_recipients', 'photo_upload_mode', 'photo_slideshow_speed')</step>
-	<step id="450">ALTER TABLE %PREFIX%_roles ADD COLUMN rol_inventory boolean not null default '0'</step>
-	<step id="460">alter table %PREFIX%_messages add constraint %PREFIX%_FK_MSG_USR_SENDER foreign key (msg_usr_id_sender) references %PREFIX%_users (usr_id) on delete restrict on update restrict</step>
-	<step id="480">create index IDX_MSC_PART_ID on %PREFIX%_messages_content (msc_part_id)</step>
-	<step id="500">alter table %PREFIX%_messages_content add constraint %PREFIX%_FK_MSC_USR_ID foreign key (msc_usr_id) references %PREFIX%_users (usr_id) on delete set null on update restrict</step>
-	<step id="510">alter table %PREFIX%_messages_content add constraint %PREFIX%_FK_MSC_MSG_ID foreign key (msc_msg_id) references %PREFIX%_messages (msg_id) on delete restrict on update restrict</step>
-	<step id="520">create table %PREFIX%_ids
-            (
-               ids_usr_id                     integer       unsigned not null,
-               ids_reference_id               integer       unsigned not null
-            )
-            engine = InnoDB
-            default character set = utf8
-            collate = utf8_unicode_ci;</step>
-	<step id="530">alter table %PREFIX%_ids add constraint %PREFIX%_FK_IDS_USR_ID foreign key (ids_usr_id) references %PREFIX%_users (usr_id) on delete restrict on update restrict</step>
-	<step>stop</step>
-</update>
-=======
-    <step id="420">INSERT INTO %PREFIX%_invent_fields (inf_cat_id, inf_type, inf_name_intern, inf_name, inf_description, inf_system, inf_disabled, inf_mandatory, inf_sequence, inf_usr_id_create, inf_timestamp_create)
-                       VALUES ((Select cat_id from %PREFIX%_categories where cat_type = 'INF'), 'TEXT', 'ITEM_NAME', 'SYS_ITEMNAME', NULL, 1, 1, 1, 1, 1, NOW())
-                            , ((Select cat_id from %PREFIX%_categories where cat_type = 'INF'), 'NUMBER', 'ROOM_ID', 'SYS_ROOM', NULL, 1, 1, 1, 2, 1, NOW())
-                            , ((Select cat_id from %PREFIX%_categories where cat_type = 'INF'), 'NUMBER', 'PRICE',   'SYS_QUANTITY', NULL, 0, 0, 0, 3, 1, NOW())</step>
-    <step id="430" database="mysql">UPDATE %PREFIX%_preferences pr1 INNER JOIN %PREFIX%_preferences pr2 ON pr2.prf_name LIKE 'ecard_view_width' SET pr1.prf_value = pr2.prf_value WHERE pr1.prf_name LIKE 'ecard_thumbs_scale'</step>
-    <step id="435" database="postgresql">UPDATE %PREFIX%_preferences pr1 SET prf_value = pr2.prf_value FROM %PREFIX%_preferences pr2 WHERE pr2.prf_name LIKE 'ecard_view_width' AND pr1.prf_name LIKE 'ecard_thumbs_scale'</step>
-    <step id="440">DELETE FROM %PREFIX%_preferences WHERE prf_name IN ('ecard_view_width', 'ecard_view_height', 'enable_ecard_cc_recipients', 'ecard_cc_recipients', 'photo_upload_mode', 'photo_slideshow_speed')</step>
-    <step id="450">ALTER TABLE %PREFIX%_roles ADD COLUMN rol_inventory boolean not null default '0'</step>
-    <step id="460">alter table %PREFIX%_messages add constraint %PREFIX%_FK_MSG_USR_SENDER foreign key (msg_usr_id_sender) references %PREFIX%_users (usr_id) on delete restrict on update restrict</step>
-    <step id="480">create index IDX_MSC_PART_ID on %PREFIX%_messages_content (msc_part_id)</step>
-    <step id="500">alter table %PREFIX%_messages_content add constraint %PREFIX%_FK_MSC_USR_ID foreign key (msc_usr_id) references %PREFIX%_users (usr_id) on delete set null on update restrict</step>
-    <step id="510">alter table %PREFIX%_messages_content add constraint %PREFIX%_FK_MSC_MSG_ID foreign key (msc_msg_id) references %PREFIX%_messages (msg_id) on delete restrict on update restrict</step>
-    <step>stop</step>
-</update>
-
->>>>>>> 1b096659
+<?xml version="1.0" encoding="UTF-8"?>
+<update>
+    <step id="10">DELETE FROM %PREFIX%_preferences WHERE prf_name IN ('db_version', 'db_version_beta')</step>
+    <step id="20">ALTER TABLE %PREFIX%_members ADD COLUMN mem_approved integer unsigned default null</step>
+    <step id="30">ALTER TABLE %PREFIX%_members ADD COLUMN mem_comment varchar(4000)</step>
+    <step id="40">ALTER TABLE %PREFIX%_members ADD COLUMN mem_count_guests integer unsigned not null default '0'</step>
+    <step id="50">UPDATE %PREFIX%_preferences SET prf_value = '25' WHERE prf_name LIKE 'lists_members_per_page'</step>
+    <step id="60">CREATE TABLE %PREFIX%_messages
+        (
+            msg_id                        integer         unsigned NOT NULL AUTO_INCREMENT,
+            msg_type                      varchar(10)     NOT NULL,
+            msg_subject                   varchar(256)    NOT NULL,
+            msg_usr_id_sender             integer         unsigned NOT NULL,
+            msg_usr_id_receiver           varchar(256)    NOT NULL,
+            msg_timestamp                 timestamp       NOT NULL default CURRENT_TIMESTAMP,
+            msg_read                      smallint        NOT NULL DEFAULT 0,
+            primary key (msg_id)
+        )
+        engine = InnoDB
+        default character set = utf8
+        collate = utf8_unicode_ci</step>
+    <step id="65">CREATE TABLE %PREFIX%_messages_content
+        (
+            msc_id                        integer         unsigned NOT NULL AUTO_INCREMENT,
+            msc_msg_id                    integer         unsigned NOT NULL,
+            msc_part_id                   integer         unsigned NOT NULL,
+            msc_usr_id                    integer         unsigned,
+            msc_message                   text            NOT NULL,
+            msc_timestamp                 timestamp       NOT NULL default CURRENT_TIMESTAMP,
+            primary key (msc_id)
+        )
+        engine = InnoDB
+        default character set = utf8
+        collate = utf8_unicode_ci</step>
+    <step id="70">UPDATE %PREFIX%_preferences SET prf_value = '0' WHERE prf_name LIKE 'enable_pm_module'</step>
+    <step id="80">DELETE FROM %PREFIX%_preferences WHERE prf_name IN ('enable_forum_interface', 'forum_version', 'forum_export_user', 'forum_praefix', 'forum_sqldata_from_admidio', 'forum_db', 'forum_srv', 'forum_usr', 'forum_pw', 'forum_set_admin', 'forum_link_intern', 'forum_width')</step>
+    <step id="90">DELETE FROM %PREFIX%_preferences WHERE prf_name IN ('dates_show_calendar_select')</step>
+    <step id="100" database="mysql">UPDATE %PREFIX%_preferences pr1 INNER JOIN %PREFIX%_preferences pr2 ON pr2.prf_name LIKE 'system_show_all_users' SET pr1.prf_value = pr2.prf_value WHERE pr1.prf_name LIKE 'members_show_all_users'</step>
+    <step id="105" database="postgresql">UPDATE %PREFIX%_preferences pr1 SET prf_value = pr2.prf_value FROM %PREFIX%_preferences pr2 WHERE pr2.prf_name LIKE 'system_show_all_users' AND pr1.prf_name LIKE 'members_show_all_users'</step>
+    <step id="110">DELETE FROM %PREFIX%_preferences WHERE prf_name IN ('system_show_all_users')</step>
+    <step id="120" database="mysql">ALTER TABLE %PREFIX%_preferences MODIFY COLUMN prf_name varchar(50) NOT NULL</step>
+    <step id="130" database="postgresql">ALTER TABLE %PREFIX%_preferences ALTER COLUMN prf_name TYPE varchar(50)</step>
+    <step id="160">INSERT INTO %PREFIX%_components (com_type, com_name, com_name_intern, com_version, com_beta)
+                         VALUES ('MODULE', 'ANN_ANNOUNCEMENTS', 'ANNOUCEMENTS', '3.0.0', 0)
+                              , ('MODULE', 'BAC_DATABASE_BACKUP', 'BACKUP', '3.0.0', 0)
+                              , ('MODULE', 'SYS_CATEGORIES', 'CATEGORIES', '3.0.0', 0)
+                              , ('MODULE', 'DAT_DATES', 'DATES', '3.0.0', 0)
+                              , ('MODULE', 'DOW_DOWNLOADS', 'DOWNLOADS', '3.0.0', 0)
+                              , ('MODULE', 'GBO_GUESTBOOK', 'GUESTBOOK', '3.0.0', 0)
+                              , ('MODULE', 'LNK_WEBLINKS', 'LINKS', '3.0.0', 0)
+                              , ('MODULE', 'LST_LISTS', 'LISTS', '3.0.0', 0)
+                              , ('MODULE', 'MEM_USER_MANAGEMENT', 'MEMBERS', '3.0.0', 0)
+                              , ('MODULE', 'SYS_MESSAGES', 'MESSAGES', '3.0.0', 0)
+                              , ('MODULE', 'PHO_PHOTOS', 'PHOTOS', '3.0.0', 0)
+                              , ('MODULE', 'SYS_SETTINGS', 'PREFERENCES', '3.0.0', 0)
+                              , ('MODULE', 'PRO_PROFILE', 'PROFILE', '3.0.0', 0)
+                              , ('MODULE', 'SYS_REGISTRATION', 'REGISTRATION', '3.0.0', 0)
+                              , ('MODULE', 'ROL_ROLE_ADMINISTRATION', 'ROLES', '3.0.0', 0)
+                              , ('MODULE', 'ROO_ROOM_MANAGEMENT', 'ROOMS', '3.0.0', 0)</step>
+    <step id="170" database="mysql">ALTER TABLE %PREFIX%_roles MODIFY COLUMN rol_name varchar(100) NOT NULL</step>
+    <step id="180" database="postgresql">ALTER TABLE %PREFIX%_roles ALTER COLUMN rol_name TYPE varchar(100)</step>
+    <step id="190" database="mysql">ALTER TABLE %PREFIX%_roles MODIFY COLUMN rol_location varchar(100)</step>
+    <step id="200" database="postgresql">ALTER TABLE %PREFIX%_roles ALTER COLUMN rol_location TYPE varchar(100)</step>
+    <step id="220">DELETE FROM %PREFIX%_preferences WHERE prf_name IN ('photo_thumbs_column', 'photo_thumbs_row')</step>
+    <step id="230" database="mysql">ALTER TABLE %PREFIX%_user_data MODIFY COLUMN usd_value varchar(4000)</step>
+    <step id="240" database="postgresql">ALTER TABLE %PREFIX%_user_data ALTER COLUMN usd_value TYPE varchar(4000)</step>
+    <step id="250" database="mysql">ALTER TABLE %PREFIX%_roles MODIFY COLUMN rol_description varchar(4000)</step>
+    <step id="260" database="postgresql">ALTER TABLE %PREFIX%_roles ALTER COLUMN rol_description TYPE varchar(4000)</step>
+    <step id="270" database="mysql">ALTER TABLE %PREFIX%_user_log MODIFY COLUMN usl_value_old varchar(4000)</step>
+    <step id="280" database="postgresql">ALTER TABLE %PREFIX%_user_log ALTER COLUMN usl_value_old TYPE varchar(4000)</step>
+    <step id="290" database="mysql">ALTER TABLE %PREFIX%_user_log MODIFY COLUMN usl_value_new varchar(4000)</step>
+    <step id="300" database="postgresql">ALTER TABLE %PREFIX%_user_log ALTER COLUMN usl_value_new TYPE varchar(4000)</step>
+    <step id="310" database="mysql">ALTER TABLE %PREFIX%_user_fields MODIFY COLUMN usf_icon varchar(2000)</step>
+    <step id="320" database="postgresql">ALTER TABLE %PREFIX%_user_fields ALTER COLUMN usf_icon TYPE varchar(2000)</step>
+    <step id="330" database="mysql">ALTER TABLE %PREFIX%_user_fields MODIFY COLUMN usf_url varchar(2000)</step>
+    <step id="340" database="postgresql">ALTER TABLE %PREFIX%_user_fields ALTER COLUMN usf_url TYPE varchar(2000)</step>
+    <step id="350" database="mysql">ALTER TABLE %PREFIX%_links MODIFY COLUMN lnk_url varchar(2000)</step>
+    <step id="360" database="postgresql">ALTER TABLE %PREFIX%_links ALTER COLUMN lnk_url TYPE varchar(2000)</step>
+    <step id="370">UPDATE %PREFIX%_user_fields SET usf_type = 'DECIMAL' WHERE usf_type = 'NUMERIC'</step>
+    <step id="380">CREATE TABLE IF NOT EXISTS %PREFIX%_invent_fields
+            (
+               inf_id                         integer       unsigned not null AUTO_INCREMENT,
+               inf_cat_id                     integer       unsigned not null,
+               inf_type                       varchar(30)   not null,
+               inf_name_intern                varchar(110)  not null,
+               inf_name                       varchar(100)  not null,
+               inf_description                text,
+               inf_value_list                 text,
+               inf_system                     boolean       not null default '0',
+               inf_disabled                   boolean       not null default '0',
+               inf_hidden                     boolean       not null default '0',
+               inf_mandatory                  boolean       not null default '0',
+               inf_sequence                   smallint      not null,
+               inf_usr_id_create              integer       unsigned,
+               inf_timestamp_create           timestamp     not null default CURRENT_TIMESTAMP,
+               inf_usr_id_change              integer       unsigned,
+               inf_timestamp_change           timestamp     null default null,
+               primary key (inf_id)
+            )
+            engine = InnoDB auto_increment = 1 default character set = utf8 collate = utf8_unicode_ci;</step>
+    <step id="390">CREATE TABLE IF NOT EXISTS %PREFIX%_invent_data
+            (
+               ind_id                         integer       unsigned not null AUTO_INCREMENT,
+               ind_itm_id                     integer       unsigned not null,
+               ind_inf_id                     integer       unsigned not null,
+               ind_value                      varchar(255),
+               primary key (ind_id)
+            )
+            engine = InnoDB auto_increment = 1 default character set = utf8 collate = utf8_unicode_ci;</step>
+    <step id="400">CREATE TABLE IF NOT EXISTS %PREFIX%_invent
+            (
+               inv_id                         integer       unsigned not null AUTO_INCREMENT,
+               inv_photo                      blob,
+               inv_text                       text,
+               inv_for_loan                   boolean       not null default '0',
+               inv_last_lent                  timestamp     null default null,
+               inv_usr_id_lent                integer         unsigned,
+               inv_lent_until                 timestamp     null default null,
+               inv_number_lent                integer       not null default 0,
+               inv_usr_id_create              integer       unsigned,
+               inv_timestamp_create           timestamp     not null default CURRENT_TIMESTAMP,
+               inv_usr_id_change              integer       unsigned,
+               inv_timestamp_change           timestamp     null default null,
+               inv_valid                      boolean       not null default '0',
+               primary key (inv_id)
+            )
+            engine = InnoDB auto_increment = 1 default character set = utf8 collate = utf8_unicode_ci;</step>
+    <step id="410">INSERT INTO %PREFIX%_categories (cat_org_id, cat_type, cat_name_intern, cat_name, cat_hidden, cat_system, cat_sequence, cat_usr_id_create, cat_timestamp_create)
+                       VALUES (NULL, 'INF', 'MASTER_DATA', 'SYS_MASTER_DATA', 0, 1, 1, 1, NOW())</step>
+	<step id="420">INSERT INTO %PREFIX%_invent_fields (inf_cat_id, inf_type, inf_name_intern, inf_name, inf_description, inf_system, inf_disabled, inf_mandatory, inf_sequence, inf_usr_id_create, inf_timestamp_create)
+					   VALUES ((Select cat_id from %PREFIX%_categories where cat_type = 'INF'), 'TEXT', 'ITEM_NAME', 'SYS_ITEMNAME', NULL, 1, 1, 1, 1, 1, NOW())
+							, ((Select cat_id from %PREFIX%_categories where cat_type = 'INF'), 'NUMBER', 'ROOM_ID', 'SYS_ROOM', NULL, 1, 1, 1, 2, 1, NOW())
+							, ((Select cat_id from %PREFIX%_categories where cat_type = 'INF'), 'NUMBER', 'PRICE',   'SYS_QUANTITY', NULL, 0, 0, 0, 3, 1, NOW())</step>
+	<step id="430" database="mysql">UPDATE %PREFIX%_preferences pr1 INNER JOIN %PREFIX%_preferences pr2 ON pr2.prf_name LIKE 'ecard_view_width' SET pr1.prf_value = pr2.prf_value WHERE pr1.prf_name LIKE 'ecard_thumbs_scale'</step>
+	<step id="435" database="postgresql">UPDATE %PREFIX%_preferences pr1 SET prf_value = pr2.prf_value FROM %PREFIX%_preferences pr2 WHERE pr2.prf_name LIKE 'ecard_view_width' AND pr1.prf_name LIKE 'ecard_thumbs_scale'</step>
+	<step id="440">DELETE FROM %PREFIX%_preferences WHERE prf_name IN ('ecard_view_width', 'ecard_view_height', 'enable_ecard_cc_recipients', 'ecard_cc_recipients', 'photo_upload_mode', 'photo_slideshow_speed')</step>
+	<step id="450">ALTER TABLE %PREFIX%_roles ADD COLUMN rol_inventory boolean not null default '0'</step>
+	<step id="460">alter table %PREFIX%_messages add constraint %PREFIX%_FK_MSG_USR_SENDER foreign key (msg_usr_id_sender) references %PREFIX%_users (usr_id) on delete restrict on update restrict</step>
+	<step id="480">create index IDX_MSC_PART_ID on %PREFIX%_messages_content (msc_part_id)</step>
+	<step id="500">alter table %PREFIX%_messages_content add constraint %PREFIX%_FK_MSC_USR_ID foreign key (msc_usr_id) references %PREFIX%_users (usr_id) on delete set null on update restrict</step>
+	<step id="510">alter table %PREFIX%_messages_content add constraint %PREFIX%_FK_MSC_MSG_ID foreign key (msc_msg_id) references %PREFIX%_messages (msg_id) on delete restrict on update restrict</step>
+	<step id="520">create table %PREFIX%_ids
+            (
+               ids_usr_id                     integer       unsigned not null,
+               ids_reference_id               integer       unsigned not null
+            )
+            engine = InnoDB
+            default character set = utf8
+            collate = utf8_unicode_ci;</step>
+	<step id="530">alter table %PREFIX%_ids add constraint %PREFIX%_FK_IDS_USR_ID foreign key (ids_usr_id) references %PREFIX%_users (usr_id) on delete restrict on update restrict</step>
+	<step>stop</step>
+</update>