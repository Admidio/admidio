<?php
/**
 ***********************************************************************************************
 * Installation step: start_installation
 *
 * @copyright 2004-2021 The Admidio Team
 * @see https://www.admidio.org/
 * @license https://www.gnu.org/licenses/gpl-2.0.html GNU General Public License v2.0 only
 ***********************************************************************************************
 */
use Ramsey\Uuid\Uuid;

if (basename($_SERVER['SCRIPT_FILENAME']) === 'start_installation.php')
{
    exit('This page may not be called directly!');
}

// Check if configuration file exists. This file must be copied to the base folder of the Admidio installation.
if (!is_file($configPath))
{
    $page = new HtmlPageInstallation('admidio-installation-message');
    $page->showMessage('error', $gL10n->get('SYS_NOTE'), $gL10n->get('INS_CONFIGURATION_FILE_NOT_FOUND', array('config.php')), $gL10n->get('SYS_BACK'),
        'fa-arrow-circle-left', SecurityUtils::encodeUrl(ADMIDIO_URL . FOLDER_INSTALLATION . '/installation.php', array('step' => 'create_config')));
    // => EXIT
}

// first check if session is filled (if installation was aborted then this is not filled)
// if previous dialogs were filled then check if the settings are equal to config file
if (isset($_SESSION['table_prefix'])
&&    ($_SESSION['db_engine']      !== DB_ENGINE
    || $_SESSION['db_host']        !== DB_HOST
    || $_SESSION['db_port']        !== DB_PORT
    || $_SESSION['db_name']        !== DB_NAME
    || $_SESSION['db_username']    !== DB_USERNAME
    || $_SESSION['db_password']    !== DB_PASSWORD
    || $_SESSION['table_prefix']   !== TABLE_PREFIX
    || $_SESSION['orga_shortname'] !== $g_organization))
{
    $page = new HtmlPageInstallation('admidio-installation-message');
    $page->showMessage('error', $gL10n->get('SYS_NOTE'), $gL10n->get('INS_DATA_DO_NOT_MATCH', array('config.php')), $gL10n->get('SYS_BACK'),
        'fa-arrow-circle-left', SecurityUtils::encodeUrl(ADMIDIO_URL . FOLDER_INSTALLATION . '/installation.php', array('step' => 'connect_database')));
    // => EXIT
}

// set execution time to 5 minutes because we have a lot to do
PhpIniUtils::startNewExecutionTimeLimit(300);

// read data from sql script db.sql and execute all statements to the current database
$sqlQueryResult = querySqlFile($db, 'db.sql');

if (is_string($sqlQueryResult))
{
    $page = new HtmlPageInstallation('admidio-installation-message');
    $page->showMessage('error', $gL10n->get('SYS_NOTE'), $sqlQueryResult, $gL10n->get('SYS_BACK'),
        'fa-arrow-circle-left', SecurityUtils::encodeUrl(ADMIDIO_URL . FOLDER_INSTALLATION . '/installation.php', array('step' => 'create_config')));
    // => EXIT
}

// create default data

// add system component to database
$component = new ComponentUpdate($db);
$component->setValue('com_type', 'SYSTEM');
$component->setValue('com_name', 'Admidio Core');
$component->setValue('com_name_intern', 'CORE');
$component->setValue('com_version', ADMIDIO_VERSION);
$component->setValue('com_beta', ADMIDIO_VERSION_BETA);
$component->setValue('com_update_step', $component->getMaxUpdateStep());
$component->save();

// create a hidden system user for internal use
// all recordsets created by installation will get the create id of the system user
$gCurrentUser = new TableAccess($db, TBL_USERS, 'usr');
$gCurrentUser->setValue('usr_login_name', $gL10n->get('SYS_SYSTEM'));
$gCurrentUser->setValue('usr_valid', '0');
$gCurrentUser->setValue('usr_timestamp_create', DATETIME_NOW);
$gCurrentUser->save(false); // no registered user -> UserIdCreate couldn't be filled
$currUsrId = (int) $gCurrentUser->getValue('usr_id');

// create all modules components
$sql = 'INSERT INTO '.TBL_COMPONENTS.'
               (com_type, com_name, com_name_intern, com_version, com_beta)
        VALUES (\'MODULE\', \'SYS_ANNOUNCEMENTS\',       \'ANNOUNCEMENTS\',  \''.ADMIDIO_VERSION.'\', '.ADMIDIO_VERSION_BETA.')
             , (\'MODULE\', \'SYS_DATABASE_BACKUP\',     \'BACKUP\',         \''.ADMIDIO_VERSION.'\', '.ADMIDIO_VERSION_BETA.')
             , (\'MODULE\', \'SYS_CATEGORIES\',          \'CATEGORIES\',     \''.ADMIDIO_VERSION.'\', '.ADMIDIO_VERSION_BETA.')
             , (\'MODULE\', \'SYS_CATEGORY_REPORT\',     \'CATEGORY-REPORT\',\''.ADMIDIO_VERSION.'\', '.ADMIDIO_VERSION_BETA.')
             , (\'MODULE\', \'DAT_DATES\',               \'DATES\',          \''.ADMIDIO_VERSION.'\', '.ADMIDIO_VERSION_BETA.')
             , (\'MODULE\', \'SYS_DOCUMENTS_FILES\',     \'DOCUMENTS-FILES\',\''.ADMIDIO_VERSION.'\', '.ADMIDIO_VERSION_BETA.')
             , (\'MODULE\', \'GBO_GUESTBOOK\',           \'GUESTBOOK\',      \''.ADMIDIO_VERSION.'\', '.ADMIDIO_VERSION_BETA.')
             , (\'MODULE\', \'SYS_WEBLINKS\',            \'LINKS\',          \''.ADMIDIO_VERSION.'\', '.ADMIDIO_VERSION_BETA.')
             , (\'MODULE\', \'SYS_GROUPS_ROLES\',        \'GROUPS-ROLES\',   \''.ADMIDIO_VERSION.'\', '.ADMIDIO_VERSION_BETA.')
             , (\'MODULE\', \'SYS_USER_MANAGEMENT\',     \'MEMBERS\',        \''.ADMIDIO_VERSION.'\', '.ADMIDIO_VERSION_BETA.')
             , (\'MODULE\', \'SYS_MESSAGES\',            \'MESSAGES\',       \''.ADMIDIO_VERSION.'\', '.ADMIDIO_VERSION_BETA.')
             , (\'MODULE\', \'SYS_MENU\',                \'MENU\',           \''.ADMIDIO_VERSION.'\', '.ADMIDIO_VERSION_BETA.')
             , (\'MODULE\', \'SYS_PHOTOS\',              \'PHOTOS\',         \''.ADMIDIO_VERSION.'\', '.ADMIDIO_VERSION_BETA.')
             , (\'MODULE\', \'SYS_SETTINGS\',            \'PREFERENCES\',    \''.ADMIDIO_VERSION.'\', '.ADMIDIO_VERSION_BETA.')
             , (\'MODULE\', \'PRO_PROFILE\',             \'PROFILE\',        \''.ADMIDIO_VERSION.'\', '.ADMIDIO_VERSION_BETA.')
             , (\'MODULE\', \'SYS_REGISTRATION\',        \'REGISTRATION\',   \''.ADMIDIO_VERSION.'\', '.ADMIDIO_VERSION_BETA.')
             , (\'MODULE\', \'SYS_ROOM_MANAGEMENT\',     \'ROOMS\',          \''.ADMIDIO_VERSION.'\', '.ADMIDIO_VERSION_BETA.')';
$db->query($sql); // TODO add more params

// create organization independent categories
$sql = 'INSERT INTO '.TBL_CATEGORIES.'
               (cat_org_id, cat_uuid, cat_type, cat_name_intern, cat_name, cat_system, cat_sequence, cat_usr_id_create, cat_timestamp_create)
        VALUES (NULL, \'' . Uuid::uuid4() . '\', \'USF\', \'BASIC_DATA\', \'SYS_BASIC_DATA\', 1, 1, ?, ?) -- $currUsrId, DATETIME_NOW';
$db->queryPrepared($sql, array($currUsrId, DATETIME_NOW));
$categoryIdMasterData = $db->lastInsertId();

$sql = 'INSERT INTO '.TBL_CATEGORIES.'
               (cat_org_id, cat_uuid, cat_type, cat_name_intern, cat_name, cat_system, cat_sequence, cat_usr_id_create, cat_timestamp_create)
        VALUES (NULL, \'' . Uuid::uuid4() . '\', \'USF\', \'SOCIAL_NETWORKS\', \'SYS_SOCIAL_NETWORKS\', 0, 2, ?, ?) -- $currUsrId, DATETIME_NOW';
$db->queryPrepared($sql, array($currUsrId, DATETIME_NOW));
$categoryIdSocialNetworks = $db->lastInsertId();

$sql = 'INSERT INTO '.TBL_CATEGORIES.'
               (cat_org_id, cat_uuid, cat_type, cat_name_intern, cat_name, cat_default, cat_system, cat_sequence, cat_usr_id_create, cat_timestamp_create)
        VALUES (NULL, \'' . Uuid::uuid4() . '\', \'USF\', \'ADDIDIONAL_DATA\', \'INS_ADDIDIONAL_DATA\', 0, 0, 3, ?, ?) -- $currUsrId, DATETIME_NOW';
$db->queryPrepared($sql, array($currUsrId, DATETIME_NOW));
$categoryIdAddidionalData = $db->lastInsertId();

// create roles rights
$sql = 'INSERT INTO '.TBL_ROLES_RIGHTS.'
               (ror_name_intern, ror_table)
        VALUES (\'folder_view\',   \'adm_folders\')
             , (\'folder_upload\', \'adm_folders\')
             , (\'category_view\', \'adm_categories\')
             , (\'event_participation\', \'adm_dates\')
             , (\'menu_view\',     \'adm_menu\')';
$db->queryPrepared($sql);

// add edit categories right with reference to parent right
$sql = 'INSERT INTO '.TBL_ROLES_RIGHTS.'
               (ror_name_intern, ror_table, ror_ror_id_parent)
        VALUES (\'category_edit\', \'adm_categories\', (SELECT rr.ror_id FROM '.TBL_ROLES_RIGHTS.' rr WHERE rr.ror_name_intern = \'category_view\'))';
$db->queryPrepared($sql);

// create profile fields of category basic data
$sql = 'INSERT INTO '.TBL_USER_FIELDS.'
               (usf_cat_id, usf_uuid, usf_type, usf_name_intern, usf_name, usf_description, usf_description_inline, usf_value_list, usf_system, usf_disabled, usf_mandatory, usf_registration, usf_sequence, usf_usr_id_create, usf_timestamp_create)
        VALUES ('.$categoryIdMasterData.', \'' . Uuid::uuid4() . '\', \'TEXT\',         \'LAST_NAME\',  \'SYS_LASTNAME\',  NULL, 0, NULL, 1, 1, 1, 1, 1,  '.$currUsrId.', \''. DATETIME_NOW.'\')
             , ('.$categoryIdMasterData.', \'' . Uuid::uuid4() . '\', \'TEXT\',         \'FIRST_NAME\', \'SYS_FIRSTNAME\', NULL, 0, NULL, 1, 1, 1, 1, 2,  '.$currUsrId.', \''. DATETIME_NOW.'\')
             , ('.$categoryIdMasterData.', \'' . Uuid::uuid4() . '\', \'TEXT\',         \'STREET\',     \'SYS_STREET\',    NULL, 0, NULL, 0, 0, 0, 0, 3,  '.$currUsrId.', \''. DATETIME_NOW.'\')
             , ('.$categoryIdMasterData.', \'' . Uuid::uuid4() . '\', \'TEXT\',         \'POSTCODE\',   \'SYS_POSTCODE\',  NULL, 0, NULL, 0, 0, 0, 0, 4,  '.$currUsrId.', \''. DATETIME_NOW.'\')
             , ('.$categoryIdMasterData.', \'' . Uuid::uuid4() . '\', \'TEXT\',         \'CITY\',       \'SYS_CITY\',      NULL, 0, NULL, 0, 0, 0, 0, 5,  '.$currUsrId.', \''. DATETIME_NOW.'\')
             , ('.$categoryIdMasterData.', \'' . Uuid::uuid4() . '\', \'TEXT\',         \'COUNTRY\',    \'SYS_COUNTRY\',   NULL, 0, NULL, 0, 0, 0, 0, 6,  '.$currUsrId.', \''. DATETIME_NOW.'\')
             , ('.$categoryIdMasterData.', \'' . Uuid::uuid4() . '\', \'PHONE\',        \'PHONE\',      \'SYS_PHONE\',     NULL, 0, NULL, 0, 0, 0, 0, 7,  '.$currUsrId.', \''. DATETIME_NOW.'\')
             , ('.$categoryIdMasterData.', \'' . Uuid::uuid4() . '\', \'PHONE\',        \'MOBILE\',     \'SYS_MOBILE\',    NULL, 0, NULL, 0, 0, 0, 0, 8,  '.$currUsrId.', \''. DATETIME_NOW.'\')
             , ('.$categoryIdMasterData.', \'' . Uuid::uuid4() . '\', \'PHONE\',        \'FAX\',        \'SYS_FAX\',       NULL, 0, NULL, 0, 0, 0, 0, 9,  '.$currUsrId.', \''. DATETIME_NOW.'\')
             , ('.$categoryIdMasterData.', \'' . Uuid::uuid4() . '\', \'DATE\',         \'BIRTHDAY\',   \'SYS_BIRTHDAY\',  NULL, 0, NULL, 0, 0, 0, 0, 10, '.$currUsrId.', \''. DATETIME_NOW.'\')
             , ('.$categoryIdMasterData.', \'' . Uuid::uuid4() . '\', \'RADIO_BUTTON\', \'GENDER\',     \'SYS_GENDER\',    NULL, 0, \'fa-mars|SYS_MALE
fa-venus|SYS_FEMALE\', 0, 0, 0, 0, 11, '.$currUsrId.', \''. DATETIME_NOW.'\')
             , ('.$categoryIdMasterData.', \'' . Uuid::uuid4() . '\', \'EMAIL\',        \'EMAIL\',      \'SYS_EMAIL\',     NULL, 0, NULL, 1, 0, 1, 1, 12, '.$currUsrId.', \''. DATETIME_NOW.'\')
             , ('.$categoryIdMasterData.', \'' . Uuid::uuid4() . '\', \'URL\',          \'WEBSITE\',    \'SYS_WEBSITE\',   NULL, 0, NULL, 0, 0, 0, 0, 13, '.$currUsrId.', \''. DATETIME_NOW.'\')
             , ('.$categoryIdAddidionalData.', \'' . Uuid::uuid4() . '\', \'CHECKBOX\', \'DATA_PROTECTION_PERMISSION\', \'SYS_DATA_PROTECTION_PERMISSION\', \''.$gL10n->get('SYS_DATA_PROTECTION_PERMISSION_DESC').'\', 1, NULL, 0, 0, 1, 0, 14, '.$currUsrId.', \''. DATETIME_NOW.'\')';
$db->query($sql); // TODO add more params

// create profile fields of category social networks
$sql = 'INSERT INTO '.TBL_USER_FIELDS.'
               (usf_cat_id, usf_uuid, usf_type, usf_name_intern, usf_name, usf_description, usf_icon, usf_url, usf_system, usf_sequence, usf_usr_id_create, usf_timestamp_create)
        VALUES ('.$categoryIdSocialNetworks.', \'' . Uuid::uuid4() . '\', \'TEXT\', \'FACEBOOK\',              \'INS_FACEBOOK\',    \''.$gL10n->get('INS_FACEBOOK_DESC').'\',    \'fab fa-facebook\',    \'https://www.facebook.com/#user_content#\',      0, 1, '.$currUsrId.', \''. DATETIME_NOW.'\')
             , ('.$categoryIdSocialNetworks.', \'' . Uuid::uuid4() . '\', \'TEXT\', \'ICQ\',                   \'INS_ICQ\',         \''.$gL10n->get('INS_ICQ_DESC').'\',         \'icq.png\',            \'https://www.icq.com/people/#user_content#\',    0, 2, '.$currUsrId.', \''. DATETIME_NOW.'\')
             , ('.$categoryIdSocialNetworks.', \'' . Uuid::uuid4() . '\', \'TEXT\', \'SKYPE\',                 \'INS_SKYPE\',       \''.$gL10n->get('INS_SKYPE_DESC').'\',       \'fab fa-skype\',       NULL,                                             0, 3, '.$currUsrId.', \''. DATETIME_NOW.'\')
             , ('.$categoryIdSocialNetworks.', \'' . Uuid::uuid4() . '\', \'TEXT\', \'TWITTER\',               \'INS_TWITTER\',     \''.$gL10n->get('INS_TWITTER_DESC').'\',     \'fab fa-twitter\',     \'https://twitter.com/#user_content#\',           0, 4, '.$currUsrId.', \''. DATETIME_NOW.'\')
             , ('.$categoryIdSocialNetworks.', \'' . Uuid::uuid4() . '\', \'TEXT\', \'XING\',                  \'INS_XING\',        \''.$gL10n->get('INS_XING_DESC').'\',        \'fab fa-xing\',        \'https://www.xing.com/profile/#user_content#\',  0, 5, '.$currUsrId.', \''. DATETIME_NOW.'\')';
$db->query($sql); // TODO add more params

// create user relation types
$sql = 'INSERT INTO '.TBL_USER_RELATION_TYPES.'
               (urt_id, urt_uuid, urt_name, urt_name_male, urt_name_female, urt_id_inverse, urt_usr_id_create, urt_timestamp_create)
        VALUES (1, \'' . Uuid::uuid4() . '\', \''.$gL10n->get('INS_PARENT').'\',      \''.$gL10n->get('INS_FATHER').'\',           \''.$gL10n->get('INS_MOTHER').'\',          null, '.$currUsrId.', \''. DATETIME_NOW.'\')
             , (2, \'' . Uuid::uuid4() . '\', \''.$gL10n->get('INS_CHILD').'\',       \''.$gL10n->get('INS_SON').'\',              \''.$gL10n->get('INS_DAUGHTER').'\',           1, '.$currUsrId.', \''. DATETIME_NOW.'\')
             , (3, \'' . Uuid::uuid4() . '\', \''.$gL10n->get('INS_SIBLING').'\',     \''.$gL10n->get('INS_BROTHER').'\',          \''.$gL10n->get('INS_SISTER').'\',             3, '.$currUsrId.', \''. DATETIME_NOW.'\')
             , (4, \'' . Uuid::uuid4() . '\', \''.$gL10n->get('INS_SPOUSE').'\',      \''.$gL10n->get('INS_HUSBAND').'\',          \''.$gL10n->get('INS_WIFE').'\',               4, '.$currUsrId.', \''. DATETIME_NOW.'\')
             , (5, \'' . Uuid::uuid4() . '\', \''.$gL10n->get('INS_COHABITANT').'\',  \''.$gL10n->get('INS_COHABITANT_MALE').'\',  \''.$gL10n->get('INS_COHABITANT_FEMALE').'\',  5, '.$currUsrId.', \''. DATETIME_NOW.'\')
             , (6, \'' . Uuid::uuid4() . '\', \''.$gL10n->get('INS_COMPANION').'\',   \''.$gL10n->get('INS_BOYFRIEND').'\',        \''.$gL10n->get('INS_GIRLFRIEND').'\',         6, '.$currUsrId.', \''. DATETIME_NOW.'\')
             , (7, \'' . Uuid::uuid4() . '\', \''.$gL10n->get('INS_SUPERIOR').'\',    \''.$gL10n->get('INS_SUPERIOR_MALE').'\',    \''.$gL10n->get('INS_SUPERIOR_FEMALE').'\', null, '.$currUsrId.', \''. DATETIME_NOW.'\')
             , (8, \'' . Uuid::uuid4() . '\', \''.$gL10n->get('INS_SUBORDINATE').'\', \''.$gL10n->get('INS_SUBORDINATE_MALE').'\', \''.$gL10n->get('INS_SUBORDINATE_FEMALE').'\', 7, '.$currUsrId.', \''. DATETIME_NOW.'\')';
$db->query($sql); // TODO add more params

$sql = 'UPDATE '.TBL_USER_RELATION_TYPES.'
           SET urt_id_inverse = 2
         WHERE urt_id = 1';
$db->queryPrepared($sql);

$sql = 'UPDATE '.TBL_USER_RELATION_TYPES.'
           SET urt_id_inverse = 8
         WHERE urt_id = 7';
$db->queryPrepared($sql);

disableSoundexSearchIfPgSql($db);

// create new organization
$gCurrentOrganization = new Organization($db, $_SESSION['orga_shortname']);
$gCurrentOrganization->setValue('org_longname', $_SESSION['orga_longname']);
$gCurrentOrganization->setValue('org_shortname', $_SESSION['orga_shortname']);
$gCurrentOrganization->setValue('org_homepage', ADMIDIO_URL);
$gCurrentOrganization->save();

// create administrator and assign roles
$administrator = new User($db);
$administrator->setValue('usr_login_name', $_SESSION['user_login']);
$administrator->setPassword($_SESSION['user_password']);
$administrator->setValue('usr_usr_id_create', $currUsrId);
$administrator->setValue('usr_timestamp_create', DATETIME_NOW);
$administrator->save(false); // no registered user -> UserIdCreate couldn't be filled
$adminUsrId = (int) $administrator->getValue('usr_id');

// write all preferences from preferences.php in table adm_preferences
require_once(ADMIDIO_PATH . '/adm_program/installation/db_scripts/preferences.php');

// set some specific preferences whose values came from user input of the installation wizard
$defaultOrgPreferences['email_administrator'] = $_SESSION['orga_email'];
$defaultOrgPreferences['system_language']     = $language;

// calculate the best cost value for your server performance
$benchmarkResults = PasswordUtils::costBenchmark($gPasswordHashAlgorithm);
if (is_int($benchmarkResults['options']['cost'])) {
    $defaultOrgPreferences['system_hashing_cost'] = $benchmarkResults['options']['cost'];
}

// create all necessary data for this organization
$gSettingsManager =& $gCurrentOrganization->getSettingsManager();
$gSettingsManager->setMulti($defaultOrgPreferences, false);
$gCurrentOrganization->createBasicData($adminUsrId);

// create default room for room module in database
$sql = 'INSERT INTO '.TBL_ROOMS.'
               (room_uuid, room_name, room_description, room_capacity, room_usr_id_create, room_timestamp_create)
        VALUES (\'' . Uuid::uuid4() . '\', ?, ?, 15, ?, ?) -- $gL10n->get(\'INS_CONFERENCE_ROOM\'), $gL10n->get(\'INS_DESCRIPTION_CONFERENCE_ROOM\'), $currUsrId, DATETIME_NOW';
$params = array(
    $gL10n->get('INS_CONFERENCE_ROOM'),
    $gL10n->get('INS_DESCRIPTION_CONFERENCE_ROOM'),
    $currUsrId,
    DATETIME_NOW
);
$db->queryPrepared($sql, $params);

// first create a user object "current user" with administrator rights
// because administrator is allowed to edit firstname and lastname
$gCurrentUser = new User($db, $gProfileFields, $adminUsrId);
$gCurrentUser->setValue('LAST_NAME',  $_SESSION['user_last_name']);
$gCurrentUser->setValue('FIRST_NAME', $_SESSION['user_first_name']);
$gCurrentUser->setValue('EMAIL',      $_SESSION['user_email']);
$gCurrentUser->save(false);

// now create a full user object for system user
$systemUser = new User($db, $gProfileFields, $currUsrId);
$systemUser->setValue('LAST_NAME', $gL10n->get('SYS_SYSTEM'));
$systemUser->save(false); // no registered user -> UserIdCreate couldn't be filled

// now set current user to system user
$gCurrentUser->readDataById($currUsrId);

// Menu entries for the standard installation
$sql = 'INSERT INTO '.TBL_MENU.'
<<<<<<< HEAD
               (men_com_id, men_men_id_parent, men_node, men_order, men_standard, men_name_intern, men_url, men_icon, men_name, men_description)
        VALUES (NULL, NULL, 1, 1, 1, \'modules\', NULL, \'\', \'SYS_MODULES\', \'\')
             , (NULL, NULL, 1, 2, 1, \'administration\', NULL, \'\', \'SYS_ADMINISTRATION\', \'\')
             , (NULL, NULL, 1, 3, 1, \'plugins\', NULL, \'\', \'SYS_PLUGINS\', \'\')
             , (NULL, 1, 0, 1, 1, \'overview\', \'/adm_program/overview.php\', \'fa-home\', \'SYS_OVERVIEW\', \'\')
             , ((SELECT com_id FROM '.TBL_COMPONENTS.' WHERE com_name_intern = \'DOCUMENTS-FILES\'), 1, 0, 3, 1, \'documents-files\', \''.FOLDER_MODULES.'/documents-files/documents_files.php\', \'fa-file-download\', \'SYS_DOCUMENTS_FILES\', \'SYS_DOCUMENTS_FILES_DESC\')
             , ((SELECT com_id FROM '.TBL_COMPONENTS.' WHERE com_name_intern = \'GROUPS-ROLES\'), 1, 0, 7, 1, \'groups-roles\', \''.FOLDER_MODULES.'/groups-roles/groups_roles.php\', \'fa-users\', \'SYS_GROUPS_ROLES\', \'SYS_GROUPS_ROLES_DESC\')
             , ((SELECT com_id FROM '.TBL_COMPONENTS.' WHERE com_name_intern = \'ANNOUNCEMENTS\'), 1, 0, 2, 1, \'announcements\', \''.FOLDER_MODULES.'/announcements/announcements.php\', \'fa-newspaper\', \'SYS_ANNOUNCEMENTS\', \'SYS_ANNOUNCEMENTS_DESC\')
             , ((SELECT com_id FROM '.TBL_COMPONENTS.' WHERE com_name_intern = \'PHOTOS\'), 1, 0, 5, 1, \'photo\', \''.FOLDER_MODULES.'/photos/photos.php\', \'fa-image\', \'SYS_PHOTOS\', \'PHO_PHOTOS_DESC\')
             , ((SELECT com_id FROM '.TBL_COMPONENTS.' WHERE com_name_intern = \'GUESTBOOK\'), 1, 0, 6, 1, \'guestbook\', \''.FOLDER_MODULES.'/guestbook/guestbook.php\', \'fa-book\', \'GBO_GUESTBOOK\', \'GBO_GUESTBOOK_DESC\')
             , ((SELECT com_id FROM '.TBL_COMPONENTS.' WHERE com_name_intern = \'DATES\'), 1, 0, 8, 1, \'dates\', \''.FOLDER_MODULES.'/dates/dates.php\', \'fa-calendar-alt\', \'DAT_DATES\', \'DAT_DATES_DESC\')
             , ((SELECT com_id FROM '.TBL_COMPONENTS.' WHERE com_name_intern = \'CATEGORY-REPORT\'), 1, 0, 9, 1, \'category-report\', \''.FOLDER_MODULES.'/category-report/category_report.php\', \'fa-list-ul\', \'SYS_CATEGORY_REPORT\', \'SYS_CATEGORY_REPORT_DESC\')
             , ((SELECT com_id FROM '.TBL_COMPONENTS.' WHERE com_name_intern = \'LINKS\'), 1, 0, 9, 1, \'weblinks\', \''.FOLDER_MODULES.'/links/links.php\', \'fa-link\', \'SYS_WEBLINKS\', \'SYS_WEBLINKS_DESC\')
             , ((SELECT com_id FROM '.TBL_COMPONENTS.' WHERE com_name_intern = \'BACKUP\'), 2, 0, 4, 1, \'dbback\', \''.FOLDER_MODULES.'/backup/backup.php\', \'fa-database\', \'SYS_DATABASE_BACKUP\', \'SYS_DATABASE_BACKUP_DESC\')
             , ((SELECT com_id FROM '.TBL_COMPONENTS.' WHERE com_name_intern = \'PREFERENCES\'), 2, 0, 6, 1, \'orgprop\', \''.FOLDER_MODULES.'/preferences/preferences.php\', \'fa-cog\', \'SYS_SETTINGS\', \'ORG_ORGANIZATION_PROPERTIES_DESC\')
             , ((SELECT com_id FROM '.TBL_COMPONENTS.' WHERE com_name_intern = \'MESSAGES\'), 1, 0, 4, 1, \'mail\', \''.FOLDER_MODULES.'/messages/messages_write.php\', \'fa-envelope\', \'SYS_EMAIL\', \'SYS_EMAIL_DESC\')
             , ((SELECT com_id FROM '.TBL_COMPONENTS.' WHERE com_name_intern = \'REGISTRATION\'), 2, 0, 1, 1, \'newreg\', \''.FOLDER_MODULES.'/registration/registration.php\', \'fa-address-card\', \'SYS_NEW_REGISTRATIONS\', \'SYS_MANAGE_NEW_REGISTRATIONS_DESC\')
             , ((SELECT com_id FROM '.TBL_COMPONENTS.' WHERE com_name_intern = \'MEMBERS\'), 2, 0, 2, 1, \'usrmgt\', \''.FOLDER_MODULES.'/members/members.php\', \'fa-users-cog\', \'SYS_USER_MANAGEMENT\', \'SYS_USER_MANAGEMENT_DESC\')
             , ((SELECT com_id FROM '.TBL_COMPONENTS.' WHERE com_name_intern = \'MENU\'), 2, 0, 5, 1, \'menu\', \''.FOLDER_MODULES.'/menu/menu.php\', \'fa-stream\', \'SYS_MENU\', \'SYS_MENU_DESC\')';
=======
               (men_com_id, men_men_id_parent, men_uuid, men_node, men_order, men_standard, men_name_intern, men_url, men_icon, men_name, men_description)
        VALUES (NULL, NULL, \'' . Uuid::uuid4() . '\', 1, 1, 1, \'modules\', NULL, \'\', \'SYS_MODULES\', \'\')
             , (NULL, NULL, \'' . Uuid::uuid4() . '\', 1, 2, 1, \'administration\', NULL, \'\', \'SYS_ADMINISTRATION\', \'\')
             , (NULL, NULL, \'' . Uuid::uuid4() . '\', 1, 3, 1, \'plugins\', NULL, \'\', \'SYS_PLUGINS\', \'\')
             , (NULL, 1, \'' . Uuid::uuid4() . '\', 0, 1, 1, \'overview\', \'/adm_program/overview.php\', \'fa-home\', \'SYS_OVERVIEW\', \'\')
             , ((SELECT com_id FROM '.TBL_COMPONENTS.' WHERE com_name_intern = \'DOCUMENTS-FILES\'), 1, \'' . Uuid::uuid4() . '\', 0, 3, 1, \'documents-files\', \''.FOLDER_MODULES.'/documents-files/documents_files.php\', \'fa-file-download\', \'SYS_DOCUMENTS_FILES\', \'SYS_DOCUMENTS_FILES_DESC\')
             , ((SELECT com_id FROM '.TBL_COMPONENTS.' WHERE com_name_intern = \'GROUPS-ROLES\'), 1, \'' . Uuid::uuid4() . '\', 0, 7, 1, \'groups-roles\', \''.FOLDER_MODULES.'/groups-roles/groups_roles.php\', \'fa-users\', \'SYS_GROUPS_ROLES\', \'SYS_GROUPS_ROLES_DESC\')
             , ((SELECT com_id FROM '.TBL_COMPONENTS.' WHERE com_name_intern = \'ANNOUNCEMENTS\'), 1, \'' . Uuid::uuid4() . '\', 0, 2, 1, \'announcements\', \''.FOLDER_MODULES.'/announcements/announcements.php\', \'fa-newspaper\', \'SYS_ANNOUNCEMENTS\', \'SYS_ANNOUNCEMENTS_DESC\')
             , ((SELECT com_id FROM '.TBL_COMPONENTS.' WHERE com_name_intern = \'PHOTOS\'), 1, \'' . Uuid::uuid4() . '\', 0, 5, 1, \'photo\', \''.FOLDER_MODULES.'/photos/photos.php\', \'fa-image\', \'SYS_PHOTOS\', \'PHO_PHOTOS_DESC\')
             , ((SELECT com_id FROM '.TBL_COMPONENTS.' WHERE com_name_intern = \'GUESTBOOK\'), 1, \'' . Uuid::uuid4() . '\', 0, 6, 1, \'guestbook\', \''.FOLDER_MODULES.'/guestbook/guestbook.php\', \'fa-book\', \'GBO_GUESTBOOK\', \'GBO_GUESTBOOK_DESC\')
             , ((SELECT com_id FROM '.TBL_COMPONENTS.' WHERE com_name_intern = \'DATES\'), 1, \'' . Uuid::uuid4() . '\', 0, 8, 1, \'dates\', \''.FOLDER_MODULES.'/dates/dates.php\', \'fa-calendar-alt\', \'DAT_DATES\', \'DAT_DATES_DESC\')
             , ((SELECT com_id FROM '.TBL_COMPONENTS.' WHERE com_name_intern = \'LINKS\'), 1, \'' . Uuid::uuid4() . '\', 0, 9, 1, \'weblinks\', \''.FOLDER_MODULES.'/links/links.php\', \'fa-link\', \'SYS_WEBLINKS\', \'SYS_WEBLINKS_DESC\')
             , ((SELECT com_id FROM '.TBL_COMPONENTS.' WHERE com_name_intern = \'BACKUP\'), 2, \'' . Uuid::uuid4() . '\', 0, 4, 1, \'dbback\', \''.FOLDER_MODULES.'/backup/backup.php\', \'fa-database\', \'SYS_DATABASE_BACKUP\', \'SYS_DATABASE_BACKUP_DESC\')
             , ((SELECT com_id FROM '.TBL_COMPONENTS.' WHERE com_name_intern = \'PREFERENCES\'), 2, \'' . Uuid::uuid4() . '\', 0, 6, 1, \'orgprop\', \''.FOLDER_MODULES.'/preferences/preferences.php\', \'fa-cog\', \'SYS_SETTINGS\', \'ORG_ORGANIZATION_PROPERTIES_DESC\')
             , ((SELECT com_id FROM '.TBL_COMPONENTS.' WHERE com_name_intern = \'MESSAGES\'), 1, \'' . Uuid::uuid4() . '\', 0, 4, 1, \'mail\', \''.FOLDER_MODULES.'/messages/messages_write.php\', \'fa-envelope\', \'SYS_EMAIL\', \'SYS_EMAIL_DESC\')
             , ((SELECT com_id FROM '.TBL_COMPONENTS.' WHERE com_name_intern = \'REGISTRATION\'), 2, \'' . Uuid::uuid4() . '\', 0, 1, 1, \'newreg\', \''.FOLDER_MODULES.'/registration/registration.php\', \'fa-address-card\', \'SYS_NEW_REGISTRATIONS\', \'SYS_MANAGE_NEW_REGISTRATIONS_DESC\')
             , ((SELECT com_id FROM '.TBL_COMPONENTS.' WHERE com_name_intern = \'MEMBERS\'), 2, \'' . Uuid::uuid4() . '\', 0, 2, 1, \'usrmgt\', \''.FOLDER_MODULES.'/members/members.php\', \'fa-users-cog\', \'SYS_USER_MANAGEMENT\', \'SYS_USER_MANAGEMENT_DESC\')
             , ((SELECT com_id FROM '.TBL_COMPONENTS.' WHERE com_name_intern = \'MENU\'), 2, \'' . Uuid::uuid4() . '\', 0, 5, 1, \'menu\', \''.FOLDER_MODULES.'/menu/menu.php\', \'fa-stream\', \'SYS_MENU\', \'SYS_MENU_DESC\')';
>>>>>>> 5c646805
$db->query($sql);

// delete session data
session_unset();
session_destroy();

$gLogger->info('INSTALLATION: Installation successfully complete');

// show dialog with success notification
$page = new HtmlPageInstallation('admidio-installation-successful');
$page->addTemplateFile('installation_successful.tpl');
$page->addJavascript('$("#next_page").focus();', true);

$form = new HtmlForm('installation-form', ADMIDIO_HOMEPAGE.'donate.php', null, array('setFocus' => false));
$form->addButton(
    'main_page', $gL10n->get('SYS_LATER'),
    array('icon' => 'fa-home', 'class' => 'admidio-margin-bottom',
        'link' => ADMIDIO_URL . '/adm_program/overview.php')
);
$form->addSubmitButton('next_page', $gL10n->get('SYS_DONATE'), array('icon' => 'fa-heart'));

$page->addHtml($form->show());
$page->show();<|MERGE_RESOLUTION|>--- conflicted
+++ resolved
@@ -253,27 +253,6 @@
 
 // Menu entries for the standard installation
 $sql = 'INSERT INTO '.TBL_MENU.'
-<<<<<<< HEAD
-               (men_com_id, men_men_id_parent, men_node, men_order, men_standard, men_name_intern, men_url, men_icon, men_name, men_description)
-        VALUES (NULL, NULL, 1, 1, 1, \'modules\', NULL, \'\', \'SYS_MODULES\', \'\')
-             , (NULL, NULL, 1, 2, 1, \'administration\', NULL, \'\', \'SYS_ADMINISTRATION\', \'\')
-             , (NULL, NULL, 1, 3, 1, \'plugins\', NULL, \'\', \'SYS_PLUGINS\', \'\')
-             , (NULL, 1, 0, 1, 1, \'overview\', \'/adm_program/overview.php\', \'fa-home\', \'SYS_OVERVIEW\', \'\')
-             , ((SELECT com_id FROM '.TBL_COMPONENTS.' WHERE com_name_intern = \'DOCUMENTS-FILES\'), 1, 0, 3, 1, \'documents-files\', \''.FOLDER_MODULES.'/documents-files/documents_files.php\', \'fa-file-download\', \'SYS_DOCUMENTS_FILES\', \'SYS_DOCUMENTS_FILES_DESC\')
-             , ((SELECT com_id FROM '.TBL_COMPONENTS.' WHERE com_name_intern = \'GROUPS-ROLES\'), 1, 0, 7, 1, \'groups-roles\', \''.FOLDER_MODULES.'/groups-roles/groups_roles.php\', \'fa-users\', \'SYS_GROUPS_ROLES\', \'SYS_GROUPS_ROLES_DESC\')
-             , ((SELECT com_id FROM '.TBL_COMPONENTS.' WHERE com_name_intern = \'ANNOUNCEMENTS\'), 1, 0, 2, 1, \'announcements\', \''.FOLDER_MODULES.'/announcements/announcements.php\', \'fa-newspaper\', \'SYS_ANNOUNCEMENTS\', \'SYS_ANNOUNCEMENTS_DESC\')
-             , ((SELECT com_id FROM '.TBL_COMPONENTS.' WHERE com_name_intern = \'PHOTOS\'), 1, 0, 5, 1, \'photo\', \''.FOLDER_MODULES.'/photos/photos.php\', \'fa-image\', \'SYS_PHOTOS\', \'PHO_PHOTOS_DESC\')
-             , ((SELECT com_id FROM '.TBL_COMPONENTS.' WHERE com_name_intern = \'GUESTBOOK\'), 1, 0, 6, 1, \'guestbook\', \''.FOLDER_MODULES.'/guestbook/guestbook.php\', \'fa-book\', \'GBO_GUESTBOOK\', \'GBO_GUESTBOOK_DESC\')
-             , ((SELECT com_id FROM '.TBL_COMPONENTS.' WHERE com_name_intern = \'DATES\'), 1, 0, 8, 1, \'dates\', \''.FOLDER_MODULES.'/dates/dates.php\', \'fa-calendar-alt\', \'DAT_DATES\', \'DAT_DATES_DESC\')
-             , ((SELECT com_id FROM '.TBL_COMPONENTS.' WHERE com_name_intern = \'CATEGORY-REPORT\'), 1, 0, 9, 1, \'category-report\', \''.FOLDER_MODULES.'/category-report/category_report.php\', \'fa-list-ul\', \'SYS_CATEGORY_REPORT\', \'SYS_CATEGORY_REPORT_DESC\')
-             , ((SELECT com_id FROM '.TBL_COMPONENTS.' WHERE com_name_intern = \'LINKS\'), 1, 0, 9, 1, \'weblinks\', \''.FOLDER_MODULES.'/links/links.php\', \'fa-link\', \'SYS_WEBLINKS\', \'SYS_WEBLINKS_DESC\')
-             , ((SELECT com_id FROM '.TBL_COMPONENTS.' WHERE com_name_intern = \'BACKUP\'), 2, 0, 4, 1, \'dbback\', \''.FOLDER_MODULES.'/backup/backup.php\', \'fa-database\', \'SYS_DATABASE_BACKUP\', \'SYS_DATABASE_BACKUP_DESC\')
-             , ((SELECT com_id FROM '.TBL_COMPONENTS.' WHERE com_name_intern = \'PREFERENCES\'), 2, 0, 6, 1, \'orgprop\', \''.FOLDER_MODULES.'/preferences/preferences.php\', \'fa-cog\', \'SYS_SETTINGS\', \'ORG_ORGANIZATION_PROPERTIES_DESC\')
-             , ((SELECT com_id FROM '.TBL_COMPONENTS.' WHERE com_name_intern = \'MESSAGES\'), 1, 0, 4, 1, \'mail\', \''.FOLDER_MODULES.'/messages/messages_write.php\', \'fa-envelope\', \'SYS_EMAIL\', \'SYS_EMAIL_DESC\')
-             , ((SELECT com_id FROM '.TBL_COMPONENTS.' WHERE com_name_intern = \'REGISTRATION\'), 2, 0, 1, 1, \'newreg\', \''.FOLDER_MODULES.'/registration/registration.php\', \'fa-address-card\', \'SYS_NEW_REGISTRATIONS\', \'SYS_MANAGE_NEW_REGISTRATIONS_DESC\')
-             , ((SELECT com_id FROM '.TBL_COMPONENTS.' WHERE com_name_intern = \'MEMBERS\'), 2, 0, 2, 1, \'usrmgt\', \''.FOLDER_MODULES.'/members/members.php\', \'fa-users-cog\', \'SYS_USER_MANAGEMENT\', \'SYS_USER_MANAGEMENT_DESC\')
-             , ((SELECT com_id FROM '.TBL_COMPONENTS.' WHERE com_name_intern = \'MENU\'), 2, 0, 5, 1, \'menu\', \''.FOLDER_MODULES.'/menu/menu.php\', \'fa-stream\', \'SYS_MENU\', \'SYS_MENU_DESC\')';
-=======
                (men_com_id, men_men_id_parent, men_uuid, men_node, men_order, men_standard, men_name_intern, men_url, men_icon, men_name, men_description)
         VALUES (NULL, NULL, \'' . Uuid::uuid4() . '\', 1, 1, 1, \'modules\', NULL, \'\', \'SYS_MODULES\', \'\')
              , (NULL, NULL, \'' . Uuid::uuid4() . '\', 1, 2, 1, \'administration\', NULL, \'\', \'SYS_ADMINISTRATION\', \'\')
@@ -285,6 +264,7 @@
              , ((SELECT com_id FROM '.TBL_COMPONENTS.' WHERE com_name_intern = \'PHOTOS\'), 1, \'' . Uuid::uuid4() . '\', 0, 5, 1, \'photo\', \''.FOLDER_MODULES.'/photos/photos.php\', \'fa-image\', \'SYS_PHOTOS\', \'PHO_PHOTOS_DESC\')
              , ((SELECT com_id FROM '.TBL_COMPONENTS.' WHERE com_name_intern = \'GUESTBOOK\'), 1, \'' . Uuid::uuid4() . '\', 0, 6, 1, \'guestbook\', \''.FOLDER_MODULES.'/guestbook/guestbook.php\', \'fa-book\', \'GBO_GUESTBOOK\', \'GBO_GUESTBOOK_DESC\')
              , ((SELECT com_id FROM '.TBL_COMPONENTS.' WHERE com_name_intern = \'DATES\'), 1, \'' . Uuid::uuid4() . '\', 0, 8, 1, \'dates\', \''.FOLDER_MODULES.'/dates/dates.php\', \'fa-calendar-alt\', \'DAT_DATES\', \'DAT_DATES_DESC\')
+             , ((SELECT com_id FROM '.TBL_COMPONENTS.' WHERE com_name_intern = \'CATEGORY-REPORT\'), 1, \'' . Uuid::uuid4() . '\', 0, 9, 1, \'category-report\', \''.FOLDER_MODULES.'/category-report/category_report.php\', \'fa-list-ul\', \'SYS_CATEGORY_REPORT\', \'SYS_CATEGORY_REPORT_DESC\')
              , ((SELECT com_id FROM '.TBL_COMPONENTS.' WHERE com_name_intern = \'LINKS\'), 1, \'' . Uuid::uuid4() . '\', 0, 9, 1, \'weblinks\', \''.FOLDER_MODULES.'/links/links.php\', \'fa-link\', \'SYS_WEBLINKS\', \'SYS_WEBLINKS_DESC\')
              , ((SELECT com_id FROM '.TBL_COMPONENTS.' WHERE com_name_intern = \'BACKUP\'), 2, \'' . Uuid::uuid4() . '\', 0, 4, 1, \'dbback\', \''.FOLDER_MODULES.'/backup/backup.php\', \'fa-database\', \'SYS_DATABASE_BACKUP\', \'SYS_DATABASE_BACKUP_DESC\')
              , ((SELECT com_id FROM '.TBL_COMPONENTS.' WHERE com_name_intern = \'PREFERENCES\'), 2, \'' . Uuid::uuid4() . '\', 0, 6, 1, \'orgprop\', \''.FOLDER_MODULES.'/preferences/preferences.php\', \'fa-cog\', \'SYS_SETTINGS\', \'ORG_ORGANIZATION_PROPERTIES_DESC\')
@@ -292,7 +272,6 @@
              , ((SELECT com_id FROM '.TBL_COMPONENTS.' WHERE com_name_intern = \'REGISTRATION\'), 2, \'' . Uuid::uuid4() . '\', 0, 1, 1, \'newreg\', \''.FOLDER_MODULES.'/registration/registration.php\', \'fa-address-card\', \'SYS_NEW_REGISTRATIONS\', \'SYS_MANAGE_NEW_REGISTRATIONS_DESC\')
              , ((SELECT com_id FROM '.TBL_COMPONENTS.' WHERE com_name_intern = \'MEMBERS\'), 2, \'' . Uuid::uuid4() . '\', 0, 2, 1, \'usrmgt\', \''.FOLDER_MODULES.'/members/members.php\', \'fa-users-cog\', \'SYS_USER_MANAGEMENT\', \'SYS_USER_MANAGEMENT_DESC\')
              , ((SELECT com_id FROM '.TBL_COMPONENTS.' WHERE com_name_intern = \'MENU\'), 2, \'' . Uuid::uuid4() . '\', 0, 5, 1, \'menu\', \''.FOLDER_MODULES.'/menu/menu.php\', \'fa-stream\', \'SYS_MENU\', \'SYS_MENU_DESC\')';
->>>>>>> 5c646805
 $db->query($sql);
 
 // delete session data
