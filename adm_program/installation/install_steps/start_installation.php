<?php
/**
 ***********************************************************************************************
 * Installation step: start_installation
 *
 * @copyright 2004-2017 The Admidio Team
 * @see https://www.admidio.org/
 * @license https://www.gnu.org/licenses/gpl-2.0.html GNU General Public License v2.0 only
 ***********************************************************************************************
 */
if (basename($_SERVER['SCRIPT_FILENAME']) === 'start_installation.php')
{
    exit('This page may not be called directly!');
}

// Check if configuration file exists. This file must be copied to the base folder of the Admidio installation.
if (!is_file($pathConfigFile))
{
    showNotice(
        $gL10n->get('INS_CONFIGURATION_FILE_NOT_FOUND', 'config.php'),
        'installation.php?step=create_config',
        $gL10n->get('SYS_BACK'),
        'layout/back.png'
    );
    // => EXIT
}

// set execution time to 5 minutes because we have a lot to do :)
// there should be no error output because of safe mode
@set_time_limit(300);

// first check if session is filled (if installation was aborted then this is not filled)
// if previous dialogs were filled then check if the settings are equal to config file
if (isset($_SESSION['prefix'])
&&    ($g_tbl_praefix  !== $_SESSION['prefix']
    || $gDbType        !== $_SESSION['db_type']
    || $g_adm_srv      !== $_SESSION['db_host']
    || $g_adm_port     !== $_SESSION['db_port']
    || $g_adm_db       !== $_SESSION['db_database']
    || $g_adm_usr      !== $_SESSION['db_user']
    || $g_adm_pw       !== $_SESSION['db_password']
    || $g_organization !== $_SESSION['orga_shortname']))
{
    showNotice(
        $gL10n->get('INS_DATA_DO_NOT_MATCH', 'config.php'),
        'installation.php?step=create_config',
        $gL10n->get('SYS_BACK'),
        'layout/back.png'
    );
    // => EXIT
}

// read data from sql script db.sql and execute all statements to the current database
$sqlQueryResult = querySqlFile($db, 'db.sql');

if (is_string($sqlQueryResult))
{
    showNotice($sqlQueryResult, 'installation.php?step=create_config', $gL10n->get('SYS_BACK'), 'layout/back.png');
    // => EXIT
}

// create default data

// add system component to database
$component = new ComponentUpdate($db);
$component->setValue('com_type', 'SYSTEM');
$component->setValue('com_name', 'Admidio Core');
$component->setValue('com_name_intern', 'CORE');
$component->setValue('com_version', ADMIDIO_VERSION);
$component->setValue('com_beta', (string) ADMIDIO_VERSION_BETA);
$component->setValue('com_update_step', $component->getMaxUpdateStep());
$component->save();

// create a hidden system user for internal use
// all recordsets created by installation will get the create id of the system user
$gCurrentUser = new TableAccess($db, TBL_USERS, 'usr');
$gCurrentUser->setValue('usr_login_name', $gL10n->get('SYS_SYSTEM'));
$gCurrentUser->setValue('usr_valid', '0');
$gCurrentUser->setValue('usr_timestamp_create', DATETIME_NOW);
$gCurrentUser->save(false); // no registered user -> UserIdCreate couldn't be filled
$currUsrId = (int) $gCurrentUser->getValue('usr_id');

// create all modules components
$sql = 'INSERT INTO '.TBL_COMPONENTS.' (com_type, com_name, com_name_intern, com_version, com_beta)
        VALUES (\'MODULE\', \'ANN_ANNOUNCEMENTS\',       \'ANNOUCEMENTS\', \''.ADMIDIO_VERSION.'\', '.ADMIDIO_VERSION_BETA.')
             , (\'MODULE\', \'BAC_DATABASE_BACKUP\',     \'BACKUP\',       \''.ADMIDIO_VERSION.'\', '.ADMIDIO_VERSION_BETA.')
             , (\'MODULE\', \'SYS_CATEGORIES\',          \'CATEGORIES\',   \''.ADMIDIO_VERSION.'\', '.ADMIDIO_VERSION_BETA.')
             , (\'MODULE\', \'DAT_DATES\',               \'DATES\',        \''.ADMIDIO_VERSION.'\', '.ADMIDIO_VERSION_BETA.')
             , (\'MODULE\', \'DOW_DOWNLOADS\',           \'DOWNLOADS\',    \''.ADMIDIO_VERSION.'\', '.ADMIDIO_VERSION_BETA.')
             , (\'MODULE\', \'GBO_GUESTBOOK\',           \'GUESTBOOK\',    \''.ADMIDIO_VERSION.'\', '.ADMIDIO_VERSION_BETA.')
             , (\'MODULE\', \'LNK_WEBLINKS\',            \'LINKS\',        \''.ADMIDIO_VERSION.'\', '.ADMIDIO_VERSION_BETA.')
             , (\'MODULE\', \'LST_LISTS\',               \'LISTS\',        \''.ADMIDIO_VERSION.'\', '.ADMIDIO_VERSION_BETA.')
             , (\'MODULE\', \'MEM_USER_MANAGEMENT\',     \'MEMBERS\',      \''.ADMIDIO_VERSION.'\', '.ADMIDIO_VERSION_BETA.')
             , (\'MODULE\', \'SYS_MESSAGES\',            \'MESSAGES\',     \''.ADMIDIO_VERSION.'\', '.ADMIDIO_VERSION_BETA.')
             , (\'MODULE\', \'PHO_PHOTOS\',              \'PHOTOS\',       \''.ADMIDIO_VERSION.'\', '.ADMIDIO_VERSION_BETA.')
             , (\'MODULE\', \'SYS_SETTINGS\',            \'PREFERENCES\',  \''.ADMIDIO_VERSION.'\', '.ADMIDIO_VERSION_BETA.')
             , (\'MODULE\', \'PRO_PROFILE\',             \'PROFILE\',      \''.ADMIDIO_VERSION.'\', '.ADMIDIO_VERSION_BETA.')
             , (\'MODULE\', \'SYS_REGISTRATION\',        \'REGISTRATION\', \''.ADMIDIO_VERSION.'\', '.ADMIDIO_VERSION_BETA.')
             , (\'MODULE\', \'ROL_ROLE_ADMINISTRATION\', \'ROLES\',        \''.ADMIDIO_VERSION.'\', '.ADMIDIO_VERSION_BETA.')
             , (\'MODULE\', \'ROO_ROOM_MANAGEMENT\',     \'ROOMS\',        \''.ADMIDIO_VERSION.'\', '.ADMIDIO_VERSION_BETA.')';
$db->query($sql); // TODO add more params

// create organization independent categories
<<<<<<< HEAD
$sql = 'INSERT INTO '.TBL_CATEGORIES.' (cat_org_id, cat_type, cat_name_intern, cat_name, cat_system, cat_sequence, cat_usr_id_create, cat_timestamp_create)
        VALUES (NULL, \'USF\', \'MASTER_DATA\', \'SYS_MASTER_DATA\', 1, 1, ?, ?) -- $userId, DATETIME_NOW';
$db->queryPrepared($sql, array($userId, DATETIME_NOW));
$categoryIdMasterData = $db->lastInsertId();

$sql = 'INSERT INTO '.TBL_CATEGORIES.' (cat_org_id, cat_type, cat_name_intern, cat_name, cat_system, cat_sequence, cat_usr_id_create, cat_timestamp_create)
        VALUES (NULL, \'USF\', \'SOCIAL_NETWORKS\', \'SYS_SOCIAL_NETWORKS\', 0, 2, ?, ?) -- $userId, DATETIME_NOW';
$db->queryPrepared($sql, array($userId, DATETIME_NOW));
$categoryIdSocialNetworks = $db->lastInsertId();

$sql = 'INSERT INTO '.TBL_CATEGORIES.' (cat_org_id, cat_type, cat_name_intern, cat_name, cat_default, cat_system, cat_sequence, cat_usr_id_create, cat_timestamp_create)
        VALUES (NULL, \'USF\', \'ADDIDIONAL_DATA\', \'INS_ADDIDIONAL_DATA\', 0, 0, 3, ?, ?) -- $userId, DATETIME_NOW';
$db->queryPrepared($sql, array($userId, DATETIME_NOW));

// create inventory categories
$sql = 'INSERT INTO '.TBL_CATEGORIES.' (cat_org_id, cat_type, cat_name_intern, cat_name, cat_system, cat_sequence, cat_usr_id_create, cat_timestamp_create)
        VALUES (NULL, \'INF\', \'MASTER_DATA\', \'SYS_MASTER_DATA\', 1, 1, ?, ?) -- $userId, DATETIME_NOW';
$db->queryPrepared($sql, array($userId, DATETIME_NOW));
=======
$sql = 'INSERT INTO '.TBL_CATEGORIES.' (cat_org_id, cat_type, cat_name_intern, cat_name, cat_hidden, cat_system, cat_sequence, cat_usr_id_create, cat_timestamp_create)
        VALUES (NULL, \'USF\', \'MASTER_DATA\', \'SYS_MASTER_DATA\', 0, 1, 1, ?, ?) -- $currUsrId, DATETIME_NOW';
$db->queryPrepared($sql, array($currUsrId, DATETIME_NOW));
$categoryIdMasterData = $db->lastInsertId();

$sql = 'INSERT INTO '.TBL_CATEGORIES.' (cat_org_id, cat_type, cat_name_intern, cat_name, cat_hidden, cat_system, cat_sequence, cat_usr_id_create, cat_timestamp_create)
        VALUES (NULL, \'USF\', \'SOCIAL_NETWORKS\', \'SYS_SOCIAL_NETWORKS\', 0, 0, 2, ?, ?) -- $currUsrId, DATETIME_NOW';
$db->queryPrepared($sql, array($currUsrId, DATETIME_NOW));
$categoryIdSocialNetworks = $db->lastInsertId();

$sql = 'INSERT INTO '.TBL_CATEGORIES.' (cat_org_id, cat_type, cat_name_intern, cat_name, cat_hidden, cat_default, cat_system, cat_sequence, cat_usr_id_create, cat_timestamp_create)
        VALUES (NULL, \'USF\', \'ADDIDIONAL_DATA\', \'INS_ADDIDIONAL_DATA\', 0, 0, 0, 3, ?, ?) -- $currUsrId, DATETIME_NOW';
$db->queryPrepared($sql, array($currUsrId, DATETIME_NOW));

// create inventory categories
$sql = 'INSERT INTO '.TBL_CATEGORIES.' (cat_org_id, cat_type, cat_name_intern, cat_name, cat_hidden, cat_system, cat_sequence, cat_usr_id_create, cat_timestamp_create)
        VALUES (NULL, \'INF\', \'MASTER_DATA\', \'SYS_MASTER_DATA\', 0, 1, 1, ?, ?) -- $currUsrId, DATETIME_NOW';
$db->queryPrepared($sql, array($currUsrId, DATETIME_NOW));
>>>>>>> c33f5dbf
$categoryIdMasterInventory = $db->lastInsertId();

// create roles rights
$sql = 'INSERT INTO '.TBL_ROLES_RIGHTS.' (ror_name_intern, ror_table)
        VALUES (\'folder_view\',   \'adm_folders\')
             , (\'folder_upload\', \'adm_folders\')';
$db->queryPrepared($sql);

// create profile fields of category master data
$sql = 'INSERT INTO '.TBL_USER_FIELDS.' (usf_cat_id, usf_type, usf_name_intern, usf_name, usf_description, usf_value_list, usf_system, usf_disabled, usf_mandatory, usf_sequence, usf_usr_id_create, usf_timestamp_create)
        VALUES ('.$categoryIdMasterData.', \'TEXT\',         \'LAST_NAME\',  \'SYS_LASTNAME\',  NULL, NULL, 1, 1, 1, 1,  '.$currUsrId.', \''. DATETIME_NOW.'\')
             , ('.$categoryIdMasterData.', \'TEXT\',         \'FIRST_NAME\', \'SYS_FIRSTNAME\', NULL, NULL, 1, 1, 1, 2,  '.$currUsrId.', \''. DATETIME_NOW.'\')
             , ('.$categoryIdMasterData.', \'TEXT\',         \'STREET\',     \'SYS_STREET\',    NULL, NULL, 0, 0, 0, 3,  '.$currUsrId.', \''. DATETIME_NOW.'\')
             , ('.$categoryIdMasterData.', \'TEXT\',         \'POSTCODE\',   \'SYS_POSTCODE\',  NULL, NULL, 0, 0, 0, 4,  '.$currUsrId.', \''. DATETIME_NOW.'\')
             , ('.$categoryIdMasterData.', \'TEXT\',         \'CITY\',       \'SYS_CITY\',      NULL, NULL, 0, 0, 0, 5,  '.$currUsrId.', \''. DATETIME_NOW.'\')
             , ('.$categoryIdMasterData.', \'TEXT\',         \'COUNTRY\',    \'SYS_COUNTRY\',   NULL, NULL, 0, 0, 0, 6,  '.$currUsrId.', \''. DATETIME_NOW.'\')
             , ('.$categoryIdMasterData.', \'PHONE\',        \'PHONE\',      \'SYS_PHONE\',     NULL, NULL, 0, 0, 0, 7,  '.$currUsrId.', \''. DATETIME_NOW.'\')
             , ('.$categoryIdMasterData.', \'PHONE\',        \'MOBILE\',     \'SYS_MOBILE\',    NULL, NULL, 0, 0, 0, 8,  '.$currUsrId.', \''. DATETIME_NOW.'\')
             , ('.$categoryIdMasterData.', \'PHONE\',        \'FAX\',        \'SYS_FAX\',       NULL, NULL, 0, 0, 0, 9,  '.$currUsrId.', \''. DATETIME_NOW.'\')
             , ('.$categoryIdMasterData.', \'DATE\',         \'BIRTHDAY\',   \'SYS_BIRTHDAY\',  NULL, NULL, 0, 0, 0, 10, '.$currUsrId.', \''. DATETIME_NOW.'\')
             , ('.$categoryIdMasterData.', \'RADIO_BUTTON\', \'GENDER\',     \'SYS_GENDER\',    NULL, \'male.png|SYS_MALE
female.png|SYS_FEMALE\', 0, 0, 0, 11, '.$currUsrId.', \''. DATETIME_NOW.'\')
             , ('.$categoryIdMasterData.', \'EMAIL\',        \'EMAIL\',      \'SYS_EMAIL\',     NULL, NULL, 1, 0, 1, 12, '.$currUsrId.', \''. DATETIME_NOW.'\')
             , ('.$categoryIdMasterData.', \'URL\',          \'WEBSITE\',    \'SYS_WEBSITE\',   NULL, NULL, 0, 0, 0, 13, '.$currUsrId.', \''. DATETIME_NOW.'\')';
$db->query($sql); // TODO add more params

// create profile fields of category social networks
$sql = 'INSERT INTO '.TBL_USER_FIELDS.' (usf_cat_id, usf_type, usf_name_intern, usf_name, usf_description, usf_icon, usf_url, usf_system, usf_sequence, usf_usr_id_create, usf_timestamp_create)
        VALUES ('.$categoryIdSocialNetworks.', \'TEXT\', \'AOL_INSTANT_MESSENGER\', \'INS_AOL_INSTANT_MESSENGER\', NULL,                              \'aim.png\',         NULL,                                             0, 1, '.$currUsrId.', \''. DATETIME_NOW.'\')
             , ('.$categoryIdSocialNetworks.', \'TEXT\', \'FACEBOOK\',              \'INS_FACEBOOK\',    \''.$gL10n->get('INS_FACEBOOK_DESC').'\',    \'facebook.png\',    \'https://www.facebook.com/#user_content#\',      0, 2, '.$currUsrId.', \''. DATETIME_NOW.'\')
             , ('.$categoryIdSocialNetworks.', \'TEXT\', \'GOOGLE_PLUS\',           \'INS_GOOGLE_PLUS\', \''.$gL10n->get('INS_GOOGLE_PLUS_DESC').'\', \'google_plus.png\', \'https://plus.google.com/#user_content#/posts\', 0, 3, '.$currUsrId.', \''. DATETIME_NOW.'\')
             , ('.$categoryIdSocialNetworks.', \'TEXT\', \'ICQ\',                   \'INS_ICQ\',         \''.$gL10n->get('INS_ICQ_DESC').'\',         \'icq.png\',         \'https://www.icq.com/people/#user_content#\',    0, 4, '.$currUsrId.', \''. DATETIME_NOW.'\')
             , ('.$categoryIdSocialNetworks.', \'TEXT\', \'SKYPE\',                 \'INS_SKYPE\',       \''.$gL10n->get('INS_SKYPE_DESC').'\',       \'skype.png\',       NULL,                                             0, 5, '.$currUsrId.', \''. DATETIME_NOW.'\')
             , ('.$categoryIdSocialNetworks.', \'TEXT\', \'TWITTER\',               \'INS_TWITTER\',     \''.$gL10n->get('INS_TWITTER_DESC').'\',     \'twitter.png\',     \'https://twitter.com/#user_content#\',           0, 6, '.$currUsrId.', \''. DATETIME_NOW.'\')
             , ('.$categoryIdSocialNetworks.', \'TEXT\', \'XING\',                  \'INS_XING\',        \''.$gL10n->get('INS_XING_DESC').'\',        \'xing.png\',        \'https://www.xing.com/profile/#user_content#\',  0, 7, '.$currUsrId.', \''. DATETIME_NOW.'\')
             , ('.$categoryIdSocialNetworks.', \'TEXT\', \'YAHOO_MESSENGER\',       \'INS_YAHOO_MESSENGER\', NULL,                                    \'yahoo.png\',       NULL,                                             0, 8, '.$currUsrId.', \''. DATETIME_NOW.'\')';
$db->query($sql); // TODO add more params

// create user relation types
$sql = 'INSERT INTO '.TBL_USER_RELATION_TYPES.' (urt_id, urt_name, urt_name_male, urt_name_female, urt_id_inverse, urt_usr_id_create, urt_timestamp_create)
        VALUES (1, \''.$gL10n->get('INS_PARENT').'\',      \''.$gL10n->get('INS_FATHER').'\',           \''.$gL10n->get('INS_MOTHER').'\',          null, '.$currUsrId.', \''. DATETIME_NOW.'\')
             , (2, \''.$gL10n->get('INS_CHILD').'\',       \''.$gL10n->get('INS_SON').'\',              \''.$gL10n->get('INS_DAUGHTER').'\',           1, '.$currUsrId.', \''. DATETIME_NOW.'\')
             , (3, \''.$gL10n->get('INS_SIBLING').'\',     \''.$gL10n->get('INS_BROTHER').'\',          \''.$gL10n->get('INS_SISTER').'\',             3, '.$currUsrId.', \''. DATETIME_NOW.'\')
             , (4, \''.$gL10n->get('INS_SPOUSE').'\',      \''.$gL10n->get('INS_HUSBAND').'\',          \''.$gL10n->get('INS_WIFE').'\',               4, '.$currUsrId.', \''. DATETIME_NOW.'\')
             , (5, \''.$gL10n->get('INS_COHABITANT').'\',  \''.$gL10n->get('INS_COHABITANT_MALE').'\',  \''.$gL10n->get('INS_COHABITANT_FEMALE').'\',  5, '.$currUsrId.', \''. DATETIME_NOW.'\')
             , (6, \''.$gL10n->get('INS_COMPANION').'\',   \''.$gL10n->get('INS_BOYFRIEND').'\',        \''.$gL10n->get('INS_GIRLFRIEND').'\',         6, '.$currUsrId.', \''. DATETIME_NOW.'\')
             , (7, \''.$gL10n->get('INS_SUPERIOR').'\',    \''.$gL10n->get('INS_SUPERIOR_MALE').'\',    \''.$gL10n->get('INS_SUPERIOR_FEMALE').'\', null, '.$currUsrId.', \''. DATETIME_NOW.'\')
             , (8, \''.$gL10n->get('INS_SUBORDINATE').'\', \''.$gL10n->get('INS_SUBORDINATE_MALE').'\', \''.$gL10n->get('INS_SUBORDINATE_FEMALE').'\', 7, '.$currUsrId.', \''. DATETIME_NOW.'\')';
$db->query($sql); // TODO add more params

$sql = 'UPDATE '.TBL_USER_RELATION_TYPES.'
           SET urt_id_inverse = 2
         WHERE urt_id = 1';
$db->queryPrepared($sql);

$sql = 'UPDATE '.TBL_USER_RELATION_TYPES.'
           SET urt_id_inverse = 8
         WHERE urt_id = 7';
$db->queryPrepared($sql);

// Inventoryfelder anlegen
$sql = 'INSERT INTO '.TBL_INVENT_FIELDS.' (inf_cat_id, inf_type, inf_name_intern, inf_name, inf_description, inf_system, inf_disabled, inf_mandatory, inf_sequence, inf_usr_id_create, inf_timestamp_create)
        VALUES (?, \'TEXT\',   \'ITEM_NAME\', \'SYS_ITEMNAME\', NULL, 1, 1, 1, 1, ?, ?) -- $categoryIdMasterInventory, $currUsrId, DATETIME_NOW
             , (?, \'NUMBER\', \'ROOM_ID\',   \'SYS_ROOM\',     NULL, 1, 1, 1, 2, ?, ?) -- $categoryIdMasterInventory, $currUsrId, DATETIME_NOW
             , (?, \'NUMBER\', \'PRICE\',     \'SYS_QUANTITY\', NULL, 0, 0, 0, 3, ?, ?) -- $categoryIdMasterInventory, $currUsrId, DATETIME_NOW';
$params = array(
    $categoryIdMasterInventory, $currUsrId, DATETIME_NOW,
    $categoryIdMasterInventory, $currUsrId, DATETIME_NOW,
    $categoryIdMasterInventory, $currUsrId, DATETIME_NOW
);
$db->queryPrepared($sql, $params);

disableSoundexSearchIfPgSql($db);

// create new organization
$gCurrentOrganization = new Organization($db, $_SESSION['orga_shortname']);
$gCurrentOrganization->setValue('org_longname', $_SESSION['orga_longname']);
$gCurrentOrganization->setValue('org_shortname', $_SESSION['orga_shortname']);
$gCurrentOrganization->setValue('org_homepage', ADMIDIO_URL);
$gCurrentOrganization->save();

// create administrator and assign roles
$administrator = new User($db);
$administrator->setValue('usr_login_name', $_SESSION['user_login']);
$administrator->setPassword($_SESSION['user_password']);
$administrator->setValue('usr_usr_id_create', $currUsrId);
$administrator->setValue('usr_timestamp_create', DATETIME_NOW);
$administrator->save(false); // no registered user -> UserIdCreate couldn't be filled

// write all preferences from preferences.php in table adm_preferences
require_once(ADMIDIO_PATH . '/adm_program/installation/db_scripts/preferences.php');

// set some specific preferences whose values came from user input of the installation wizard
$defaultOrgPreferences['email_administrator'] = $_SESSION['orga_email'];
$defaultOrgPreferences['system_language']     = $language;

// calculate the best cost value for your server performance
$benchmarkResults = PasswordHashing::costBenchmark(0.35, 'password', $gPasswordHashAlgorithm);
$defaultOrgPreferences['system_hashing_cost'] = $benchmarkResults['cost'];

// create all necessary data for this organization
$gCurrentOrganization->setPreferences($defaultOrgPreferences, false);
$gCurrentOrganization->createBasicData((int) $administrator->getValue('usr_id'));

// create default room for room module in database
$sql = 'INSERT INTO '.TBL_ROOMS.' (room_name, room_description, room_capacity, room_usr_id_create, room_timestamp_create)
        VALUES (?, ?, 15, ?, ?) -- $gL10n->get(\'INS_CONFERENCE_ROOM\'), $gL10n->get(\'INS_DESCRIPTION_CONFERENCE_ROOM\'), $currUsrId, DATETIME_NOW';
$params = array(
    $gL10n->get('INS_CONFERENCE_ROOM'),
    $gL10n->get('INS_DESCRIPTION_CONFERENCE_ROOM'),
    $currUsrId,
    DATETIME_NOW
);
$db->queryPrepared($sql, $params);

// first create a user object "current user" with administrator rights
// because administrator is allowed to edit firstname and lastname
$gCurrentUser = new User($db, $gProfileFields, $administrator->getValue('usr_id'));
$gCurrentUser->setValue('LAST_NAME',  $_SESSION['user_last_name']);
$gCurrentUser->setValue('FIRST_NAME', $_SESSION['user_first_name']);
$gCurrentUser->setValue('EMAIL',      $_SESSION['user_email']);
$gCurrentUser->save(false);

// now create a full user object for system user
$systemUser = new User($db, $gProfileFields, $currUsrId);
$systemUser->setValue('LAST_NAME', $gL10n->get('SYS_SYSTEM'));
$systemUser->save(false); // no registered user -> UserIdCreate couldn't be filled

// now set current user to system user
$gCurrentUser->readDataById($currUsrId);

// delete session data
session_unset();

// text for dialog
$text = $gL10n->get('INS_INSTALLATION_SUCCESSFUL').'<br /><br />'.$gL10n->get('INS_SUPPORT_FURTHER_DEVELOPMENT');
if (!is_writable(ADMIDIO_PATH . FOLDER_DATA))
{
    $text = $text.'
        <div class="alert alert-warning alert-small" role="alert">
            <span class="glyphicon glyphicon-warning-sign"></span>
            '.$gL10n->get('INS_FOLDER_NOT_WRITABLE', 'adm_my_files').'
        </div>';
}

$gLogger->info('INSTALLATION: Installation successfully complete');

// show dialog with success notification
$form = new HtmlFormInstallation('installation-form', ADMIDIO_HOMEPAGE.'donate.php');
$form->setFormDescription(
    $text,
    '<div class="alert alert-success form-alert">
        <span class="glyphicon glyphicon-ok"></span>
        <strong>'.$gL10n->get('INS_INSTALLATION_WAS_SUCCESSFUL').'</strong>
    </div>'
);
$form->openButtonGroup();
$form->addSubmitButton('next_page', $gL10n->get('SYS_DONATE'), array('icon' => 'layout/money.png'));
$form->addButton('main_page', $gL10n->get('SYS_LATER'), array('icon' => 'layout/application_view_list.png', 'link' => '../index.php'));
$form->closeButtonGroup();
echo $form->show();<|MERGE_RESOLUTION|>--- conflicted
+++ resolved
@@ -101,45 +101,24 @@
 $db->query($sql); // TODO add more params
 
 // create organization independent categories
-<<<<<<< HEAD
 $sql = 'INSERT INTO '.TBL_CATEGORIES.' (cat_org_id, cat_type, cat_name_intern, cat_name, cat_system, cat_sequence, cat_usr_id_create, cat_timestamp_create)
-        VALUES (NULL, \'USF\', \'MASTER_DATA\', \'SYS_MASTER_DATA\', 1, 1, ?, ?) -- $userId, DATETIME_NOW';
-$db->queryPrepared($sql, array($userId, DATETIME_NOW));
+        VALUES (NULL, \'USF\', \'MASTER_DATA\', \'SYS_MASTER_DATA\', 1, 1, ?, ?) -- $currUsrId, DATETIME_NOW';
+$db->queryPrepared($sql, array($currUsrId, DATETIME_NOW));
 $categoryIdMasterData = $db->lastInsertId();
 
 $sql = 'INSERT INTO '.TBL_CATEGORIES.' (cat_org_id, cat_type, cat_name_intern, cat_name, cat_system, cat_sequence, cat_usr_id_create, cat_timestamp_create)
-        VALUES (NULL, \'USF\', \'SOCIAL_NETWORKS\', \'SYS_SOCIAL_NETWORKS\', 0, 2, ?, ?) -- $userId, DATETIME_NOW';
-$db->queryPrepared($sql, array($userId, DATETIME_NOW));
+        VALUES (NULL, \'USF\', \'SOCIAL_NETWORKS\', \'SYS_SOCIAL_NETWORKS\', 0, 2, ?, ?) -- $currUsrId, DATETIME_NOW';
+$db->queryPrepared($sql, array($currUsrId, DATETIME_NOW));
 $categoryIdSocialNetworks = $db->lastInsertId();
 
 $sql = 'INSERT INTO '.TBL_CATEGORIES.' (cat_org_id, cat_type, cat_name_intern, cat_name, cat_default, cat_system, cat_sequence, cat_usr_id_create, cat_timestamp_create)
-        VALUES (NULL, \'USF\', \'ADDIDIONAL_DATA\', \'INS_ADDIDIONAL_DATA\', 0, 0, 3, ?, ?) -- $userId, DATETIME_NOW';
-$db->queryPrepared($sql, array($userId, DATETIME_NOW));
+        VALUES (NULL, \'USF\', \'ADDIDIONAL_DATA\', \'INS_ADDIDIONAL_DATA\', 0, 0, 3, ?, ?) -- $currUsrId, DATETIME_NOW';
+$db->queryPrepared($sql, array($currUsrId, DATETIME_NOW));
 
 // create inventory categories
 $sql = 'INSERT INTO '.TBL_CATEGORIES.' (cat_org_id, cat_type, cat_name_intern, cat_name, cat_system, cat_sequence, cat_usr_id_create, cat_timestamp_create)
-        VALUES (NULL, \'INF\', \'MASTER_DATA\', \'SYS_MASTER_DATA\', 1, 1, ?, ?) -- $userId, DATETIME_NOW';
-$db->queryPrepared($sql, array($userId, DATETIME_NOW));
-=======
-$sql = 'INSERT INTO '.TBL_CATEGORIES.' (cat_org_id, cat_type, cat_name_intern, cat_name, cat_hidden, cat_system, cat_sequence, cat_usr_id_create, cat_timestamp_create)
-        VALUES (NULL, \'USF\', \'MASTER_DATA\', \'SYS_MASTER_DATA\', 0, 1, 1, ?, ?) -- $currUsrId, DATETIME_NOW';
-$db->queryPrepared($sql, array($currUsrId, DATETIME_NOW));
-$categoryIdMasterData = $db->lastInsertId();
-
-$sql = 'INSERT INTO '.TBL_CATEGORIES.' (cat_org_id, cat_type, cat_name_intern, cat_name, cat_hidden, cat_system, cat_sequence, cat_usr_id_create, cat_timestamp_create)
-        VALUES (NULL, \'USF\', \'SOCIAL_NETWORKS\', \'SYS_SOCIAL_NETWORKS\', 0, 0, 2, ?, ?) -- $currUsrId, DATETIME_NOW';
-$db->queryPrepared($sql, array($currUsrId, DATETIME_NOW));
-$categoryIdSocialNetworks = $db->lastInsertId();
-
-$sql = 'INSERT INTO '.TBL_CATEGORIES.' (cat_org_id, cat_type, cat_name_intern, cat_name, cat_hidden, cat_default, cat_system, cat_sequence, cat_usr_id_create, cat_timestamp_create)
-        VALUES (NULL, \'USF\', \'ADDIDIONAL_DATA\', \'INS_ADDIDIONAL_DATA\', 0, 0, 0, 3, ?, ?) -- $currUsrId, DATETIME_NOW';
-$db->queryPrepared($sql, array($currUsrId, DATETIME_NOW));
-
-// create inventory categories
-$sql = 'INSERT INTO '.TBL_CATEGORIES.' (cat_org_id, cat_type, cat_name_intern, cat_name, cat_hidden, cat_system, cat_sequence, cat_usr_id_create, cat_timestamp_create)
-        VALUES (NULL, \'INF\', \'MASTER_DATA\', \'SYS_MASTER_DATA\', 0, 1, 1, ?, ?) -- $currUsrId, DATETIME_NOW';
-$db->queryPrepared($sql, array($currUsrId, DATETIME_NOW));
->>>>>>> c33f5dbf
+        VALUES (NULL, \'INF\', \'MASTER_DATA\', \'SYS_MASTER_DATA\', 1, 1, ?, ?) -- $currUsrId, DATETIME_NOW';
+$db->queryPrepared($sql, array($currUsrId, DATETIME_NOW));
 $categoryIdMasterInventory = $db->lastInsertId();
 
 // create roles rights
