<?php
/**
 ***********************************************************************************************
 * Installation step: start_installation
 *
 * @copyright 2004-2019 The Admidio Team
 * @see https://www.admidio.org/
 * @license https://www.gnu.org/licenses/gpl-2.0.html GNU General Public License v2.0 only
 ***********************************************************************************************
 */
if (basename($_SERVER['SCRIPT_FILENAME']) === 'start_installation.php')
{
    exit('This page may not be called directly!');
}

// Check if configuration file exists. This file must be copied to the base folder of the Admidio installation.
if (!is_file($configPath))
{
    showNotice(
        $gL10n->get('INS_CONFIGURATION_FILE_NOT_FOUND', array('config.php')),
        SecurityUtils::encodeUrl(ADMIDIO_URL . '/adm_program/installation/installation.php', array('step' => 'create_config')),
        $gL10n->get('SYS_BACK'),
        'fa-arrow-circle-left'
    );
    // => EXIT
}

// first check if session is filled (if installation was aborted then this is not filled)
// if previous dialogs were filled then check if the settings are equal to config file
if (isset($_SESSION['table_prefix'])
&&    ($_SESSION['db_engine']      !== DB_ENGINE
    || $_SESSION['db_host']        !== DB_HOST
    || $_SESSION['db_port']        !== DB_PORT
    || $_SESSION['db_name']        !== DB_NAME
    || $_SESSION['db_username']    !== DB_USERNAME
    || $_SESSION['db_password']    !== DB_PASSWORD
    || $_SESSION['table_prefix']   !== TABLE_PREFIX
    || $_SESSION['orga_shortname'] !== $g_organization))
{
    showNotice(
        $gL10n->get('INS_DATA_DO_NOT_MATCH', array('config.php')),
        SecurityUtils::encodeUrl(ADMIDIO_URL . '/adm_program/installation/installation.php', array('step' => 'connect_database')),
        $gL10n->get('SYS_BACK'),
        'fa-arrow-circle-left'
    );
    // => EXIT
}

// set execution time to 5 minutes because we have a lot to do
PhpIniUtils::startNewExecutionTimeLimit(300);

// read data from sql script db.sql and execute all statements to the current database
$sqlQueryResult = querySqlFile($db, 'db.sql');

if (is_string($sqlQueryResult))
{
    showNotice($sqlQueryResult, SecurityUtils::encodeUrl(ADMIDIO_URL . '/adm_program/installation/installation.php', array('step' => 'create_config')), $gL10n->get('SYS_BACK'), 'fa-arrow-circle-left');
    // => EXIT
}

// create default data

// add system component to database
$component = new ComponentUpdate($db);
$component->setValue('com_type', 'SYSTEM');
$component->setValue('com_name', 'Admidio Core');
$component->setValue('com_name_intern', 'CORE');
$component->setValue('com_version', ADMIDIO_VERSION);
$component->setValue('com_beta', ADMIDIO_VERSION_BETA);
$component->setValue('com_update_step', $component->getMaxUpdateStep());
$component->save();

// create a hidden system user for internal use
// all recordsets created by installation will get the create id of the system user
$gCurrentUser = new TableAccess($db, TBL_USERS, 'usr');
$gCurrentUser->setValue('usr_login_name', $gL10n->get('SYS_SYSTEM'));
$gCurrentUser->setValue('usr_valid', '0');
$gCurrentUser->setValue('usr_timestamp_create', DATETIME_NOW);
$gCurrentUser->save(false); // no registered user -> UserIdCreate couldn't be filled
$currUsrId = (int) $gCurrentUser->getValue('usr_id');

// create all modules components
$sql = 'INSERT INTO '.TBL_COMPONENTS.'
               (com_type, com_name, com_name_intern, com_version, com_beta)
        VALUES (\'MODULE\', \'ANN_ANNOUNCEMENTS\',       \'ANNOUNCEMENTS\',  \''.ADMIDIO_VERSION.'\', '.ADMIDIO_VERSION_BETA.')
             , (\'MODULE\', \'BAC_DATABASE_BACKUP\',     \'BACKUP\',         \''.ADMIDIO_VERSION.'\', '.ADMIDIO_VERSION_BETA.')
             , (\'MODULE\', \'SYS_CATEGORIES\',          \'CATEGORIES\',     \''.ADMIDIO_VERSION.'\', '.ADMIDIO_VERSION_BETA.')
             , (\'MODULE\', \'DAT_DATES\',               \'DATES\',          \''.ADMIDIO_VERSION.'\', '.ADMIDIO_VERSION_BETA.')
             , (\'MODULE\', \'SYS_DOCUMENTS_FILES\',     \'DOCUMENTS-FILES\',\''.ADMIDIO_VERSION.'\', '.ADMIDIO_VERSION_BETA.')
             , (\'MODULE\', \'GBO_GUESTBOOK\',           \'GUESTBOOK\',      \''.ADMIDIO_VERSION.'\', '.ADMIDIO_VERSION_BETA.')
             , (\'MODULE\', \'LNK_WEBLINKS\',            \'LINKS\',          \''.ADMIDIO_VERSION.'\', '.ADMIDIO_VERSION_BETA.')
             , (\'MODULE\', \'LST_LISTS\',               \'LISTS\',          \''.ADMIDIO_VERSION.'\', '.ADMIDIO_VERSION_BETA.')
             , (\'MODULE\', \'MEM_USER_MANAGEMENT\',     \'MEMBERS\',        \''.ADMIDIO_VERSION.'\', '.ADMIDIO_VERSION_BETA.')
             , (\'MODULE\', \'SYS_MESSAGES\',            \'MESSAGES\',       \''.ADMIDIO_VERSION.'\', '.ADMIDIO_VERSION_BETA.')
             , (\'MODULE\', \'SYS_MENU\',                \'MENU\',           \''.ADMIDIO_VERSION.'\', '.ADMIDIO_VERSION_BETA.')
             , (\'MODULE\', \'PHO_PHOTOS\',              \'PHOTOS\',         \''.ADMIDIO_VERSION.'\', '.ADMIDIO_VERSION_BETA.')
             , (\'MODULE\', \'SYS_SETTINGS\',            \'PREFERENCES\',    \''.ADMIDIO_VERSION.'\', '.ADMIDIO_VERSION_BETA.')
             , (\'MODULE\', \'PRO_PROFILE\',             \'PROFILE\',        \''.ADMIDIO_VERSION.'\', '.ADMIDIO_VERSION_BETA.')
             , (\'MODULE\', \'SYS_REGISTRATION\',        \'REGISTRATION\',   \''.ADMIDIO_VERSION.'\', '.ADMIDIO_VERSION_BETA.')
             , (\'MODULE\', \'ROL_ROLE_ADMINISTRATION\', \'ROLES\',          \''.ADMIDIO_VERSION.'\', '.ADMIDIO_VERSION_BETA.')
             , (\'MODULE\', \'SYS_ROOM_MANAGEMENT\',     \'ROOMS\',          \''.ADMIDIO_VERSION.'\', '.ADMIDIO_VERSION_BETA.')';
$db->query($sql); // TODO add more params

// create organization independent categories
$sql = 'INSERT INTO '.TBL_CATEGORIES.'
               (cat_org_id, cat_type, cat_name_intern, cat_name, cat_system, cat_sequence, cat_usr_id_create, cat_timestamp_create)
        VALUES (NULL, \'USF\', \'MASTER_DATA\', \'SYS_MASTER_DATA\', 1, 1, ?, ?) -- $currUsrId, DATETIME_NOW';
$db->queryPrepared($sql, array($currUsrId, DATETIME_NOW));
$categoryIdMasterData = $db->lastInsertId();

$sql = 'INSERT INTO '.TBL_CATEGORIES.'
               (cat_org_id, cat_type, cat_name_intern, cat_name, cat_system, cat_sequence, cat_usr_id_create, cat_timestamp_create)
        VALUES (NULL, \'USF\', \'SOCIAL_NETWORKS\', \'SYS_SOCIAL_NETWORKS\', 0, 2, ?, ?) -- $currUsrId, DATETIME_NOW';
$db->queryPrepared($sql, array($currUsrId, DATETIME_NOW));
$categoryIdSocialNetworks = $db->lastInsertId();

$sql = 'INSERT INTO '.TBL_CATEGORIES.'
               (cat_org_id, cat_type, cat_name_intern, cat_name, cat_default, cat_system, cat_sequence, cat_usr_id_create, cat_timestamp_create)
        VALUES (NULL, \'USF\', \'ADDIDIONAL_DATA\', \'INS_ADDIDIONAL_DATA\', 0, 0, 3, ?, ?) -- $currUsrId, DATETIME_NOW';
$db->queryPrepared($sql, array($currUsrId, DATETIME_NOW));

// create roles rights
$sql = 'INSERT INTO '.TBL_ROLES_RIGHTS.'
               (ror_name_intern, ror_table)
        VALUES (\'folder_view\',   \'adm_folders\')
             , (\'folder_upload\', \'adm_folders\')
             , (\'category_view\', \'adm_categories\')
             , (\'event_participation\', \'adm_dates\')
             , (\'menu_view\',     \'adm_menu\')';
$db->queryPrepared($sql);

// add edit categories right with reference to parent right
$sql = 'INSERT INTO '.TBL_ROLES_RIGHTS.'
               (ror_name_intern, ror_table, ror_ror_id_parent)
        VALUES (\'category_edit\', \'adm_categories\', (SELECT rr.ror_id FROM '.TBL_ROLES_RIGHTS.' rr WHERE rr.ror_name_intern = \'category_view\'))';
$db->queryPrepared($sql);

// create profile fields of category master data
$sql = 'INSERT INTO '.TBL_USER_FIELDS.'
               (usf_cat_id, usf_type, usf_name_intern, usf_name, usf_description, usf_value_list, usf_system, usf_disabled, usf_mandatory, usf_registration, usf_sequence, usf_usr_id_create, usf_timestamp_create)
        VALUES ('.$categoryIdMasterData.', \'TEXT\',         \'LAST_NAME\',  \'SYS_LASTNAME\',  NULL, NULL, 1, 1, 1, 1, 1,  '.$currUsrId.', \''. DATETIME_NOW.'\')
             , ('.$categoryIdMasterData.', \'TEXT\',         \'FIRST_NAME\', \'SYS_FIRSTNAME\', NULL, NULL, 1, 1, 1, 1, 2,  '.$currUsrId.', \''. DATETIME_NOW.'\')
             , ('.$categoryIdMasterData.', \'TEXT\',         \'STREET\',     \'SYS_STREET\',    NULL, NULL, 0, 0, 0, 0, 3,  '.$currUsrId.', \''. DATETIME_NOW.'\')
             , ('.$categoryIdMasterData.', \'TEXT\',         \'POSTCODE\',   \'SYS_POSTCODE\',  NULL, NULL, 0, 0, 0, 0, 4,  '.$currUsrId.', \''. DATETIME_NOW.'\')
             , ('.$categoryIdMasterData.', \'TEXT\',         \'CITY\',       \'SYS_CITY\',      NULL, NULL, 0, 0, 0, 0, 5,  '.$currUsrId.', \''. DATETIME_NOW.'\')
             , ('.$categoryIdMasterData.', \'TEXT\',         \'COUNTRY\',    \'SYS_COUNTRY\',   NULL, NULL, 0, 0, 0, 0, 6,  '.$currUsrId.', \''. DATETIME_NOW.'\')
             , ('.$categoryIdMasterData.', \'PHONE\',        \'PHONE\',      \'SYS_PHONE\',     NULL, NULL, 0, 0, 0, 0, 7,  '.$currUsrId.', \''. DATETIME_NOW.'\')
             , ('.$categoryIdMasterData.', \'PHONE\',        \'MOBILE\',     \'SYS_MOBILE\',    NULL, NULL, 0, 0, 0, 0, 8,  '.$currUsrId.', \''. DATETIME_NOW.'\')
             , ('.$categoryIdMasterData.', \'PHONE\',        \'FAX\',        \'SYS_FAX\',       NULL, NULL, 0, 0, 0, 0, 9,  '.$currUsrId.', \''. DATETIME_NOW.'\')
             , ('.$categoryIdMasterData.', \'DATE\',         \'BIRTHDAY\',   \'SYS_BIRTHDAY\',  NULL, NULL, 0, 0, 0, 0, 10, '.$currUsrId.', \''. DATETIME_NOW.'\')
             , ('.$categoryIdMasterData.', \'RADIO_BUTTON\', \'GENDER\',     \'SYS_GENDER\',    NULL, \'fa-mars|SYS_MALE
fa-venus|SYS_FEMALE\', 0, 0, 0, 0, 11, '.$currUsrId.', \''. DATETIME_NOW.'\')
             , ('.$categoryIdMasterData.', \'EMAIL\',        \'EMAIL\',      \'SYS_EMAIL\',     NULL, NULL, 1, 0, 1, 1, 12, '.$currUsrId.', \''. DATETIME_NOW.'\')
             , ('.$categoryIdMasterData.', \'URL\',          \'WEBSITE\',    \'SYS_WEBSITE\',   NULL, NULL, 0, 0, 0, 0, 13, '.$currUsrId.', \''. DATETIME_NOW.'\')';
$db->query($sql); // TODO add more params

// create profile fields of category social networks
$sql = 'INSERT INTO '.TBL_USER_FIELDS.'
               (usf_cat_id, usf_type, usf_name_intern, usf_name, usf_description, usf_icon, usf_url, usf_system, usf_sequence, usf_usr_id_create, usf_timestamp_create)
<<<<<<< HEAD
        VALUES ('.$categoryIdSocialNetworks.', \'TEXT\', \'FACEBOOK\',              \'INS_FACEBOOK\',    \''.$gL10n->get('INS_FACEBOOK_DESC').'\',    \'fab fa-facebook\',    \'https://www.facebook.com/#user_content#\',      0, 2, '.$currUsrId.', \''. DATETIME_NOW.'\')
             , ('.$categoryIdSocialNetworks.', \'TEXT\', \'GOOGLE_PLUS\',           \'INS_GOOGLE_PLUS\', \''.$gL10n->get('INS_GOOGLE_PLUS_DESC').'\', \'fab fa-google-plus\', \'https://plus.google.com/#user_content#/posts\', 0, 3, '.$currUsrId.', \''. DATETIME_NOW.'\')
             , ('.$categoryIdSocialNetworks.', \'TEXT\', \'ICQ\',                   \'INS_ICQ\',         \''.$gL10n->get('INS_ICQ_DESC').'\',         \'icq.png\',            \'https://www.icq.com/people/#user_content#\',    0, 4, '.$currUsrId.', \''. DATETIME_NOW.'\')
             , ('.$categoryIdSocialNetworks.', \'TEXT\', \'SKYPE\',                 \'INS_SKYPE\',       \''.$gL10n->get('INS_SKYPE_DESC').'\',       \'fab fa-skype\',       NULL,                                             0, 5, '.$currUsrId.', \''. DATETIME_NOW.'\')
             , ('.$categoryIdSocialNetworks.', \'TEXT\', \'TWITTER\',               \'INS_TWITTER\',     \''.$gL10n->get('INS_TWITTER_DESC').'\',     \'fab fa-twitter\',     \'https://twitter.com/#user_content#\',           0, 6, '.$currUsrId.', \''. DATETIME_NOW.'\')
             , ('.$categoryIdSocialNetworks.', \'TEXT\', \'XING\',                  \'INS_XING\',        \''.$gL10n->get('INS_XING_DESC').'\',        \'fab fa-xing\',        \'https://www.xing.com/profile/#user_content#\',  0, 7, '.$currUsrId.', \''. DATETIME_NOW.'\')
             , ('.$categoryIdSocialNetworks.', \'TEXT\', \'YAHOO_MESSENGER\',       \'INS_YAHOO_MESSENGER\', NULL,                                    \'fab fa-yahoo\',       NULL,                                             0, 8, '.$currUsrId.', \''. DATETIME_NOW.'\')';
=======
        VALUES ('.$categoryIdSocialNetworks.', \'TEXT\', \'FACEBOOK\',              \'INS_FACEBOOK\',    \''.$gL10n->get('INS_FACEBOOK_DESC').'\',    \'facebook.png\',    \'https://www.facebook.com/#user_content#\',      0, 1, '.$currUsrId.', \''. DATETIME_NOW.'\')
             , ('.$categoryIdSocialNetworks.', \'TEXT\', \'ICQ\',                   \'INS_ICQ\',         \''.$gL10n->get('INS_ICQ_DESC').'\',         \'icq.png\',         \'https://www.icq.com/people/#user_content#\',    0, 2, '.$currUsrId.', \''. DATETIME_NOW.'\')
             , ('.$categoryIdSocialNetworks.', \'TEXT\', \'SKYPE\',                 \'INS_SKYPE\',       \''.$gL10n->get('INS_SKYPE_DESC').'\',       \'skype.png\',       NULL,                                             0, 3, '.$currUsrId.', \''. DATETIME_NOW.'\')
             , ('.$categoryIdSocialNetworks.', \'TEXT\', \'TWITTER\',               \'INS_TWITTER\',     \''.$gL10n->get('INS_TWITTER_DESC').'\',     \'twitter.png\',     \'https://twitter.com/#user_content#\',           0, 4, '.$currUsrId.', \''. DATETIME_NOW.'\')
             , ('.$categoryIdSocialNetworks.', \'TEXT\', \'XING\',                  \'INS_XING\',        \''.$gL10n->get('INS_XING_DESC').'\',        \'xing.png\',        \'https://www.xing.com/profile/#user_content#\',  0, 5, '.$currUsrId.', \''. DATETIME_NOW.'\')';
>>>>>>> ed007b80
$db->query($sql); // TODO add more params

// create user relation types
$sql = 'INSERT INTO '.TBL_USER_RELATION_TYPES.'
               (urt_id, urt_name, urt_name_male, urt_name_female, urt_id_inverse, urt_usr_id_create, urt_timestamp_create)
        VALUES (1, \''.$gL10n->get('INS_PARENT').'\',      \''.$gL10n->get('INS_FATHER').'\',           \''.$gL10n->get('INS_MOTHER').'\',          null, '.$currUsrId.', \''. DATETIME_NOW.'\')
             , (2, \''.$gL10n->get('INS_CHILD').'\',       \''.$gL10n->get('INS_SON').'\',              \''.$gL10n->get('INS_DAUGHTER').'\',           1, '.$currUsrId.', \''. DATETIME_NOW.'\')
             , (3, \''.$gL10n->get('INS_SIBLING').'\',     \''.$gL10n->get('INS_BROTHER').'\',          \''.$gL10n->get('INS_SISTER').'\',             3, '.$currUsrId.', \''. DATETIME_NOW.'\')
             , (4, \''.$gL10n->get('INS_SPOUSE').'\',      \''.$gL10n->get('INS_HUSBAND').'\',          \''.$gL10n->get('INS_WIFE').'\',               4, '.$currUsrId.', \''. DATETIME_NOW.'\')
             , (5, \''.$gL10n->get('INS_COHABITANT').'\',  \''.$gL10n->get('INS_COHABITANT_MALE').'\',  \''.$gL10n->get('INS_COHABITANT_FEMALE').'\',  5, '.$currUsrId.', \''. DATETIME_NOW.'\')
             , (6, \''.$gL10n->get('INS_COMPANION').'\',   \''.$gL10n->get('INS_BOYFRIEND').'\',        \''.$gL10n->get('INS_GIRLFRIEND').'\',         6, '.$currUsrId.', \''. DATETIME_NOW.'\')
             , (7, \''.$gL10n->get('INS_SUPERIOR').'\',    \''.$gL10n->get('INS_SUPERIOR_MALE').'\',    \''.$gL10n->get('INS_SUPERIOR_FEMALE').'\', null, '.$currUsrId.', \''. DATETIME_NOW.'\')
             , (8, \''.$gL10n->get('INS_SUBORDINATE').'\', \''.$gL10n->get('INS_SUBORDINATE_MALE').'\', \''.$gL10n->get('INS_SUBORDINATE_FEMALE').'\', 7, '.$currUsrId.', \''. DATETIME_NOW.'\')';
$db->query($sql); // TODO add more params

$sql = 'UPDATE '.TBL_USER_RELATION_TYPES.'
           SET urt_id_inverse = 2
         WHERE urt_id = 1';
$db->queryPrepared($sql);

$sql = 'UPDATE '.TBL_USER_RELATION_TYPES.'
           SET urt_id_inverse = 8
         WHERE urt_id = 7';
$db->queryPrepared($sql);

disableSoundexSearchIfPgSql($db);

// create new organization
$gCurrentOrganization = new Organization($db, $_SESSION['orga_shortname']);
$gCurrentOrganization->setValue('org_longname', $_SESSION['orga_longname']);
$gCurrentOrganization->setValue('org_shortname', $_SESSION['orga_shortname']);
$gCurrentOrganization->setValue('org_homepage', ADMIDIO_URL);
$gCurrentOrganization->save();

// create administrator and assign roles
$administrator = new User($db);
$administrator->setValue('usr_login_name', $_SESSION['user_login']);
$administrator->setPassword($_SESSION['user_password']);
$administrator->setValue('usr_usr_id_create', $currUsrId);
$administrator->setValue('usr_timestamp_create', DATETIME_NOW);
$administrator->save(false); // no registered user -> UserIdCreate couldn't be filled
$adminUsrId = (int) $administrator->getValue('usr_id');

// write all preferences from preferences.php in table adm_preferences
require_once(ADMIDIO_PATH . '/adm_program/installation/db_scripts/preferences.php');

// set some specific preferences whose values came from user input of the installation wizard
$defaultOrgPreferences['email_administrator'] = $_SESSION['orga_email'];
$defaultOrgPreferences['system_language']     = $language;

// calculate the best cost value for your server performance
$benchmarkResults = PasswordUtils::costBenchmark(0.35, 'password', $gPasswordHashAlgorithm);
$defaultOrgPreferences['system_hashing_cost'] = $benchmarkResults['cost'];

// create all necessary data for this organization
$gSettingsManager =& $gCurrentOrganization->getSettingsManager();
$gSettingsManager->setMulti($defaultOrgPreferences, false);
$gCurrentOrganization->createBasicData($adminUsrId);

// create default room for room module in database
$sql = 'INSERT INTO '.TBL_ROOMS.'
               (room_name, room_description, room_capacity, room_usr_id_create, room_timestamp_create)
        VALUES (?, ?, 15, ?, ?) -- $gL10n->get(\'INS_CONFERENCE_ROOM\'), $gL10n->get(\'INS_DESCRIPTION_CONFERENCE_ROOM\'), $currUsrId, DATETIME_NOW';
$params = array(
    $gL10n->get('INS_CONFERENCE_ROOM'),
    $gL10n->get('INS_DESCRIPTION_CONFERENCE_ROOM'),
    $currUsrId,
    DATETIME_NOW
);
$db->queryPrepared($sql, $params);

// first create a user object "current user" with administrator rights
// because administrator is allowed to edit firstname and lastname
$gCurrentUser = new User($db, $gProfileFields, $adminUsrId);
$gCurrentUser->setValue('LAST_NAME',  $_SESSION['user_last_name']);
$gCurrentUser->setValue('FIRST_NAME', $_SESSION['user_first_name']);
$gCurrentUser->setValue('EMAIL',      $_SESSION['user_email']);
$gCurrentUser->save(false);

// now create a full user object for system user
$systemUser = new User($db, $gProfileFields, $currUsrId);
$systemUser->setValue('LAST_NAME', $gL10n->get('SYS_SYSTEM'));
$systemUser->save(false); // no registered user -> UserIdCreate couldn't be filled

// now set current user to system user
$gCurrentUser->readDataById($currUsrId);

// Menu entries for the standard installation
$sql = 'INSERT INTO '.TBL_MENU.'
               (men_com_id, men_men_id_parent, men_node, men_order, men_standard, men_name_intern, men_url, men_icon, men_name, men_description)
        VALUES (NULL, NULL, 1, 1, 1, \'modules\', NULL, \'\', \'SYS_MODULES\', \'\')
             , (NULL, NULL, 1, 2, 1, \'administration\', NULL, \'\', \'SYS_ADMINISTRATION\', \'\')
             , (NULL, NULL, 1, 3, 1, \'plugins\', NULL, \'\', \'MEN_PLUGIN\', \'\')
             , (NULL, 1, 0, 1, 1, \'overview\', \'/adm_program/index.php\', \'fa-home\', \'SYS_OVERVIEW\', \'\')
             , ((SELECT com_id FROM '.TBL_COMPONENTS.' WHERE com_name_intern = \'DOCUMENTS-FILES\'), 1, 0, 3, 1, \'documents-files\', \''.FOLDER_MODULES.'/documents-files/documents_files.php\', \'fa-file-download\', \'SYS_DOCUMENTS_FILES\', \'SYS_DOCUMENTS_FILES_DESC\')
             , ((SELECT com_id FROM '.TBL_COMPONENTS.' WHERE com_name_intern = \'LISTS\'), 1, 0, 7, 1, \'lists\', \''.FOLDER_MODULES.'/lists/lists.php\', \'fa-list\', \'LST_LISTS\', \'LST_LISTS_DESC\')
             , ((SELECT com_id FROM '.TBL_COMPONENTS.' WHERE com_name_intern = \'LISTS\'), 1, 0, 8, 1, \'mylist\', \''.FOLDER_MODULES.'/lists/mylist.php\', \'fa-list-alt\', \'LST_MY_LIST\', \'SYS_MYLIST_DESC\')
             , ((SELECT com_id FROM '.TBL_COMPONENTS.' WHERE com_name_intern = \'ANNOUNCEMENTS\'), 1, 0, 2, 1, \'announcements\', \''.FOLDER_MODULES.'/announcements/announcements.php\', \'fa-newspaper\', \'ANN_ANNOUNCEMENTS\', \'ANN_ANNOUNCEMENTS_DESC\')
             , ((SELECT com_id FROM '.TBL_COMPONENTS.' WHERE com_name_intern = \'PHOTOS\'), 1, 0, 5, 1, \'photo\', \''.FOLDER_MODULES.'/photos/photos.php\', \'fa-image\', \'PHO_PHOTOS\', \'PHO_PHOTOS_DESC\')
             , ((SELECT com_id FROM '.TBL_COMPONENTS.' WHERE com_name_intern = \'GUESTBOOK\'), 1, 0, 6, 1, \'guestbook\', \''.FOLDER_MODULES.'/guestbook/guestbook.php\', \'fa-book\', \'GBO_GUESTBOOK\', \'GBO_GUESTBOOK_DESC\')
             , ((SELECT com_id FROM '.TBL_COMPONENTS.' WHERE com_name_intern = \'DATES\'), 1, 0, 8, 1, \'dates\', \''.FOLDER_MODULES.'/dates/dates.php\', \'fa-calendar-alt\', \'DAT_DATES\', \'DAT_DATES_DESC\')
             , ((SELECT com_id FROM '.TBL_COMPONENTS.' WHERE com_name_intern = \'LINKS\'), 1, 0, 9, 1, \'weblinks\', \''.FOLDER_MODULES.'/links/links.php\', \'fa-link\', \'LNK_WEBLINKS\', \'LNK_WEBLINKS_DESC\')
             , ((SELECT com_id FROM '.TBL_COMPONENTS.' WHERE com_name_intern = \'BACKUP\'), 2, 0, 4, 1, \'dbback\', \''.FOLDER_MODULES.'/backup/backup.php\', \'fa-database\', \'BAC_DATABASE_BACKUP\', \'BAC_DATABASE_BACKUP_DESC\')
             , ((SELECT com_id FROM '.TBL_COMPONENTS.' WHERE com_name_intern = \'PREFERENCES\'), 2, 0, 6, 1, \'orgprop\', \''.FOLDER_MODULES.'/preferences/preferences.php\', \'fa-cog\', \'SYS_SETTINGS\', \'ORG_ORGANIZATION_PROPERTIES_DESC\')
             , ((SELECT com_id FROM '.TBL_COMPONENTS.' WHERE com_name_intern = \'MESSAGES\'), 1, 0, 4, 1, \'mail\', \''.FOLDER_MODULES.'/messages/messages_write.php\', \'fa-envelope\', \'SYS_EMAIL\', \'MAI_EMAIL_DESC\')
             , ((SELECT com_id FROM '.TBL_COMPONENTS.' WHERE com_name_intern = \'REGISTRATION\'), 2, 0, 1, 1, \'newreg\', \''.FOLDER_MODULES.'/registration/registration.php\', \'fa-address-card\', \'NWU_NEW_REGISTRATIONS\', \'NWU_MANAGE_NEW_REGISTRATIONS_DESC\')
             , ((SELECT com_id FROM '.TBL_COMPONENTS.' WHERE com_name_intern = \'MEMBERS\'), 2, 0, 2, 1, \'usrmgt\', \''.FOLDER_MODULES.'/members/members.php\', \'fa-user-friends\', \'MEM_USER_MANAGEMENT\', \'MEM_USER_MANAGEMENT_DESC\')
             , ((SELECT com_id FROM '.TBL_COMPONENTS.' WHERE com_name_intern = \'ROLES\'), 2, 0, 3, 1, \'roladm\', \''.FOLDER_MODULES.'/roles/roles.php\', \'fa-user-tie\', \'ROL_ROLE_ADMINISTRATION\', \'ROL_ROLE_ADMINISTRATION_DESC\')
             , ((SELECT com_id FROM '.TBL_COMPONENTS.' WHERE com_name_intern = \'MENU\'), 2, 0, 5, 1, \'menu\', \''.FOLDER_MODULES.'/menu/menu.php\', \'fa-stream\', \'SYS_MENU\', \'SYS_MENU_DESC\')';
$db->query($sql);

// delete session data
session_unset();
session_destroy();

// text for dialog
$text = $gL10n->get('INS_INSTALLATION_SUCCESSFUL').'<br /><br />'.$gL10n->get('INS_SUPPORT_FURTHER_DEVELOPMENT');
if (!is_writable(ADMIDIO_PATH . FOLDER_DATA))
{
    $text = $text.'
        <div class="alert alert-warning alert-small" role="alert">
            <i class="fas fa-exclamation-triangle"></i>
            '.$gL10n->get('INS_FOLDER_NOT_WRITABLE', array('adm_my_files')).'
        </div>';
}

$gLogger->info('INSTALLATION: Installation successfully complete');

// show dialog with success notification
$form = new HtmlFormInstallation('installation-form', ADMIDIO_HOMEPAGE.'donate.php');
$form->setFormDescription(
    $text,
    '<div class="alert alert-success form-alert">
        <i class="fas fa-check"></i>
        <strong>'.$gL10n->get('INS_INSTALLATION_WAS_SUCCESSFUL').'</strong>
    </div>'
);
$form->openButtonGroup();
$form->addSubmitButton('next_page', $gL10n->get('SYS_DONATE'), array('icon' => 'fa-money-bill'));
$form->addButton(
    'main_page', $gL10n->get('SYS_LATER'),
    array('icon' => 'fa-home', 'link' => ADMIDIO_URL . '/adm_program/index.php')
);
$form->closeButtonGroup();
echo $form->show();<|MERGE_RESOLUTION|>--- conflicted
+++ resolved
@@ -157,21 +157,11 @@
 // create profile fields of category social networks
 $sql = 'INSERT INTO '.TBL_USER_FIELDS.'
                (usf_cat_id, usf_type, usf_name_intern, usf_name, usf_description, usf_icon, usf_url, usf_system, usf_sequence, usf_usr_id_create, usf_timestamp_create)
-<<<<<<< HEAD
-        VALUES ('.$categoryIdSocialNetworks.', \'TEXT\', \'FACEBOOK\',              \'INS_FACEBOOK\',    \''.$gL10n->get('INS_FACEBOOK_DESC').'\',    \'fab fa-facebook\',    \'https://www.facebook.com/#user_content#\',      0, 2, '.$currUsrId.', \''. DATETIME_NOW.'\')
-             , ('.$categoryIdSocialNetworks.', \'TEXT\', \'GOOGLE_PLUS\',           \'INS_GOOGLE_PLUS\', \''.$gL10n->get('INS_GOOGLE_PLUS_DESC').'\', \'fab fa-google-plus\', \'https://plus.google.com/#user_content#/posts\', 0, 3, '.$currUsrId.', \''. DATETIME_NOW.'\')
-             , ('.$categoryIdSocialNetworks.', \'TEXT\', \'ICQ\',                   \'INS_ICQ\',         \''.$gL10n->get('INS_ICQ_DESC').'\',         \'icq.png\',            \'https://www.icq.com/people/#user_content#\',    0, 4, '.$currUsrId.', \''. DATETIME_NOW.'\')
-             , ('.$categoryIdSocialNetworks.', \'TEXT\', \'SKYPE\',                 \'INS_SKYPE\',       \''.$gL10n->get('INS_SKYPE_DESC').'\',       \'fab fa-skype\',       NULL,                                             0, 5, '.$currUsrId.', \''. DATETIME_NOW.'\')
-             , ('.$categoryIdSocialNetworks.', \'TEXT\', \'TWITTER\',               \'INS_TWITTER\',     \''.$gL10n->get('INS_TWITTER_DESC').'\',     \'fab fa-twitter\',     \'https://twitter.com/#user_content#\',           0, 6, '.$currUsrId.', \''. DATETIME_NOW.'\')
-             , ('.$categoryIdSocialNetworks.', \'TEXT\', \'XING\',                  \'INS_XING\',        \''.$gL10n->get('INS_XING_DESC').'\',        \'fab fa-xing\',        \'https://www.xing.com/profile/#user_content#\',  0, 7, '.$currUsrId.', \''. DATETIME_NOW.'\')
-             , ('.$categoryIdSocialNetworks.', \'TEXT\', \'YAHOO_MESSENGER\',       \'INS_YAHOO_MESSENGER\', NULL,                                    \'fab fa-yahoo\',       NULL,                                             0, 8, '.$currUsrId.', \''. DATETIME_NOW.'\')';
-=======
-        VALUES ('.$categoryIdSocialNetworks.', \'TEXT\', \'FACEBOOK\',              \'INS_FACEBOOK\',    \''.$gL10n->get('INS_FACEBOOK_DESC').'\',    \'facebook.png\',    \'https://www.facebook.com/#user_content#\',      0, 1, '.$currUsrId.', \''. DATETIME_NOW.'\')
-             , ('.$categoryIdSocialNetworks.', \'TEXT\', \'ICQ\',                   \'INS_ICQ\',         \''.$gL10n->get('INS_ICQ_DESC').'\',         \'icq.png\',         \'https://www.icq.com/people/#user_content#\',    0, 2, '.$currUsrId.', \''. DATETIME_NOW.'\')
-             , ('.$categoryIdSocialNetworks.', \'TEXT\', \'SKYPE\',                 \'INS_SKYPE\',       \''.$gL10n->get('INS_SKYPE_DESC').'\',       \'skype.png\',       NULL,                                             0, 3, '.$currUsrId.', \''. DATETIME_NOW.'\')
-             , ('.$categoryIdSocialNetworks.', \'TEXT\', \'TWITTER\',               \'INS_TWITTER\',     \''.$gL10n->get('INS_TWITTER_DESC').'\',     \'twitter.png\',     \'https://twitter.com/#user_content#\',           0, 4, '.$currUsrId.', \''. DATETIME_NOW.'\')
-             , ('.$categoryIdSocialNetworks.', \'TEXT\', \'XING\',                  \'INS_XING\',        \''.$gL10n->get('INS_XING_DESC').'\',        \'xing.png\',        \'https://www.xing.com/profile/#user_content#\',  0, 5, '.$currUsrId.', \''. DATETIME_NOW.'\')';
->>>>>>> ed007b80
+        VALUES ('.$categoryIdSocialNetworks.', \'TEXT\', \'FACEBOOK\',              \'INS_FACEBOOK\',    \''.$gL10n->get('INS_FACEBOOK_DESC').'\',    \'fab fa-facebook\',    \'https://www.facebook.com/#user_content#\',      0, 1, '.$currUsrId.', \''. DATETIME_NOW.'\')
+             , ('.$categoryIdSocialNetworks.', \'TEXT\', \'ICQ\',                   \'INS_ICQ\',         \''.$gL10n->get('INS_ICQ_DESC').'\',         \'icq.png\',            \'https://www.icq.com/people/#user_content#\',    0, 2, '.$currUsrId.', \''. DATETIME_NOW.'\')
+             , ('.$categoryIdSocialNetworks.', \'TEXT\', \'SKYPE\',                 \'INS_SKYPE\',       \''.$gL10n->get('INS_SKYPE_DESC').'\',       \'fab fa-skype\',       NULL,                                             0, 3, '.$currUsrId.', \''. DATETIME_NOW.'\')
+             , ('.$categoryIdSocialNetworks.', \'TEXT\', \'TWITTER\',               \'INS_TWITTER\',     \''.$gL10n->get('INS_TWITTER_DESC').'\',     \'fab fa-twitter\',     \'https://twitter.com/#user_content#\',           0, 4, '.$currUsrId.', \''. DATETIME_NOW.'\')
+             , ('.$categoryIdSocialNetworks.', \'TEXT\', \'XING\',                  \'INS_XING\',        \''.$gL10n->get('INS_XING_DESC').'\',        \'fab fa-xing\',        \'https://www.xing.com/profile/#user_content#\',  0, 5, '.$currUsrId.', \''. DATETIME_NOW.'\')';
 $db->query($sql); // TODO add more params
 
 // create user relation types
