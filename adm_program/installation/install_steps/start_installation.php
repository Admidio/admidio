--- conflicted
+++ resolved
@@ -124,17 +124,14 @@
                (ror_name_intern, ror_table)
         VALUES (\'folder_view\',   \'adm_folders\')
              , (\'folder_upload\', \'adm_folders\')
-<<<<<<< HEAD
+             , (\'category_view\', \'adm_categories\')
+             , (\'event_participation\', \'adm_dates\')
              , (\'menu_view\',     \'adm_menu\')';
-=======
-             , (\'category_view\', \'adm_categories\')
-             , (\'event_participation\', \'adm_dates\')';
 $db->queryPrepared($sql);
 
 // add edit categories right with reference to parent right
 $sql = 'INSERT INTO %PREFIX%_roles_rights (ror_name_intern, ror_table, ror_ror_id_parent)
         VALUES (\'category_edit\', \'adm_categories\', (SELECT rr.ror_id FROM %PREFIX%_roles_rights rr WHERE rr.ror_name_intern = \'category_view\'))'
->>>>>>> a75d9ce8
 $db->queryPrepared($sql);
 
 // create profile fields of category master data
