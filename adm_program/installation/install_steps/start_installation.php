--- conflicted
+++ resolved
@@ -191,7 +191,6 @@
 );
 $db->queryPrepared($sql, $params);
 
-<<<<<<< HEAD
 // Menu entries for the standart installation
 $sql = 'INSERT INTO '.TBL_MENU.' (men_id, men_parent_id, men_order, men_standart, men_modul_name, men_url, men_icon, men_translate_name, men_translate_desc, men_need_enable)
            VALUES (1, NULL, 1, 1, NULL, NULL, \'\', \'SYS_MODULES\', \'\', 0)
@@ -228,9 +227,6 @@
 $db->query($sql);
 
 disableSoundexSearchIfPgsql($db);
-=======
-disableSoundexSearchIfPgSql($db);
->>>>>>> c61b4373
 
 // create new organization
 $gCurrentOrganization = new Organization($db, $_SESSION['orga_shortname']);
