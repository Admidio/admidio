--- conflicted
+++ resolved
@@ -1,779 +1,755 @@
-<?php
-/******************************************************************************
- * Installation and configuration of Admidio database and config file
- *
- * Copyright    : (c) 2004 - 2015 The Admidio Team
- * Homepage     : http://www.admidio.org
- * License      : GNU Public License 2 https://www.gnu.org/licenses/gpl-2.0.html
- *
- * Parameters:
- *
- * mode     = 1 : (Default) Choose language
- *            2 : Welcome to installation
- *            3 : Enter database access information
- *            4 : Creating organization
- *            5 : Creating administrator
- *            6 : Creating configuration file
- *            7 : Download configuration file
- *            8 : Start installation
- *
- *****************************************************************************/
-
-session_name('admidio_php_session_id');
-session_start();
-
-// if config file already exists then load file with their variables
-if(file_exists('../../adm_my_files/config.php'))
-{
-    require_once('../../adm_my_files/config.php');
-}
-else
-{
-    $g_organization = '';
-}
-
-if(!isset($_SESSION['create_config_file']))
-{
-    $_SESSION['create_config_file'] = true;
-}
-
-if(isset($g_tbl_praefix) === false)
-{
-    if(isset($_SESSION['prefix']))
-    {
-        $g_tbl_praefix = $_SESSION['prefix'];
-    }
-    else
-    {
-        // default praefix is "adm" because of compatibility to older versions
-        $g_tbl_praefix = 'adm';
-    }
-}
-
-// embed constants file
-require_once(substr(__FILE__, 0, strpos(__FILE__, 'adm_program')-1).'/adm_program/system/constants.php');
-
-// check PHP version and show notice if version is too low
-if(version_compare(phpversion(), MIN_PHP_VERSION) === -1)
-{
-    exit('<div style="color: #cc0000;">Error: Your PHP version '.phpversion().' does not fulfill
-        the minimum requirements for this Admidio version. You need at least PHP '.MIN_PHP_VERSION.' or higher.</div>');
-}
-
-require_once('install_functions.php');
-require_once(SERVER_PATH.'/adm_program/system/string.php');
-require_once(SERVER_PATH.'/adm_program/system/function.php');
-
-// Initialize and check the parameters
-
-define('THEME_PATH', 'layout');
-$getMode = admFuncVariableIsValid($_GET, 'mode', 'numeric', array('defaultValue' => 1));
-$message = '';
-
-// default database type is always MySQL and must be set because of old config files
-if(!isset($gDbType))
-{
-    $gDbType = 'mysql';
-}
-
-// create language and language data object to handle translations
-if(isset($_SESSION['language']))
-{
-    $language = $_SESSION['language'];
-}
-else
-{
-    $language = 'en';
-}
-$gL10n = new Language();
-$gLanguageData = new LanguageData($language);
-$gL10n->addLanguageData($gLanguageData);
-
-// if config file exists then connect to database
-if(file_exists('../../adm_my_files/config.php'))
-{
-    try
-    {
-        $db = new Database($gDbType, $g_adm_srv, null, $g_adm_db, $g_adm_usr, $g_adm_pw);
-    }
-    catch(AdmException $e)
-    {
-        showNotice($gL10n->get('SYS_DATABASE_NO_LOGIN', $e->getText()), 'installation.php?mode=3', $gL10n->get('SYS_BACK'), 'layout/back.png');
-    }
-
-    // now check if a valid installation exists.
-    $sql = 'SELECT org_id FROM '.TBL_ORGANIZATIONS;
-    $pdoStatement = $db->query($sql, false);
-<<<<<<< HEAD
-    // Check the query for results in case installation is runnnig at this time and the config file is already created but database is not installed so far
-    if($pdoStatement !== false && $pdoStatement->rowCount() > 0)
-    {
-        // valid installation exists -> exit installation
-        showNotice($gL10n->get('INS_INSTALLATION_EXISTS'), '../index.php',
-                   $gL10n->get('SYS_OVERVIEW'), 'layout/application_view_list.png');
-=======
-    // Check the query for results in case installation is running at this time and the config file is already created but database is not installed so far
-    if($pdoStatement)
-    {
-        $count = $pdoStatement->rowCount();
-
-        if($count > 0)
-        {
-            // valid installation exists -> exit installation
-            showNotice($gL10n->get('INS_INSTALLATION_EXISTS'), '../index.php',
-                       $gL10n->get('SYS_OVERVIEW'), 'layout/application_view_list.png');
-        }
->>>>>>> adaaf783
-    }
-
-    // if config exists then take parameters out of this file
-    if($getMode < 3)
-    {
-        $_SESSION['create_config_file'] = false;
-
-        // save database parameters of config.php in session variables
-        $_SESSION['db_type']     = $gDbType;
-        $_SESSION['db_server']   = $g_adm_srv;
-        $_SESSION['db_user']     = $g_adm_usr;
-        $_SESSION['db_password'] = $g_adm_pw;
-        $_SESSION['db_database'] = $g_adm_db;
-        $_SESSION['prefix']      = $g_tbl_praefix;
-
-        header('Location: installation.php?mode=4');
-        exit();
-    }
-}
-elseif(file_exists('../../config.php'))
-{
-    // Config file found at location of version 2. Then go to update
-    header('Location: update.php');
-    exit();
-}
-
-if($getMode === 1)  // (Default) Choose language
-{
-    session_destroy();
-
-    // create form with selectbox where user can select a language
-    // the possible languages will be read from a xml file
-    $form = new HtmlFormInstallation('installation-form', 'installation.php?mode=2');
-    $form->openGroupBox('gbChooseLanguage', $gL10n->get('INS_CHOOSE_LANGUAGE'));
-    $form->addSelectBoxFromXml('system_language', $gL10n->get('SYS_LANGUAGE'),
-                               SERVER_PATH.'/adm_program/languages/languages.xml',
-                               'ISOCODE', 'NAME', array('property' => FIELD_REQUIRED));
-    $form->closeGroupBox();
-    $form->addSubmitButton('next_page', $gL10n->get('SYS_NEXT'), array('icon' => 'layout/forward.png'));
-    $form->show();
-}
-elseif($getMode === 2)  // Welcome to installation
-{
-    // check if a language string was committed
-    if(!isset($_POST['system_language']) || trim($_POST['system_language']) === '')
-    {
-        showNotice($gL10n->get('INS_LANGUAGE_NOT_CHOOSEN'), 'installation.php?mode=1',
-                   $gL10n->get('SYS_BACK'), 'layout/back.png');
-    }
-    else
-    {
-        $_SESSION['language'] = $_POST['system_language'];
-        $gL10n->setLanguage($_SESSION['language']);
-    }
-
-    // create the text that should be shown in the form
-    $message = $gL10n->get('INS_WELCOME_TEXT');
-
-    // if this is a beta version then show a notice to the user
-    if(ADMIDIO_VERSION_BETA > 0)
-    {
-        $message .= '
-            <div class="alert alert-warning alert-small" role="alert">
-                <span class="glyphicon glyphicon-warning-sign"></span>'.$gL10n->get('INS_WARNING_BETA_VERSION').'
-            </div>';
-    }
-
-    // if safe mode is used then show a notice to the user
-    if(ini_get('safe_mode') == 1)
-    {
-        $message .= '
-            <div class="alert alert-warning alert-small" role="alert">
-                <span class="glyphicon glyphicon-warning-sign"></span>'.$gL10n->get('INS_WARNING_SAFE_MODE').'
-            </div>';
-    }
-
-    // create a page with the notice that the installation must be configured on the next pages
-    $form = new HtmlFormInstallation('installation-form', 'installation.php?mode=3');
-    $form->setFormDescription($message, $gL10n->get('INS_WELCOME_TO_INSTALLATION'));
-    $form->addButton('previous_page', $gL10n->get('SYS_BACK'), array('icon' => 'layout/back.png', 'link' => 'installation.php?mode=1'));
-    $form->addSubmitButton('next_page', $gL10n->get('INS_DATABASE_LOGIN'), array('icon' => 'layout/forward.png'));
-    $form->show();
-}
-elseif($getMode == 3)  // Enter database access information
-{
-    // initialize form data
-    if(isset($_SESSION['db_server']))
-    {
-        $dbType   = $_SESSION['db_type'];
-        $server   = $_SESSION['db_server'];
-        $user     = $_SESSION['db_user'];
-        $database = $_SESSION['db_database'];
-        $prefix   = $_SESSION['prefix'];
-    }
-    else
-    {
-        $dbType   = 'mysql';
-        $server   = '';
-        $user     = '';
-        $database = '';
-        $prefix   = 'adm';
-    }
-
-    // create a page to enter all necessary database connection informations
-    $form = new HtmlFormInstallation('installation-form', 'installation.php?mode=4');
-    $form->setFormDescription($gL10n->get('INS_DATABASE_LOGIN_DESC'), $gL10n->get('INS_ENTER_LOGIN_TO_DATABASE'));
-    $form->openGroupBox('gbChooseLanguage', $gL10n->get('INS_DATABASE_LOGIN'));
-    $form->addSelectBoxFromXml('db_type', $gL10n->get('INS_DATABASE_SYSTEM'), SERVER_PATH.'/adm_program/system/databases.xml',
-                               'IDENTIFIER', 'NAME', array('property' => FIELD_REQUIRED, 'defaultValue' => $dbType));
-    $form->addInput('db_server', $gL10n->get('SYS_SERVER'), $server, array('maxLength' => 50, 'property' => FIELD_REQUIRED));
-    $form->addInput('db_user', $gL10n->get('SYS_USERNAME'), $user, array('maxLength' => 50, 'property' => FIELD_REQUIRED));
-    $form->addInput('db_password', $gL10n->get('SYS_PASSWORD'), null, array('type' => 'password'));
-    $form->addInput('db_database', $gL10n->get('SYS_DATABASE'), $database, array('maxLength' => 50, 'property' => FIELD_REQUIRED));
-    $form->addInput('db_prefix', $gL10n->get('INS_TABLE_PREFIX'), $prefix, array('maxLength' => 10, 'property' => FIELD_REQUIRED, 'class' => 'form-control-small'));
-    $form->closeGroupBox();
-    $form->addButton('previous_page', $gL10n->get('SYS_BACK'), array('icon' => 'layout/back.png', 'link' => 'installation.php?mode=2'));
-    $form->addSubmitButton('next_page', $gL10n->get('INS_SET_ORGANIZATION'), array('icon' => 'layout/forward.png'));
-    $form->show();
-}
-elseif($getMode == 4)  // Creating organization
-{
-    if(isset($_POST['db_server']))
-    {
-        if($_POST['db_prefix'] === '')
-        {
-            $_POST['db_prefix'] = 'adm';
-        }
-        else
-        {
-            // wenn letztes Zeichen ein _ dann abschneiden
-            if(strrpos($_POST['db_prefix'], '_')+1 === strlen($_POST['db_prefix']))
-            {
-                $_POST['db_prefix'] = substr($_POST['db_prefix'], 0, strlen($_POST['db_prefix'])-1);
-            }
-
-            // nur gueltige Zeichen zulassen
-            $anz = strspn($_POST['db_prefix'], 'abcdefghijklmnopqrstuvwxyzABCDEFGHIJKLMNOPQRSTUVWXYZ0123456789_');
-
-            if($anz !== strlen($_POST['db_prefix']))
-            {
-                showNotice($gL10n->get('INS_TABLE_PREFIX_INVALID'), 'installation.php?mode=3',
-                           $gL10n->get('SYS_BACK'), 'layout/back.png');
-            }
-        }
-
-        // Zugangsdaten der DB in Sessionvariablen gefiltert speichern
-        $_SESSION['db_type']     = strStripTags($_POST['db_type']);
-        $_SESSION['db_server']   = strStripTags($_POST['db_server']);
-        $_SESSION['db_user']     = strStripTags($_POST['db_user']);
-        $_SESSION['db_password'] = strStripTags($_POST['db_password']);
-        $_SESSION['db_database'] = strStripTags($_POST['db_database']);
-        $_SESSION['prefix']      = strStripTags($_POST['db_prefix']);
-
-        if($_SESSION['db_type']     === ''
-        || $_SESSION['db_server']   === ''
-        || $_SESSION['db_user']     === ''
-        || $_SESSION['db_database'] === '')
-        {
-            showNotice($gL10n->get('INS_MYSQL_LOGIN_NOT_COMPLETELY'), 'installation.php?mode=3',
-                       $gL10n->get('SYS_BACK'), 'layout/back.png');
-        }
-
-        // for security reasons only check database connection if no config file exists
-        if(!file_exists('../../adm_my_files/config.php'))
-        {
-            // check database connections
-            try
-            {
-                $db = new Database($_SESSION['db_type'], $_SESSION['db_server'], null, $_SESSION['db_database'], $_SESSION['db_user'], $_SESSION['db_password']);
-            }
-            catch(AdmException $e)
-            {
-                showNotice($gL10n->get('SYS_DATABASE_NO_LOGIN', $e->getText()), 'installation.php?mode=3', $gL10n->get('SYS_BACK'), 'layout/back.png');
-            }
-
-            // check database version
-            $message = checkDatabaseVersion($db);
-            if($message !== '')
-            {
-                showNotice($message, 'installation.php?mode=3', $gL10n->get('SYS_BACK'), 'layout/back.png');
-            }
-
-            // now check if a valid installation exists.
-            $sql = 'SELECT org_id FROM '.$_SESSION['prefix'].'_organizations';
-            $pdoStatement = $db->query($sql, false);
-
-            if($pdoStatement !== false && $pdoStatement->rowCount() > 0)
-            {
-<<<<<<< HEAD
-                // valid installation exists -> exit installation
-                showNotice($gL10n->get('INS_INSTALLATION_EXISTS'), '../index.php', $gL10n->get('SYS_OVERVIEW'), 'layout/application_view_list.png');
-            }
-
-=======
-                $count = $pdoStatement->rowCount();
-
-                if($count > 0)
-                {
-                    // valid installation exists -> exit installation
-                    showNotice($gL10n->get('INS_INSTALLATION_EXISTS'), '../index.php', $gL10n->get('SYS_OVERVIEW'), 'layout/application_view_list.png');
-                }
-            }
->>>>>>> adaaf783
-        }
-    }
-
-    // create a page to enter the organization names
-    $form = new HtmlFormInstallation('installation-form', 'installation.php?mode=5');
-
-    // initialize form data
-    $shortnameProperty = FIELD_REQUIRED;
-
-    if(isset($_SESSION['orga_shortname']))
-    {
-        $orgaShortName = $_SESSION['orga_shortname'];
-        $orgaLongName  = $_SESSION['orga_longname'];
-        $orgaEmail     = $_SESSION['orga_email'];
-    }
-    else
-    {
-        $orgaShortName = $g_organization;
-        $orgaLongName  = '';
-        $orgaEmail     = '';
-
-        if($g_organization !== '')
-        {
-            $shortnameProperty = FIELD_READONLY;
-        }
-    }
-
-    $form->setFormDescription($gL10n->get('ORG_NEW_ORGANIZATION_DESC'), $gL10n->get('INS_SET_ORGANIZATION'));
-    $form->openGroupBox('gbChooseLanguage', $gL10n->get('INS_NAME_OF_ORGANIZATION'));
-    $form->addInput('orga_shortname', $gL10n->get('SYS_NAME_ABBREVIATION'), $orgaShortName, array('maxLength' => 10, 'property' => $shortnameProperty, 'class' => 'form-control-small'));
-    $form->addInput('orga_longname', $gL10n->get('SYS_NAME'), $orgaLongName, array('maxLength' => 50, 'property' => FIELD_REQUIRED));
-    $form->addInput('orga_email', $gL10n->get('ORG_SYSTEM_MAIL_ADDRESS'), $orgaEmail, array('type' => 'email', 'maxLength' => 50, 'property' => FIELD_REQUIRED));
-    $form->closeGroupBox();
-    $form->addButton('previous_page', $gL10n->get('SYS_BACK'), array('icon' => 'layout/back.png', 'link' => 'installation.php?mode=3'));
-    $form->addSubmitButton('next_page', $gL10n->get('INS_CREATE_ADMINISTRATOR'), array('icon' => 'layout/forward.png'));
-    $form->show();
-}
-elseif($getMode == 5)  // Creating addministrator
-{
-    if(isset($_POST['orga_shortname']))
-    {
-        // Zugangsdaten der DB in Sessionvariablen gefiltert speichern
-        $_SESSION['orga_shortname'] = strStripTags($_POST['orga_shortname']);
-        $_SESSION['orga_longname']  = strStripTags($_POST['orga_longname']);
-        $_SESSION['orga_email']     = strStripTags($_POST['orga_email']);
-
-        if($_SESSION['orga_shortname'] === ''
-        || $_SESSION['orga_longname']  === ''
-        || $_SESSION['orga_email']     === '')
-        {
-            showNotice($gL10n->get('INS_ORGANIZATION_NAME_NOT_COMPLETELY'), 'installation.php?mode=4',
-                       $gL10n->get('SYS_BACK'), 'layout/back.png');
-        }
-    }
-
-    // initialize form data
-    if(isset($_SESSION['user_last_name']))
-    {
-        $userLastName  = $_SESSION['user_last_name'];
-        $userFirstName = $_SESSION['user_first_name'];
-        $userEmail     = $_SESSION['user_email'];
-        $userLogin     = $_SESSION['user_login'];
-    }
-    else
-    {
-        $userLastName  = '';
-        $userFirstName = '';
-        $userEmail     = '';
-        $userLogin     = '';
-    }
-
-    // create a page to enter all necessary data to create a administrator user
-    $form = new HtmlFormInstallation('installation-form', 'installation.php?mode=6');
-    $form->setFormDescription($gL10n->get('INS_DATA_OF_ADMINISTRATOR_DESC'), $gL10n->get('INS_CREATE_ADMINISTRATOR'));
-    $form->openGroupBox('gbChooseLanguage', $gL10n->get('INS_DATA_OF_ADMINISTRATOR'));
-    $form->addInput('user_last_name', $gL10n->get('SYS_LASTNAME'), $userLastName, array('maxLength' => 50, 'property' => FIELD_REQUIRED));
-    $form->addInput('user_first_name', $gL10n->get('SYS_FIRSTNAME'), $userFirstName, array('maxLength' => 50, 'property' => FIELD_REQUIRED));
-    $form->addInput('user_email', $gL10n->get('SYS_EMAIL'), $userEmail, array('maxLength' => 255, 'property' => FIELD_REQUIRED));
-    $form->addInput('user_login', $gL10n->get('SYS_USERNAME'), $userLogin, array('maxLength' => 35, 'property' => FIELD_REQUIRED));
-    $form->addInput('user_password', $gL10n->get('SYS_PASSWORD'), null, array('type' => 'password', 'property' => FIELD_REQUIRED, 'minLength' => 8));
-    $form->addInput('user_password_confirm', $gL10n->get('SYS_CONFIRM_PASSWORD'), null, array('type' => 'password', 'property' => FIELD_REQUIRED, 'minLength' => 8));
-    $form->closeGroupBox();
-    $form->addButton('previous_page', $gL10n->get('SYS_BACK'), array('icon' => 'layout/back.png', 'link' => 'installation.php?mode=4'));
-    $form->addSubmitButton('next_page', $gL10n->get('INS_CONTINUE_INSTALLATION'), array('icon' => 'layout/forward.png'));
-    $form->show();
-}
-elseif($getMode == 6)  // Creating configuration file
-{
-    if(isset($_POST['user_last_name']))
-    {
-        // Daten des Administrators in Sessionvariablen gefiltert speichern
-        $_SESSION['user_last_name']        = strStripTags($_POST['user_last_name']);
-        $_SESSION['user_first_name']       = strStripTags($_POST['user_first_name']);
-        $_SESSION['user_email']            = strStripTags($_POST['user_email']);
-        $_SESSION['user_login']            = strStripTags($_POST['user_login']);
-        $_SESSION['user_password']         = $_POST['user_password'];
-        $_SESSION['user_password_confirm'] = $_POST['user_password_confirm'];
-
-        if($_SESSION['user_last_name']  === ''
-        || $_SESSION['user_first_name'] === ''
-        || $_SESSION['user_email']      === ''
-        || $_SESSION['user_login']      === ''
-        || $_SESSION['user_password']   === '')
-        {
-            showNotice($gL10n->get('INS_ADMINISTRATOR_DATA_NOT_COMPLETELY'), 'installation.php?mode=5',
-                       $gL10n->get('SYS_BACK'), 'layout/back.png');
-        }
-
-        // username should only have valid chars
-        if(!strValidCharacters($_SESSION['user_login'], 'noSpecialChar'))
-        {
-            showNotice($gL10n->get('SYS_FIELD_INVALID_CHAR', $gL10n->get('SYS_USERNAME')), 'installation.php?mode=5', $gL10n->get('SYS_BACK'), 'layout/back.png');
-        }
-
-        // email should only have valid chars
-        $_SESSION['user_email'] = admStrToLower($_SESSION['user_email']);
-
-        if(!strValidCharacters($_SESSION['user_email'], 'email'))
-        {
-            showNotice($gL10n->get('SYS_EMAIL_INVALID', $gL10n->get('SYS_EMAIL')), 'installation.php?mode=5',
-                       $gL10n->get('SYS_BACK'), 'layout/back.png');
-        }
-
-        // password must be the same with password confirm
-        if($_SESSION['user_password'] !== $_SESSION['user_password_confirm'])
-        {
-            showNotice($gL10n->get('INS_PASSWORDS_NOT_EQUAL'), 'installation.php?mode=5',
-                       $gL10n->get('SYS_BACK'), 'layout/back.png');
-        }
-
-        if(strlen($_SESSION['user_password']) < 8 || strlen($_SESSION['user_password_confirm']) < 8)
-        {
-            showNotice($gL10n->get('PRO_PASSWORD_LENGTH'), 'installation.php?mode=5',
-                       $gL10n->get('SYS_BACK'), 'layout/back.png');
-        }
-    }
-
-    // if config file exists than don't create a new one
-    if($_SESSION['create_config_file'] === false)
-    {
-        header('Location: installation.php?mode=8');
-        exit();
-    }
-
-    // read configuration file structure
-    $filename          = 'config.php';
-    $configFileHandle  = fopen($filename, 'r');
-    $configFileContent = fread($configFileHandle, filesize($filename));
-    fclose($configFileHandle);
-
-    // detect root path
-    $rootPath = $_SERVER['HTTP_HOST'] . $_SERVER['REQUEST_URI'];
-    $rootPath = substr($rootPath, 0, strpos($rootPath, '/adm_program'));
-    if(!strpos($rootPath, 'http://') && !strpos($rootPath, 'https://'))
-    {
-        if(isset($_SERVER['HTTPS']) && $_SERVER['HTTPS'] !== 'off')
-        {
-            $rootPath = 'https://'. $rootPath;
-        }
-        else
-        {
-            $rootPath = 'http://'. $rootPath;
-        }
-    }
-
-    // replace placeholders in configuration file structure with data of installation wizard
-    $configFileContent = str_replace('%PREFIX%',   $_SESSION['prefix'],      $configFileContent);
-    $configFileContent = str_replace('%DB_TYPE%',  $_SESSION['db_type'],     $configFileContent);
-    $configFileContent = str_replace('%SERVER%',   $_SESSION['db_server'],   $configFileContent);
-    $configFileContent = str_replace('%USER%',     $_SESSION['db_user'],     $configFileContent);
-    $configFileContent = str_replace('%PASSWORD%', $_SESSION['db_password'], $configFileContent);
-    $configFileContent = str_replace('%DATABASE%', $_SESSION['db_database'], $configFileContent);
-    $configFileContent = str_replace('%ROOT_PATH%', $rootPath, $configFileContent);
-    $configFileContent = str_replace('%ORGANIZATION%', $_SESSION['orga_shortname'], $configFileContent);
-    $_SESSION['config_file_content'] = $configFileContent;
-
-    // now save new configuration file in Admidio folder if user has write access to this folder
-    $filename = '../../adm_my_files/config.php';
-    $configFileHandle = @fopen($filename, 'a');
-
-    if($configFileHandle)
-    {
-        // save config file in Admidio folder
-        fwrite($configFileHandle, $configFileContent);
-        fclose($configFileHandle);
-
-        // start installation
-        $form = new HtmlFormInstallation('installation-form', 'installation.php?mode=8');
-        $form->setFormDescription($gL10n->get('INS_DATA_FULLY_ENTERED'), $gL10n->get('INS_INSTALL_ADMIDIO'));
-        $form->addSubmitButton('next_page', $gL10n->get('INS_INSTALL_ADMIDIO'), array('icon' => 'layout/database_in.png', 'onClickText' => $gL10n->get('INS_DATABASE_WILL_BE_ESTABLISHED')));
-        $form->show();
-    }
-    else
-    {
-        // if user doesn't has write access then create a page with a download link for the config file
-        $form = new HtmlFormInstallation('installation-form', 'installation.php?mode=8');
-        $form->setFormDescription($gL10n->get('INS_DOWNLOAD_CONFIGURATION_FILE_DESC', 'config.php', $rootPath.'/adm_my_files', 'adm_my_files'), $gL10n->get('INS_CREATE_CONFIGURATION_FILE'));
-        $form->addButton('previous_page', $gL10n->get('SYS_BACK'), array('icon' => 'layout/back.png', 'link' => 'installation.php?mode=5'));
-        $form->addButton('download_config', $gL10n->get('INS_DOWNLOAD_CONFIGURATION_FILE'), array('icon' => 'layout/page_white_download.png', 'link' => 'installation.php?mode=7'));
-        $form->addSubmitButton('next_page', $gL10n->get('INS_INSTALL_ADMIDIO'), array('icon' => 'layout/database_in.png', 'onClickText' => $gL10n->get('INS_DATABASE_WILL_BE_ESTABLISHED')));
-        $form->show();
-    }
-}
-elseif($getMode == 7) // Download configuration file
-{
-    $filename   = 'config.php';
-    $fileLength = strlen($_SESSION['config_file_content']);
-
-    header('Content-Type: text/plain; charset=utf-8');
-    header('Content-Length: '.$fileLength);
-    header('Content-Disposition: attachment; filename="'.$filename.'"');
-    echo $_SESSION['config_file_content'];
-    exit();
-}
-elseif($getMode == 8) // Start installation
-{
-    // Check if configuration file exists. This file must be copied to the base folder of the Admidio installation.
-    if(!file_exists('../../adm_my_files/config.php'))
-    {
-        showNotice($gL10n->get('INS_CONFIGURATION_FILE_NOT_FOUND', 'config.php'), 'installation.php?mode=6',
-                   $gL10n->get('SYS_BACK'), 'layout/back.png');
-    }
-
-    // set execution time to 6 minutes because we have a lot to do :)
-    // there should be no error output because of safe mode
-    @set_time_limit(300);
-
-    // first check if session is filled (if installation was aborted then this is not filled)
-    if(isset($_SESSION['prefix']))
-    {
-        // if previous dialogs were filled then check if the settings are equal to config file
-        if($g_tbl_praefix != $_SESSION['prefix']
-        || $gDbType       != $_SESSION['db_type']
-        || $g_adm_srv     != $_SESSION['db_server']
-        || $g_adm_usr     != $_SESSION['db_user']
-        || $g_adm_pw      != $_SESSION['db_password']
-        || $g_adm_db      != $_SESSION['db_database']
-        || $g_organization!= $_SESSION['orga_shortname'])
-        {
-            showNotice($gL10n->get('INS_DATA_DO_NOT_MATCH', 'config.php'), 'installation.php?mode=6',
-                       $gL10n->get('SYS_BACK'), 'layout/back.png');
-        }
-    }
-
-    // read data from sql script db.sql and execute all statements to the current database
-    $filename = 'db_scripts/db.sql';
-    $file     = fopen($filename, 'r')
-                or showNotice($gL10n->get('INS_DATABASE_FILE_NOT_FOUND', 'db.sql', 'adm_program/installation/db_scripts'),
-                              'installation.php?mode=6', $gL10n->get('SYS_BACK'), 'layout/back.png');
-    $content  = fread($file, filesize($filename));
-    $sql_arr  = explode(';', $content);
-    fclose($file);
-
-    foreach($sql_arr as $sql)
-    {
-        if(trim($sql) !== '')
-        {
-            // Prefix fuer die Tabellen einsetzen und SQL-Statement ausfuehren
-            $sql = str_replace('%PREFIX%', $g_tbl_praefix, $sql);
-            $db->query($sql);
-        }
-    }
-
-    // create default data
-
-    // add system component to database
-    $component = new ComponentUpdate($db);
-    $component->setValue('com_type', 'SYSTEM');
-    $component->setValue('com_name', 'Admidio Core');
-    $component->setValue('com_name_intern', 'CORE');
-    $component->setValue('com_version', ADMIDIO_VERSION);
-    $component->setValue('com_beta', (string)ADMIDIO_VERSION_BETA);
-    $component->setValue('com_update_step', $component->getMaxUpdateStep());
-    $component->save();
-
-    // create a hidden system user for internal use
-    // all recordsets created by installation will get the create id of the system user
-    $gCurrentUser = new TableUsers($db);
-    $gCurrentUser->setValue('usr_login_name', $gL10n->get('SYS_SYSTEM'));
-    $gCurrentUser->setValue('usr_valid', '0');
-    $gCurrentUser->setValue('usr_timestamp_create', DATETIME_NOW);
-    $gCurrentUser->save(false); // no registered user -> UserIdCreate couldn't be filled
-    $systemUserId = $gCurrentUser->getValue('usr_id');
-
-    // create all modules components
-    $sql = 'INSERT INTO '.TBL_COMPONENTS.' (com_type, com_name, com_name_intern, com_version, com_beta)
-            VALUES (\'MODULE\', \'ANN_ANNOUNCEMENTS\', \'ANNOUCEMENTS\', \''.ADMIDIO_VERSION.'\', '.ADMIDIO_VERSION_BETA.')
-                 , (\'MODULE\', \'BAC_DATABASE_BACKUP\', \'BACKUP\', \''.ADMIDIO_VERSION.'\', '.ADMIDIO_VERSION_BETA.')
-                 , (\'MODULE\', \'SYS_CATEGORIES\', \'CATEGORIES\', \''.ADMIDIO_VERSION.'\', '.ADMIDIO_VERSION_BETA.')
-                 , (\'MODULE\', \'DAT_DATES\', \'DATES\', \''.ADMIDIO_VERSION.'\', '.ADMIDIO_VERSION_BETA.')
-                 , (\'MODULE\', \'DOW_DOWNLOADS\', \'DOWNLOADS\', \''.ADMIDIO_VERSION.'\', '.ADMIDIO_VERSION_BETA.')
-                 , (\'MODULE\', \'GBO_GUESTBOOK\', \'GUESTBOOK\', \''.ADMIDIO_VERSION.'\', '.ADMIDIO_VERSION_BETA.')
-                 , (\'MODULE\', \'LNK_WEBLINKS\', \'LINKS\', \''.ADMIDIO_VERSION.'\', '.ADMIDIO_VERSION_BETA.')
-                 , (\'MODULE\', \'LST_LISTS\', \'LISTS\', \''.ADMIDIO_VERSION.'\', '.ADMIDIO_VERSION_BETA.')
-                 , (\'MODULE\', \'MEM_USER_MANAGEMENT\', \'MEMBERS\', \''.ADMIDIO_VERSION.'\', '.ADMIDIO_VERSION_BETA.')
-                 , (\'MODULE\', \'SYS_MESSAGES\', \'MESSAGES\', \''.ADMIDIO_VERSION.'\', '.ADMIDIO_VERSION_BETA.')
-                 , (\'MODULE\', \'PHO_PHOTOS\', \'PHOTOS\', \''.ADMIDIO_VERSION.'\', '.ADMIDIO_VERSION_BETA.')
-                 , (\'MODULE\', \'SYS_SETTINGS\', \'PREFERENCES\', \''.ADMIDIO_VERSION.'\', '.ADMIDIO_VERSION_BETA.')
-                 , (\'MODULE\', \'PRO_PROFILE\', \'PROFILE\', \''.ADMIDIO_VERSION.'\', '.ADMIDIO_VERSION_BETA.')
-                 , (\'MODULE\', \'SYS_REGISTRATION\', \'REGISTRATION\', \''.ADMIDIO_VERSION.'\', '.ADMIDIO_VERSION_BETA.')
-                 , (\'MODULE\', \'ROL_ROLE_ADMINISTRATION\', \'ROLES\', \''.ADMIDIO_VERSION.'\', '.ADMIDIO_VERSION_BETA.')
-                 , (\'MODULE\', \'ROO_ROOM_MANAGEMENT\', \'ROOMS\', \''.ADMIDIO_VERSION.'\', '.ADMIDIO_VERSION_BETA.')';
-    $db->query($sql);
-
-    // create organization independent categories
-    $sql = 'INSERT INTO '. TBL_CATEGORIES. ' (cat_org_id, cat_type, cat_name_intern, cat_name, cat_hidden, cat_system, cat_sequence, cat_usr_id_create, cat_timestamp_create)
-            VALUES (NULL, \'USF\', \'MASTER_DATA\', \'SYS_MASTER_DATA\', 0, 1, 1, '.$systemUserId.',\''. DATETIME_NOW.'\') ';
-    $db->query($sql);
-    $cat_id_master_data = $db->lastInsertId();
-
-    $sql = 'INSERT INTO '. TBL_CATEGORIES. ' (cat_org_id, cat_type, cat_name_intern, cat_name, cat_hidden, cat_system, cat_sequence, cat_usr_id_create, cat_timestamp_create)
-            VALUES (NULL, \'USF\', \'SOCIAL_NETWORKS\', \'SYS_SOCIAL_NETWORKS\', 0, 0, 2, '.$systemUserId.',\''. DATETIME_NOW.'\') ';
-    $db->query($sql);
-    $cat_id_messenger = $db->lastInsertId();
-
-    $sql = 'INSERT INTO '. TBL_CATEGORIES.' (cat_org_id, cat_type, cat_name_intern, cat_name, cat_hidden, cat_default, cat_system, cat_sequence, cat_usr_id_create, cat_timestamp_create)
-            VALUES (NULL, \'ROL\', \'CONFIRMATION_OF_PARTICIPATION\', \'SYS_CONFIRMATION_OF_PARTICIPATION\', 1, 0, 1, 5, '.$systemUserId.',\''. DATETIME_NOW.'\')
-                 , (NULL, \'USF\', \'ADDIDIONAL_DATA\', \'INS_ADDIDIONAL_DATA\', 0, 0, 0, 3, '.$systemUserId.',\''. DATETIME_NOW.'\') ';
-    $db->query($sql);
-
-    // create inventory categories
-    $sql = 'INSERT INTO '. TBL_CATEGORIES. ' (cat_org_id, cat_type, cat_name_intern, cat_name, cat_hidden, cat_system, cat_sequence, cat_usr_id_create, cat_timestamp_create)
-            VALUES (NULL, \'INF\', \'MASTER_DATA\', \'SYS_MASTER_DATA\', 0, 1, 1, '.$systemUserId.',\''. DATETIME_NOW.'\') ';
-    $db->query($sql);
-    $cat_id_master_inf = $db->lastInsertId();
-
-    // Stammdatenfelder anlegen
-    $sql = 'INSERT INTO '. TBL_USER_FIELDS. ' (usf_cat_id, usf_type, usf_name_intern, usf_name, usf_description, usf_value_list, usf_system, usf_disabled, usf_mandatory, usf_sequence, usf_usr_id_create, usf_timestamp_create)
-            VALUES ('.$cat_id_master_data.', \'TEXT\', \'LAST_NAME\', \'SYS_LASTNAME\', NULL, NULL, 1, 1, 1, 1, '.$gCurrentUser->getValue('usr_id').',\''. DATETIME_NOW.'\')
-                 , ('.$cat_id_master_data.', \'TEXT\', \'FIRST_NAME\',\'SYS_FIRSTNAME\', NULL, NULL, 1, 1, 1, 2, '.$gCurrentUser->getValue('usr_id').',\''. DATETIME_NOW.'\')
-                 , ('.$cat_id_master_data.', \'TEXT\', \'ADDRESS\',   \'SYS_ADDRESS\', NULL, NULL, 0, 0, 0, 3, '.$gCurrentUser->getValue('usr_id').',\''. DATETIME_NOW.'\')
-                 , ('.$cat_id_master_data.', \'TEXT\', \'POSTCODE\',  \'SYS_POSTCODE\', NULL, NULL, 0, 0, 0, 4, '.$gCurrentUser->getValue('usr_id').',\''. DATETIME_NOW.'\')
-                 , ('.$cat_id_master_data.', \'TEXT\', \'CITY\',      \'SYS_CITY\', NULL, NULL, 0, 0, 0, 5, '.$gCurrentUser->getValue('usr_id').',\''. DATETIME_NOW.'\')
-                 , ('.$cat_id_master_data.', \'TEXT\', \'COUNTRY\',   \'SYS_COUNTRY\', NULL, NULL, 0, 0, 0, 6, '.$gCurrentUser->getValue('usr_id').',\''. DATETIME_NOW.'\')
-                 , ('.$cat_id_master_data.', \'PHONE\', \'PHONE\',     \'SYS_PHONE\', NULL, NULL, 0, 0, 0, 7, '.$gCurrentUser->getValue('usr_id').',\''. DATETIME_NOW.'\')
-                 , ('.$cat_id_master_data.', \'PHONE\', \'MOBILE\',    \'SYS_MOBILE\', NULL, NULL, 0, 0, 0, 8, '.$gCurrentUser->getValue('usr_id').',\''. DATETIME_NOW.'\')
-                 , ('.$cat_id_master_data.', \'PHONE\', \'FAX\',       \'SYS_FAX\', NULL, NULL, 0, 0, 0, 9, '.$gCurrentUser->getValue('usr_id').',\''. DATETIME_NOW.'\')
-                 , ('.$cat_id_master_data.', \'DATE\', \'BIRTHDAY\',  \'SYS_BIRTHDAY\', NULL, NULL, 0, 0, 0, 10, '.$gCurrentUser->getValue('usr_id').',\''. DATETIME_NOW.'\')
-                 , ('.$cat_id_master_data.', \'RADIO_BUTTON\', \'GENDER\', \'SYS_GENDER\', NULL, \'male.png|SYS_MALE
-female.png|SYS_FEMALE\', 0, 0, 0, 11, '.$gCurrentUser->getValue('usr_id').',\''. DATETIME_NOW.'\')
-                 , ('.$cat_id_master_data.', \'EMAIL\', \'EMAIL\',    \'SYS_EMAIL\', NULL, NULL, 1, 0, 1, 12, '.$gCurrentUser->getValue('usr_id').',\''. DATETIME_NOW.'\')
-                 , ('.$cat_id_master_data.', \'URL\',  \'WEBSITE\',   \'SYS_WEBSITE\', NULL, NULL, 0, 0, 0, 13, '.$gCurrentUser->getValue('usr_id').',\''. DATETIME_NOW.'\') ';
-    $db->query($sql);
-    $usf_id_homepage = $db->lastInsertId();
-
-    // Messenger anlegen
-    $sql = 'INSERT INTO '. TBL_USER_FIELDS. ' (usf_cat_id, usf_type, usf_name_intern, usf_name, usf_description, usf_icon, usf_url, usf_system, usf_sequence, usf_usr_id_create, usf_timestamp_create)
-            VALUES ('.$cat_id_messenger.', \'TEXT\', \'AOL_INSTANT_MESSENGER\', \'INS_AOL_INSTANT_MESSENGER\', NULL, \'aim.png\', NULL, 0, 1, '.$gCurrentUser->getValue('usr_id').',\''. DATETIME_NOW.'\')
-                 , ('.$cat_id_messenger.', \'TEXT\', \'FACEBOOK\',       \'INS_FACEBOOK\', \''.$gL10n->get('INS_FACEBOOK_DESC').'\', \'facebook.png\', \'http://www.facebook.com/%user_content%\', 0, 2, '.$gCurrentUser->getValue('usr_id').',\''. DATETIME_NOW.'\')
-                 , ('.$cat_id_messenger.', \'TEXT\', \'GOOGLE_PLUS\',    \'INS_GOOGLE_PLUS\', \''.$gL10n->get('INS_GOOGLE_PLUS_DESC').'\', \'google_plus.png\', NULL, 0, 3, '.$gCurrentUser->getValue('usr_id').',\''. DATETIME_NOW.'\')
-                 , ('.$cat_id_messenger.', \'TEXT\', \'ICQ\',            \'INS_ICQ\', \''.$gL10n->get('INS_ICQ_DESC').'\', \'icq.png\', \'http://www.icq.com/people/%user_content%\', 0, 4, '.$gCurrentUser->getValue('usr_id').',\''. DATETIME_NOW.'\')
-                 , ('.$cat_id_messenger.', \'TEXT\', \'SKYPE\',          \'INS_SKYPE\', \''.$gL10n->get('INS_SKYPE_DESC').'\', \'skype.png\', NULL, 0, 5, '.$gCurrentUser->getValue('usr_id').',\''. DATETIME_NOW.'\')
-                 , ('.$cat_id_messenger.', \'TEXT\', \'TWITTER\',        \'INS_TWITTER\', \''.$gL10n->get('INS_TWITTER_DESC').'\', \'twitter.png\', \'http://twitter.com/#!/%user_content%\', 0, 6, '.$gCurrentUser->getValue('usr_id').',\''. DATETIME_NOW.'\')
-                 , ('.$cat_id_messenger.', \'TEXT\', \'XING\',           \'INS_XING\', \''.$gL10n->get('INS_XING_DESC').'\', \'xing.png\', \'https://www.xing.com/profile/%user_content%\', 0, 7, '.$gCurrentUser->getValue('usr_id').',\''. DATETIME_NOW.'\')
-                 , ('.$cat_id_messenger.', \'TEXT\', \'YAHOO_MESSENGER\',\'INS_YAHOO_MESSENGER\', NULL, \'yahoo.png\', NULL, 0, 8, '.$gCurrentUser->getValue('usr_id').',\''. DATETIME_NOW.'\') ';
-    $db->query($sql);
-
-    // Inventoryfelder anlegen
-    $sql = 'INSERT INTO '. TBL_INVENT_FIELDS. ' (inf_cat_id, inf_type, inf_name_intern, inf_name, inf_description, inf_system, inf_disabled, inf_mandatory, inf_sequence, inf_usr_id_create, inf_timestamp_create)
-            VALUES ('.$cat_id_master_inf.', \'TEXT\', \'ITEM_NAME\', \'SYS_ITEMNAME\', NULL, 1, 1, 1, 1, '.$gCurrentUser->getValue('usr_id').',\''. DATETIME_NOW.'\')
-                 , ('.$cat_id_master_inf.', \'NUMBER\', \'ROOM_ID\', \'SYS_ROOM\', NULL, 1, 1, 1, 2, '.$gCurrentUser->getValue('usr_id').',\''. DATETIME_NOW.'\')
-                 , ('.$cat_id_master_inf.', \'NUMBER\', \'PRICE\',   \'SYS_QUANTITY\', NULL, 0, 0, 0, 3, '.$gCurrentUser->getValue('usr_id').',\''. DATETIME_NOW.'\') ';
-    $db->query($sql);
-
-    if($gDbType === 'postgresql')
-    {
-        // soundex is not a default function in PostgreSQL
-        $sql = 'UPDATE '.TBL_PREFERENCES.' SET prf_value = \'0\'
-                 WHERE prf_name LIKE \'system_search_similar\'';
-        $db->query($sql);
-    }
-
-    // create new organization
-    $gCurrentOrganization = new Organization($db, $_SESSION['orga_shortname']);
-    $gCurrentOrganization->setValue('org_longname', $_SESSION['orga_longname']);
-    $gCurrentOrganization->setValue('org_shortname', $_SESSION['orga_shortname']);
-    $gCurrentOrganization->setValue('org_homepage', $_SERVER['HTTP_HOST']);
-    $gCurrentOrganization->save();
-
-    // create user webmaster and assign roles
-    $webmaster = new TableUsers($db);
-    $webmaster->setValue('usr_login_name', $_SESSION['user_login']);
-    $webmaster->setPassword($_SESSION['user_password']);
-    $webmaster->setValue('usr_usr_id_create', $gCurrentUser->getValue('usr_id'));
-    $webmaster->setValue('usr_timestamp_create', DATETIME_NOW);
-    $webmaster->save(false); // no registered user -> UserIdCreate couldn't be filled
-
-    // write all preferences from preferences.php in table adm_preferences
-    require_once('db_scripts/preferences.php');
-
-    // set some specific preferences whose values came from user input of the installation wizard
-    $orga_preferences['email_administrator'] = $_SESSION['orga_email'];
-    $orga_preferences['system_language']     = $language;
-
-    // calculate the best cost value for your server performance
-    $benchmarkResults = PasswordHashing::costBenchmark();
-    $orga_preferences['system_hashing_cost'] = $benchmarkResults['cost'];
-
-    // create all necessary data for this organization
-    $gCurrentOrganization->setPreferences($orga_preferences, false);
-    $gCurrentOrganization->createBasicData($webmaster->getValue('usr_id'));
-
-    // create default room for room module in database
-    $sql = 'INSERT INTO '. TBL_ROOMS. ' (room_name, room_description, room_capacity, room_usr_id_create, room_timestamp_create)
-                                    VALUES (\''.$gL10n->get('INS_CONFERENCE_ROOM').'\', \''.$gL10n->get('INS_DESCRIPTION_CONFERENCE_ROOM').'\',
-                                            15, '.$gCurrentUser->getValue('usr_id').',\''. DATETIME_NOW.'\')';
-    $db->query($sql);
-
-    // first create a user object "current user" with webmaster rights because webmaster
-    // is allowed to edit firstname and lastname
-    $gCurrentUser = new User($db, $gProfileFields, $webmaster->getValue('usr_id'));
-    $gCurrentUser->setValue('LAST_NAME',  $_SESSION['user_last_name']);
-    $gCurrentUser->setValue('FIRST_NAME', $_SESSION['user_first_name']);
-    $gCurrentUser->setValue('EMAIL',      $_SESSION['user_email']);
-    $gCurrentUser->save(false);
-
-    // now create a full user object for system user
-    $systemUser = new User($db, $gProfileFields, $systemUserId);
-    $systemUser->setValue('LAST_NAME', $gL10n->get('SYS_SYSTEM'));
-    $systemUser->save(false); // no registered user -> UserIdCreate couldn't be filled
-
-    // now set current user to system user
-    $gCurrentUser->readDataById($systemUserId);
-
-    // delete session data
-    session_unset();
-
-    // text for dialog
-    $text = $gL10n->get('INS_INSTALLATION_SUCCESSFUL').'<br /><br />'.$gL10n->get('INS_SUPPORT_FURTHER_DEVELOPMENT');
-    if(!is_writable('../../adm_my_files'))
-    {
-        $text = $text.'
-            <div class="alert alert-warning alert-small" role="alert">
-                <span class="glyphicon glyphicon-warning-sign"></span>
-                '.$gL10n->get('INS_FOLDER_NOT_WRITABLE', 'adm_my_files').'
-            </div>';
-    }
-
-    // show dialog with success notification
-    $form = new HtmlFormInstallation('installation-form', 'http://www.admidio.org/index.php?page=donate');
-    $form->setFormDescription($text, '<div class="alert alert-success form-alert"><span class="glyphicon glyphicon-ok"></span>
-                                      <strong>'.$gL10n->get('INS_INSTALLATION_WAS_SUCCESSFUL').'</strong></div>');
-    $form->openButtonGroup();
-    $form->addSubmitButton('next_page', $gL10n->get('SYS_DONATE'), array('icon' => 'layout/money.png'));
-    $form->addButton('main_page', $gL10n->get('SYS_LATER'), array('icon' => 'layout/application_view_list.png', 'link' => '../index.php'));
-    $form->closeButtonGroup();
-    $form->show();
-}
-
-?>
+<?php
+/******************************************************************************
+ * Installation and configuration of Admidio database and config file
+ *
+ * Copyright    : (c) 2004 - 2015 The Admidio Team
+ * Homepage     : http://www.admidio.org
+ * License      : GNU Public License 2 https://www.gnu.org/licenses/gpl-2.0.html
+ *
+ * Parameters:
+ *
+ * mode     = 1 : (Default) Choose language
+ *            2 : Welcome to installation
+ *            3 : Enter database access information
+ *            4 : Creating organization
+ *            5 : Creating administrator
+ *            6 : Creating configuration file
+ *            7 : Download configuration file
+ *            8 : Start installation
+ *
+ *****************************************************************************/
+
+session_name('admidio_php_session_id');
+session_start();
+
+// if config file already exists then load file with their variables
+if(file_exists('../../adm_my_files/config.php'))
+{
+    require_once('../../adm_my_files/config.php');
+}
+else
+{
+    $g_organization = '';
+}
+
+if(!isset($_SESSION['create_config_file']))
+{
+    $_SESSION['create_config_file'] = true;
+}
+
+if(isset($g_tbl_praefix) === false)
+{
+    if(isset($_SESSION['prefix']))
+    {
+        $g_tbl_praefix = $_SESSION['prefix'];
+    }
+    else
+    {
+        // default praefix is "adm" because of compatibility to older versions
+        $g_tbl_praefix = 'adm';
+    }
+}
+
+// embed constants file
+require_once(substr(__FILE__, 0, strpos(__FILE__, 'adm_program')-1).'/adm_program/system/constants.php');
+
+// check PHP version and show notice if version is too low
+if(version_compare(phpversion(), MIN_PHP_VERSION) === -1)
+{
+    exit('<div style="color: #cc0000;">Error: Your PHP version '.phpversion().' does not fulfill
+        the minimum requirements for this Admidio version. You need at least PHP '.MIN_PHP_VERSION.' or higher.</div>');
+}
+
+require_once('install_functions.php');
+require_once(SERVER_PATH.'/adm_program/system/string.php');
+require_once(SERVER_PATH.'/adm_program/system/function.php');
+
+// Initialize and check the parameters
+
+define('THEME_PATH', 'layout');
+$getMode = admFuncVariableIsValid($_GET, 'mode', 'numeric', array('defaultValue' => 1));
+$message = '';
+
+// default database type is always MySQL and must be set because of old config files
+if(!isset($gDbType))
+{
+    $gDbType = 'mysql';
+}
+
+// create language and language data object to handle translations
+if(isset($_SESSION['language']))
+{
+    $language = $_SESSION['language'];
+}
+else
+{
+    $language = 'en';
+}
+$gL10n = new Language();
+$gLanguageData = new LanguageData($language);
+$gL10n->addLanguageData($gLanguageData);
+
+// if config file exists then connect to database
+if(file_exists('../../adm_my_files/config.php'))
+{
+    try
+    {
+        $db = new Database($gDbType, $g_adm_srv, null, $g_adm_db, $g_adm_usr, $g_adm_pw);
+    }
+    catch(AdmException $e)
+    {
+        showNotice($gL10n->get('SYS_DATABASE_NO_LOGIN', $e->getText()), 'installation.php?mode=3', $gL10n->get('SYS_BACK'), 'layout/back.png');
+    }
+
+    // now check if a valid installation exists.
+    $sql = 'SELECT org_id FROM '.TBL_ORGANIZATIONS;
+    $pdoStatement = $db->query($sql, false);
+
+    // Check the query for results in case installation is runnnig at this time and the config file is already created but database is not installed so far
+    if($pdoStatement !== false && $pdoStatement->rowCount() > 0)
+    {
+        // valid installation exists -> exit installation
+        showNotice($gL10n->get('INS_INSTALLATION_EXISTS'), '../index.php',
+                   $gL10n->get('SYS_OVERVIEW'), 'layout/application_view_list.png');
+    }
+
+    // if config exists then take parameters out of this file
+    if($getMode < 3)
+    {
+        $_SESSION['create_config_file'] = false;
+
+        // save database parameters of config.php in session variables
+        $_SESSION['db_type']     = $gDbType;
+        $_SESSION['db_server']   = $g_adm_srv;
+        $_SESSION['db_user']     = $g_adm_usr;
+        $_SESSION['db_password'] = $g_adm_pw;
+        $_SESSION['db_database'] = $g_adm_db;
+        $_SESSION['prefix']      = $g_tbl_praefix;
+
+        header('Location: installation.php?mode=4');
+        exit();
+    }
+}
+elseif(file_exists('../../config.php'))
+{
+    // Config file found at location of version 2. Then go to update
+    header('Location: update.php');
+    exit();
+}
+
+if($getMode === 1)  // (Default) Choose language
+{
+    session_destroy();
+
+    // create form with selectbox where user can select a language
+    // the possible languages will be read from a xml file
+    $form = new HtmlFormInstallation('installation-form', 'installation.php?mode=2');
+    $form->openGroupBox('gbChooseLanguage', $gL10n->get('INS_CHOOSE_LANGUAGE'));
+    $form->addSelectBoxFromXml('system_language', $gL10n->get('SYS_LANGUAGE'),
+                               SERVER_PATH.'/adm_program/languages/languages.xml',
+                               'ISOCODE', 'NAME', array('property' => FIELD_REQUIRED));
+    $form->closeGroupBox();
+    $form->addSubmitButton('next_page', $gL10n->get('SYS_NEXT'), array('icon' => 'layout/forward.png'));
+    $form->show();
+}
+elseif($getMode === 2)  // Welcome to installation
+{
+    // check if a language string was committed
+    if(!isset($_POST['system_language']) || trim($_POST['system_language']) === '')
+    {
+        showNotice($gL10n->get('INS_LANGUAGE_NOT_CHOOSEN'), 'installation.php?mode=1',
+                   $gL10n->get('SYS_BACK'), 'layout/back.png');
+    }
+    else
+    {
+        $_SESSION['language'] = $_POST['system_language'];
+        $gL10n->setLanguage($_SESSION['language']);
+    }
+
+    // create the text that should be shown in the form
+    $message = $gL10n->get('INS_WELCOME_TEXT');
+
+    // if this is a beta version then show a notice to the user
+    if(ADMIDIO_VERSION_BETA > 0)
+    {
+        $message .= '
+            <div class="alert alert-warning alert-small" role="alert">
+                <span class="glyphicon glyphicon-warning-sign"></span>'.$gL10n->get('INS_WARNING_BETA_VERSION').'
+            </div>';
+    }
+
+    // if safe mode is used then show a notice to the user
+    if(ini_get('safe_mode') == 1)
+    {
+        $message .= '
+            <div class="alert alert-warning alert-small" role="alert">
+                <span class="glyphicon glyphicon-warning-sign"></span>'.$gL10n->get('INS_WARNING_SAFE_MODE').'
+            </div>';
+    }
+
+    // create a page with the notice that the installation must be configured on the next pages
+    $form = new HtmlFormInstallation('installation-form', 'installation.php?mode=3');
+    $form->setFormDescription($message, $gL10n->get('INS_WELCOME_TO_INSTALLATION'));
+    $form->addButton('previous_page', $gL10n->get('SYS_BACK'), array('icon' => 'layout/back.png', 'link' => 'installation.php?mode=1'));
+    $form->addSubmitButton('next_page', $gL10n->get('INS_DATABASE_LOGIN'), array('icon' => 'layout/forward.png'));
+    $form->show();
+}
+elseif($getMode == 3)  // Enter database access information
+{
+    // initialize form data
+    if(isset($_SESSION['db_server']))
+    {
+        $dbType   = $_SESSION['db_type'];
+        $server   = $_SESSION['db_server'];
+        $user     = $_SESSION['db_user'];
+        $database = $_SESSION['db_database'];
+        $prefix   = $_SESSION['prefix'];
+    }
+    else
+    {
+        $dbType   = 'mysql';
+        $server   = '';
+        $user     = '';
+        $database = '';
+        $prefix   = 'adm';
+    }
+
+    // create a page to enter all necessary database connection informations
+    $form = new HtmlFormInstallation('installation-form', 'installation.php?mode=4');
+    $form->setFormDescription($gL10n->get('INS_DATABASE_LOGIN_DESC'), $gL10n->get('INS_ENTER_LOGIN_TO_DATABASE'));
+    $form->openGroupBox('gbChooseLanguage', $gL10n->get('INS_DATABASE_LOGIN'));
+    $form->addSelectBoxFromXml('db_type', $gL10n->get('INS_DATABASE_SYSTEM'), SERVER_PATH.'/adm_program/system/databases.xml',
+                               'IDENTIFIER', 'NAME', array('property' => FIELD_REQUIRED, 'defaultValue' => $dbType));
+    $form->addInput('db_server', $gL10n->get('SYS_SERVER'), $server, array('maxLength' => 50, 'property' => FIELD_REQUIRED));
+    $form->addInput('db_user', $gL10n->get('SYS_USERNAME'), $user, array('maxLength' => 50, 'property' => FIELD_REQUIRED));
+    $form->addInput('db_password', $gL10n->get('SYS_PASSWORD'), null, array('type' => 'password'));
+    $form->addInput('db_database', $gL10n->get('SYS_DATABASE'), $database, array('maxLength' => 50, 'property' => FIELD_REQUIRED));
+    $form->addInput('db_prefix', $gL10n->get('INS_TABLE_PREFIX'), $prefix, array('maxLength' => 10, 'property' => FIELD_REQUIRED, 'class' => 'form-control-small'));
+    $form->closeGroupBox();
+    $form->addButton('previous_page', $gL10n->get('SYS_BACK'), array('icon' => 'layout/back.png', 'link' => 'installation.php?mode=2'));
+    $form->addSubmitButton('next_page', $gL10n->get('INS_SET_ORGANIZATION'), array('icon' => 'layout/forward.png'));
+    $form->show();
+}
+elseif($getMode == 4)  // Creating organization
+{
+    if(isset($_POST['db_server']))
+    {
+        if($_POST['db_prefix'] === '')
+        {
+            $_POST['db_prefix'] = 'adm';
+        }
+        else
+        {
+            // wenn letztes Zeichen ein _ dann abschneiden
+            if(strrpos($_POST['db_prefix'], '_')+1 === strlen($_POST['db_prefix']))
+            {
+                $_POST['db_prefix'] = substr($_POST['db_prefix'], 0, strlen($_POST['db_prefix'])-1);
+            }
+
+            // nur gueltige Zeichen zulassen
+            $anz = strspn($_POST['db_prefix'], 'abcdefghijklmnopqrstuvwxyzABCDEFGHIJKLMNOPQRSTUVWXYZ0123456789_');
+
+            if($anz !== strlen($_POST['db_prefix']))
+            {
+                showNotice($gL10n->get('INS_TABLE_PREFIX_INVALID'), 'installation.php?mode=3',
+                           $gL10n->get('SYS_BACK'), 'layout/back.png');
+            }
+        }
+
+        // Zugangsdaten der DB in Sessionvariablen gefiltert speichern
+        $_SESSION['db_type']     = strStripTags($_POST['db_type']);
+        $_SESSION['db_server']   = strStripTags($_POST['db_server']);
+        $_SESSION['db_user']     = strStripTags($_POST['db_user']);
+        $_SESSION['db_password'] = strStripTags($_POST['db_password']);
+        $_SESSION['db_database'] = strStripTags($_POST['db_database']);
+        $_SESSION['prefix']      = strStripTags($_POST['db_prefix']);
+
+        if($_SESSION['db_type']     === ''
+        || $_SESSION['db_server']   === ''
+        || $_SESSION['db_user']     === ''
+        || $_SESSION['db_database'] === '')
+        {
+            showNotice($gL10n->get('INS_MYSQL_LOGIN_NOT_COMPLETELY'), 'installation.php?mode=3',
+                       $gL10n->get('SYS_BACK'), 'layout/back.png');
+        }
+
+        // for security reasons only check database connection if no config file exists
+        if(!file_exists('../../adm_my_files/config.php'))
+        {
+            // check database connections
+            try
+            {
+                $db = new Database($_SESSION['db_type'], $_SESSION['db_server'], null, $_SESSION['db_database'], $_SESSION['db_user'], $_SESSION['db_password']);
+            }
+            catch(AdmException $e)
+            {
+                showNotice($gL10n->get('SYS_DATABASE_NO_LOGIN', $e->getText()), 'installation.php?mode=3', $gL10n->get('SYS_BACK'), 'layout/back.png');
+            }
+
+            // check database version
+            $message = checkDatabaseVersion($db);
+            if($message !== '')
+            {
+                showNotice($message, 'installation.php?mode=3', $gL10n->get('SYS_BACK'), 'layout/back.png');
+            }
+
+            // now check if a valid installation exists.
+            $sql = 'SELECT org_id FROM '.$_SESSION['prefix'].'_organizations';
+            $pdoStatement = $db->query($sql, false);
+
+            if($pdoStatement !== false && $pdoStatement->rowCount() > 0)
+            {
+                // valid installation exists -> exit installation
+                showNotice($gL10n->get('INS_INSTALLATION_EXISTS'), '../index.php', $gL10n->get('SYS_OVERVIEW'), 'layout/application_view_list.png');
+            }
+
+        }
+    }
+
+    // create a page to enter the organization names
+    $form = new HtmlFormInstallation('installation-form', 'installation.php?mode=5');
+
+    // initialize form data
+    $shortnameProperty = FIELD_REQUIRED;
+
+    if(isset($_SESSION['orga_shortname']))
+    {
+        $orgaShortName = $_SESSION['orga_shortname'];
+        $orgaLongName  = $_SESSION['orga_longname'];
+        $orgaEmail     = $_SESSION['orga_email'];
+    }
+    else
+    {
+        $orgaShortName = $g_organization;
+        $orgaLongName  = '';
+        $orgaEmail     = '';
+
+        if($g_organization !== '')
+        {
+            $shortnameProperty = FIELD_READONLY;
+        }
+    }
+
+    $form->setFormDescription($gL10n->get('ORG_NEW_ORGANIZATION_DESC'), $gL10n->get('INS_SET_ORGANIZATION'));
+    $form->openGroupBox('gbChooseLanguage', $gL10n->get('INS_NAME_OF_ORGANIZATION'));
+    $form->addInput('orga_shortname', $gL10n->get('SYS_NAME_ABBREVIATION'), $orgaShortName, array('maxLength' => 10, 'property' => $shortnameProperty, 'class' => 'form-control-small'));
+    $form->addInput('orga_longname', $gL10n->get('SYS_NAME'), $orgaLongName, array('maxLength' => 50, 'property' => FIELD_REQUIRED));
+    $form->addInput('orga_email', $gL10n->get('ORG_SYSTEM_MAIL_ADDRESS'), $orgaEmail, array('type' => 'email', 'maxLength' => 50, 'property' => FIELD_REQUIRED));
+    $form->closeGroupBox();
+    $form->addButton('previous_page', $gL10n->get('SYS_BACK'), array('icon' => 'layout/back.png', 'link' => 'installation.php?mode=3'));
+    $form->addSubmitButton('next_page', $gL10n->get('INS_CREATE_ADMINISTRATOR'), array('icon' => 'layout/forward.png'));
+    $form->show();
+}
+elseif($getMode == 5)  // Creating addministrator
+{
+    if(isset($_POST['orga_shortname']))
+    {
+        // Zugangsdaten der DB in Sessionvariablen gefiltert speichern
+        $_SESSION['orga_shortname'] = strStripTags($_POST['orga_shortname']);
+        $_SESSION['orga_longname']  = strStripTags($_POST['orga_longname']);
+        $_SESSION['orga_email']     = strStripTags($_POST['orga_email']);
+
+        if($_SESSION['orga_shortname'] === ''
+        || $_SESSION['orga_longname']  === ''
+        || $_SESSION['orga_email']     === '')
+        {
+            showNotice($gL10n->get('INS_ORGANIZATION_NAME_NOT_COMPLETELY'), 'installation.php?mode=4',
+                       $gL10n->get('SYS_BACK'), 'layout/back.png');
+        }
+    }
+
+    // initialize form data
+    if(isset($_SESSION['user_last_name']))
+    {
+        $userLastName  = $_SESSION['user_last_name'];
+        $userFirstName = $_SESSION['user_first_name'];
+        $userEmail     = $_SESSION['user_email'];
+        $userLogin     = $_SESSION['user_login'];
+    }
+    else
+    {
+        $userLastName  = '';
+        $userFirstName = '';
+        $userEmail     = '';
+        $userLogin     = '';
+    }
+
+    // create a page to enter all necessary data to create a administrator user
+    $form = new HtmlFormInstallation('installation-form', 'installation.php?mode=6');
+    $form->setFormDescription($gL10n->get('INS_DATA_OF_ADMINISTRATOR_DESC'), $gL10n->get('INS_CREATE_ADMINISTRATOR'));
+    $form->openGroupBox('gbChooseLanguage', $gL10n->get('INS_DATA_OF_ADMINISTRATOR'));
+    $form->addInput('user_last_name', $gL10n->get('SYS_LASTNAME'), $userLastName, array('maxLength' => 50, 'property' => FIELD_REQUIRED));
+    $form->addInput('user_first_name', $gL10n->get('SYS_FIRSTNAME'), $userFirstName, array('maxLength' => 50, 'property' => FIELD_REQUIRED));
+    $form->addInput('user_email', $gL10n->get('SYS_EMAIL'), $userEmail, array('maxLength' => 255, 'property' => FIELD_REQUIRED));
+    $form->addInput('user_login', $gL10n->get('SYS_USERNAME'), $userLogin, array('maxLength' => 35, 'property' => FIELD_REQUIRED));
+    $form->addInput('user_password', $gL10n->get('SYS_PASSWORD'), null, array('type' => 'password', 'property' => FIELD_REQUIRED, 'minLength' => 8));
+    $form->addInput('user_password_confirm', $gL10n->get('SYS_CONFIRM_PASSWORD'), null, array('type' => 'password', 'property' => FIELD_REQUIRED, 'minLength' => 8));
+    $form->closeGroupBox();
+    $form->addButton('previous_page', $gL10n->get('SYS_BACK'), array('icon' => 'layout/back.png', 'link' => 'installation.php?mode=4'));
+    $form->addSubmitButton('next_page', $gL10n->get('INS_CONTINUE_INSTALLATION'), array('icon' => 'layout/forward.png'));
+    $form->show();
+}
+elseif($getMode == 6)  // Creating configuration file
+{
+    if(isset($_POST['user_last_name']))
+    {
+        // Daten des Administrators in Sessionvariablen gefiltert speichern
+        $_SESSION['user_last_name']        = strStripTags($_POST['user_last_name']);
+        $_SESSION['user_first_name']       = strStripTags($_POST['user_first_name']);
+        $_SESSION['user_email']            = strStripTags($_POST['user_email']);
+        $_SESSION['user_login']            = strStripTags($_POST['user_login']);
+        $_SESSION['user_password']         = $_POST['user_password'];
+        $_SESSION['user_password_confirm'] = $_POST['user_password_confirm'];
+
+        if($_SESSION['user_last_name']  === ''
+        || $_SESSION['user_first_name'] === ''
+        || $_SESSION['user_email']      === ''
+        || $_SESSION['user_login']      === ''
+        || $_SESSION['user_password']   === '')
+        {
+            showNotice($gL10n->get('INS_ADMINISTRATOR_DATA_NOT_COMPLETELY'), 'installation.php?mode=5',
+                       $gL10n->get('SYS_BACK'), 'layout/back.png');
+        }
+
+        // username should only have valid chars
+        if(!strValidCharacters($_SESSION['user_login'], 'noSpecialChar'))
+        {
+            showNotice($gL10n->get('SYS_FIELD_INVALID_CHAR', $gL10n->get('SYS_USERNAME')), 'installation.php?mode=5', $gL10n->get('SYS_BACK'), 'layout/back.png');
+        }
+
+        // email should only have valid chars
+        $_SESSION['user_email'] = admStrToLower($_SESSION['user_email']);
+
+        if(!strValidCharacters($_SESSION['user_email'], 'email'))
+        {
+            showNotice($gL10n->get('SYS_EMAIL_INVALID', $gL10n->get('SYS_EMAIL')), 'installation.php?mode=5',
+                       $gL10n->get('SYS_BACK'), 'layout/back.png');
+        }
+
+        // password must be the same with password confirm
+        if($_SESSION['user_password'] !== $_SESSION['user_password_confirm'])
+        {
+            showNotice($gL10n->get('INS_PASSWORDS_NOT_EQUAL'), 'installation.php?mode=5',
+                       $gL10n->get('SYS_BACK'), 'layout/back.png');
+        }
+
+        if(strlen($_SESSION['user_password']) < 8 || strlen($_SESSION['user_password_confirm']) < 8)
+        {
+            showNotice($gL10n->get('PRO_PASSWORD_LENGTH'), 'installation.php?mode=5',
+                       $gL10n->get('SYS_BACK'), 'layout/back.png');
+        }
+    }
+
+    // if config file exists than don't create a new one
+    if($_SESSION['create_config_file'] === false)
+    {
+        header('Location: installation.php?mode=8');
+        exit();
+    }
+
+    // read configuration file structure
+    $filename          = 'config.php';
+    $configFileHandle  = fopen($filename, 'r');
+    $configFileContent = fread($configFileHandle, filesize($filename));
+    fclose($configFileHandle);
+
+    // detect root path
+    $rootPath = $_SERVER['HTTP_HOST'] . $_SERVER['REQUEST_URI'];
+    $rootPath = substr($rootPath, 0, strpos($rootPath, '/adm_program'));
+    if(!strpos($rootPath, 'http://') && !strpos($rootPath, 'https://'))
+    {
+        if(isset($_SERVER['HTTPS']) && $_SERVER['HTTPS'] !== 'off')
+        {
+            $rootPath = 'https://'. $rootPath;
+        }
+        else
+        {
+            $rootPath = 'http://'. $rootPath;
+        }
+    }
+
+    // replace placeholders in configuration file structure with data of installation wizard
+    $configFileContent = str_replace('%PREFIX%',   $_SESSION['prefix'],      $configFileContent);
+    $configFileContent = str_replace('%DB_TYPE%',  $_SESSION['db_type'],     $configFileContent);
+    $configFileContent = str_replace('%SERVER%',   $_SESSION['db_server'],   $configFileContent);
+    $configFileContent = str_replace('%USER%',     $_SESSION['db_user'],     $configFileContent);
+    $configFileContent = str_replace('%PASSWORD%', $_SESSION['db_password'], $configFileContent);
+    $configFileContent = str_replace('%DATABASE%', $_SESSION['db_database'], $configFileContent);
+    $configFileContent = str_replace('%ROOT_PATH%', $rootPath, $configFileContent);
+    $configFileContent = str_replace('%ORGANIZATION%', $_SESSION['orga_shortname'], $configFileContent);
+    $_SESSION['config_file_content'] = $configFileContent;
+
+    // now save new configuration file in Admidio folder if user has write access to this folder
+    $filename = '../../adm_my_files/config.php';
+    $configFileHandle = @fopen($filename, 'a');
+
+    if($configFileHandle)
+    {
+        // save config file in Admidio folder
+        fwrite($configFileHandle, $configFileContent);
+        fclose($configFileHandle);
+
+        // start installation
+        $form = new HtmlFormInstallation('installation-form', 'installation.php?mode=8');
+        $form->setFormDescription($gL10n->get('INS_DATA_FULLY_ENTERED'), $gL10n->get('INS_INSTALL_ADMIDIO'));
+        $form->addSubmitButton('next_page', $gL10n->get('INS_INSTALL_ADMIDIO'), array('icon' => 'layout/database_in.png', 'onClickText' => $gL10n->get('INS_DATABASE_WILL_BE_ESTABLISHED')));
+        $form->show();
+    }
+    else
+    {
+        // if user doesn't has write access then create a page with a download link for the config file
+        $form = new HtmlFormInstallation('installation-form', 'installation.php?mode=8');
+        $form->setFormDescription($gL10n->get('INS_DOWNLOAD_CONFIGURATION_FILE_DESC', 'config.php', $rootPath.'/adm_my_files', 'adm_my_files'), $gL10n->get('INS_CREATE_CONFIGURATION_FILE'));
+        $form->addButton('previous_page', $gL10n->get('SYS_BACK'), array('icon' => 'layout/back.png', 'link' => 'installation.php?mode=5'));
+        $form->addButton('download_config', $gL10n->get('INS_DOWNLOAD_CONFIGURATION_FILE'), array('icon' => 'layout/page_white_download.png', 'link' => 'installation.php?mode=7'));
+        $form->addSubmitButton('next_page', $gL10n->get('INS_INSTALL_ADMIDIO'), array('icon' => 'layout/database_in.png', 'onClickText' => $gL10n->get('INS_DATABASE_WILL_BE_ESTABLISHED')));
+        $form->show();
+    }
+}
+elseif($getMode == 7) // Download configuration file
+{
+    $filename   = 'config.php';
+    $fileLength = strlen($_SESSION['config_file_content']);
+
+    header('Content-Type: text/plain; charset=utf-8');
+    header('Content-Length: '.$fileLength);
+    header('Content-Disposition: attachment; filename="'.$filename.'"');
+    echo $_SESSION['config_file_content'];
+    exit();
+}
+elseif($getMode == 8) // Start installation
+{
+    // Check if configuration file exists. This file must be copied to the base folder of the Admidio installation.
+    if(!file_exists('../../adm_my_files/config.php'))
+    {
+        showNotice($gL10n->get('INS_CONFIGURATION_FILE_NOT_FOUND', 'config.php'), 'installation.php?mode=6',
+                   $gL10n->get('SYS_BACK'), 'layout/back.png');
+    }
+
+    // set execution time to 6 minutes because we have a lot to do :)
+    // there should be no error output because of safe mode
+    @set_time_limit(300);
+
+    // first check if session is filled (if installation was aborted then this is not filled)
+    if(isset($_SESSION['prefix']))
+    {
+        // if previous dialogs were filled then check if the settings are equal to config file
+        if($g_tbl_praefix != $_SESSION['prefix']
+        || $gDbType       != $_SESSION['db_type']
+        || $g_adm_srv     != $_SESSION['db_server']
+        || $g_adm_usr     != $_SESSION['db_user']
+        || $g_adm_pw      != $_SESSION['db_password']
+        || $g_adm_db      != $_SESSION['db_database']
+        || $g_organization!= $_SESSION['orga_shortname'])
+        {
+            showNotice($gL10n->get('INS_DATA_DO_NOT_MATCH', 'config.php'), 'installation.php?mode=6',
+                       $gL10n->get('SYS_BACK'), 'layout/back.png');
+        }
+    }
+
+    // read data from sql script db.sql and execute all statements to the current database
+    $filename = 'db_scripts/db.sql';
+    $file     = fopen($filename, 'r')
+                or showNotice($gL10n->get('INS_DATABASE_FILE_NOT_FOUND', 'db.sql', 'adm_program/installation/db_scripts'),
+                              'installation.php?mode=6', $gL10n->get('SYS_BACK'), 'layout/back.png');
+    $content  = fread($file, filesize($filename));
+    $sql_arr  = explode(';', $content);
+    fclose($file);
+
+    foreach($sql_arr as $sql)
+    {
+        if(trim($sql) !== '')
+        {
+            // Prefix fuer die Tabellen einsetzen und SQL-Statement ausfuehren
+            $sql = str_replace('%PREFIX%', $g_tbl_praefix, $sql);
+            $db->query($sql);
+        }
+    }
+
+    // create default data
+
+    // add system component to database
+    $component = new ComponentUpdate($db);
+    $component->setValue('com_type', 'SYSTEM');
+    $component->setValue('com_name', 'Admidio Core');
+    $component->setValue('com_name_intern', 'CORE');
+    $component->setValue('com_version', ADMIDIO_VERSION);
+    $component->setValue('com_beta', (string)ADMIDIO_VERSION_BETA);
+    $component->setValue('com_update_step', $component->getMaxUpdateStep());
+    $component->save();
+
+    // create a hidden system user for internal use
+    // all recordsets created by installation will get the create id of the system user
+    $gCurrentUser = new TableUsers($db);
+    $gCurrentUser->setValue('usr_login_name', $gL10n->get('SYS_SYSTEM'));
+    $gCurrentUser->setValue('usr_valid', '0');
+    $gCurrentUser->setValue('usr_timestamp_create', DATETIME_NOW);
+    $gCurrentUser->save(false); // no registered user -> UserIdCreate couldn't be filled
+    $systemUserId = $gCurrentUser->getValue('usr_id');
+
+    // create all modules components
+    $sql = 'INSERT INTO '.TBL_COMPONENTS.' (com_type, com_name, com_name_intern, com_version, com_beta)
+            VALUES (\'MODULE\', \'ANN_ANNOUNCEMENTS\', \'ANNOUCEMENTS\', \''.ADMIDIO_VERSION.'\', '.ADMIDIO_VERSION_BETA.')
+                 , (\'MODULE\', \'BAC_DATABASE_BACKUP\', \'BACKUP\', \''.ADMIDIO_VERSION.'\', '.ADMIDIO_VERSION_BETA.')
+                 , (\'MODULE\', \'SYS_CATEGORIES\', \'CATEGORIES\', \''.ADMIDIO_VERSION.'\', '.ADMIDIO_VERSION_BETA.')
+                 , (\'MODULE\', \'DAT_DATES\', \'DATES\', \''.ADMIDIO_VERSION.'\', '.ADMIDIO_VERSION_BETA.')
+                 , (\'MODULE\', \'DOW_DOWNLOADS\', \'DOWNLOADS\', \''.ADMIDIO_VERSION.'\', '.ADMIDIO_VERSION_BETA.')
+                 , (\'MODULE\', \'GBO_GUESTBOOK\', \'GUESTBOOK\', \''.ADMIDIO_VERSION.'\', '.ADMIDIO_VERSION_BETA.')
+                 , (\'MODULE\', \'LNK_WEBLINKS\', \'LINKS\', \''.ADMIDIO_VERSION.'\', '.ADMIDIO_VERSION_BETA.')
+                 , (\'MODULE\', \'LST_LISTS\', \'LISTS\', \''.ADMIDIO_VERSION.'\', '.ADMIDIO_VERSION_BETA.')
+                 , (\'MODULE\', \'MEM_USER_MANAGEMENT\', \'MEMBERS\', \''.ADMIDIO_VERSION.'\', '.ADMIDIO_VERSION_BETA.')
+                 , (\'MODULE\', \'SYS_MESSAGES\', \'MESSAGES\', \''.ADMIDIO_VERSION.'\', '.ADMIDIO_VERSION_BETA.')
+                 , (\'MODULE\', \'PHO_PHOTOS\', \'PHOTOS\', \''.ADMIDIO_VERSION.'\', '.ADMIDIO_VERSION_BETA.')
+                 , (\'MODULE\', \'SYS_SETTINGS\', \'PREFERENCES\', \''.ADMIDIO_VERSION.'\', '.ADMIDIO_VERSION_BETA.')
+                 , (\'MODULE\', \'PRO_PROFILE\', \'PROFILE\', \''.ADMIDIO_VERSION.'\', '.ADMIDIO_VERSION_BETA.')
+                 , (\'MODULE\', \'SYS_REGISTRATION\', \'REGISTRATION\', \''.ADMIDIO_VERSION.'\', '.ADMIDIO_VERSION_BETA.')
+                 , (\'MODULE\', \'ROL_ROLE_ADMINISTRATION\', \'ROLES\', \''.ADMIDIO_VERSION.'\', '.ADMIDIO_VERSION_BETA.')
+                 , (\'MODULE\', \'ROO_ROOM_MANAGEMENT\', \'ROOMS\', \''.ADMIDIO_VERSION.'\', '.ADMIDIO_VERSION_BETA.')';
+    $db->query($sql);
+
+    // create organization independent categories
+    $sql = 'INSERT INTO '. TBL_CATEGORIES. ' (cat_org_id, cat_type, cat_name_intern, cat_name, cat_hidden, cat_system, cat_sequence, cat_usr_id_create, cat_timestamp_create)
+            VALUES (NULL, \'USF\', \'MASTER_DATA\', \'SYS_MASTER_DATA\', 0, 1, 1, '.$systemUserId.',\''. DATETIME_NOW.'\') ';
+    $db->query($sql);
+    $cat_id_master_data = $db->lastInsertId();
+
+    $sql = 'INSERT INTO '. TBL_CATEGORIES. ' (cat_org_id, cat_type, cat_name_intern, cat_name, cat_hidden, cat_system, cat_sequence, cat_usr_id_create, cat_timestamp_create)
+            VALUES (NULL, \'USF\', \'SOCIAL_NETWORKS\', \'SYS_SOCIAL_NETWORKS\', 0, 0, 2, '.$systemUserId.',\''. DATETIME_NOW.'\') ';
+    $db->query($sql);
+    $cat_id_messenger = $db->lastInsertId();
+
+    $sql = 'INSERT INTO '. TBL_CATEGORIES.' (cat_org_id, cat_type, cat_name_intern, cat_name, cat_hidden, cat_default, cat_system, cat_sequence, cat_usr_id_create, cat_timestamp_create)
+            VALUES (NULL, \'ROL\', \'CONFIRMATION_OF_PARTICIPATION\', \'SYS_CONFIRMATION_OF_PARTICIPATION\', 1, 0, 1, 5, '.$systemUserId.',\''. DATETIME_NOW.'\')
+                 , (NULL, \'USF\', \'ADDIDIONAL_DATA\', \'INS_ADDIDIONAL_DATA\', 0, 0, 0, 3, '.$systemUserId.',\''. DATETIME_NOW.'\') ';
+    $db->query($sql);
+
+    // create inventory categories
+    $sql = 'INSERT INTO '. TBL_CATEGORIES. ' (cat_org_id, cat_type, cat_name_intern, cat_name, cat_hidden, cat_system, cat_sequence, cat_usr_id_create, cat_timestamp_create)
+            VALUES (NULL, \'INF\', \'MASTER_DATA\', \'SYS_MASTER_DATA\', 0, 1, 1, '.$systemUserId.',\''. DATETIME_NOW.'\') ';
+    $db->query($sql);
+    $cat_id_master_inf = $db->lastInsertId();
+
+    // Stammdatenfelder anlegen
+    $sql = 'INSERT INTO '. TBL_USER_FIELDS. ' (usf_cat_id, usf_type, usf_name_intern, usf_name, usf_description, usf_value_list, usf_system, usf_disabled, usf_mandatory, usf_sequence, usf_usr_id_create, usf_timestamp_create)
+            VALUES ('.$cat_id_master_data.', \'TEXT\', \'LAST_NAME\', \'SYS_LASTNAME\', NULL, NULL, 1, 1, 1, 1, '.$gCurrentUser->getValue('usr_id').',\''. DATETIME_NOW.'\')
+                 , ('.$cat_id_master_data.', \'TEXT\', \'FIRST_NAME\',\'SYS_FIRSTNAME\', NULL, NULL, 1, 1, 1, 2, '.$gCurrentUser->getValue('usr_id').',\''. DATETIME_NOW.'\')
+                 , ('.$cat_id_master_data.', \'TEXT\', \'ADDRESS\',   \'SYS_ADDRESS\', NULL, NULL, 0, 0, 0, 3, '.$gCurrentUser->getValue('usr_id').',\''. DATETIME_NOW.'\')
+                 , ('.$cat_id_master_data.', \'TEXT\', \'POSTCODE\',  \'SYS_POSTCODE\', NULL, NULL, 0, 0, 0, 4, '.$gCurrentUser->getValue('usr_id').',\''. DATETIME_NOW.'\')
+                 , ('.$cat_id_master_data.', \'TEXT\', \'CITY\',      \'SYS_CITY\', NULL, NULL, 0, 0, 0, 5, '.$gCurrentUser->getValue('usr_id').',\''. DATETIME_NOW.'\')
+                 , ('.$cat_id_master_data.', \'TEXT\', \'COUNTRY\',   \'SYS_COUNTRY\', NULL, NULL, 0, 0, 0, 6, '.$gCurrentUser->getValue('usr_id').',\''. DATETIME_NOW.'\')
+                 , ('.$cat_id_master_data.', \'PHONE\', \'PHONE\',     \'SYS_PHONE\', NULL, NULL, 0, 0, 0, 7, '.$gCurrentUser->getValue('usr_id').',\''. DATETIME_NOW.'\')
+                 , ('.$cat_id_master_data.', \'PHONE\', \'MOBILE\',    \'SYS_MOBILE\', NULL, NULL, 0, 0, 0, 8, '.$gCurrentUser->getValue('usr_id').',\''. DATETIME_NOW.'\')
+                 , ('.$cat_id_master_data.', \'PHONE\', \'FAX\',       \'SYS_FAX\', NULL, NULL, 0, 0, 0, 9, '.$gCurrentUser->getValue('usr_id').',\''. DATETIME_NOW.'\')
+                 , ('.$cat_id_master_data.', \'DATE\', \'BIRTHDAY\',  \'SYS_BIRTHDAY\', NULL, NULL, 0, 0, 0, 10, '.$gCurrentUser->getValue('usr_id').',\''. DATETIME_NOW.'\')
+                 , ('.$cat_id_master_data.', \'RADIO_BUTTON\', \'GENDER\', \'SYS_GENDER\', NULL, \'male.png|SYS_MALE
+female.png|SYS_FEMALE\', 0, 0, 0, 11, '.$gCurrentUser->getValue('usr_id').',\''. DATETIME_NOW.'\')
+                 , ('.$cat_id_master_data.', \'EMAIL\', \'EMAIL\',    \'SYS_EMAIL\', NULL, NULL, 1, 0, 1, 12, '.$gCurrentUser->getValue('usr_id').',\''. DATETIME_NOW.'\')
+                 , ('.$cat_id_master_data.', \'URL\',  \'WEBSITE\',   \'SYS_WEBSITE\', NULL, NULL, 0, 0, 0, 13, '.$gCurrentUser->getValue('usr_id').',\''. DATETIME_NOW.'\') ';
+    $db->query($sql);
+    $usf_id_homepage = $db->lastInsertId();
+
+    // Messenger anlegen
+    $sql = 'INSERT INTO '. TBL_USER_FIELDS. ' (usf_cat_id, usf_type, usf_name_intern, usf_name, usf_description, usf_icon, usf_url, usf_system, usf_sequence, usf_usr_id_create, usf_timestamp_create)
+            VALUES ('.$cat_id_messenger.', \'TEXT\', \'AOL_INSTANT_MESSENGER\', \'INS_AOL_INSTANT_MESSENGER\', NULL, \'aim.png\', NULL, 0, 1, '.$gCurrentUser->getValue('usr_id').',\''. DATETIME_NOW.'\')
+                 , ('.$cat_id_messenger.', \'TEXT\', \'FACEBOOK\',       \'INS_FACEBOOK\', \''.$gL10n->get('INS_FACEBOOK_DESC').'\', \'facebook.png\', \'http://www.facebook.com/%user_content%\', 0, 2, '.$gCurrentUser->getValue('usr_id').',\''. DATETIME_NOW.'\')
+                 , ('.$cat_id_messenger.', \'TEXT\', \'GOOGLE_PLUS\',    \'INS_GOOGLE_PLUS\', \''.$gL10n->get('INS_GOOGLE_PLUS_DESC').'\', \'google_plus.png\', NULL, 0, 3, '.$gCurrentUser->getValue('usr_id').',\''. DATETIME_NOW.'\')
+                 , ('.$cat_id_messenger.', \'TEXT\', \'ICQ\',            \'INS_ICQ\', \''.$gL10n->get('INS_ICQ_DESC').'\', \'icq.png\', \'http://www.icq.com/people/%user_content%\', 0, 4, '.$gCurrentUser->getValue('usr_id').',\''. DATETIME_NOW.'\')
+                 , ('.$cat_id_messenger.', \'TEXT\', \'SKYPE\',          \'INS_SKYPE\', \''.$gL10n->get('INS_SKYPE_DESC').'\', \'skype.png\', NULL, 0, 5, '.$gCurrentUser->getValue('usr_id').',\''. DATETIME_NOW.'\')
+                 , ('.$cat_id_messenger.', \'TEXT\', \'TWITTER\',        \'INS_TWITTER\', \''.$gL10n->get('INS_TWITTER_DESC').'\', \'twitter.png\', \'http://twitter.com/#!/%user_content%\', 0, 6, '.$gCurrentUser->getValue('usr_id').',\''. DATETIME_NOW.'\')
+                 , ('.$cat_id_messenger.', \'TEXT\', \'XING\',           \'INS_XING\', \''.$gL10n->get('INS_XING_DESC').'\', \'xing.png\', \'https://www.xing.com/profile/%user_content%\', 0, 7, '.$gCurrentUser->getValue('usr_id').',\''. DATETIME_NOW.'\')
+                 , ('.$cat_id_messenger.', \'TEXT\', \'YAHOO_MESSENGER\',\'INS_YAHOO_MESSENGER\', NULL, \'yahoo.png\', NULL, 0, 8, '.$gCurrentUser->getValue('usr_id').',\''. DATETIME_NOW.'\') ';
+    $db->query($sql);
+
+    // Inventoryfelder anlegen
+    $sql = 'INSERT INTO '. TBL_INVENT_FIELDS. ' (inf_cat_id, inf_type, inf_name_intern, inf_name, inf_description, inf_system, inf_disabled, inf_mandatory, inf_sequence, inf_usr_id_create, inf_timestamp_create)
+            VALUES ('.$cat_id_master_inf.', \'TEXT\', \'ITEM_NAME\', \'SYS_ITEMNAME\', NULL, 1, 1, 1, 1, '.$gCurrentUser->getValue('usr_id').',\''. DATETIME_NOW.'\')
+                 , ('.$cat_id_master_inf.', \'NUMBER\', \'ROOM_ID\', \'SYS_ROOM\', NULL, 1, 1, 1, 2, '.$gCurrentUser->getValue('usr_id').',\''. DATETIME_NOW.'\')
+                 , ('.$cat_id_master_inf.', \'NUMBER\', \'PRICE\',   \'SYS_QUANTITY\', NULL, 0, 0, 0, 3, '.$gCurrentUser->getValue('usr_id').',\''. DATETIME_NOW.'\') ';
+    $db->query($sql);
+
+    if($gDbType === 'postgresql')
+    {
+        // soundex is not a default function in PostgreSQL
+        $sql = 'UPDATE '.TBL_PREFERENCES.' SET prf_value = \'0\'
+                 WHERE prf_name LIKE \'system_search_similar\'';
+        $db->query($sql);
+    }
+
+    // create new organization
+    $gCurrentOrganization = new Organization($db, $_SESSION['orga_shortname']);
+    $gCurrentOrganization->setValue('org_longname', $_SESSION['orga_longname']);
+    $gCurrentOrganization->setValue('org_shortname', $_SESSION['orga_shortname']);
+    $gCurrentOrganization->setValue('org_homepage', $_SERVER['HTTP_HOST']);
+    $gCurrentOrganization->save();
+
+    // create user webmaster and assign roles
+    $webmaster = new TableUsers($db);
+    $webmaster->setValue('usr_login_name', $_SESSION['user_login']);
+    $webmaster->setPassword($_SESSION['user_password']);
+    $webmaster->setValue('usr_usr_id_create', $gCurrentUser->getValue('usr_id'));
+    $webmaster->setValue('usr_timestamp_create', DATETIME_NOW);
+    $webmaster->save(false); // no registered user -> UserIdCreate couldn't be filled
+
+    // write all preferences from preferences.php in table adm_preferences
+    require_once('db_scripts/preferences.php');
+
+    // set some specific preferences whose values came from user input of the installation wizard
+    $orga_preferences['email_administrator'] = $_SESSION['orga_email'];
+    $orga_preferences['system_language']     = $language;
+
+    // calculate the best cost value for your server performance
+    $benchmarkResults = PasswordHashing::costBenchmark();
+    $orga_preferences['system_hashing_cost'] = $benchmarkResults['cost'];
+
+    // create all necessary data for this organization
+    $gCurrentOrganization->setPreferences($orga_preferences, false);
+    $gCurrentOrganization->createBasicData($webmaster->getValue('usr_id'));
+
+    // create default room for room module in database
+    $sql = 'INSERT INTO '. TBL_ROOMS. ' (room_name, room_description, room_capacity, room_usr_id_create, room_timestamp_create)
+                                    VALUES (\''.$gL10n->get('INS_CONFERENCE_ROOM').'\', \''.$gL10n->get('INS_DESCRIPTION_CONFERENCE_ROOM').'\',
+                                            15, '.$gCurrentUser->getValue('usr_id').',\''. DATETIME_NOW.'\')';
+    $db->query($sql);
+
+    // first create a user object "current user" with webmaster rights because webmaster
+    // is allowed to edit firstname and lastname
+    $gCurrentUser = new User($db, $gProfileFields, $webmaster->getValue('usr_id'));
+    $gCurrentUser->setValue('LAST_NAME',  $_SESSION['user_last_name']);
+    $gCurrentUser->setValue('FIRST_NAME', $_SESSION['user_first_name']);
+    $gCurrentUser->setValue('EMAIL',      $_SESSION['user_email']);
+    $gCurrentUser->save(false);
+
+    // now create a full user object for system user
+    $systemUser = new User($db, $gProfileFields, $systemUserId);
+    $systemUser->setValue('LAST_NAME', $gL10n->get('SYS_SYSTEM'));
+    $systemUser->save(false); // no registered user -> UserIdCreate couldn't be filled
+
+    // now set current user to system user
+    $gCurrentUser->readDataById($systemUserId);
+
+    // delete session data
+    session_unset();
+
+    // text for dialog
+    $text = $gL10n->get('INS_INSTALLATION_SUCCESSFUL').'<br /><br />'.$gL10n->get('INS_SUPPORT_FURTHER_DEVELOPMENT');
+    if(!is_writable('../../adm_my_files'))
+    {
+        $text = $text.'
+            <div class="alert alert-warning alert-small" role="alert">
+                <span class="glyphicon glyphicon-warning-sign"></span>
+                '.$gL10n->get('INS_FOLDER_NOT_WRITABLE', 'adm_my_files').'
+            </div>';
+    }
+
+    // show dialog with success notification
+    $form = new HtmlFormInstallation('installation-form', 'http://www.admidio.org/index.php?page=donate');
+    $form->setFormDescription($text, '<div class="alert alert-success form-alert"><span class="glyphicon glyphicon-ok"></span>
+                                      <strong>'.$gL10n->get('INS_INSTALLATION_WAS_SUCCESSFUL').'</strong></div>');
+    $form->openButtonGroup();
+    $form->addSubmitButton('next_page', $gL10n->get('SYS_DONATE'), array('icon' => 'layout/money.png'));
+    $form->addButton('main_page', $gL10n->get('SYS_LATER'), array('icon' => 'layout/application_view_list.png', 'link' => '../index.php'));
+    $form->closeButtonGroup();
+    $form->show();
+}
+
+?>