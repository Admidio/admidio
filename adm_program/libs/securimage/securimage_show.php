<?php

/**
 * Project:     Securimage: A PHP class for creating and managing form CAPTCHA images<br />
 * File:        securimage_show.php<br />
 *
 * Copyright (c) 2013, Drew Phillips
 * All rights reserved.
 *
 * Redistribution and use in source and binary forms, with or without modification,
 * are permitted provided that the following conditions are met:
 *
 *  - Redistributions of source code must retain the above copyright notice,
 *    this list of conditions and the following disclaimer.
 *  - Redistributions in binary form must reproduce the above copyright notice,
 *    this list of conditions and the following disclaimer in the documentation
 *    and/or other materials provided with the distribution.
 *
 * THIS SOFTWARE IS PROVIDED BY THE COPYRIGHT HOLDERS AND CONTRIBUTORS "AS IS"
 * AND ANY EXPRESS OR IMPLIED WARRANTIES, INCLUDING, BUT NOT LIMITED TO, THE
 * IMPLIED WARRANTIES OF MERCHANTABILITY AND FITNESS FOR A PARTICULAR PURPOSE
 * ARE DISCLAIMED. IN NO EVENT SHALL THE COPYRIGHT HOLDER OR CONTRIBUTORS BE
 * LIABLE FOR ANY DIRECT, INDIRECT, INCIDENTAL, SPECIAL, EXEMPLARY, OR
 * CONSEQUENTIAL DAMAGES (INCLUDING, BUT NOT LIMITED TO, PROCUREMENT OF
 * SUBSTITUTE GOODS OR SERVICES; LOSS OF USE, DATA, OR PROFITS; OR BUSINESS
 * INTERRUPTION) HOWEVER CAUSED AND ON ANY THEORY OF LIABILITY, WHETHER IN
 * CONTRACT, STRICT LIABILITY, OR TORT (INCLUDING NEGLIGENCE OR OTHERWISE)
 * ARISING IN ANY WAY OUT OF THE USE OF THIS SOFTWARE, EVEN IF ADVISED OF THE
 * POSSIBILITY OF SUCH DAMAGE.
 *
 * Any modifications to the library should be indicated clearly in the source code
 * to inform users that the changes are not a part of the original software.<br /><br />
 *
 * If you found this script useful, please take a quick moment to rate it.<br />
 * http://www.hotscripts.com/rate/49400.html  Thanks.
 *
 * @link http://www.phpcaptcha.org Securimage PHP CAPTCHA
 * @link http://www.phpcaptcha.org/latest.zip Download Latest Version
 * @link http://www.phpcaptcha.org/Securimage_Docs/ Online Documentation
 * @copyright 2013 Drew Phillips
 * @author Drew Phillips <drew@drew-phillips.com>
 * @version 3.6.5 (Dec 4 2016)
 * @package Securimage
 *
 */

// Remove the "//" from the following line for debugging problems
// error_reporting(E_ALL); ini_set('display_errors', 1);

require_once dirname(__FILE__) . '/securimage.php';

<<<<<<< HEAD
// ***** START ADMIDIO CODE *****
require_once(__DIR__ . '../../system/common.php');
// ***** END ADMIDIO CODE *****

=======
>>>>>>> f22be5cb
$img = new Securimage();

// You can customize the image by making changes below, some examples are included - remove the "//" to uncomment

//$img->ttf_file        = './Quiff.ttf';
//$img->captcha_type    = Securimage::SI_CAPTCHA_MATHEMATIC; // show a simple math problem instead of text
//$img->case_sensitive  = true;                              // true to use case sensitve codes - not recommended
//$img->image_height    = 90;                                // height in pixels of the image
//$img->image_width     = $img->image_height * M_E;          // a good formula for image size based on the height
//$img->perturbation    = .75;                               // 1.0 = high distortion, higher numbers = more distortion
//$img->image_bg_color  = new Securimage_Color("#0099CC");   // image background color
//$img->text_color      = new Securimage_Color("#EAEAEA");   // captcha text color
//$img->num_lines       = 8;                                 // how many lines to draw over the image
//$img->line_color      = new Securimage_Color("#0000CC");   // color of lines over the image
//$img->image_type      = SI_IMAGE_JPEG;                     // render as a jpeg image
//$img->signature_color = new Securimage_Color(rand(0, 64),
//                                             rand(64, 128),
//                                             rand(128, 255));  // random signature color

// see securimage.php for more options that can be set

// set namespace if supplied to script via HTTP GET
if (!empty($_GET['namespace'])) $img->setNamespace($_GET['namespace']);


$img->show();  // outputs the image and content headers to the browser
// alternate use:
// $img->show('/path/to/background_image.jpg');<|MERGE_RESOLUTION|>--- conflicted
+++ resolved
@@ -49,13 +49,10 @@
 
 require_once dirname(__FILE__) . '/securimage.php';
 
-<<<<<<< HEAD
 // ***** START ADMIDIO CODE *****
 require_once(__DIR__ . '../../system/common.php');
 // ***** END ADMIDIO CODE *****
 
-=======
->>>>>>> f22be5cb
 $img = new Securimage();
 
 // You can customize the image by making changes below, some examples are included - remove the "//" to uncomment
