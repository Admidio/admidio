<?php

/**
  Securimage sample config file (rename to config.inc.php to activate)

  Place your custom configuration in this file to make settings global so they
  are applied to the captcha image, audio playback, and validation.

  Using this file is optional but makes settings managing settings easier,
  especially when upgrading to a new version.

  When a new Securimage object is created, if config.inc.php is found in the
  Securimage directory, these settings will be applied *before* any settings
  passed to the constructor (so options passed in will override these).

  This file is especially useful if you use a custom database or session
  configuration and is easier than modifying securimage.php directly.
  Any class property from securimage.php can be used here.
*/
<<<<<<< HEAD
global $gCookiePraefix, $gSettingsManager;
=======
global $gPreferences;
>>>>>>> 05157294

switch ($gSettingsManager->getString('captcha_type'))
{
    case 'pic':
        $captchaType = Securimage::SI_CAPTCHA_STRING;
        break;
    case 'calc':
        $captchaType = Securimage::SI_CAPTCHA_MATHEMATIC;
        break;
    case 'word':
        $captchaType = Securimage::SI_CAPTCHA_WORDS;
        break;
    default:
        $captchaType = '';
}

return array(
    /**** CAPTCHA Appearance Options ****/
    'captcha_type'     => $captchaType,
    'image_width'      => $gSettingsManager->getInt('captcha_width'),       // width of captcha image in pixels
    'image_height'     => round($gSettingsManager->getInt('captcha_width') * 0.25),        // height of captcha image in pixels
    'code_length'      => mt_rand(4, 6),         // # of characters for captcha code
    'image_bg_color'   => $gSettingsManager->getString('captcha_background_color'), // hex color for image background
    'text_color'       => $gSettingsManager->getString('captcha_text_color'), // hex color for captcha text
    'line_color'       => $gSettingsManager->getString('captcha_line_color'), // hex color for lines over text
    'num_lines'        => $gSettingsManager->getInt('captcha_lines_numbers'),         // # of lines to draw over text
    'charset'          => $gSettingsManager->getString('captcha_charset'), // hex color for lines over text
    'perturbation'     => $gSettingsManager->getFloat('captcha_perturbation'),

    'wordlist_file'    => 'words/words.txt', // text file for word captcha
    'use_wordlist'     => false,             // true to use word list
    'wordlist_file_encoding' => null,        // character encoding of word file if other than ASCII (e.g. UTF-8, GB2312)

    'image_signature'  => $gSettingsManager->getString('captcha_signature'),

    // example UTF-8 charset (TTF file must support symbols being used
    // 'charset'          => "абвгдeжзийклмнопрстуфхцчшщъьюяАБВГДЕЖЗИЙКЛМНОПРСТУФХЦЧШЩЪЬЮЯ",

    'ttf_file'         => '../../system/fonts/'.$gSettingsManager->getString('captcha_fonts'),

    /**** Code Storage & Database Options ****/

    // true if you *DO NOT* want to use PHP sessions at all, false to use PHP sessions
    'no_session'       => false,

    // the PHP session name to use (null for default PHP session name)
    // do not change unless you know what you are doing
    'session_name'     => COOKIE_PREFIX . '_PHP_ID',

    // change to true to store codes in a database
    'use_database'     => false,

    // database engine to use for storing codes.  must have the PDO extension loaded
    // Values choices are:
    // Securimage::SI_DRIVER_MYSQL, Securimage::SI_DRIVER_SQLITE3, Securimage::SI_DRIVER_PGSQL
    'database_driver'  => Securimage::SI_DRIVER_MYSQL,

    'database_host'    => 'localhost',     // database server host to connect to
    'database_user'    => 'root',          // database user to connect as
    'database_pass'    => '',              // database user password
    'database_name'    => 'securimage',    // name of database to select (you must create this first or use an existing database)
    'database_table'   => 'captcha_codes', // database table for storing codes, will be created automatically

    // Securimage will automatically create the database table if it is not found
    // change to true for performance reasons once database table is up and running
    'skip_table_check' => false,

);<|MERGE_RESOLUTION|>--- conflicted
+++ resolved
@@ -17,11 +17,7 @@
   configuration and is easier than modifying securimage.php directly.
   Any class property from securimage.php can be used here.
 */
-<<<<<<< HEAD
-global $gCookiePraefix, $gSettingsManager;
-=======
-global $gPreferences;
->>>>>>> 05157294
+global $gSettingsManager;
 
 switch ($gSettingsManager->getString('captcha_type'))
 {
