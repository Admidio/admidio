<?php
/**
 ***********************************************************************************************
 * Various common functions
 *
 * @copyright 2004-2018 The Admidio Team
 * @see https://www.admidio.org/
 * @license https://www.gnu.org/licenses/gpl-2.0.html GNU General Public License v2.0 only
 ***********************************************************************************************
 */
if (basename($_SERVER['SCRIPT_FILENAME']) === 'function.php')
{
    exit('This page may not be called directly!');
}

/**
 * Function checks if the user is a member of the role.
 * If **userId** is not set than this will be checked for the current user
 * @param string $roleName The name of the role where the membership of the user should be checked
 * @param int    $userId   The id of the user who should be checked if he is a member of the role.
 *                         If @userId is not set than this will be checked for the current user
 * @return bool Returns **true** if the user is a member of the role
 */
function hasRole($roleName, $userId = 0)
{
    global $gDb, $gCurrentUser, $gCurrentOrganization;

    if ($userId === 0)
    {
        $userId = (int) $gCurrentUser->getValue('usr_id');
    }

    $sql = 'SELECT mem_id
              FROM '.TBL_MEMBERS.'
        INNER JOIN '.TBL_ROLES.'
                ON rol_id = mem_rol_id
        INNER JOIN '.TBL_CATEGORIES.'
                ON cat_id = rol_cat_id
             WHERE mem_usr_id = ? -- $userId
               AND mem_begin <= ? -- DATE_NOW
               AND mem_end    > ? -- DATE_NOW
               AND rol_name   = ? -- $roleName
               AND rol_valid  = 1
               AND (  cat_org_id = ? -- $gCurrentOrganization->getValue(\'org_id\')
                   OR cat_org_id IS NULL )';
    $statement = $gDb->queryPrepared($sql, array($userId, DATE_NOW, DATE_NOW, $roleName, (int) $gCurrentOrganization->getValue('org_id')));

    return $statement->rowCount() === 1;
}

/**
 * Function checks if the user is a member in a role of the current organization.
 * @param int $userId The id of the user who should be checked if he is a member of the current organization
 * @return bool Returns **true** if the user is a member
 */
function isMember($userId)
{
    global $gDb, $gCurrentOrganization;

    if ($userId === 0)
    {
        return false;
    }

    $sql = 'SELECT COUNT(*) AS count
              FROM '.TBL_MEMBERS.'
        INNER JOIN '.TBL_ROLES.'
                ON rol_id = mem_rol_id
        INNER JOIN '.TBL_CATEGORIES.'
                ON cat_id = rol_cat_id
             WHERE mem_usr_id = ? -- $userId
               AND mem_begin <= ? -- DATE_NOW
               AND mem_end    > ? -- DATE_NOW
               AND rol_valid  = 1
               AND (  cat_org_id = ? -- $gCurrentOrganization->getValue(\'org_id\')
                   OR cat_org_id IS NULL )';
    $statement = $gDb->queryPrepared($sql, array($userId, DATE_NOW, DATE_NOW, (int) $gCurrentOrganization->getValue('org_id')));

    return $statement->fetchColumn() > 0;
}

/**
 * Function checks if the user is a group leader in a role of the current organization.
 * If you use the **roleId** parameter you can check if the user is group leader of that role.
 * @param int $userId The id of the user who should be checked if he is a group leader
 * @param int $roleId (optional) If set <> 0 than the function checks if the user is group leader of this role
 *                    otherwise it checks if the user is group leader in one role of the current organization
 * @return bool Returns **true** if the user is a group leader
 */
function isGroupLeader($userId, $roleId = 0)
{
    global $gDb, $gCurrentOrganization;

    if ($userId === 0)
    {
        return false;
    }

    $sql = 'SELECT mem_id
              FROM '.TBL_MEMBERS.'
        INNER JOIN '.TBL_ROLES.'
                ON rol_id = mem_rol_id
        INNER JOIN '.TBL_CATEGORIES.'
                ON cat_id = rol_cat_id
             WHERE mem_usr_id = ? -- $userId
               AND mem_begin <= ? -- DATE_NOW
               AND mem_end    > ? -- DATE_NOW
               AND mem_leader = 1
               AND rol_valid  = 1
               AND (  cat_org_id = ? -- $gCurrentOrganization->getValue(\'org_id\')
                   OR cat_org_id IS NULL )';
    $queryParams = array($userId, DATE_NOW, DATE_NOW, (int) $gCurrentOrganization->getValue('org_id'));

    if ($roleId > 0)
    {
        $sql .= ' AND mem_rol_id = ? -- $roleId';
        $queryParams[] = $roleId;
    }

    $statement = $gDb->queryPrepared($sql, $queryParams);

    return $statement->rowCount() > 0;
}

/**
 * diese Funktion gibt eine Seitennavigation in Anhaengigkeit der Anzahl Seiten zurueck
 * Teile dieser Funktion sind von generatePagination aus phpBB2
 * Beispiel:
 *     Seite: < Vorherige 1  2  3 ... 9  10  11 Naechste >
 *
 * @param string $baseUrl                  Basislink zum Modul (auch schon mit notwendigen Uebergabevariablen)
 * @param int    $itemsCount               Gesamtanzahl an Elementen
 * @param int    $itemsPerPage             Anzahl Elemente pro Seite
 * @param int    $pageStartItem            Mit dieser Elementnummer beginnt die aktuelle Seite
 * @param bool   $addPrevNextText          Links mit "Vorherige" "Naechste" anzeigen
 * @param string $queryParamName (optional) You can set a new name for the parameter that should be used as start parameter.
 * @return string
 */
function admFuncGeneratePagination($baseUrl, $itemsCount, $itemsPerPage, $pageStartItem, $addPrevNextText = true, $queryParamName = 'start')
{
    global $gL10n;

    if ($itemsCount === 0 || $itemsPerPage === 0)
    {
        return '';
    }

    $totalPagesCount = ceil($itemsCount / $itemsPerPage);

    if ($totalPagesCount <= 1)
    {
        return '';
    }

    /**
     * @param int    $start
     * @param int    $end
     * @param int    $page
     * @param string $url
     * @param string $paramName
     * @param int    $itemsPerPage
     * @return string
     */
    function getListElementsFromTo($start, $end, $page, $url, $paramName, $itemsPerPage)
    {
        $pageNavString = '';

        for ($i = $start; $i < $end; ++$i)
        {
            if ($i === $page)
            {
                $pageNavString .= getListElementString($i, 'active');
            }
            else
            {
                $pageNavString .= getListElementString($i, '', $url, $paramName, ($i - 1) * $itemsPerPage);
            }
        }

        return $pageNavString;
    }

    /**
     * @param string $linkText
     * @param string $className
     * @param string $url
     * @param string $paramName
     * @param string $paramValue
     * @return string
     */
    function getListElementString($linkText, $className = '', $url = '', $paramName = '', $paramValue = '')
    {
        $classString = '';
        if ($className !== '')
        {
            $classString = ' class="'.$className.'"';
        }

        $urlString = '#';
        if ($url !== '' && $className === '')
        {
            $urlString = $url.'&'.$paramName.'='.$paramValue;
        }

        return '<li'.$classString.'><a href="'.$urlString.'">'.$linkText.'</a></li>';
    }

    $onPage = (int) floor($pageStartItem / $itemsPerPage) + 1;

    $pageNavigationString = '';

    if ($totalPagesCount > 7)
    {
        $initPageMax = ($totalPagesCount > 3) ? 3 : $totalPagesCount;

        $pageNavigationString .= getListElementsFromTo(1, $initPageMax + 1, $onPage, $baseUrl, $queryParamName, $itemsPerPage);

        if ($totalPagesCount > 3)
        {
            $disabledLink = '<li class="disabled"><a>...</a></li>';

            if ($onPage > 1 && $onPage < $totalPagesCount)
            {
                $pageNavigationString .= ($onPage > 5) ? $disabledLink : '&nbsp;&nbsp;';

                $initPageMin = ($onPage > 4) ? $onPage : 5;
                $initPageMax = ($onPage < $totalPagesCount - 4) ? $onPage : $totalPagesCount - 4;

                $pageNavigationString .= getListElementsFromTo($initPageMin - 1, $initPageMax + 2, $onPage, $baseUrl, $queryParamName, $itemsPerPage);

                $pageNavigationString .= ($onPage < $totalPagesCount - 4) ? $disabledLink : '&nbsp;&nbsp;';
            }
            else
            {
                $pageNavigationString .= $disabledLink;
            }

            $pageNavigationString .= getListElementsFromTo($totalPagesCount - 2, $totalPagesCount + 1, $onPage, $baseUrl, $queryParamName, $itemsPerPage);
        }
    }
    else
    {
        $pageNavigationString .= getListElementsFromTo(1, $totalPagesCount + 1, $onPage, $baseUrl, $queryParamName, $itemsPerPage);
    }

    if ($addPrevNextText)
    {
        $pageNavClassPrev = '';
        if ($onPage === 1)
        {
            $pageNavClassPrev = 'disabled';
        }

        $pageNavClassNext = '';
        if ($onPage === $totalPagesCount)
        {
            $pageNavClassNext = 'disabled';
        }

        $pageNavigationPrevText = getListElementString($gL10n->get('SYS_BACK'),      $pageNavClassPrev, $baseUrl, $queryParamName, ($onPage - 2) * $itemsPerPage);
        $pageNavigationNextText = getListElementString($gL10n->get('SYS_PAGE_NEXT'), $pageNavClassNext, $baseUrl, $queryParamName, $onPage * $itemsPerPage);

        $pageNavigationString = $pageNavigationPrevText.$pageNavigationString.$pageNavigationNextText;
    }

    $pageNavigationString = '<ul class="pagination">'.$pageNavigationString.'</ul>';

    return $pageNavigationString;
}

/**
 * Funktion gibt die maximale Pixelzahl zurück die der Speicher verarbeiten kann
 * @return int
 */
function admFuncProcessableImageSize()
{
    $memoryLimit = PhpIniUtils::getMemoryLimit();
    // if memory_limit is disabled in php.ini
    if ($memoryLimit === -1)
    {
        $memoryLimit = 128 * 1024 * 1024; // 128MB
    }

    // For each Pixel 3 Bytes are necessary (RGB)
    $bytesPerPixel = 3;
    // der Speicher muss doppelt zur Verfügung stehen
    // nach ein paar tests hat sich 2.5x als sicher herausgestellt
    $factor = 2.5;

    return (int) round($memoryLimit / ($bytesPerPixel * $factor));
}

// Verify the content of an array element if it's the expected datatype
/**
 * The function is designed to check the content of **$_GET** and **$_POST** elements and should be used at the
 * beginning of a script. If the value of the defined datatype is not valid then an error will be shown. If no
 * value was set then the parameter will be initialized. The function can be used with every array and their elements.
 * You can set several flags (like required value, datatype …) that should be checked.
 *
 * @param array<string,mixed> $array        The array with the element that should be checked
 * @param string              $variableName Name of the array element that should be checked
 * @param string              $datatype     The datatype like **string**, **numeric**, **int**, **float**, **bool**, **boolean**, **html**,
 *                                          **date** or **file** that is expected and which will be checked.
 *                                          Datatype **date** expects a date that has the Admidio default format from the
 *                                          preferences or the english date format **Y-m-d**
 * @param array<string,mixed> $options      (optional) An array with the following possible entries:
 *                                          - Value : A value that will be set if the variable has no value
 *                                          - **requireValue** : If set to **true** than a value is required otherwise the function
 *                                                              returns an error
 *                                          - **validValues** :  An array with all values that the variable could have. If another
 *                                                              value is found than the function returns an error
 *                                          - **directOutput** : If set to **true** the function returns only the error string, if set
 *                                                              to false a html message with the error will be returned
 * @return mixed|null Returns the value of the element or the error message if a test failed
 *
 * @par Examples
 * @code
 * // numeric value that would get a default value 0 if not set
 * $getDateId = admFuncVariableIsValid($_GET, 'dat_id', 'numeric', array('defaultValue' => 0));
 *
 * // string that will be initialized with text of id DAT_DATES
 * $getHeadline = admFuncVariableIsValid($_GET, 'headline', 'string', array('defaultValue' => $gL10n->get('DAT_DATES')));
 *
 * // string initialized with actual and the only allowed values are actual and old
 * $getMode = admFuncVariableIsValid($_GET, 'mode', 'string', array('defaultValue' => 'actual', 'validValues' => array('actual', 'old')));
 * @endcode
 */
function admFuncVariableIsValid(array $array, $variableName, $datatype, array $options = array())
{
    global $gL10n, $gMessage, $gSettingsManager;

    // create array with all options
    $optionsDefault = array('defaultValue' => null, 'requireValue' => false, 'validValues' => null, 'directOutput' => null);
    $optionsAll     = array_replace($optionsDefault, $options);

    $errorMessage = '';
    $datatype = strtolower($datatype);
    $value = null;

    // set default value for each datatype if no value is given and no value was required
    if (array_key_exists($variableName, $array) && $array[$variableName] !== '')
    {
        $value = $array[$variableName];
    }
    else
    {
        if ($optionsAll['requireValue'])
        {
            // if value is required an no value is given then show error
            $errorMessage = $gL10n->get('SYS_INVALID_PAGE_VIEW');
        }
        elseif ($optionsAll['defaultValue'] !== null)
        {
            // if a default value was set then take this value
            $value = $optionsAll['defaultValue'];
        }
        else
        {
            // no value set then initialize the parameter
            if ($datatype === 'bool' || $datatype === 'boolean')
            {
                $value = false;
            }
            elseif ($datatype === 'numeric' || $datatype === 'int')
            {
                $value = 0;
            }
            elseif ($datatype === 'float')
            {
                $value = 0.0;
            }
            else
            {
                $value = '';
            }

            return $value;
        }
    }

    // check if parameter has a valid value
    // do a strict check with in_array because the function don't work properly
    if ($optionsAll['validValues'] !== null
    && !in_array(admStrToUpper($value), $optionsAll['validValues'], true)
    && !in_array(admStrToLower($value), $optionsAll['validValues'], true))
    {
        $errorMessage = $gL10n->get('SYS_INVALID_PAGE_VIEW');
    }

    switch ($datatype)
    {
        case 'file':
            try
            {
                if ($value !== '')
                {
                    admStrIsValidFileName($value);
                }
            }
            catch (AdmException $e)
            {
                $errorMessage = $e->getText();
            }
            break;

        case 'date':
            // check if date is a valid Admidio date format
            $objAdmidioDate = \DateTime::createFromFormat($gSettingsManager->getString('system_date'), $value);

            if (!$objAdmidioDate)
            {
                // check if date has english format
                $objEnglishDate = \DateTime::createFromFormat('Y-m-d', $value);

                if (!$objEnglishDate)
                {
                    $errorMessage = $gL10n->get('LST_NOT_VALID_DATE_FORMAT', array($variableName));
                }
            }
            break;

        case 'bool':
        case 'boolean':
            $valid = filter_var($value, FILTER_VALIDATE_BOOLEAN, FILTER_NULL_ON_FAILURE);
            if ($valid === null)
            {
                $errorMessage = $gL10n->get('SYS_INVALID_PAGE_VIEW');
            }
            $value = $valid;
            break;

        case 'int':
        case 'float':
        case 'numeric':
            // numeric datatype should only contain numbers
            if (!is_numeric($value))
            {
                $errorMessage = $gL10n->get('SYS_INVALID_PAGE_VIEW');
            }
            else
            {
                if ($datatype === 'int')
                {
                    $value = filter_var($value, FILTER_VALIDATE_INT);
                }
                elseif ($datatype === 'float')
                {
                    $value = filter_var($value, FILTER_VALIDATE_FLOAT);
                }
                else
                {
                    // https://secure.php.net/manual/en/function.is-numeric.php#107326
                    $value += 0;
                }
            }
            break;

        case 'string':
            $value = strStripTags(htmlspecialchars($value, ENT_COMPAT, 'UTF-8'));
            break;

        case 'html':
            // check html string vor invalid tags and scripts
            $value = htmLawed(stripslashes($value), array('safe' => 1));
            break;
    }

    // wurde kein Fehler entdeckt, dann den Inhalt der Variablen zurueckgeben
    if ($errorMessage === '')
    {
        return $value;
    }

    if (isset($gMessage) && $gMessage instanceof Message)
    {
        if ($optionsAll['directOutput'])
        {
            $gMessage->showTextOnly(true);
        }

        $gMessage->show($errorMessage);
        // => EXIT
    }
    else
    {
        echo $errorMessage;
        exit();
    }

    return null;
}

/**
 * Creates a html fragment with information about user and time when the recordset was created
 * and when it was at last edited. Therefore all necessary data must be set in the function
 * parameters. If userId is not set then the function will show **deleted user**.
 * @param int    $userIdCreated   Id of the user who create the recordset.
 * @param string $timestampCreate Date and time of the moment when the user create the recordset.
 * @param int    $userIdEdited    Id of the user last changed the recordset.
 * @param string $timestampEdited Date and time of the moment when the user last changed the recordset
 * @return string Returns a html string with usernames who creates item and edit item the last time
 */
function admFuncShowCreateChangeInfoById($userIdCreated, $timestampCreate, $userIdEdited = 0, $timestampEdited = '')
{
    global $gDb, $gProfileFields, $gL10n, $gSettingsManager;

    // only show info if system setting is activated
    if ((int) $gSettingsManager->get('system_show_create_edit') === 0)
    {
        return '';
    }

    // compose name of user who create the recordset
    $htmlCreateName = '';
    if ($timestampCreate)
    {
        if ($userIdCreated > 0)
        {
            $userCreate = new User($gDb, $gProfileFields, $userIdCreated);

            if ((int) $gSettingsManager->get('system_show_create_edit') === 1)
            {
                $htmlCreateName = $userCreate->getValue('FIRST_NAME') . ' ' . $userCreate->getValue('LAST_NAME');
            }
            else
            {
                $htmlCreateName = $userCreate->getValue('usr_login_name');
            }
        }
        else
        {
            $htmlCreateName = $gL10n->get('SYS_DELETED_USER');
        }
    }

    // compose name of user who edit the recordset
    $htmlEditName = '';
    if ($timestampEdited)
    {
        if ($userIdEdited > 0)
        {
            $userEdit = new User($gDb, $gProfileFields, $userIdEdited);

            if ((int) $gSettingsManager->get('system_show_create_edit') === 1)
            {
                $htmlEditName = $userEdit->getValue('FIRST_NAME') . ' ' . $userEdit->getValue('LAST_NAME');
            }
            else
            {
                $htmlEditName = $userEdit->getValue('usr_login_name');
            }
        }
        else
        {
            $htmlEditName = $gL10n->get('SYS_DELETED_USER');
        }
    }

    if ($htmlCreateName === '' && $htmlEditName === '')
    {
        return '';
    }

    // get html output from other function
    return admFuncShowCreateChangeInfoByName(
        $htmlCreateName, $timestampCreate,
        $htmlEditName, $timestampEdited,
        $userIdCreated, $userIdEdited
    );
}

/**
 * Creates a html fragment with information about user and time when the recordset was created
 * and when it was at last edited. Therefore all necessary data must be set in the function
 * parameters. If user name is not set then the function will show **deleted user**.
 * @param string $userNameCreated Id of the user who create the recordset.
 * @param string $timestampCreate Date and time of the moment when the user create the recordset.
 * @param string $userNameEdited  Id of the user last changed the recordset.
 * @param string $timestampEdited Date and time of the moment when the user last changed the recordset
 * @param int    $userIdCreated   (optional) The id of the user who create the recordset.
 *                                If id is set than a link to the user profile will be created
 * @param int    $userIdEdited    (optional) The id of the user last changed the recordset.
 *                                If id is set than a link to the user profile will be created
 * @return string Returns a html string with usernames who creates item and edit item the last time
 */
function admFuncShowCreateChangeInfoByName($userNameCreated, $timestampCreate, $userNameEdited, $timestampEdited, $userIdCreated = 0, $userIdEdited = 0)
{
    global $gL10n, $gValidLogin, $gSettingsManager;

    // only show info if system setting is activated
    if ((int) $gSettingsManager->get('system_show_create_edit') === 0)
    {
        return '';
    }

    $html = '';

    // compose name of user who create the recordset
    if ($timestampCreate)
    {
        $userNameCreated = trim($userNameCreated);

        if ($userNameCreated === '')
        {
            $userNameCreated = $gL10n->get('SYS_DELETED_USER');
        }

        // if valid login and a user id is given than create a link to the profile of this user
        if ($gValidLogin && $userIdCreated > 0 && $userNameCreated !== $gL10n->get('SYS_SYSTEM'))
        {
            $userNameCreated = '<a href="' . safeUrl(ADMIDIO_URL . FOLDER_MODULES . '/profile/profile.php', array('user_id' => $userIdCreated)) .
                               '">' . $userNameCreated . '</a>';
        }

        $html .= '<span class="admidio-info-created">' . $gL10n->get('SYS_CREATED_BY', array($userNameCreated, $timestampCreate)) . '</span>';
    }

    // compose name of user who edit the recordset
    if ($timestampEdited)
    {
        $userNameEdited = trim($userNameEdited);

        if ($userNameEdited === '')
        {
            $userNameEdited = $gL10n->get('SYS_DELETED_USER');
        }

        // if valid login and a user id is given than create a link to the profile of this user
        if ($gValidLogin && $userIdEdited > 0 && $userNameEdited !== $gL10n->get('SYS_SYSTEM'))
        {
            $userNameEdited = '<a href="' . safeUrl(ADMIDIO_URL . FOLDER_MODULES . '/profile/profile.php', array('user_id' => $userIdEdited)) .
                              '">' . $userNameEdited . '</a>';
        }

        $html .= '<span class="info-edited">' . $gL10n->get('SYS_LAST_EDITED_BY', array($userNameEdited, $timestampEdited)) . '</span>';
    }

    if ($html === '')
    {
        return '';
    }

    return '<div class="admidio-info-created-edited">' . $html . '</div>';
}

/**
 * Search all visible files or directories in the specified directory.
 * @param string $directory  The directory where the files or directories should be searched.
 * @param string $searchType This could be **file**, **dir**, **both** or **all** and represent
 *                           the type of entries that should be searched.
 * @return false|array<string,string> Returns an array with all found entries or false if an error occurs.
 */
function admFuncGetDirectoryEntries($directory, $searchType = 'file')
{
    if (!is_dir($directory))
    {
        return false;
    }

    $dirHandle = @opendir($directory);
    if ($dirHandle === false)
    {
        return false;
    }

    $entries = array();

    while (($entry = readdir($dirHandle)) !== false)
    {
        if ($searchType === 'all')
        {
            $entries[$entry] = $entry; // $entries[] = $entry;
        }
        elseif (strpos($entry, '.') !== 0)
        {
            $resource = $directory . '/' . $entry;

            if ($searchType === 'both'
            || ($searchType === 'file' && is_file($resource))
            || ($searchType === 'dir'  && is_dir($resource)))
            {
                $entries[$entry] = $entry; // $entries[] = $entry;
            }
        }
    }
    closedir($dirHandle);

    asort($entries); // sort($entries);

    return $entries;
}

/**
 * Prefix url with "http://" if no protocol is defined and check if is valid url
 * @param $url string
 * @return false|string
 */
function admFuncCheckUrl($url)
{
    // Homepage url have to start with "http://"
    if (strpos(admStrToLower($url), 'http://')  !== 0
    &&  strpos(admStrToLower($url), 'https://') !== 0)
    {
        $url = 'http://' . $url;
    }

    // For Homepage only valid url chars are allowed
    if (!strValidCharacters($url, 'url'))
    {
        return false;
    }

    return $url;
}

/**
 * Escape all HTML, JavaScript, and CSS
 * @param string $input    The input string
 * @param string $encoding Define character encoding tue use
 * @return string Escaped string
 */
function noHTML($input, $encoding = 'UTF-8')
{
    return htmlentities($input, ENT_QUOTES | ENT_HTML5, $encoding);
}

/**
 * @param string              $path
 * @param array<string,mixed> $params
 * @param string              $anchor
 * @param bool                $escape
 * @return string
 */
function safeUrl($path, array $params = array(), $anchor = '', $escape = false)
{
    $paramsText = '';
    if (count($params) > 0)
    {
        $paramsText = '?' . http_build_query($params, '', '&', PHP_QUERY_RFC3986);
    }

    $anchorText = '';
    if ($anchor !== '')
    {
        $anchorText = '#' . rawurlencode($anchor);
    }

    $url = $path . $paramsText . $anchorText;

    if ($escape)
    {
        return noHTML($url);
    }

    return $url;
}

/**
 * This is a safe method for redirecting.
 * @param string $url        The URL where redirecting to. Must be a absolute URL. (www.example.org)
 * @param int    $statusCode The status-code which should be send. (301, 302, 303 (default), 307)
 * @see https://www.owasp.org/index.php/Open_redirect
 */
function admRedirect($url, $statusCode = 303)
{
    global $gLogger, $gMessage, $gL10n;

    $loggerObject = array('url' => $url, 'statusCode' => $statusCode);

    if (headers_sent())
    {
        $gLogger->error('REDIRECT: Header already sent!', $loggerObject);

        $gMessage->show($gL10n->get('SYS_HEADER_ALREADY_SENT'));
        // => EXIT
    }
    if (filter_var($url, FILTER_VALIDATE_URL) === false)
    {
        $gLogger->error('REDIRECT: URL is not a valid URL!', $loggerObject);

        $gMessage->show($gL10n->get('SYS_REDIRECT_URL_INVALID'));
        // => EXIT
    }
    if (!in_array($statusCode, array(301, 302, 303, 307), true))
    {
        $gLogger->error('REDIRECT: Status Code is not allowed!', $loggerObject);

        $gMessage->show($gL10n->get('SYS_STATUS_CODE_INVALID'));
        // => EXIT
    }

    // Check if $url starts with the Admidio URL
    if (strpos($url, ADMIDIO_URL) === 0)
    {
        $gLogger->info('REDIRECT: Redirecting to internal URL!', $loggerObject);

        // TODO check if user is authorized for url
        $redirectUrl = $url;
    }
    else
    {
        $gLogger->notice('REDIRECT: Redirecting to external URL!', $loggerObject);

        $redirectUrl = safeUrl(ADMIDIO_URL . '/adm_program/system/redirect.php', array('url' => $url));
    }

    header('Location: ' . $redirectUrl, true, $statusCode);
    exit();
}

/**
 * Get an string with question marks that are comma separated.
 * @param array<int,mixed> $valuesArray An array with the values that should be replaced with question marks
 * @return string Question marks string
 */
function replaceValuesArrWithQM(array $valuesArray)
{
    return implode(',', array_fill(0, count($valuesArray), '?'));
<<<<<<< HEAD
=======
}

/**
 * Calculates and formats the execution time
 * @param float $startTime The start time
 * @return string Returns the formated execution time
 */
function getExecutionTime($startTime)
{
    $stopTime = microtime(true);

    return number_format(($stopTime - $startTime) * 1000, 6, '.', '') . ' ms';
}

/**
 * Berechnung der Maximalerlaubten Dateiuploadgröße in Byte
 * @deprecated 3.3.0:4.0.0 "admFuncMaxUploadSize()" is a typo. Use "PhpIniUtils::getUploadMaxSize()" instead.
 * @return int
 */
function admFuncMaxUploadSize()
{
    global $gLogger;

    $gLogger->warning('DEPRECATED: "admFuncMaxUploadSize()" is deprecated, use "PhpIniUtils::getUploadMaxSize()" instead!');

    return PhpIniUtils::getUploadMaxSize();
}

/**
 * @deprecated 3.3.0:4.0.0 "admFuncGetBytesFromSize()" is deprecated, use "FileSystemUtils::getHumanReadableBytes()" instead.
 * @param string $data
 * @param bool   $decimalMulti
 * @return int
 */
function admFuncGetBytesFromSize($data, $decimalMulti = false)
{
    global $gLogger;

    $gLogger->warning('DEPRECATED: "admFuncGetBytesFromSize()" is deprecated, use "FileSystemUtils::getHumanReadableBytes()" instead!');

    $value = (float) substr(trim($data), 0, -1);
    $unit  = strtoupper(substr(trim($data), -1));

    $multi = 1024;
    if ($decimalMulti)
    {
        $multi = 1000;
    }

    switch ($unit)
    {
        case 'T':
            $value *= $multi;
        case 'G':
            $value *= $multi;
        case 'M':
            $value *= $multi;
        case 'K':
            $value *= $multi;
    }

    return (int) $value;
>>>>>>> e9f8f2b6
}<|MERGE_RESOLUTION|>--- conflicted
+++ resolved
@@ -816,8 +816,6 @@
 function replaceValuesArrWithQM(array $valuesArray)
 {
     return implode(',', array_fill(0, count($valuesArray), '?'));
-<<<<<<< HEAD
-=======
 }
 
 /**
@@ -830,55 +828,4 @@
     $stopTime = microtime(true);
 
     return number_format(($stopTime - $startTime) * 1000, 6, '.', '') . ' ms';
-}
-
-/**
- * Berechnung der Maximalerlaubten Dateiuploadgröße in Byte
- * @deprecated 3.3.0:4.0.0 "admFuncMaxUploadSize()" is a typo. Use "PhpIniUtils::getUploadMaxSize()" instead.
- * @return int
- */
-function admFuncMaxUploadSize()
-{
-    global $gLogger;
-
-    $gLogger->warning('DEPRECATED: "admFuncMaxUploadSize()" is deprecated, use "PhpIniUtils::getUploadMaxSize()" instead!');
-
-    return PhpIniUtils::getUploadMaxSize();
-}
-
-/**
- * @deprecated 3.3.0:4.0.0 "admFuncGetBytesFromSize()" is deprecated, use "FileSystemUtils::getHumanReadableBytes()" instead.
- * @param string $data
- * @param bool   $decimalMulti
- * @return int
- */
-function admFuncGetBytesFromSize($data, $decimalMulti = false)
-{
-    global $gLogger;
-
-    $gLogger->warning('DEPRECATED: "admFuncGetBytesFromSize()" is deprecated, use "FileSystemUtils::getHumanReadableBytes()" instead!');
-
-    $value = (float) substr(trim($data), 0, -1);
-    $unit  = strtoupper(substr(trim($data), -1));
-
-    $multi = 1024;
-    if ($decimalMulti)
-    {
-        $multi = 1000;
-    }
-
-    switch ($unit)
-    {
-        case 'T':
-            $value *= $multi;
-        case 'G':
-            $value *= $multi;
-        case 'M':
-            $value *= $multi;
-        case 'K':
-            $value *= $multi;
-    }
-
-    return (int) $value;
->>>>>>> e9f8f2b6
 }