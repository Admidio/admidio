<?php
/******************************************************************************
 * Various common functions
 *
 * Copyright    : (c) 2004 - 2015 The Admidio Team
 * Homepage     : http://www.admidio.org
 * License      : GNU Public License 2 https://www.gnu.org/licenses/gpl-2.0.html
 *
 *****************************************************************************/

<<<<<<< HEAD
/**
 * Autoloading function of class files. This function is automatically called by PHP.
 * Therefore the class name must be the same as the file name except for case sensitive.
 * @param string $className Name of the class for which the file should be loaded
 */
function __autoload($className)
{
    require_once(SERVER_PATH.'/adm_program/system/classes/'.strtolower($className).'.php');
}


/**
 * Function checks if the user is a member of the role.
 * If @b userId is not set than this will be checked for the current user
 * @param string $roleName The name of the role where the membership of the user should be checked
 * @param int    $userId   The id of the user who should be checked if he is a member of the role.
 *                         If @userId is not set than this will be checked for the current user
 * @return int|bool Returns @b true if the user is a member of the role
=======
 /**
  * Autoloading function of class files. This function will be later registered
  *.for default autoload implementation. Therefore the class name must be the same 
  * as the file name except for case sensitive.
  * @param $className Name of the class for which the file should be loaded
  */
 function admFuncAutoload($className)
 {
    $fileName = SERVER_PATH. '/adm_program/system/classes/'.strtolower($className).'.php';
    require_once($fileName);
 }
// now register this function in this script so only function.php must be included for autoload
spl_autoload_register('admFuncAutoload');

/** Function checks if the user is a member of the role.
 *  If @b userId is not set than this will be checked for the current user
 *  @param $rolName The name of the role where the membership of the user should be checked
 *  @param $userId  The id of the user who should be checked if he is a member of the role.
 *                  If @userId is not set than this will be checked for the current user
 *  @return Returns @b true if the user is a member of the role
>>>>>>> e0f00fb9
 */
function hasRole($roleName, $userId = 0)
{
    global $gCurrentUser, $gCurrentOrganization, $gDb;

    if($userId === 0)
    {
        $userId = $gCurrentUser->getValue('usr_id');
    }
    elseif(!is_numeric($userId))
    {
        return -1;
    }

    $sql = 'SELECT mem_id
              FROM '. TBL_MEMBERS. ', '. TBL_ROLES. ', '. TBL_CATEGORIES. '
             WHERE mem_usr_id = '.$userId.'
               AND mem_begin <= \''.DATE_NOW.'\'
               AND mem_end    > \''.DATE_NOW.'\'
               AND mem_rol_id = rol_id
               AND rol_name   = \''.$roleName.'\'
               AND rol_valid  = 1
               AND rol_cat_id = cat_id
               AND (  cat_org_id = '. $gCurrentOrganization->getValue('org_id'). '
                   OR cat_org_id IS NULL )';
    $result = $gDb->query($sql);

    if($gDb->num_rows($result) === 1)
    {
        return 1;
    }
    else
    {
        return 0;
    }
}

/**
 * Function checks if the user is a member in a role of the current organization.
 * @param  int  $userId The id of the user who should be checked if he is a member of the current organization
 * @return bool Returns @b true if the user is a member
 */
function isMember($userId)
{
    global $gCurrentOrganization, $gDb;

    if(is_numeric($userId) && $userId > 0)
    {
        $sql = 'SELECT COUNT(*)
                  FROM '. TBL_MEMBERS. ', '. TBL_ROLES. ', '. TBL_CATEGORIES. '
                 WHERE mem_usr_id = '.$userId.'
                   AND mem_begin <= \''.DATE_NOW.'\'
                   AND mem_end    > \''.DATE_NOW.'\'
                   AND mem_rol_id = rol_id
                   AND rol_valid  = 1
                   AND rol_cat_id = cat_id
                   AND (  cat_org_id = '. $gCurrentOrganization->getValue('org_id'). '
                       OR cat_org_id IS NULL )';
        $result = $gDb->query($sql);

        $row = $gDb->fetch_array($result);
        $rowCount = $row[0];

        if($rowCount > 0)
        {
            return true;
        }
    }
    return false;
}

/**
 * Function checks if the user is a group leader in a role of the current organization.
 * If you use the @b roleId parameter you can check if the user is group leader of that role.
 * @param int $userId  The id of the user who should be checked if he is a group leader
 * @param int $roleId  (optional) If set <> 0 than the function checks if the user is group leader of this role
 *                     otherwise it checks if the user is group leader in one role of the current organization
 * @return bool Returns @b true if the user is a group leader
 */
function isGroupLeader($userId, $roleId = 0)
{
    global $gCurrentOrganization, $gDb;

    if(is_numeric($userId) && $userId > 0 && is_numeric($roleId))
    {
        $sql = 'SELECT mem_id
                  FROM '. TBL_MEMBERS. ', '. TBL_ROLES. ', '. TBL_CATEGORIES. '
                 WHERE mem_usr_id = '.$userId.'
                   AND mem_begin <= \''.DATE_NOW.'\'
                   AND mem_end    > \''.DATE_NOW.'\'
                   AND mem_leader = 1
                   AND mem_rol_id = rol_id
                   AND rol_valid  = 1
                   AND rol_cat_id = cat_id
                   AND (  cat_org_id = '. $gCurrentOrganization->getValue('org_id').'
                       OR cat_org_id IS NULL )';
        if ($roleId > 0)
        {
            $sql .= ' AND mem_rol_id = '.$roleId;
        }
        $result = $gDb->query($sql);

        if($gDb->num_rows($result) > 0)
        {
            return true;
        }
    }
    return false;
}

/**
 * diese Funktion gibt eine Seitennavigation in Anhaengigkeit der Anzahl Seiten zurueck
 * Teile dieser Funktion sind von generatePagination aus phpBB2
 * Beispiel:
 *     Seite: < Vorherige 1  2  3 ... 9  10  11 Naechste >
 *
 * @param string $base_url                 Basislink zum Modul (auch schon mit notwendigen Uebergabevariablen)
 * @param int    $num_items                Gesamtanzahl an Elementen
 * @param int    $per_page                 Anzahl Elemente pro Seite
 * @param int    $start_item               Mit dieser Elementnummer beginnt die aktuelle Seite
 * @param bool   $add_prevnext_text        Links mit "Vorherige" "Naechste" anzeigen
 * @param string $scriptParameterNameStart (optional) You can set a new name for the parameter that should be used as start parameter.
 * @return string
 */
function admFuncGeneratePagination($base_url, $num_items, $per_page, $start_item, $add_prevnext_text = true, $scriptParameterNameStart = 'start')
{
    global $gL10n;

    if ($num_items === 0 || $per_page === 0)
    {
        return '';
    }

    $total_pages = ceil($num_items / $per_page);

    if ($total_pages <= 1)
    {
        return '';
    }

    $on_page = floor($start_item / $per_page) + 1;

    $page_string = '';
    if ($total_pages > 7)
    {
        $init_page_max = ($total_pages > 3) ? 3 : $total_pages;

        for($i = 1; $i < $init_page_max + 1; $i++)
        {
            if ($i === $on_page)
            {
                $page_string .= '<li class="active"><a href="#">'.$i.'</a></li>';
            }
            else
            {
                $page_string .= '<li><a href="'.$base_url.'&amp;'.$scriptParameterNameStart.'='.(($i - 1) * $per_page).'">'.$i.'</a></li>';
            }
        }

        if ($total_pages > 3)
        {
            if ($on_page > 1 && $on_page < $total_pages)
            {
                $page_string .= ($on_page > 5) ? ' ... ' : '&nbsp;&nbsp;';

                $init_page_min = ($on_page > 4) ? $on_page : 5;
                $init_page_max = ($on_page < $total_pages - 4) ? $on_page : $total_pages - 4;

                for($i = $init_page_min - 1; $i < $init_page_max + 2; $i++)
                {
                    if ($i === $on_page)
                    {
                        $page_string .= '<li class="active"><a href="#">'.$i.'</a></li>';
                    }
                    else
                    {
                        $page_string .= '<li><a href="'.$base_url.'&amp;'.$scriptParameterNameStart.'='.(($i - 1) * $per_page).'">'.$i.'</a></li>';
                    }
                }

                $page_string .= ($on_page < $total_pages - 4) ? ' ... ' : '&nbsp;&nbsp;';
            }
            else
            {
                $page_string .= ' ... ';
            }

            for($i = $total_pages - 2; $i < $total_pages + 1; $i++)
            {
                if ($i === $on_page)
                {
                    $page_string .= '<li class="active"><a href="#">'.$i.'</a></li>';
                }
                else
                {
                    $page_string .= '<li><a href="'.$base_url.'&amp;'.$scriptParameterNameStart.'='.(($i - 1) * $per_page).'">'.$i.'</a></li>';
                }
            }
        }
    }
    else
    {
        for($i = 1; $i < $total_pages + 1; $i++)
        {
            if ($i === $on_page)
            {
                $page_string .= '<li class="active"><a href="#">'.$i.'</a></li>';
            }
            else
            {
                $page_string .= '<li><a href="'.$base_url.'&amp;'.$scriptParameterNameStart.'='.(($i - 1) * $per_page).'">'.$i.'</a></li>';
            }
        }
    }

    if ($add_prevnext_text)
    {
        if ($on_page > 1)
        {
            $page_string = '<li><a href="' . $base_url . '&amp;'.$scriptParameterNameStart.'=' . (($on_page - 2) * $per_page) . '">'.$gL10n->get('SYS_BACK').'</a></li>' . $page_string;
        }
        else
        {
            $page_string = '<li class="disabled"><a href="' . $base_url . '&amp;'.$scriptParameterNameStart.'=' . (($on_page - 2) * $per_page) . '">'.$gL10n->get('SYS_BACK').'</a></li>' . $page_string;
        }

        if ($on_page < $total_pages)
        {
            $page_string .= '<li><a href="' . $base_url . '&amp;'.$scriptParameterNameStart.'=' . ($on_page * $per_page) . '">'.$gL10n->get('SYS_PAGE_NEXT').'</a></li>';
        }
        else
        {
            $page_string .= '<li class="disabled"><a href="' . $base_url . '&amp;'.$scriptParameterNameStart.'='. ($on_page * $per_page) . '">'.$gL10n->get('SYS_PAGE_NEXT').'</a></li>';
        }
    }

    $page_string = '<ul class="pagination">' . $page_string. '</ul>';

    return $page_string;
}

/**
 * Berechnung der Maximalerlaubten Dateiuploadgröße in Byte
 * @return int
 */
function admFuncMaxUploadSize()
{
    $post_max_size = trim(ini_get('post_max_size'));
    switch(admStrToLower(substr($post_max_size, strlen($post_max_size/1), 1)))
    {
        case 'g':
            $post_max_size *= 1024;
        case 'm':
            $post_max_size *= 1024;
        case 'k':
            $post_max_size *= 1024;
    }
    $upload_max_filesize = trim(ini_get('upload_max_filesize'));
    switch(admStrToLower(substr($upload_max_filesize, strlen($upload_max_filesize/1), 1)))
    {
        case 'g':
            $upload_max_filesize *= 1024;
        case 'm':
            $upload_max_filesize *= 1024;
        case 'k':
            $upload_max_filesize *= 1024;
    }
    if($upload_max_filesize < $post_max_size)
    {
        return $upload_max_filesize;
    }
    else
    {
        return $post_max_size;
    }
}

/**
 * Funktion gibt die maximale Pixelzahl zurück die der Speicher verarbeiten kann
 * @return int
 */
function admFuncProcessableImageSize()
{
    $memory_limit = trim(ini_get('memory_limit'));
    //falls in php.ini nicht gesetzt
    if(!$memory_limit || $memory_limit === '')
    {
        $memory_limit = '8M';
    }
    //falls in php.ini abgeschaltet
    if($memory_limit == -1)
    {
        $memory_limit = '128M';
    }
    switch(admStrToLower(substr($memory_limit, strlen($memory_limit/1), 1)))
    {
     case 'g':
         $memory_limit *= 1024;
     case 'm':
         $memory_limit *= 1024;
     case 'k':
         $memory_limit *= 1024;
    }
    //Für jeden Pixel werden 3Byte benötigt (RGB)
    //der Speicher muss doppelt zur Verfügung stehen
    //nach ein paar tests hat sich 2,5Fach als sichrer herausgestellt
    return $memory_limit / (3*2.5);
}

/// Verify the content of an array element if it's the expected datatype
/**
 * The function is designed to check the content of @b $_GET and @b $_POST elements and should be used at the
 * beginning of a script. If the value of the defined datatype is not valid then an error will be shown. If no
 * value was set then the parameter will be initialized. The function can be used with every array and their elements.
 * You can set several flags (like required value, datatype …) that should be checked.
 *
 * @param array $array         The array with the element that should be checked
 * @param string $variableName Name of the array element that should be checked
 * @param string $datatype     The datatype like @b string, @b numeric, @b boolean, @b html, @b date or @b file that
 *                             is expected and which will be checked.
 *                             Datatype @b date expects a date that has the Admidio default format from the
 *                             preferences or the english date format @b Y-m-d
 * @param array $options       (optional) An array with the following possible entries:
 *                             - @b defaultValue : A value that will be set if the variable has no value
 *                             - @b requireValue : If set to @b true than a value is required otherwise the function
 *                                                 returns an error
 *                             - @b validValues :  An array with all values that the variable could have. If another
 *                                                 value is found than the function returns an error
 *                             - @b directOutput : If set to @b true the function returns only the error string, if set
 *                                                 to false a html message with the error will be returned
 * @return mixed|null Returns the value of the element or the error message if a test failed
 *
 * @par Examples
 * @code   // numeric value that would get a default value 0 if not set
 * $getDateId = admFuncVariableIsValid($_GET, 'dat_id', 'numeric', array('defaultValue' => 0));
 *
 * // string that will be initialized with text of id DAT_DATES
 * $getHeadline = admFuncVariableIsValid($_GET, 'headline', 'string', array('defaultValue' => $g_l10n->get('DAT_DATES')));
 *
 * // string initialized with actual and the only allowed values are actual and old
 * $getMode = admFuncVariableIsValid($_GET, 'mode', 'string', array('defaultValue' => 'actual', 'validValues' => array('actual', 'old'))); @endcode
 */
function admFuncVariableIsValid($array, $variableName, $datatype, $options = array())
{
    global $gL10n, $gMessage, $gPreferences;

    // create array with all options
    $optionsDefault = array('defaultValue' => null, 'requireValue' => false, 'validValues' => null, 'directOutput' => null);
    $optionsAll     = array_replace($optionsDefault, $options);

    $errorMessage = '';
    $datatype = admStrToLower($datatype);

    // set default value for each datatype if no value is given and no value was required
    if(!isset($array[$variableName]) || $array[$variableName] === '')
    {
        if($optionsAll['requireValue'])
        {
            // if value is required an no value is given then show error
            $errorMessage = $gL10n->get('SYS_INVALID_PAGE_VIEW');
        }
        elseif($optionsAll['defaultValue'] !== null)
        {
            // if a default value was set then take this value
            $array[$variableName] = $optionsAll['defaultValue'];
        }
        else
        {
            // no value set then initialize the parameter
            if($datatype === 'boolean' || $datatype === 'numeric')
            {
                $array[$variableName] = 0;
            }
            elseif($datatype === 'string' || $datatype === 'html')
            {
                $array[$variableName] = '';
            }
            elseif($datatype === 'date')
            {
                $array[$variableName] = '';
            }

            return $array[$variableName];
        }
    }

    if($datatype === 'boolean')
    {
        // boolean type must be 0 or 1 otherwise throw error
        // do not check with in_array because this function don't work properly
        if($array[$variableName] != '0' && $array[$variableName] != '1'
        && $array[$variableName] != 'false' && $array[$variableName] != 'true')
        {
            $errorMessage = $gL10n->get('SYS_INVALID_PAGE_VIEW');
        }
    }
    elseif($optionsAll['validValues'] !== null)
    {
        // check if parameter has a valid value
        // do a strict check with in_array because the function don't work properly
        if(!in_array(admStrToUpper($array[$variableName]), $optionsAll['validValues'], true)
        && !in_array(admStrToLower($array[$variableName]), $optionsAll['validValues'], true))
        {
            $errorMessage = $gL10n->get('SYS_INVALID_PAGE_VIEW');
        }
    }

    switch ($datatype) {
        case 'file':
            try
            {
                admStrIsValidFileName($array[$variableName]);
            }
            catch(AdmException $e)
            {
                $errorMessage = $e->getText();
            }
            break;

        case 'date':
            // check if date is a valid Admidio date format
            $objAdmidioDate = DateTime::createFromFormat($gPreferences['system_date'], $array[$variableName]);

            if(!$objAdmidioDate)
            {
                // check if date has english format
                $objEnglishDate = DateTime::createFromFormat('Y-m-d', $array[$variableName]);

                if(!$objEnglishDate)
                {
                    $errorMessage = $gL10n->get('LST_NOT_VALID_DATE_FORMAT', $variableName);
                }
            }
            break;

        case 'numeric':
            // numeric datatype should only contain numbers
            if (!is_numeric($array[$variableName]))
            {
                $errorMessage = $gL10n->get('SYS_INVALID_PAGE_VIEW');
            }
            break;

        case 'string':
            $array[$variableName] = strStripTags(htmlspecialchars($array[$variableName], ENT_COMPAT, 'UTF-8'));
            break;

        case 'html':
            // check html string vor invalid tags and scripts
            $array[$variableName] = htmLawed(stripslashes($array[$variableName]), array('safe' => 1));
            break;
    }

    // wurde kein Fehler entdeckt, dann den Inhalt der Variablen zurueckgeben
    if($errorMessage === '')
    {
        return $array[$variableName];
    }
    else
    {
        if(isset($gMessage))
        {
            if($optionsAll['directOutput'])
            {
               $gMessage->showTextOnly(true);
            }

            $gMessage->show($errorMessage);
        }
        else
        {
            echo $errorMessage;
            exit();
        }
    }

    return null;
}

/**
 * Creates a html fragment with information about user and time when the recordset was created
 * and when it was at last edited. Therefore all necessary data must be set in the function
 * parameters. If userid is not set then the function will show @b deleted @b user.
 * @param int     $userIdCreated   Id of the user who create the recordset.
 * @param string  $timestampCreate Date and time of the moment when the user create the recordset.
 * @param int     $userIdEdited    Id of the user last changed the recordset.
 * @param string  $timestampEdited Date and time of the moment when the user last changed the recordset
 * @return string Returns a html string with usernames who creates item and edit item the last time
 */
function admFuncShowCreateChangeInfoById($userIdCreated, $timestampCreate, $userIdEdited, $timestampEdited)
{
    global $gDb, $gProfileFields, $gL10n, $gPreferences;

    // only show info if system setting is activated
    if($gPreferences['system_show_create_edit'] > 0)
    {
        $htmlCreateName = '';
        $htmlEditName   = '';

        // compose name of user who create the recordset
        if(strlen($timestampCreate) > 0)
        {
            if($userIdCreated > 0)
            {
                $userCreate = new User($gDb, $gProfileFields, $userIdCreated);

                if($gPreferences['system_show_create_edit'] == 1)
                {
                    $htmlCreateName = $userCreate->getValue('FIRST_NAME'). ' '. $userCreate->getValue('LAST_NAME');
                }
                else
                {
                    $htmlCreateName = $userCreate->getValue('usr_login_name');
                }
            }
            else
            {
                $htmlCreateName = $gL10n->get('SYS_DELETED_USER');
            }
        }

        // compose name of user who edit the recordset
        if(strlen($timestampEdited) > 0)
        {
            if($userIdEdited > 0)
            {
                $userEdit = new User($gDb, $gProfileFields, $userIdEdited);

                if($gPreferences['system_show_create_edit'] == 1)
                {
                    $htmlEditName = $userEdit->getValue('FIRST_NAME'). ' '. $userEdit->getValue('LAST_NAME');
                }
                else
                {
                    $htmlEditName = $userEdit->getValue('usr_login_name');
                }
            }
            else
            {
                $htmlEditName = $gL10n->get('SYS_DELETED_USER');
            }
        }

        if($htmlCreateName !== '' || $htmlEditName !== '')
        {
            // get html output from other function
            return admFuncShowCreateChangeInfoByName($htmlCreateName, $timestampCreate, $htmlEditName,
                                                     $timestampEdited, $userIdCreated, $userIdEdited);
        }
    }

    return '';
}

/**
 * Creates a html fragment with information about user and time when the recordset was created
 * and when it was at last edited. Therefore all necessary data must be set in the function
 * parameters. If user name is not set then the function will show @b deleted @b user.
 * @param string $userNameCreated Id of the user who create the recordset.
 * @param string $timestampCreate Date and time of the moment when the user create the recordset.
 * @param string $userNameEdited  Id of the user last changed the recordset.
 * @param string $timestampEdited Date and time of the moment when the user last changed the recordset
 * @param int    $userIdCreated   (optional) The id of the user who create the recordset.
 *                                If id is set than a link to the user profile will be created
 * @param int    $userIdEdited    (optional) The id of the user last changed the recordset.
 *                                If id is set than a link to the user profile will be created
 * @return string Returns a html string with usernames who creates item and edit item the last time
 */
function admFuncShowCreateChangeInfoByName($userNameCreated, $timestampCreate, $userNameEdited, $timestampEdited, $userIdCreated = 0, $userIdEdited = 0)
{
    global $gL10n, $gValidLogin, $g_root_path, $gPreferences;

    $html = '';

    // only show info if system setting is activated
    if($gPreferences['system_show_create_edit'] > 0)
    {
        // compose name of user who create the recordset
        if(strlen($timestampCreate) > 0)
        {
            $userNameCreated = trim($userNameCreated);

            if(strlen($userNameCreated) == 0)
            {
                $userNameCreated = $gL10n->get('SYS_DELETED_USER');
            }

            // if valid login and a user id is given than create a link to the profile of this user
            if($gValidLogin && $userIdCreated > 0 && $userNameCreated != $gL10n->get('SYS_SYSTEM'))
            {
                $userNameCreated = '<a href="'.$g_root_path.'/adm_program/modules/profile/profile.php?user_id='.
                                    $userIdCreated.'">'.$userNameCreated.'</a>';
            }

            $html .= '<span class="admidio-info-created">'.$gL10n->get('SYS_CREATED_BY', $userNameCreated, $timestampCreate).'</span>';
        }

        // compose name of user who edit the recordset
        if(strlen($timestampEdited) > 0)
        {
            $userNameEdited = trim($userNameEdited);

            if(strlen($userNameEdited) == 0)
            {
                $userNameEdited = $gL10n->get('SYS_DELETED_USER');
            }

            // if valid login and a user id is given than create a link to the profile of this user
            if($gValidLogin && $userIdEdited > 0 && $userNameEdited != $gL10n->get('SYS_SYSTEM'))
            {
                $userNameEdited = '<a href="'.$g_root_path.'/adm_program/modules/profile/profile.php?user_id='.
                                   $userIdEdited.'">'.$userNameEdited.'</a>';
            }

            $html .= '<span class="info-edited">'.$gL10n->get('SYS_LAST_EDITED_BY', $userNameEdited, $timestampEdited).'</span>';
        }

        if($html !== '')
        {
            $html = '<div class="admidio-admidio-info-created-edited">'.$html.'</div>';
        }
    }

    return $html;
}

/**
 * Returns the extension of a given filename
 * @param string $filename given filename
 * @return string Returns the extension including "."
 */
function admFuncGetFilenameExtension($filename)
{
    return strtolower(strrchr($filename, '.'));
}

/**
 * Returns the name of a given filename without extension
 * @param string $filename given filename
 * @return string Returns name without extension
 */
function admFuncGetFilenameWithoutExtension($filename)
{
    return str_replace(strrchr($filename, '.'), '', $filename);
}

/**
 * Search all files or directories in the specified directory.
 * @param string $directory  The directory where the files or directories should be searched.
 * @param string $searchType This could be @b file or @b dir and represent the type of entries that should be searched.
 * @return string[] Returns an array with all found entries.
 */
function admFuncGetDirectoryEntries($directory, $searchType = 'file')
{
    $array_files = array();

    $curdir = opendir($directory);
    if($curdir)
    {
        while($filename = readdir($curdir))
        {
            if(strpos($filename, '.') !== 0)
            {
                if(($searchType === 'file' && is_file($directory.'/'.$filename))
                || ($searchType === 'dir'  && is_dir($directory.'/'.$filename)))
                {
                    $array_files[$filename] = $filename;
                }
            }
        }
    }
    closedir($curdir);
    asort($array_files);

    return $array_files;
}
?>
<|MERGE_RESOLUTION|>--- conflicted
+++ resolved
@@ -1,728 +1,709 @@
-<?php
-/******************************************************************************
- * Various common functions
- *
- * Copyright    : (c) 2004 - 2015 The Admidio Team
- * Homepage     : http://www.admidio.org
- * License      : GNU Public License 2 https://www.gnu.org/licenses/gpl-2.0.html
- *
- *****************************************************************************/
-
-<<<<<<< HEAD
-/**
- * Autoloading function of class files. This function is automatically called by PHP.
- * Therefore the class name must be the same as the file name except for case sensitive.
- * @param string $className Name of the class for which the file should be loaded
- */
-function __autoload($className)
-{
-    require_once(SERVER_PATH.'/adm_program/system/classes/'.strtolower($className).'.php');
-}
-
-
-/**
- * Function checks if the user is a member of the role.
- * If @b userId is not set than this will be checked for the current user
- * @param string $roleName The name of the role where the membership of the user should be checked
- * @param int    $userId   The id of the user who should be checked if he is a member of the role.
- *                         If @userId is not set than this will be checked for the current user
- * @return int|bool Returns @b true if the user is a member of the role
-=======
- /**
-  * Autoloading function of class files. This function will be later registered
-  *.for default autoload implementation. Therefore the class name must be the same 
-  * as the file name except for case sensitive.
-  * @param $className Name of the class for which the file should be loaded
-  */
- function admFuncAutoload($className)
- {
-    $fileName = SERVER_PATH. '/adm_program/system/classes/'.strtolower($className).'.php';
-    require_once($fileName);
- }
-// now register this function in this script so only function.php must be included for autoload
-spl_autoload_register('admFuncAutoload');
-
-/** Function checks if the user is a member of the role.
- *  If @b userId is not set than this will be checked for the current user
- *  @param $rolName The name of the role where the membership of the user should be checked
- *  @param $userId  The id of the user who should be checked if he is a member of the role.
- *                  If @userId is not set than this will be checked for the current user
- *  @return Returns @b true if the user is a member of the role
->>>>>>> e0f00fb9
- */
-function hasRole($roleName, $userId = 0)
-{
-    global $gCurrentUser, $gCurrentOrganization, $gDb;
-
-    if($userId === 0)
-    {
-        $userId = $gCurrentUser->getValue('usr_id');
-    }
-    elseif(!is_numeric($userId))
-    {
-        return -1;
-    }
-
-    $sql = 'SELECT mem_id
-              FROM '. TBL_MEMBERS. ', '. TBL_ROLES. ', '. TBL_CATEGORIES. '
-             WHERE mem_usr_id = '.$userId.'
-               AND mem_begin <= \''.DATE_NOW.'\'
-               AND mem_end    > \''.DATE_NOW.'\'
-               AND mem_rol_id = rol_id
-               AND rol_name   = \''.$roleName.'\'
-               AND rol_valid  = 1
-               AND rol_cat_id = cat_id
-               AND (  cat_org_id = '. $gCurrentOrganization->getValue('org_id'). '
-                   OR cat_org_id IS NULL )';
-    $result = $gDb->query($sql);
-
-    if($gDb->num_rows($result) === 1)
-    {
-        return 1;
-    }
-    else
-    {
-        return 0;
-    }
-}
-
-/**
- * Function checks if the user is a member in a role of the current organization.
- * @param  int  $userId The id of the user who should be checked if he is a member of the current organization
- * @return bool Returns @b true if the user is a member
- */
-function isMember($userId)
-{
-    global $gCurrentOrganization, $gDb;
-
-    if(is_numeric($userId) && $userId > 0)
-    {
-        $sql = 'SELECT COUNT(*)
-                  FROM '. TBL_MEMBERS. ', '. TBL_ROLES. ', '. TBL_CATEGORIES. '
-                 WHERE mem_usr_id = '.$userId.'
-                   AND mem_begin <= \''.DATE_NOW.'\'
-                   AND mem_end    > \''.DATE_NOW.'\'
-                   AND mem_rol_id = rol_id
-                   AND rol_valid  = 1
-                   AND rol_cat_id = cat_id
-                   AND (  cat_org_id = '. $gCurrentOrganization->getValue('org_id'). '
-                       OR cat_org_id IS NULL )';
-        $result = $gDb->query($sql);
-
-        $row = $gDb->fetch_array($result);
-        $rowCount = $row[0];
-
-        if($rowCount > 0)
-        {
-            return true;
-        }
-    }
-    return false;
-}
-
-/**
- * Function checks if the user is a group leader in a role of the current organization.
- * If you use the @b roleId parameter you can check if the user is group leader of that role.
- * @param int $userId  The id of the user who should be checked if he is a group leader
- * @param int $roleId  (optional) If set <> 0 than the function checks if the user is group leader of this role
- *                     otherwise it checks if the user is group leader in one role of the current organization
- * @return bool Returns @b true if the user is a group leader
- */
-function isGroupLeader($userId, $roleId = 0)
-{
-    global $gCurrentOrganization, $gDb;
-
-    if(is_numeric($userId) && $userId > 0 && is_numeric($roleId))
-    {
-        $sql = 'SELECT mem_id
-                  FROM '. TBL_MEMBERS. ', '. TBL_ROLES. ', '. TBL_CATEGORIES. '
-                 WHERE mem_usr_id = '.$userId.'
-                   AND mem_begin <= \''.DATE_NOW.'\'
-                   AND mem_end    > \''.DATE_NOW.'\'
-                   AND mem_leader = 1
-                   AND mem_rol_id = rol_id
-                   AND rol_valid  = 1
-                   AND rol_cat_id = cat_id
-                   AND (  cat_org_id = '. $gCurrentOrganization->getValue('org_id').'
-                       OR cat_org_id IS NULL )';
-        if ($roleId > 0)
-        {
-            $sql .= ' AND mem_rol_id = '.$roleId;
-        }
-        $result = $gDb->query($sql);
-
-        if($gDb->num_rows($result) > 0)
-        {
-            return true;
-        }
-    }
-    return false;
-}
-
-/**
- * diese Funktion gibt eine Seitennavigation in Anhaengigkeit der Anzahl Seiten zurueck
- * Teile dieser Funktion sind von generatePagination aus phpBB2
- * Beispiel:
- *     Seite: < Vorherige 1  2  3 ... 9  10  11 Naechste >
- *
- * @param string $base_url                 Basislink zum Modul (auch schon mit notwendigen Uebergabevariablen)
- * @param int    $num_items                Gesamtanzahl an Elementen
- * @param int    $per_page                 Anzahl Elemente pro Seite
- * @param int    $start_item               Mit dieser Elementnummer beginnt die aktuelle Seite
- * @param bool   $add_prevnext_text        Links mit "Vorherige" "Naechste" anzeigen
- * @param string $scriptParameterNameStart (optional) You can set a new name for the parameter that should be used as start parameter.
- * @return string
- */
-function admFuncGeneratePagination($base_url, $num_items, $per_page, $start_item, $add_prevnext_text = true, $scriptParameterNameStart = 'start')
-{
-    global $gL10n;
-
-    if ($num_items === 0 || $per_page === 0)
-    {
-        return '';
-    }
-
-    $total_pages = ceil($num_items / $per_page);
-
-    if ($total_pages <= 1)
-    {
-        return '';
-    }
-
-    $on_page = floor($start_item / $per_page) + 1;
-
-    $page_string = '';
-    if ($total_pages > 7)
-    {
-        $init_page_max = ($total_pages > 3) ? 3 : $total_pages;
-
-        for($i = 1; $i < $init_page_max + 1; $i++)
-        {
-            if ($i === $on_page)
-            {
-                $page_string .= '<li class="active"><a href="#">'.$i.'</a></li>';
-            }
-            else
-            {
-                $page_string .= '<li><a href="'.$base_url.'&amp;'.$scriptParameterNameStart.'='.(($i - 1) * $per_page).'">'.$i.'</a></li>';
-            }
-        }
-
-        if ($total_pages > 3)
-        {
-            if ($on_page > 1 && $on_page < $total_pages)
-            {
-                $page_string .= ($on_page > 5) ? ' ... ' : '&nbsp;&nbsp;';
-
-                $init_page_min = ($on_page > 4) ? $on_page : 5;
-                $init_page_max = ($on_page < $total_pages - 4) ? $on_page : $total_pages - 4;
-
-                for($i = $init_page_min - 1; $i < $init_page_max + 2; $i++)
-                {
-                    if ($i === $on_page)
-                    {
-                        $page_string .= '<li class="active"><a href="#">'.$i.'</a></li>';
-                    }
-                    else
-                    {
-                        $page_string .= '<li><a href="'.$base_url.'&amp;'.$scriptParameterNameStart.'='.(($i - 1) * $per_page).'">'.$i.'</a></li>';
-                    }
-                }
-
-                $page_string .= ($on_page < $total_pages - 4) ? ' ... ' : '&nbsp;&nbsp;';
-            }
-            else
-            {
-                $page_string .= ' ... ';
-            }
-
-            for($i = $total_pages - 2; $i < $total_pages + 1; $i++)
-            {
-                if ($i === $on_page)
-                {
-                    $page_string .= '<li class="active"><a href="#">'.$i.'</a></li>';
-                }
-                else
-                {
-                    $page_string .= '<li><a href="'.$base_url.'&amp;'.$scriptParameterNameStart.'='.(($i - 1) * $per_page).'">'.$i.'</a></li>';
-                }
-            }
-        }
-    }
-    else
-    {
-        for($i = 1; $i < $total_pages + 1; $i++)
-        {
-            if ($i === $on_page)
-            {
-                $page_string .= '<li class="active"><a href="#">'.$i.'</a></li>';
-            }
-            else
-            {
-                $page_string .= '<li><a href="'.$base_url.'&amp;'.$scriptParameterNameStart.'='.(($i - 1) * $per_page).'">'.$i.'</a></li>';
-            }
-        }
-    }
-
-    if ($add_prevnext_text)
-    {
-        if ($on_page > 1)
-        {
-            $page_string = '<li><a href="' . $base_url . '&amp;'.$scriptParameterNameStart.'=' . (($on_page - 2) * $per_page) . '">'.$gL10n->get('SYS_BACK').'</a></li>' . $page_string;
-        }
-        else
-        {
-            $page_string = '<li class="disabled"><a href="' . $base_url . '&amp;'.$scriptParameterNameStart.'=' . (($on_page - 2) * $per_page) . '">'.$gL10n->get('SYS_BACK').'</a></li>' . $page_string;
-        }
-
-        if ($on_page < $total_pages)
-        {
-            $page_string .= '<li><a href="' . $base_url . '&amp;'.$scriptParameterNameStart.'=' . ($on_page * $per_page) . '">'.$gL10n->get('SYS_PAGE_NEXT').'</a></li>';
-        }
-        else
-        {
-            $page_string .= '<li class="disabled"><a href="' . $base_url . '&amp;'.$scriptParameterNameStart.'='. ($on_page * $per_page) . '">'.$gL10n->get('SYS_PAGE_NEXT').'</a></li>';
-        }
-    }
-
-    $page_string = '<ul class="pagination">' . $page_string. '</ul>';
-
-    return $page_string;
-}
-
-/**
- * Berechnung der Maximalerlaubten Dateiuploadgröße in Byte
- * @return int
- */
-function admFuncMaxUploadSize()
-{
-    $post_max_size = trim(ini_get('post_max_size'));
-    switch(admStrToLower(substr($post_max_size, strlen($post_max_size/1), 1)))
-    {
-        case 'g':
-            $post_max_size *= 1024;
-        case 'm':
-            $post_max_size *= 1024;
-        case 'k':
-            $post_max_size *= 1024;
-    }
-    $upload_max_filesize = trim(ini_get('upload_max_filesize'));
-    switch(admStrToLower(substr($upload_max_filesize, strlen($upload_max_filesize/1), 1)))
-    {
-        case 'g':
-            $upload_max_filesize *= 1024;
-        case 'm':
-            $upload_max_filesize *= 1024;
-        case 'k':
-            $upload_max_filesize *= 1024;
-    }
-    if($upload_max_filesize < $post_max_size)
-    {
-        return $upload_max_filesize;
-    }
-    else
-    {
-        return $post_max_size;
-    }
-}
-
-/**
- * Funktion gibt die maximale Pixelzahl zurück die der Speicher verarbeiten kann
- * @return int
- */
-function admFuncProcessableImageSize()
-{
-    $memory_limit = trim(ini_get('memory_limit'));
-    //falls in php.ini nicht gesetzt
-    if(!$memory_limit || $memory_limit === '')
-    {
-        $memory_limit = '8M';
-    }
-    //falls in php.ini abgeschaltet
-    if($memory_limit == -1)
-    {
-        $memory_limit = '128M';
-    }
-    switch(admStrToLower(substr($memory_limit, strlen($memory_limit/1), 1)))
-    {
-     case 'g':
-         $memory_limit *= 1024;
-     case 'm':
-         $memory_limit *= 1024;
-     case 'k':
-         $memory_limit *= 1024;
-    }
-    //Für jeden Pixel werden 3Byte benötigt (RGB)
-    //der Speicher muss doppelt zur Verfügung stehen
-    //nach ein paar tests hat sich 2,5Fach als sichrer herausgestellt
-    return $memory_limit / (3*2.5);
-}
-
-/// Verify the content of an array element if it's the expected datatype
-/**
- * The function is designed to check the content of @b $_GET and @b $_POST elements and should be used at the
- * beginning of a script. If the value of the defined datatype is not valid then an error will be shown. If no
- * value was set then the parameter will be initialized. The function can be used with every array and their elements.
- * You can set several flags (like required value, datatype …) that should be checked.
- *
- * @param array $array         The array with the element that should be checked
- * @param string $variableName Name of the array element that should be checked
- * @param string $datatype     The datatype like @b string, @b numeric, @b boolean, @b html, @b date or @b file that
- *                             is expected and which will be checked.
- *                             Datatype @b date expects a date that has the Admidio default format from the
- *                             preferences or the english date format @b Y-m-d
- * @param array $options       (optional) An array with the following possible entries:
- *                             - @b defaultValue : A value that will be set if the variable has no value
- *                             - @b requireValue : If set to @b true than a value is required otherwise the function
- *                                                 returns an error
- *                             - @b validValues :  An array with all values that the variable could have. If another
- *                                                 value is found than the function returns an error
- *                             - @b directOutput : If set to @b true the function returns only the error string, if set
- *                                                 to false a html message with the error will be returned
- * @return mixed|null Returns the value of the element or the error message if a test failed
- *
- * @par Examples
- * @code   // numeric value that would get a default value 0 if not set
- * $getDateId = admFuncVariableIsValid($_GET, 'dat_id', 'numeric', array('defaultValue' => 0));
- *
- * // string that will be initialized with text of id DAT_DATES
- * $getHeadline = admFuncVariableIsValid($_GET, 'headline', 'string', array('defaultValue' => $g_l10n->get('DAT_DATES')));
- *
- * // string initialized with actual and the only allowed values are actual and old
- * $getMode = admFuncVariableIsValid($_GET, 'mode', 'string', array('defaultValue' => 'actual', 'validValues' => array('actual', 'old'))); @endcode
- */
-function admFuncVariableIsValid($array, $variableName, $datatype, $options = array())
-{
-    global $gL10n, $gMessage, $gPreferences;
-
-    // create array with all options
-    $optionsDefault = array('defaultValue' => null, 'requireValue' => false, 'validValues' => null, 'directOutput' => null);
-    $optionsAll     = array_replace($optionsDefault, $options);
-
-    $errorMessage = '';
-    $datatype = admStrToLower($datatype);
-
-    // set default value for each datatype if no value is given and no value was required
-    if(!isset($array[$variableName]) || $array[$variableName] === '')
-    {
-        if($optionsAll['requireValue'])
-        {
-            // if value is required an no value is given then show error
-            $errorMessage = $gL10n->get('SYS_INVALID_PAGE_VIEW');
-        }
-        elseif($optionsAll['defaultValue'] !== null)
-        {
-            // if a default value was set then take this value
-            $array[$variableName] = $optionsAll['defaultValue'];
-        }
-        else
-        {
-            // no value set then initialize the parameter
-            if($datatype === 'boolean' || $datatype === 'numeric')
-            {
-                $array[$variableName] = 0;
-            }
-            elseif($datatype === 'string' || $datatype === 'html')
-            {
-                $array[$variableName] = '';
-            }
-            elseif($datatype === 'date')
-            {
-                $array[$variableName] = '';
-            }
-
-            return $array[$variableName];
-        }
-    }
-
-    if($datatype === 'boolean')
-    {
-        // boolean type must be 0 or 1 otherwise throw error
-        // do not check with in_array because this function don't work properly
-        if($array[$variableName] != '0' && $array[$variableName] != '1'
-        && $array[$variableName] != 'false' && $array[$variableName] != 'true')
-        {
-            $errorMessage = $gL10n->get('SYS_INVALID_PAGE_VIEW');
-        }
-    }
-    elseif($optionsAll['validValues'] !== null)
-    {
-        // check if parameter has a valid value
-        // do a strict check with in_array because the function don't work properly
-        if(!in_array(admStrToUpper($array[$variableName]), $optionsAll['validValues'], true)
-        && !in_array(admStrToLower($array[$variableName]), $optionsAll['validValues'], true))
-        {
-            $errorMessage = $gL10n->get('SYS_INVALID_PAGE_VIEW');
-        }
-    }
-
-    switch ($datatype) {
-        case 'file':
-            try
-            {
-                admStrIsValidFileName($array[$variableName]);
-            }
-            catch(AdmException $e)
-            {
-                $errorMessage = $e->getText();
-            }
-            break;
-
-        case 'date':
-            // check if date is a valid Admidio date format
-            $objAdmidioDate = DateTime::createFromFormat($gPreferences['system_date'], $array[$variableName]);
-
-            if(!$objAdmidioDate)
-            {
-                // check if date has english format
-                $objEnglishDate = DateTime::createFromFormat('Y-m-d', $array[$variableName]);
-
-                if(!$objEnglishDate)
-                {
-                    $errorMessage = $gL10n->get('LST_NOT_VALID_DATE_FORMAT', $variableName);
-                }
-            }
-            break;
-
-        case 'numeric':
-            // numeric datatype should only contain numbers
-            if (!is_numeric($array[$variableName]))
-            {
-                $errorMessage = $gL10n->get('SYS_INVALID_PAGE_VIEW');
-            }
-            break;
-
-        case 'string':
-            $array[$variableName] = strStripTags(htmlspecialchars($array[$variableName], ENT_COMPAT, 'UTF-8'));
-            break;
-
-        case 'html':
-            // check html string vor invalid tags and scripts
-            $array[$variableName] = htmLawed(stripslashes($array[$variableName]), array('safe' => 1));
-            break;
-    }
-
-    // wurde kein Fehler entdeckt, dann den Inhalt der Variablen zurueckgeben
-    if($errorMessage === '')
-    {
-        return $array[$variableName];
-    }
-    else
-    {
-        if(isset($gMessage))
-        {
-            if($optionsAll['directOutput'])
-            {
-               $gMessage->showTextOnly(true);
-            }
-
-            $gMessage->show($errorMessage);
-        }
-        else
-        {
-            echo $errorMessage;
-            exit();
-        }
-    }
-
-    return null;
-}
-
-/**
- * Creates a html fragment with information about user and time when the recordset was created
- * and when it was at last edited. Therefore all necessary data must be set in the function
- * parameters. If userid is not set then the function will show @b deleted @b user.
- * @param int     $userIdCreated   Id of the user who create the recordset.
- * @param string  $timestampCreate Date and time of the moment when the user create the recordset.
- * @param int     $userIdEdited    Id of the user last changed the recordset.
- * @param string  $timestampEdited Date and time of the moment when the user last changed the recordset
- * @return string Returns a html string with usernames who creates item and edit item the last time
- */
-function admFuncShowCreateChangeInfoById($userIdCreated, $timestampCreate, $userIdEdited, $timestampEdited)
-{
-    global $gDb, $gProfileFields, $gL10n, $gPreferences;
-
-    // only show info if system setting is activated
-    if($gPreferences['system_show_create_edit'] > 0)
-    {
-        $htmlCreateName = '';
-        $htmlEditName   = '';
-
-        // compose name of user who create the recordset
-        if(strlen($timestampCreate) > 0)
-        {
-            if($userIdCreated > 0)
-            {
-                $userCreate = new User($gDb, $gProfileFields, $userIdCreated);
-
-                if($gPreferences['system_show_create_edit'] == 1)
-                {
-                    $htmlCreateName = $userCreate->getValue('FIRST_NAME'). ' '. $userCreate->getValue('LAST_NAME');
-                }
-                else
-                {
-                    $htmlCreateName = $userCreate->getValue('usr_login_name');
-                }
-            }
-            else
-            {
-                $htmlCreateName = $gL10n->get('SYS_DELETED_USER');
-            }
-        }
-
-        // compose name of user who edit the recordset
-        if(strlen($timestampEdited) > 0)
-        {
-            if($userIdEdited > 0)
-            {
-                $userEdit = new User($gDb, $gProfileFields, $userIdEdited);
-
-                if($gPreferences['system_show_create_edit'] == 1)
-                {
-                    $htmlEditName = $userEdit->getValue('FIRST_NAME'). ' '. $userEdit->getValue('LAST_NAME');
-                }
-                else
-                {
-                    $htmlEditName = $userEdit->getValue('usr_login_name');
-                }
-            }
-            else
-            {
-                $htmlEditName = $gL10n->get('SYS_DELETED_USER');
-            }
-        }
-
-        if($htmlCreateName !== '' || $htmlEditName !== '')
-        {
-            // get html output from other function
-            return admFuncShowCreateChangeInfoByName($htmlCreateName, $timestampCreate, $htmlEditName,
-                                                     $timestampEdited, $userIdCreated, $userIdEdited);
-        }
-    }
-
-    return '';
-}
-
-/**
- * Creates a html fragment with information about user and time when the recordset was created
- * and when it was at last edited. Therefore all necessary data must be set in the function
- * parameters. If user name is not set then the function will show @b deleted @b user.
- * @param string $userNameCreated Id of the user who create the recordset.
- * @param string $timestampCreate Date and time of the moment when the user create the recordset.
- * @param string $userNameEdited  Id of the user last changed the recordset.
- * @param string $timestampEdited Date and time of the moment when the user last changed the recordset
- * @param int    $userIdCreated   (optional) The id of the user who create the recordset.
- *                                If id is set than a link to the user profile will be created
- * @param int    $userIdEdited    (optional) The id of the user last changed the recordset.
- *                                If id is set than a link to the user profile will be created
- * @return string Returns a html string with usernames who creates item and edit item the last time
- */
-function admFuncShowCreateChangeInfoByName($userNameCreated, $timestampCreate, $userNameEdited, $timestampEdited, $userIdCreated = 0, $userIdEdited = 0)
-{
-    global $gL10n, $gValidLogin, $g_root_path, $gPreferences;
-
-    $html = '';
-
-    // only show info if system setting is activated
-    if($gPreferences['system_show_create_edit'] > 0)
-    {
-        // compose name of user who create the recordset
-        if(strlen($timestampCreate) > 0)
-        {
-            $userNameCreated = trim($userNameCreated);
-
-            if(strlen($userNameCreated) == 0)
-            {
-                $userNameCreated = $gL10n->get('SYS_DELETED_USER');
-            }
-
-            // if valid login and a user id is given than create a link to the profile of this user
-            if($gValidLogin && $userIdCreated > 0 && $userNameCreated != $gL10n->get('SYS_SYSTEM'))
-            {
-                $userNameCreated = '<a href="'.$g_root_path.'/adm_program/modules/profile/profile.php?user_id='.
-                                    $userIdCreated.'">'.$userNameCreated.'</a>';
-            }
-
-            $html .= '<span class="admidio-info-created">'.$gL10n->get('SYS_CREATED_BY', $userNameCreated, $timestampCreate).'</span>';
-        }
-
-        // compose name of user who edit the recordset
-        if(strlen($timestampEdited) > 0)
-        {
-            $userNameEdited = trim($userNameEdited);
-
-            if(strlen($userNameEdited) == 0)
-            {
-                $userNameEdited = $gL10n->get('SYS_DELETED_USER');
-            }
-
-            // if valid login and a user id is given than create a link to the profile of this user
-            if($gValidLogin && $userIdEdited > 0 && $userNameEdited != $gL10n->get('SYS_SYSTEM'))
-            {
-                $userNameEdited = '<a href="'.$g_root_path.'/adm_program/modules/profile/profile.php?user_id='.
-                                   $userIdEdited.'">'.$userNameEdited.'</a>';
-            }
-
-            $html .= '<span class="info-edited">'.$gL10n->get('SYS_LAST_EDITED_BY', $userNameEdited, $timestampEdited).'</span>';
-        }
-
-        if($html !== '')
-        {
-            $html = '<div class="admidio-admidio-info-created-edited">'.$html.'</div>';
-        }
-    }
-
-    return $html;
-}
-
-/**
- * Returns the extension of a given filename
- * @param string $filename given filename
- * @return string Returns the extension including "."
- */
-function admFuncGetFilenameExtension($filename)
-{
-    return strtolower(strrchr($filename, '.'));
-}
-
-/**
- * Returns the name of a given filename without extension
- * @param string $filename given filename
- * @return string Returns name without extension
- */
-function admFuncGetFilenameWithoutExtension($filename)
-{
-    return str_replace(strrchr($filename, '.'), '', $filename);
-}
-
-/**
- * Search all files or directories in the specified directory.
- * @param string $directory  The directory where the files or directories should be searched.
- * @param string $searchType This could be @b file or @b dir and represent the type of entries that should be searched.
- * @return string[] Returns an array with all found entries.
- */
-function admFuncGetDirectoryEntries($directory, $searchType = 'file')
-{
-    $array_files = array();
-
-    $curdir = opendir($directory);
-    if($curdir)
-    {
-        while($filename = readdir($curdir))
-        {
-            if(strpos($filename, '.') !== 0)
-            {
-                if(($searchType === 'file' && is_file($directory.'/'.$filename))
-                || ($searchType === 'dir'  && is_dir($directory.'/'.$filename)))
-                {
-                    $array_files[$filename] = $filename;
-                }
-            }
-        }
-    }
-    closedir($curdir);
-    asort($array_files);
-
-    return $array_files;
-}
-?>
+<?php
+/******************************************************************************
+ * Various common functions
+ *
+ * Copyright    : (c) 2004 - 2015 The Admidio Team
+ * Homepage     : http://www.admidio.org
+ * License      : GNU Public License 2 https://www.gnu.org/licenses/gpl-2.0.html
+ *
+ *****************************************************************************/
+
+ /**
+  * Autoloading function of class files. This function will be later registered
+  *.for default autoload implementation. Therefore the class name must be the same 
+  * as the file name except for case sensitive.
+  * @param $className Name of the class for which the file should be loaded
+  */
+function admFuncAutoload($className)
+{
+    $fileName = SERVER_PATH. '/adm_program/system/classes/'.strtolower($className).'.php';
+    require_once($fileName);
+}
+
+// now register this function in this script so only function.php must be included for autoload
+spl_autoload_register('admFuncAutoload');
+
+/**
+ * Function checks if the user is a member of the role.
+ * If @b userId is not set than this will be checked for the current user
+ * @param string $roleName The name of the role where the membership of the user should be checked
+ * @param int    $userId   The id of the user who should be checked if he is a member of the role.
+ *                         If @userId is not set than this will be checked for the current user
+ * @return int|bool Returns @b true if the user is a member of the role
+ */
+function hasRole($roleName, $userId = 0)
+{
+    global $gCurrentUser, $gCurrentOrganization, $gDb;
+
+    if($userId === 0)
+    {
+        $userId = $gCurrentUser->getValue('usr_id');
+    }
+    elseif(!is_numeric($userId))
+    {
+        return -1;
+    }
+
+    $sql = 'SELECT mem_id
+              FROM '. TBL_MEMBERS. ', '. TBL_ROLES. ', '. TBL_CATEGORIES. '
+             WHERE mem_usr_id = '.$userId.'
+               AND mem_begin <= \''.DATE_NOW.'\'
+               AND mem_end    > \''.DATE_NOW.'\'
+               AND mem_rol_id = rol_id
+               AND rol_name   = \''.$roleName.'\'
+               AND rol_valid  = 1
+               AND rol_cat_id = cat_id
+               AND (  cat_org_id = '. $gCurrentOrganization->getValue('org_id'). '
+                   OR cat_org_id IS NULL )';
+    $result = $gDb->query($sql);
+
+    if($gDb->num_rows($result) === 1)
+    {
+        return 1;
+    }
+    else
+    {
+        return 0;
+    }
+}
+
+/**
+ * Function checks if the user is a member in a role of the current organization.
+ * @param  int  $userId The id of the user who should be checked if he is a member of the current organization
+ * @return bool Returns @b true if the user is a member
+ */
+function isMember($userId)
+{
+    global $gCurrentOrganization, $gDb;
+
+    if(is_numeric($userId) && $userId > 0)
+    {
+        $sql = 'SELECT COUNT(*)
+                  FROM '. TBL_MEMBERS. ', '. TBL_ROLES. ', '. TBL_CATEGORIES. '
+                 WHERE mem_usr_id = '.$userId.'
+                   AND mem_begin <= \''.DATE_NOW.'\'
+                   AND mem_end    > \''.DATE_NOW.'\'
+                   AND mem_rol_id = rol_id
+                   AND rol_valid  = 1
+                   AND rol_cat_id = cat_id
+                   AND (  cat_org_id = '. $gCurrentOrganization->getValue('org_id'). '
+                       OR cat_org_id IS NULL )';
+        $result = $gDb->query($sql);
+
+        $row = $gDb->fetch_array($result);
+        $rowCount = $row[0];
+
+        if($rowCount > 0)
+        {
+            return true;
+        }
+    }
+    return false;
+}
+
+/**
+ * Function checks if the user is a group leader in a role of the current organization.
+ * If you use the @b roleId parameter you can check if the user is group leader of that role.
+ * @param int $userId  The id of the user who should be checked if he is a group leader
+ * @param int $roleId  (optional) If set <> 0 than the function checks if the user is group leader of this role
+ *                     otherwise it checks if the user is group leader in one role of the current organization
+ * @return bool Returns @b true if the user is a group leader
+ */
+function isGroupLeader($userId, $roleId = 0)
+{
+    global $gCurrentOrganization, $gDb;
+
+    if(is_numeric($userId) && $userId > 0 && is_numeric($roleId))
+    {
+        $sql = 'SELECT mem_id
+                  FROM '. TBL_MEMBERS. ', '. TBL_ROLES. ', '. TBL_CATEGORIES. '
+                 WHERE mem_usr_id = '.$userId.'
+                   AND mem_begin <= \''.DATE_NOW.'\'
+                   AND mem_end    > \''.DATE_NOW.'\'
+                   AND mem_leader = 1
+                   AND mem_rol_id = rol_id
+                   AND rol_valid  = 1
+                   AND rol_cat_id = cat_id
+                   AND (  cat_org_id = '. $gCurrentOrganization->getValue('org_id').'
+                       OR cat_org_id IS NULL )';
+        if ($roleId > 0)
+        {
+            $sql .= ' AND mem_rol_id = '.$roleId;
+        }
+        $result = $gDb->query($sql);
+
+        if($gDb->num_rows($result) > 0)
+        {
+            return true;
+        }
+    }
+    return false;
+}
+
+/**
+ * diese Funktion gibt eine Seitennavigation in Anhaengigkeit der Anzahl Seiten zurueck
+ * Teile dieser Funktion sind von generatePagination aus phpBB2
+ * Beispiel:
+ *     Seite: < Vorherige 1  2  3 ... 9  10  11 Naechste >
+ *
+ * @param string $base_url                 Basislink zum Modul (auch schon mit notwendigen Uebergabevariablen)
+ * @param int    $num_items                Gesamtanzahl an Elementen
+ * @param int    $per_page                 Anzahl Elemente pro Seite
+ * @param int    $start_item               Mit dieser Elementnummer beginnt die aktuelle Seite
+ * @param bool   $add_prevnext_text        Links mit "Vorherige" "Naechste" anzeigen
+ * @param string $scriptParameterNameStart (optional) You can set a new name for the parameter that should be used as start parameter.
+ * @return string
+ */
+function admFuncGeneratePagination($base_url, $num_items, $per_page, $start_item, $add_prevnext_text = true, $scriptParameterNameStart = 'start')
+{
+    global $gL10n;
+
+    if ($num_items === 0 || $per_page === 0)
+    {
+        return '';
+    }
+
+    $total_pages = ceil($num_items / $per_page);
+
+    if ($total_pages <= 1)
+    {
+        return '';
+    }
+
+    $on_page = floor($start_item / $per_page) + 1;
+
+    $page_string = '';
+    if ($total_pages > 7)
+    {
+        $init_page_max = ($total_pages > 3) ? 3 : $total_pages;
+
+        for($i = 1; $i < $init_page_max + 1; $i++)
+        {
+            if ($i === $on_page)
+            {
+                $page_string .= '<li class="active"><a href="#">'.$i.'</a></li>';
+            }
+            else
+            {
+                $page_string .= '<li><a href="'.$base_url.'&amp;'.$scriptParameterNameStart.'='.(($i - 1) * $per_page).'">'.$i.'</a></li>';
+            }
+        }
+
+        if ($total_pages > 3)
+        {
+            if ($on_page > 1 && $on_page < $total_pages)
+            {
+                $page_string .= ($on_page > 5) ? ' ... ' : '&nbsp;&nbsp;';
+
+                $init_page_min = ($on_page > 4) ? $on_page : 5;
+                $init_page_max = ($on_page < $total_pages - 4) ? $on_page : $total_pages - 4;
+
+                for($i = $init_page_min - 1; $i < $init_page_max + 2; $i++)
+                {
+                    if ($i === $on_page)
+                    {
+                        $page_string .= '<li class="active"><a href="#">'.$i.'</a></li>';
+                    }
+                    else
+                    {
+                        $page_string .= '<li><a href="'.$base_url.'&amp;'.$scriptParameterNameStart.'='.(($i - 1) * $per_page).'">'.$i.'</a></li>';
+                    }
+                }
+
+                $page_string .= ($on_page < $total_pages - 4) ? ' ... ' : '&nbsp;&nbsp;';
+            }
+            else
+            {
+                $page_string .= ' ... ';
+            }
+
+            for($i = $total_pages - 2; $i < $total_pages + 1; $i++)
+            {
+                if ($i === $on_page)
+                {
+                    $page_string .= '<li class="active"><a href="#">'.$i.'</a></li>';
+                }
+                else
+                {
+                    $page_string .= '<li><a href="'.$base_url.'&amp;'.$scriptParameterNameStart.'='.(($i - 1) * $per_page).'">'.$i.'</a></li>';
+                }
+            }
+        }
+    }
+    else
+    {
+        for($i = 1; $i < $total_pages + 1; $i++)
+        {
+            if ($i === $on_page)
+            {
+                $page_string .= '<li class="active"><a href="#">'.$i.'</a></li>';
+            }
+            else
+            {
+                $page_string .= '<li><a href="'.$base_url.'&amp;'.$scriptParameterNameStart.'='.(($i - 1) * $per_page).'">'.$i.'</a></li>';
+            }
+        }
+    }
+
+    if ($add_prevnext_text)
+    {
+        if ($on_page > 1)
+        {
+            $page_string = '<li><a href="' . $base_url . '&amp;'.$scriptParameterNameStart.'=' . (($on_page - 2) * $per_page) . '">'.$gL10n->get('SYS_BACK').'</a></li>' . $page_string;
+        }
+        else
+        {
+            $page_string = '<li class="disabled"><a href="' . $base_url . '&amp;'.$scriptParameterNameStart.'=' . (($on_page - 2) * $per_page) . '">'.$gL10n->get('SYS_BACK').'</a></li>' . $page_string;
+        }
+
+        if ($on_page < $total_pages)
+        {
+            $page_string .= '<li><a href="' . $base_url . '&amp;'.$scriptParameterNameStart.'=' . ($on_page * $per_page) . '">'.$gL10n->get('SYS_PAGE_NEXT').'</a></li>';
+        }
+        else
+        {
+            $page_string .= '<li class="disabled"><a href="' . $base_url . '&amp;'.$scriptParameterNameStart.'='. ($on_page * $per_page) . '">'.$gL10n->get('SYS_PAGE_NEXT').'</a></li>';
+        }
+    }
+
+    $page_string = '<ul class="pagination">' . $page_string. '</ul>';
+
+    return $page_string;
+}
+
+/**
+ * Berechnung der Maximalerlaubten Dateiuploadgröße in Byte
+ * @return int
+ */
+function admFuncMaxUploadSize()
+{
+    $post_max_size = trim(ini_get('post_max_size'));
+    switch(admStrToLower(substr($post_max_size, strlen($post_max_size/1), 1)))
+    {
+        case 'g':
+            $post_max_size *= 1024;
+        case 'm':
+            $post_max_size *= 1024;
+        case 'k':
+            $post_max_size *= 1024;
+    }
+    $upload_max_filesize = trim(ini_get('upload_max_filesize'));
+    switch(admStrToLower(substr($upload_max_filesize, strlen($upload_max_filesize/1), 1)))
+    {
+        case 'g':
+            $upload_max_filesize *= 1024;
+        case 'm':
+            $upload_max_filesize *= 1024;
+        case 'k':
+            $upload_max_filesize *= 1024;
+    }
+    if($upload_max_filesize < $post_max_size)
+    {
+        return $upload_max_filesize;
+    }
+    else
+    {
+        return $post_max_size;
+    }
+}
+
+/**
+ * Funktion gibt die maximale Pixelzahl zurück die der Speicher verarbeiten kann
+ * @return int
+ */
+function admFuncProcessableImageSize()
+{
+    $memory_limit = trim(ini_get('memory_limit'));
+    //falls in php.ini nicht gesetzt
+    if(!$memory_limit || $memory_limit === '')
+    {
+        $memory_limit = '8M';
+    }
+    //falls in php.ini abgeschaltet
+    if($memory_limit == -1)
+    {
+        $memory_limit = '128M';
+    }
+    switch(admStrToLower(substr($memory_limit, strlen($memory_limit/1), 1)))
+    {
+     case 'g':
+         $memory_limit *= 1024;
+     case 'm':
+         $memory_limit *= 1024;
+     case 'k':
+         $memory_limit *= 1024;
+    }
+    //Für jeden Pixel werden 3Byte benötigt (RGB)
+    //der Speicher muss doppelt zur Verfügung stehen
+    //nach ein paar tests hat sich 2,5Fach als sichrer herausgestellt
+    return $memory_limit / (3*2.5);
+}
+
+/// Verify the content of an array element if it's the expected datatype
+/**
+ * The function is designed to check the content of @b $_GET and @b $_POST elements and should be used at the
+ * beginning of a script. If the value of the defined datatype is not valid then an error will be shown. If no
+ * value was set then the parameter will be initialized. The function can be used with every array and their elements.
+ * You can set several flags (like required value, datatype …) that should be checked.
+ *
+ * @param array $array         The array with the element that should be checked
+ * @param string $variableName Name of the array element that should be checked
+ * @param string $datatype     The datatype like @b string, @b numeric, @b boolean, @b html, @b date or @b file that
+ *                             is expected and which will be checked.
+ *                             Datatype @b date expects a date that has the Admidio default format from the
+ *                             preferences or the english date format @b Y-m-d
+ * @param array $options       (optional) An array with the following possible entries:
+ *                             - @b defaultValue : A value that will be set if the variable has no value
+ *                             - @b requireValue : If set to @b true than a value is required otherwise the function
+ *                                                 returns an error
+ *                             - @b validValues :  An array with all values that the variable could have. If another
+ *                                                 value is found than the function returns an error
+ *                             - @b directOutput : If set to @b true the function returns only the error string, if set
+ *                                                 to false a html message with the error will be returned
+ * @return mixed|null Returns the value of the element or the error message if a test failed
+ *
+ * @par Examples
+ * @code   // numeric value that would get a default value 0 if not set
+ * $getDateId = admFuncVariableIsValid($_GET, 'dat_id', 'numeric', array('defaultValue' => 0));
+ *
+ * // string that will be initialized with text of id DAT_DATES
+ * $getHeadline = admFuncVariableIsValid($_GET, 'headline', 'string', array('defaultValue' => $g_l10n->get('DAT_DATES')));
+ *
+ * // string initialized with actual and the only allowed values are actual and old
+ * $getMode = admFuncVariableIsValid($_GET, 'mode', 'string', array('defaultValue' => 'actual', 'validValues' => array('actual', 'old'))); @endcode
+ */
+function admFuncVariableIsValid($array, $variableName, $datatype, $options = array())
+{
+    global $gL10n, $gMessage, $gPreferences;
+
+    // create array with all options
+    $optionsDefault = array('defaultValue' => null, 'requireValue' => false, 'validValues' => null, 'directOutput' => null);
+    $optionsAll     = array_replace($optionsDefault, $options);
+
+    $errorMessage = '';
+    $datatype = admStrToLower($datatype);
+
+    // set default value for each datatype if no value is given and no value was required
+    if(!isset($array[$variableName]) || $array[$variableName] === '')
+    {
+        if($optionsAll['requireValue'])
+        {
+            // if value is required an no value is given then show error
+            $errorMessage = $gL10n->get('SYS_INVALID_PAGE_VIEW');
+        }
+        elseif($optionsAll['defaultValue'] !== null)
+        {
+            // if a default value was set then take this value
+            $array[$variableName] = $optionsAll['defaultValue'];
+        }
+        else
+        {
+            // no value set then initialize the parameter
+            if($datatype === 'boolean' || $datatype === 'numeric')
+            {
+                $array[$variableName] = 0;
+            }
+            elseif($datatype === 'string' || $datatype === 'html')
+            {
+                $array[$variableName] = '';
+            }
+            elseif($datatype === 'date')
+            {
+                $array[$variableName] = '';
+            }
+
+            return $array[$variableName];
+        }
+    }
+
+    if($datatype === 'boolean')
+    {
+        // boolean type must be 0 or 1 otherwise throw error
+        // do not check with in_array because this function don't work properly
+        if($array[$variableName] != '0' && $array[$variableName] != '1'
+        && $array[$variableName] != 'false' && $array[$variableName] != 'true')
+        {
+            $errorMessage = $gL10n->get('SYS_INVALID_PAGE_VIEW');
+        }
+    }
+    elseif($optionsAll['validValues'] !== null)
+    {
+        // check if parameter has a valid value
+        // do a strict check with in_array because the function don't work properly
+        if(!in_array(admStrToUpper($array[$variableName]), $optionsAll['validValues'], true)
+        && !in_array(admStrToLower($array[$variableName]), $optionsAll['validValues'], true))
+        {
+            $errorMessage = $gL10n->get('SYS_INVALID_PAGE_VIEW');
+        }
+    }
+
+    switch ($datatype) {
+        case 'file':
+            try
+            {
+                admStrIsValidFileName($array[$variableName]);
+            }
+            catch(AdmException $e)
+            {
+                $errorMessage = $e->getText();
+            }
+            break;
+
+        case 'date':
+            // check if date is a valid Admidio date format
+            $objAdmidioDate = DateTime::createFromFormat($gPreferences['system_date'], $array[$variableName]);
+
+            if(!$objAdmidioDate)
+            {
+                // check if date has english format
+                $objEnglishDate = DateTime::createFromFormat('Y-m-d', $array[$variableName]);
+
+                if(!$objEnglishDate)
+                {
+                    $errorMessage = $gL10n->get('LST_NOT_VALID_DATE_FORMAT', $variableName);
+                }
+            }
+            break;
+
+        case 'numeric':
+            // numeric datatype should only contain numbers
+            if (!is_numeric($array[$variableName]))
+            {
+                $errorMessage = $gL10n->get('SYS_INVALID_PAGE_VIEW');
+            }
+            break;
+
+        case 'string':
+            $array[$variableName] = strStripTags(htmlspecialchars($array[$variableName], ENT_COMPAT, 'UTF-8'));
+            break;
+
+        case 'html':
+            // check html string vor invalid tags and scripts
+            $array[$variableName] = htmLawed(stripslashes($array[$variableName]), array('safe' => 1));
+            break;
+    }
+
+    // wurde kein Fehler entdeckt, dann den Inhalt der Variablen zurueckgeben
+    if($errorMessage === '')
+    {
+        return $array[$variableName];
+    }
+    else
+    {
+        if(isset($gMessage))
+        {
+            if($optionsAll['directOutput'])
+            {
+               $gMessage->showTextOnly(true);
+            }
+
+            $gMessage->show($errorMessage);
+        }
+        else
+        {
+            echo $errorMessage;
+            exit();
+        }
+    }
+
+    return null;
+}
+
+/**
+ * Creates a html fragment with information about user and time when the recordset was created
+ * and when it was at last edited. Therefore all necessary data must be set in the function
+ * parameters. If userid is not set then the function will show @b deleted @b user.
+ * @param int     $userIdCreated   Id of the user who create the recordset.
+ * @param string  $timestampCreate Date and time of the moment when the user create the recordset.
+ * @param int     $userIdEdited    Id of the user last changed the recordset.
+ * @param string  $timestampEdited Date and time of the moment when the user last changed the recordset
+ * @return string Returns a html string with usernames who creates item and edit item the last time
+ */
+function admFuncShowCreateChangeInfoById($userIdCreated, $timestampCreate, $userIdEdited, $timestampEdited)
+{
+    global $gDb, $gProfileFields, $gL10n, $gPreferences;
+
+    // only show info if system setting is activated
+    if($gPreferences['system_show_create_edit'] > 0)
+    {
+        $htmlCreateName = '';
+        $htmlEditName   = '';
+
+        // compose name of user who create the recordset
+        if(strlen($timestampCreate) > 0)
+        {
+            if($userIdCreated > 0)
+            {
+                $userCreate = new User($gDb, $gProfileFields, $userIdCreated);
+
+                if($gPreferences['system_show_create_edit'] == 1)
+                {
+                    $htmlCreateName = $userCreate->getValue('FIRST_NAME'). ' '. $userCreate->getValue('LAST_NAME');
+                }
+                else
+                {
+                    $htmlCreateName = $userCreate->getValue('usr_login_name');
+                }
+            }
+            else
+            {
+                $htmlCreateName = $gL10n->get('SYS_DELETED_USER');
+            }
+        }
+
+        // compose name of user who edit the recordset
+        if(strlen($timestampEdited) > 0)
+        {
+            if($userIdEdited > 0)
+            {
+                $userEdit = new User($gDb, $gProfileFields, $userIdEdited);
+
+                if($gPreferences['system_show_create_edit'] == 1)
+                {
+                    $htmlEditName = $userEdit->getValue('FIRST_NAME'). ' '. $userEdit->getValue('LAST_NAME');
+                }
+                else
+                {
+                    $htmlEditName = $userEdit->getValue('usr_login_name');
+                }
+            }
+            else
+            {
+                $htmlEditName = $gL10n->get('SYS_DELETED_USER');
+            }
+        }
+
+        if($htmlCreateName !== '' || $htmlEditName !== '')
+        {
+            // get html output from other function
+            return admFuncShowCreateChangeInfoByName($htmlCreateName, $timestampCreate, $htmlEditName,
+                                                     $timestampEdited, $userIdCreated, $userIdEdited);
+        }
+    }
+
+    return '';
+}
+
+/**
+ * Creates a html fragment with information about user and time when the recordset was created
+ * and when it was at last edited. Therefore all necessary data must be set in the function
+ * parameters. If user name is not set then the function will show @b deleted @b user.
+ * @param string $userNameCreated Id of the user who create the recordset.
+ * @param string $timestampCreate Date and time of the moment when the user create the recordset.
+ * @param string $userNameEdited  Id of the user last changed the recordset.
+ * @param string $timestampEdited Date and time of the moment when the user last changed the recordset
+ * @param int    $userIdCreated   (optional) The id of the user who create the recordset.
+ *                                If id is set than a link to the user profile will be created
+ * @param int    $userIdEdited    (optional) The id of the user last changed the recordset.
+ *                                If id is set than a link to the user profile will be created
+ * @return string Returns a html string with usernames who creates item and edit item the last time
+ */
+function admFuncShowCreateChangeInfoByName($userNameCreated, $timestampCreate, $userNameEdited, $timestampEdited, $userIdCreated = 0, $userIdEdited = 0)
+{
+    global $gL10n, $gValidLogin, $g_root_path, $gPreferences;
+
+    $html = '';
+
+    // only show info if system setting is activated
+    if($gPreferences['system_show_create_edit'] > 0)
+    {
+        // compose name of user who create the recordset
+        if(strlen($timestampCreate) > 0)
+        {
+            $userNameCreated = trim($userNameCreated);
+
+            if(strlen($userNameCreated) == 0)
+            {
+                $userNameCreated = $gL10n->get('SYS_DELETED_USER');
+            }
+
+            // if valid login and a user id is given than create a link to the profile of this user
+            if($gValidLogin && $userIdCreated > 0 && $userNameCreated != $gL10n->get('SYS_SYSTEM'))
+            {
+                $userNameCreated = '<a href="'.$g_root_path.'/adm_program/modules/profile/profile.php?user_id='.
+                                    $userIdCreated.'">'.$userNameCreated.'</a>';
+            }
+
+            $html .= '<span class="admidio-info-created">'.$gL10n->get('SYS_CREATED_BY', $userNameCreated, $timestampCreate).'</span>';
+        }
+
+        // compose name of user who edit the recordset
+        if(strlen($timestampEdited) > 0)
+        {
+            $userNameEdited = trim($userNameEdited);
+
+            if(strlen($userNameEdited) == 0)
+            {
+                $userNameEdited = $gL10n->get('SYS_DELETED_USER');
+            }
+
+            // if valid login and a user id is given than create a link to the profile of this user
+            if($gValidLogin && $userIdEdited > 0 && $userNameEdited != $gL10n->get('SYS_SYSTEM'))
+            {
+                $userNameEdited = '<a href="'.$g_root_path.'/adm_program/modules/profile/profile.php?user_id='.
+                                   $userIdEdited.'">'.$userNameEdited.'</a>';
+            }
+
+            $html .= '<span class="info-edited">'.$gL10n->get('SYS_LAST_EDITED_BY', $userNameEdited, $timestampEdited).'</span>';
+        }
+
+        if($html !== '')
+        {
+            $html = '<div class="admidio-admidio-info-created-edited">'.$html.'</div>';
+        }
+    }
+
+    return $html;
+}
+
+/**
+ * Returns the extension of a given filename
+ * @param string $filename given filename
+ * @return string Returns the extension including "."
+ */
+function admFuncGetFilenameExtension($filename)
+{
+    return strtolower(strrchr($filename, '.'));
+}
+
+/**
+ * Returns the name of a given filename without extension
+ * @param string $filename given filename
+ * @return string Returns name without extension
+ */
+function admFuncGetFilenameWithoutExtension($filename)
+{
+    return str_replace(strrchr($filename, '.'), '', $filename);
+}
+
+/**
+ * Search all files or directories in the specified directory.
+ * @param string $directory  The directory where the files or directories should be searched.
+ * @param string $searchType This could be @b file or @b dir and represent the type of entries that should be searched.
+ * @return string[] Returns an array with all found entries.
+ */
+function admFuncGetDirectoryEntries($directory, $searchType = 'file')
+{
+    $array_files = array();
+
+    $curdir = opendir($directory);
+    if($curdir)
+    {
+        while($filename = readdir($curdir))
+        {
+            if(strpos($filename, '.') !== 0)
+            {
+                if(($searchType === 'file' && is_file($directory.'/'.$filename))
+                || ($searchType === 'dir'  && is_dir($directory.'/'.$filename)))
+                {
+                    $array_files[$filename] = $filename;
+                }
+            }
+        }
+    }
+    closedir($curdir);
+    asort($array_files);
+
+    return $array_files;
+}
+?>