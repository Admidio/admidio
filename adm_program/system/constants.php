<?php
/**
 ***********************************************************************************************
 * Constants that will be used within Admidio
 *
 * @copyright 2004-2016 The Admidio Team
 * @see http://www.admidio.org/
 * @license https://www.gnu.org/licenses/gpl-2.0.html GNU General Public License v2.0 only
 ***********************************************************************************************
 */
if (basename($_SERVER['SCRIPT_FILENAME']) === 'constants.php')
{
    exit('This page may not be called directly!');
}

// !!! Please do not edit these version numbers !!!
define('MIN_PHP_VERSION', '5.3.7');

define('ADMIDIO_VERSION_MAIN', 3);
define('ADMIDIO_VERSION_MINOR', 2);
define('ADMIDIO_VERSION_PATCH', 0);
define('ADMIDIO_VERSION_BETA', 1);
define('ADMIDIO_VERSION', ADMIDIO_VERSION_MAIN . '.' . ADMIDIO_VERSION_MINOR . '.' . ADMIDIO_VERSION_PATCH);

if(ADMIDIO_VERSION_BETA > 0)
{
    define('ADMIDIO_VERSION_TEXT', ADMIDIO_VERSION . ' Beta ' . ADMIDIO_VERSION_BETA);
}
else
{
    define('ADMIDIO_VERSION_TEXT', ADMIDIO_VERSION);
}

// different paths
define('SERVER_PATH', substr(__FILE__, 0, strpos(__FILE__, 'adm_program')-1));
if(isset($g_root_path) && strpos($_SERVER['SCRIPT_FILENAME'], '/adm_') !== false)
{
    // current called url (only this way possible, because SSL-Proxies couldn't be read with _SERVER parameter)
    define('CURRENT_URL', $g_root_path . substr($_SERVER['SCRIPT_FILENAME'],
            strrpos($_SERVER['SCRIPT_FILENAME'], '/adm_')) . '?' . $_SERVER['QUERY_STRING']);
}
else
{
    define('CURRENT_URL', 'http://' . $_SERVER['HTTP_HOST'] . $_SERVER['REQUEST_URI']);
}

// set default timezone that could be defined in the config.php
if(!isset($gTimezone))
{
    $gTimezone = 'Europe/Berlin';
}

date_default_timezone_set($gTimezone);

// date and time for use in scripts
define('DATE_NOW', date('Y-m-d', time()));
define('DATETIME_NOW', date('Y-m-d H:i:s', time()));

// Defines for all database tables
<<<<<<< HEAD
define('TBL_ANNOUNCEMENTS',      $g_tbl_praefix . '_announcements');
define('TBL_AUTO_LOGIN',         $g_tbl_praefix . '_auto_login');
define('TBL_CATEGORIES',         $g_tbl_praefix . '_categories');
define('TBL_COMPONENTS',         $g_tbl_praefix . '_components');
define('TBL_DATE_ROLE',          $g_tbl_praefix . '_date_role');
define('TBL_DATES',              $g_tbl_praefix . '_dates');
define('TBL_FILES',              $g_tbl_praefix . '_files');
define('TBL_FOLDERS',            $g_tbl_praefix . '_folders');
define('TBL_GUESTBOOK',          $g_tbl_praefix . '_guestbook');
define('TBL_GUESTBOOK_COMMENTS', $g_tbl_praefix . '_guestbook_comments');
define('TBL_IDS',                $g_tbl_praefix . '_ids');
define('TBL_INVENT',             $g_tbl_praefix . '_invent');
define('TBL_INVENT_DATA',        $g_tbl_praefix . '_invent_data');
define('TBL_INVENT_FIELDS',      $g_tbl_praefix . '_invent_fields');
define('TBL_LINKS',              $g_tbl_praefix . '_links');
define('TBL_LIST_COLUMNS',       $g_tbl_praefix . '_list_columns');
define('TBL_LISTS',              $g_tbl_praefix . '_lists');
define('TBL_MEMBERS',            $g_tbl_praefix . '_members');
define('TBL_MESSAGES',           $g_tbl_praefix . '_messages');
define('TBL_MESSAGES_CONTENT',   $g_tbl_praefix . '_messages_content');
define('TBL_ORGANIZATIONS',      $g_tbl_praefix . '_organizations');
define('TBL_PHOTOS',             $g_tbl_praefix . '_photos');
define('TBL_PREFERENCES',        $g_tbl_praefix . '_preferences');
define('TBL_REGISTRATIONS',      $g_tbl_praefix . '_registrations');
define('TBL_ROLE_DEPENDENCIES',  $g_tbl_praefix . '_role_dependencies');
define('TBL_ROLES',              $g_tbl_praefix . '_roles');
define('TBL_ROLES_RIGHTS',       $g_tbl_praefix . '_roles_rights');
define('TBL_ROLES_RIGHTS_DATA',  $g_tbl_praefix . '_roles_rights_data');
define('TBL_ROOMS',              $g_tbl_praefix . '_rooms');
define('TBL_SESSIONS',           $g_tbl_praefix . '_sessions');
define('TBL_TEXTS',              $g_tbl_praefix . '_texts');
define('TBL_USERS',              $g_tbl_praefix . '_users');
define('TBL_USER_DATA',          $g_tbl_praefix . '_user_data');
define('TBL_USER_FIELDS',        $g_tbl_praefix . '_user_fields');
define('TBL_USER_LOG',           $g_tbl_praefix . '_user_log');
define('TBL_MENU',               $g_tbl_praefix . '_menu');
=======
define('TBL_ANNOUNCEMENTS',       $g_tbl_praefix . '_announcements');
define('TBL_AUTO_LOGIN',          $g_tbl_praefix . '_auto_login');
define('TBL_CATEGORIES',          $g_tbl_praefix . '_categories');
define('TBL_COMPONENTS',          $g_tbl_praefix . '_components');
define('TBL_DATE_ROLE',           $g_tbl_praefix . '_date_role');
define('TBL_DATES',               $g_tbl_praefix . '_dates');
define('TBL_FILES',               $g_tbl_praefix . '_files');
define('TBL_FOLDERS',             $g_tbl_praefix . '_folders');
define('TBL_GUESTBOOK',           $g_tbl_praefix . '_guestbook');
define('TBL_GUESTBOOK_COMMENTS',  $g_tbl_praefix . '_guestbook_comments');
define('TBL_IDS',                 $g_tbl_praefix . '_ids');
define('TBL_INVENT',              $g_tbl_praefix . '_invent');
define('TBL_INVENT_DATA',         $g_tbl_praefix . '_invent_data');
define('TBL_INVENT_FIELDS',       $g_tbl_praefix . '_invent_fields');
define('TBL_LINKS',               $g_tbl_praefix . '_links');
define('TBL_LIST_COLUMNS',        $g_tbl_praefix . '_list_columns');
define('TBL_LISTS',               $g_tbl_praefix . '_lists');
define('TBL_MEMBERS',             $g_tbl_praefix . '_members');
define('TBL_MESSAGES',            $g_tbl_praefix . '_messages');
define('TBL_MESSAGES_CONTENT',    $g_tbl_praefix . '_messages_content');
define('TBL_ORGANIZATIONS',       $g_tbl_praefix . '_organizations');
define('TBL_PHOTOS',              $g_tbl_praefix . '_photos');
define('TBL_PREFERENCES',         $g_tbl_praefix . '_preferences');
define('TBL_REGISTRATIONS',       $g_tbl_praefix . '_registrations');
define('TBL_ROLE_DEPENDENCIES',   $g_tbl_praefix . '_role_dependencies');
define('TBL_ROLES',               $g_tbl_praefix . '_roles');
define('TBL_ROLES_RIGHTS',        $g_tbl_praefix . '_roles_rights');
define('TBL_ROLES_RIGHTS_DATA',   $g_tbl_praefix . '_roles_rights_data');
define('TBL_ROOMS',               $g_tbl_praefix . '_rooms');
define('TBL_SESSIONS',            $g_tbl_praefix . '_sessions');
define('TBL_TEXTS',               $g_tbl_praefix . '_texts');
define('TBL_USERS',               $g_tbl_praefix . '_users');
define('TBL_USER_DATA',           $g_tbl_praefix . '_user_data');
define('TBL_USER_FIELDS',         $g_tbl_praefix . '_user_fields');
define('TBL_USER_LOG',            $g_tbl_praefix . '_user_log');
define('TBL_USER_RELATIONS',      $g_tbl_praefix . '_user_relations');
define('TBL_USER_RELATION_TYPES', $g_tbl_praefix . '_user_relation_types');
>>>>>>> dfe5d555

// constants for column rol_leader_rights
define('ROLE_LEADER_NO_RIGHTS', 0);
define('ROLE_LEADER_MEMBERS_ASSIGN', 1);
define('ROLE_LEADER_MEMBERS_EDIT', 2);
define('ROLE_LEADER_MEMBERS_ASSIGN_EDIT', 3);<|MERGE_RESOLUTION|>--- conflicted
+++ resolved
@@ -57,44 +57,6 @@
 define('DATETIME_NOW', date('Y-m-d H:i:s', time()));
 
 // Defines for all database tables
-<<<<<<< HEAD
-define('TBL_ANNOUNCEMENTS',      $g_tbl_praefix . '_announcements');
-define('TBL_AUTO_LOGIN',         $g_tbl_praefix . '_auto_login');
-define('TBL_CATEGORIES',         $g_tbl_praefix . '_categories');
-define('TBL_COMPONENTS',         $g_tbl_praefix . '_components');
-define('TBL_DATE_ROLE',          $g_tbl_praefix . '_date_role');
-define('TBL_DATES',              $g_tbl_praefix . '_dates');
-define('TBL_FILES',              $g_tbl_praefix . '_files');
-define('TBL_FOLDERS',            $g_tbl_praefix . '_folders');
-define('TBL_GUESTBOOK',          $g_tbl_praefix . '_guestbook');
-define('TBL_GUESTBOOK_COMMENTS', $g_tbl_praefix . '_guestbook_comments');
-define('TBL_IDS',                $g_tbl_praefix . '_ids');
-define('TBL_INVENT',             $g_tbl_praefix . '_invent');
-define('TBL_INVENT_DATA',        $g_tbl_praefix . '_invent_data');
-define('TBL_INVENT_FIELDS',      $g_tbl_praefix . '_invent_fields');
-define('TBL_LINKS',              $g_tbl_praefix . '_links');
-define('TBL_LIST_COLUMNS',       $g_tbl_praefix . '_list_columns');
-define('TBL_LISTS',              $g_tbl_praefix . '_lists');
-define('TBL_MEMBERS',            $g_tbl_praefix . '_members');
-define('TBL_MESSAGES',           $g_tbl_praefix . '_messages');
-define('TBL_MESSAGES_CONTENT',   $g_tbl_praefix . '_messages_content');
-define('TBL_ORGANIZATIONS',      $g_tbl_praefix . '_organizations');
-define('TBL_PHOTOS',             $g_tbl_praefix . '_photos');
-define('TBL_PREFERENCES',        $g_tbl_praefix . '_preferences');
-define('TBL_REGISTRATIONS',      $g_tbl_praefix . '_registrations');
-define('TBL_ROLE_DEPENDENCIES',  $g_tbl_praefix . '_role_dependencies');
-define('TBL_ROLES',              $g_tbl_praefix . '_roles');
-define('TBL_ROLES_RIGHTS',       $g_tbl_praefix . '_roles_rights');
-define('TBL_ROLES_RIGHTS_DATA',  $g_tbl_praefix . '_roles_rights_data');
-define('TBL_ROOMS',              $g_tbl_praefix . '_rooms');
-define('TBL_SESSIONS',           $g_tbl_praefix . '_sessions');
-define('TBL_TEXTS',              $g_tbl_praefix . '_texts');
-define('TBL_USERS',              $g_tbl_praefix . '_users');
-define('TBL_USER_DATA',          $g_tbl_praefix . '_user_data');
-define('TBL_USER_FIELDS',        $g_tbl_praefix . '_user_fields');
-define('TBL_USER_LOG',           $g_tbl_praefix . '_user_log');
-define('TBL_MENU',               $g_tbl_praefix . '_menu');
-=======
 define('TBL_ANNOUNCEMENTS',       $g_tbl_praefix . '_announcements');
 define('TBL_AUTO_LOGIN',          $g_tbl_praefix . '_auto_login');
 define('TBL_CATEGORIES',          $g_tbl_praefix . '_categories');
@@ -132,7 +94,7 @@
 define('TBL_USER_LOG',            $g_tbl_praefix . '_user_log');
 define('TBL_USER_RELATIONS',      $g_tbl_praefix . '_user_relations');
 define('TBL_USER_RELATION_TYPES', $g_tbl_praefix . '_user_relation_types');
->>>>>>> dfe5d555
+define('TBL_MENU',                $g_tbl_praefix . '_menu');
 
 // constants for column rol_leader_rights
 define('ROLE_LEADER_NO_RIGHTS', 0);
