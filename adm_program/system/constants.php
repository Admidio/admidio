<?php
/**
 ***********************************************************************************************
 * Constants that will be used within Admidio
 *
 * @copyright 2004-2017 The Admidio Team
 * @see https://www.admidio.org/
 * @license https://www.gnu.org/licenses/gpl-2.0.html GNU General Public License v2.0 only
 ***********************************************************************************************
 */
if (basename($_SERVER['SCRIPT_FILENAME']) === 'constants.php')
{
    exit('This page may not be called directly!');
}

// ##################
// ###  VERSIONS  ###
// ##################

// !!! Please do not edit these version numbers !!!
define('MIN_PHP_VERSION', '5.3.7');

define('ADMIDIO_VERSION_MAIN', 3);
<<<<<<< HEAD
define('ADMIDIO_VERSION_MINOR', 3);
define('ADMIDIO_VERSION_PATCH', 0);
define('ADMIDIO_VERSION_BETA', 1);
=======
define('ADMIDIO_VERSION_MINOR', 2);
define('ADMIDIO_VERSION_PATCH', 9);
define('ADMIDIO_VERSION_BETA', 0);
>>>>>>> 59a39945
define('ADMIDIO_VERSION', ADMIDIO_VERSION_MAIN . '.' . ADMIDIO_VERSION_MINOR . '.' . ADMIDIO_VERSION_PATCH);

if(ADMIDIO_VERSION_BETA > 0)
{
    define('ADMIDIO_VERSION_TEXT', ADMIDIO_VERSION . ' Beta ' . ADMIDIO_VERSION_BETA);
}
else
{
    define('ADMIDIO_VERSION_TEXT', ADMIDIO_VERSION);
}

// ######################
// ###  URLS & PATHS  ###
// ######################

// Admidio Homepage
define('ADMIDIO_HOMEPAGE', 'https://www.admidio.org/');

// BASIC STUFF
// https://secure.php.net/manual/en/reserved.variables.server.php => $_SERVER['HTTPS']
define('HTTPS', isset($_SERVER['HTTPS']) && $_SERVER['HTTPS'] !== 'off'); // true | false
define('PORT', (int) $_SERVER['SERVER_PORT']); // 443 | 80

$port = ((!HTTPS && PORT === 80) || (HTTPS && PORT === 443)) ? '' : ':' . PORT; // :1234

define('HOST', isset($_SERVER['HTTP_HOST']) ? $_SERVER['HTTP_HOST'] : $_SERVER['SERVER_NAME'] . $port); // www.example.org:1234
define('DOMAIN', strstr(HOST . ':', ':', true)); // www.example.org | www.myproxy.com

// PATHS
define('WWW_PATH',     realpath($_SERVER['DOCUMENT_ROOT'])); // /var/www    Will get "SERVER_PATH" in v4.0
// 33 is string length of: '/adm_program/system/constants.php'
define('ADMIDIO_PATH', substr(__FILE__, 0, -33)); // /var/www/subfolder
define('CURRENT_PATH', realpath($_SERVER['SCRIPT_FILENAME'])); // /var/www/subfolder/adm_program/index.php

// URLS
define('ADMIDIO_URL', $g_root_path); // https://www.example.org:1234/subfolder | https://www.myproxy.com:1234/www.example.com/subfolder
define('FILE_URL',    ADMIDIO_URL . $_SERVER['SCRIPT_NAME']); // https://www.example.org:1234/subfolder/adm_program/index.php
define('CURRENT_URL', (HTTPS ? 'https://' : 'http://') . HOST . $_SERVER['REQUEST_URI']); // https://www.example.org:1234/subfolder/adm_program/index.php?param=value

// FOLDERS
define('FOLDER_DATA', '/adm_my_files');
define('FOLDER_CLASSES', '/adm_program/system/classes');
define('FOLDER_LIBS_SERVER', '/adm_program/libs'); // PHP libs
define('FOLDER_LIBS_CLIENT', '/adm_program/libs'); // JS/CSS libs
define('FOLDER_LANGUAGES', '/adm_program/languages');
define('FOLDER_THEMES', '/adm_themes');
define('FOLDER_MODULES', '/adm_program/modules');
define('FOLDER_PLUGINS', '/adm_plugins');

// ####################
// ###  DATE-STUFF  ###
// ####################

// Define default timezone
date_default_timezone_set($gTimezone);

// date and time for use in scripts
define('DATE_NOW', date('Y-m-d', time()));
define('DATETIME_NOW', date('Y-m-d H:i:s', time()));
define('DATE_MAX', '9999-12-31');

// ###################
// ###  DB-TABLES  ###
// ###################

define('TBL_ANNOUNCEMENTS',       $g_tbl_praefix . '_announcements');
define('TBL_AUTO_LOGIN',          $g_tbl_praefix . '_auto_login');
define('TBL_CATEGORIES',          $g_tbl_praefix . '_categories');
define('TBL_COMPONENTS',          $g_tbl_praefix . '_components');
define('TBL_DATE_ROLE',           $g_tbl_praefix . '_date_role');
define('TBL_DATES',               $g_tbl_praefix . '_dates');
define('TBL_FILES',               $g_tbl_praefix . '_files');
define('TBL_FOLDERS',             $g_tbl_praefix . '_folders');
define('TBL_GUESTBOOK',           $g_tbl_praefix . '_guestbook');
define('TBL_GUESTBOOK_COMMENTS',  $g_tbl_praefix . '_guestbook_comments');
define('TBL_IDS',                 $g_tbl_praefix . '_ids');
define('TBL_INVENT',              $g_tbl_praefix . '_invent');
define('TBL_INVENT_DATA',         $g_tbl_praefix . '_invent_data');
define('TBL_INVENT_FIELDS',       $g_tbl_praefix . '_invent_fields');
define('TBL_LINKS',               $g_tbl_praefix . '_links');
define('TBL_LIST_COLUMNS',        $g_tbl_praefix . '_list_columns');
define('TBL_LISTS',               $g_tbl_praefix . '_lists');
define('TBL_MEMBERS',             $g_tbl_praefix . '_members');
define('TBL_MESSAGES',            $g_tbl_praefix . '_messages');
define('TBL_MESSAGES_CONTENT',    $g_tbl_praefix . '_messages_content');
define('TBL_ORGANIZATIONS',       $g_tbl_praefix . '_organizations');
define('TBL_PHOTOS',              $g_tbl_praefix . '_photos');
define('TBL_PREFERENCES',         $g_tbl_praefix . '_preferences');
define('TBL_REGISTRATIONS',       $g_tbl_praefix . '_registrations');
define('TBL_ROLE_DEPENDENCIES',   $g_tbl_praefix . '_role_dependencies');
define('TBL_ROLES',               $g_tbl_praefix . '_roles');
define('TBL_ROLES_RIGHTS',        $g_tbl_praefix . '_roles_rights');
define('TBL_ROLES_RIGHTS_DATA',   $g_tbl_praefix . '_roles_rights_data');
define('TBL_ROOMS',               $g_tbl_praefix . '_rooms');
define('TBL_SESSIONS',            $g_tbl_praefix . '_sessions');
define('TBL_TEXTS',               $g_tbl_praefix . '_texts');
define('TBL_USERS',               $g_tbl_praefix . '_users');
define('TBL_USER_DATA',           $g_tbl_praefix . '_user_data');
define('TBL_USER_FIELDS',         $g_tbl_praefix . '_user_fields');
define('TBL_USER_LOG',            $g_tbl_praefix . '_user_log');
define('TBL_USER_RELATIONS',      $g_tbl_praefix . '_user_relations');
define('TBL_USER_RELATION_TYPES', $g_tbl_praefix . '_user_relation_types');

// #####################
// ###  OTHER STUFF  ###
// #####################

// constants for column rol_leader_rights
define('ROLE_LEADER_NO_RIGHTS', 0);
define('ROLE_LEADER_MEMBERS_ASSIGN', 1);
define('ROLE_LEADER_MEMBERS_EDIT', 2);
define('ROLE_LEADER_MEMBERS_ASSIGN_EDIT', 3);

// Password settings
define('PASSWORD_MIN_LENGTH', 8);
define('PASSWORD_GEN_LENGTH', 16);
define('PASSWORD_GEN_CHARS', '0123456789abcdefghijklmnopqrstuvwxyzABCDEFGHIJKLMNOPQRSTUVWXYZ');

// ####################
// ###  DEPRECATED  ###
// ####################

define('SERVER_PATH', ADMIDIO_PATH);

// Define Constants for PHP 5.3
if (!defined('JSON_UNESCAPED_SLASHES'))
{
    define('JSON_UNESCAPED_SLASHES', 64);
    define('JSON_UNESCAPED_UNICODE', 256);
}<|MERGE_RESOLUTION|>--- conflicted
+++ resolved
@@ -21,15 +21,9 @@
 define('MIN_PHP_VERSION', '5.3.7');
 
 define('ADMIDIO_VERSION_MAIN', 3);
-<<<<<<< HEAD
 define('ADMIDIO_VERSION_MINOR', 3);
 define('ADMIDIO_VERSION_PATCH', 0);
 define('ADMIDIO_VERSION_BETA', 1);
-=======
-define('ADMIDIO_VERSION_MINOR', 2);
-define('ADMIDIO_VERSION_PATCH', 9);
-define('ADMIDIO_VERSION_BETA', 0);
->>>>>>> 59a39945
 define('ADMIDIO_VERSION', ADMIDIO_VERSION_MAIN . '.' . ADMIDIO_VERSION_MINOR . '.' . ADMIDIO_VERSION_PATCH);
 
 if(ADMIDIO_VERSION_BETA > 0)
@@ -54,8 +48,15 @@
 define('PORT', (int) $_SERVER['SERVER_PORT']); // 443 | 80
 
 $port = ((!HTTPS && PORT === 80) || (HTTPS && PORT === 443)) ? '' : ':' . PORT; // :1234
-
-define('HOST', isset($_SERVER['HTTP_HOST']) ? $_SERVER['HTTP_HOST'] : $_SERVER['SERVER_NAME'] . $port); // www.example.org:1234
+if (isset($_SERVER['HTTP_X_FORWARDED_SERVER']))
+{
+    // if ssl proxy is used than this proxy is the host and the cookie must be set for this
+    define('HOST', $_SERVER['HTTP_X_FORWARDED_SERVER'] . $port); // ssl.example.org:1234
+}
+else
+{
+    define('HOST', isset($_SERVER['HTTP_HOST']) ? $_SERVER['HTTP_HOST'] : $_SERVER['SERVER_NAME'] . $port); // www.example.org:1234
+}
 define('DOMAIN', strstr(HOST . ':', ':', true)); // www.example.org | www.myproxy.com
 
 // PATHS
