--- conflicted
+++ resolved
@@ -48,18 +48,10 @@
 define('PORT', (int) $_SERVER['SERVER_PORT']); // 443 | 80
 
 $port = ((!HTTPS && PORT === 80) || (HTTPS && PORT === 443)) ? '' : ':' . PORT; // :1234
-<<<<<<< HEAD
 if (isset($_SERVER['HTTP_X_FORWARDED_SERVER']))
 {
     // if ssl proxy is used than this proxy is the host and the cookie must be set for this
     define('HOST', $_SERVER['HTTP_X_FORWARDED_SERVER'] . $port); // ssl.example.org:1234
-=======
-
-if(isset($_SERVER['HTTP_X_FORWARDED_SERVER']))
-{
-    // if ssl proxy is used than this proxy is the host and the cookie must be set for this
-    define('HOST', $_SERVER['HTTP_X_FORWARDED_SERVER'] . $port); // ssl.example.org
->>>>>>> a5ff17d3
 }
 else
 {
