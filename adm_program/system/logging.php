<?php
/**
 ***********************************************************************************************
 * Init Admidio Logger
 *
 * @copyright 2004-2017 The Admidio Team
 * @see https://www.admidio.org/
 * @license https://www.gnu.org/licenses/gpl-2.0.html GNU General Public License v2.0 only
 ***********************************************************************************************
 */
use Monolog\Logger;
use Monolog\Formatter\LineFormatter;
use Monolog\Handler\RotatingFileHandler;
use Monolog\Handler\ErrorLogHandler;
use Monolog\Processor\IntrospectionProcessor;

// check log folder in "adm_my_files" and create if necessary
$myFilesLogs = new MyFiles('LOGS');
if (!$myFilesLogs->checkSettings())
{
    error_log('Log folder could not be created! [error_text: ' . $myFilesLogs->errorText . ', error_path: ' . $myFilesLogs->errorPath . ']');
}

$gLogger = new Logger('Admidio');

$logLevel = Logger::WARNING;
if ($gDebug)
{
    $logLevel = Logger::DEBUG;
}

// Append line/file/class/function where the log message came from
$gLogger->pushProcessor(new IntrospectionProcessor($logLevel));

$formatter = new LineFormatter(null, null, false, true);
$streamHandler = new RotatingFileHandler(ADMIDIO_PATH . FOLDER_DATA . '/logs/admidio.log', 0, $logLevel, true, 0666);
$errorLogHandler = new ErrorLogHandler(ErrorLogHandler::OPERATING_SYSTEM, Logger::ERROR);

$streamHandler->setFormatter($formatter);
$errorLogHandler->setFormatter($formatter);

$gLogger->pushHandler($streamHandler);
$gLogger->pushHandler($errorLogHandler);

$gLogger->notice('#################################################################################################');
$gLogger->notice('URL: ' . CURRENT_URL);
$gLogger->notice('MEMORY USAGE: ' . round(memory_get_usage() / 1024, 1) . ' KiB');

// Log Constants
$constants = array(
    'ADMIDIO_HOMEPAGE'   => ADMIDIO_HOMEPAGE,
    'HTTPS'              => HTTPS,
    'PORT'               => PORT,
    'HOST'               => HOST,
    'DOMAIN'             => DOMAIN,
<<<<<<< HEAD
    'ADMIDIO_SUB_FOLDER' => ADMIDIO_SUB_FOLDER,
    'ADMIDIO_SUB_URL'    => ADMIDIO_SUB_URL,
    'URLS' => array(
        'SERVER_URL'  => SERVER_URL,
        'ADMIDIO_URL' => ADMIDIO_URL,
        'FILE_URL'    => FILE_URL,
        'CURRENT_URL' => CURRENT_URL
    ),
    'PATHS' => array(
        'WWW_PATH'     => WWW_PATH, // Will get "SERVER_PATH" in v4.0
        'ADMIDIO_PATH' => ADMIDIO_PATH,
        'CURRENT_PATH' => CURRENT_PATH
    ),
    'FOLDERS' => array(
        'FOLDER_DATA'        => FOLDER_DATA,
        'FOLDER_CLASSES'     => FOLDER_CLASSES,
        'FOLDER_LIBS_SERVER' => FOLDER_LIBS_SERVER,
        'FOLDER_LIBS_CLIENT' => FOLDER_LIBS_CLIENT,
        'FOLDER_LANGUAGES'   => FOLDER_LANGUAGES,
        'FOLDER_THEMES'      => FOLDER_THEMES,
        'FOLDER_MODULES'     => FOLDER_MODULES,
        'FOLDER_PLUGINS'     => FOLDER_PLUGINS
    )
=======
    // URLs
    'ADMIDIO_URL' => ADMIDIO_URL,
    'FILE_URL'    => FILE_URL,
    'CURRENT_URL' => CURRENT_URL,
    // Paths
    'WWW_PATH'     => WWW_PATH, // Will get "SERVER_PATH" in v4.0
    'ADMIDIO_PATH' => ADMIDIO_PATH,
    'CURRENT_PATH' => CURRENT_PATH,
    // Folders
    'FOLDER_DATA'        => FOLDER_DATA,
    'FOLDER_CLASSES'     => FOLDER_CLASSES,
    'FOLDER_LIBS_SERVER' => FOLDER_LIBS_SERVER,
    'FOLDER_LIBS_CLIENT' => FOLDER_LIBS_CLIENT,
    'FOLDER_LANGUAGES'   => FOLDER_LANGUAGES,
    'FOLDER_THEMES'      => FOLDER_THEMES,
    'FOLDER_MODULES'     => FOLDER_MODULES,
    'FOLDER_PLUGINS'     => FOLDER_PLUGINS
>>>>>>> 34422f84
);
$gLogger->info('CONSTANTS: URLS & PATHS & FOLDERS', $constants);<|MERGE_RESOLUTION|>--- conflicted
+++ resolved
@@ -53,11 +53,7 @@
     'PORT'               => PORT,
     'HOST'               => HOST,
     'DOMAIN'             => DOMAIN,
-<<<<<<< HEAD
-    'ADMIDIO_SUB_FOLDER' => ADMIDIO_SUB_FOLDER,
-    'ADMIDIO_SUB_URL'    => ADMIDIO_SUB_URL,
     'URLS' => array(
-        'SERVER_URL'  => SERVER_URL,
         'ADMIDIO_URL' => ADMIDIO_URL,
         'FILE_URL'    => FILE_URL,
         'CURRENT_URL' => CURRENT_URL
@@ -77,24 +73,5 @@
         'FOLDER_MODULES'     => FOLDER_MODULES,
         'FOLDER_PLUGINS'     => FOLDER_PLUGINS
     )
-=======
-    // URLs
-    'ADMIDIO_URL' => ADMIDIO_URL,
-    'FILE_URL'    => FILE_URL,
-    'CURRENT_URL' => CURRENT_URL,
-    // Paths
-    'WWW_PATH'     => WWW_PATH, // Will get "SERVER_PATH" in v4.0
-    'ADMIDIO_PATH' => ADMIDIO_PATH,
-    'CURRENT_PATH' => CURRENT_PATH,
-    // Folders
-    'FOLDER_DATA'        => FOLDER_DATA,
-    'FOLDER_CLASSES'     => FOLDER_CLASSES,
-    'FOLDER_LIBS_SERVER' => FOLDER_LIBS_SERVER,
-    'FOLDER_LIBS_CLIENT' => FOLDER_LIBS_CLIENT,
-    'FOLDER_LANGUAGES'   => FOLDER_LANGUAGES,
-    'FOLDER_THEMES'      => FOLDER_THEMES,
-    'FOLDER_MODULES'     => FOLDER_MODULES,
-    'FOLDER_PLUGINS'     => FOLDER_PLUGINS
->>>>>>> 34422f84
 );
 $gLogger->info('CONSTANTS: URLS & PATHS & FOLDERS', $constants);