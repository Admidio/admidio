<?php
/**
 ***********************************************************************************************
 * Init Admidio Logger
 *
 * @copyright 2004-2017 The Admidio Team
 * @see https://www.admidio.org/
 * @license https://www.gnu.org/licenses/gpl-2.0.html GNU General Public License v2.0 only
 ***********************************************************************************************
 */
use Monolog\Logger;
use Monolog\Formatter\LineFormatter;
use Monolog\Handler\RotatingFileHandler;
use Monolog\Handler\ErrorLogHandler;
use Monolog\Processor\IntrospectionProcessor;

// check log folder in "adm_my_files" and create if necessary
$myFilesLogs = new MyFiles('LOGS');
if (!$myFilesLogs->checkSettings())
{
    error_log('Log folder could not be created! [error_text: ' . $myFilesLogs->errorText . ', error_path: ' . $myFilesLogs->errorPath . ']');
}

$gLogger = new Logger('Admidio');

$logLevel = Logger::WARNING;
if ($gDebug)
{
    $logLevel = Logger::DEBUG;
}

// Append line/file/class/function where the log message came from
$gLogger->pushProcessor(new IntrospectionProcessor($logLevel));

$formatter = new LineFormatter(null, null, false, true);
$streamHandler = new RotatingFileHandler(ADMIDIO_PATH . FOLDER_DATA . '/logs/admidio.log', 0, $logLevel, true, 0666);
$errorLogHandler = new ErrorLogHandler(ErrorLogHandler::OPERATING_SYSTEM, Logger::ERROR);

$streamHandler->setFormatter($formatter);
$errorLogHandler->setFormatter($formatter);

$gLogger->pushHandler($streamHandler);
$gLogger->pushHandler($errorLogHandler);

$gLogger->notice('#################################################################################################');
$gLogger->notice('URL: ' . CURRENT_URL);
$gLogger->notice('MEMORY USAGE: ' . round(memory_get_usage() / 1024, 1) . ' KiB');

// Log Constants
$constants = array(
    'ADMIDIO_HOMEPAGE' => ADMIDIO_HOMEPAGE,
    'HTTPS'             => HTTPS,
    'PORT'              => PORT,
    'HOST'              => HOST,
    'DOMAIN'            => DOMAIN,
    'ADMIDIO_SUBFOLDER' => ADMIDIO_SUBFOLDER,
<<<<<<< HEAD
    'URLS' => array(
        'SERVER_URL'  => SERVER_URL,
        'ADMIDIO_URL' => ADMIDIO_URL,
        'FILE_URL'    => FILE_URL,
        'CURRENT_URL' => CURRENT_URL
)   ,
    'PATHS' => array(
        'WWW_PATH'     => WWW_PATH, // Will get "SERVER_PATH" in v4.0
        'ADMIDIO_PATH' => ADMIDIO_PATH,
        'CURRENT_PATH' => CURRENT_PATH
    ),
    'FOLDERS' => array(
        'FOLDER_DATA'        => FOLDER_DATA,
        'FOLDER_CLASSES'     => FOLDER_CLASSES,
        'FOLDER_LIBS_SERVER' => FOLDER_LIBS_SERVER,
        'FOLDER_LIBS_CLIENT' => FOLDER_LIBS_CLIENT,
        'FOLDER_LANGUAGES'   => FOLDER_LANGUAGES,
        'FOLDER_THEMES'      => FOLDER_THEMES,
        'FOLDER_MODULES'     => FOLDER_MODULES,
        'FOLDER_PLUGINS'     => FOLDER_PLUGINS
    )
=======
    'ADMIDIO_SUB_URL'   => ADMIDIO_SUB_URL,
    // URLs
    'SERVER_URL'  => SERVER_URL,
    'ADMIDIO_URL' => ADMIDIO_URL,
    'FILE_URL'    => FILE_URL,
    'CURRENT_URL' => CURRENT_URL,
    // Paths
    'WWW_PATH'     => WWW_PATH, // Will get "SERVER_PATH" in v4.0
    'ADMIDIO_PATH' => ADMIDIO_PATH,
    'CURRENT_PATH' => CURRENT_PATH,
    // Folders
    'FOLDER_DATA'        => FOLDER_DATA,
    'FOLDER_CLASSES'     => FOLDER_CLASSES,
    'FOLDER_LIBS_SERVER' => FOLDER_LIBS_SERVER,
    'FOLDER_LIBS_CLIENT' => FOLDER_LIBS_CLIENT,
    'FOLDER_LANGUAGES'   => FOLDER_LANGUAGES,
    'FOLDER_THEMES'      => FOLDER_THEMES,
    'FOLDER_MODULES'     => FOLDER_MODULES,
    'FOLDER_PLUGINS'     => FOLDER_PLUGINS
>>>>>>> def70e4e
);
$gLogger->info('CONSTANTS: URLS & PATHS & FOLDERS', $constants);<|MERGE_RESOLUTION|>--- conflicted
+++ resolved
@@ -54,7 +54,7 @@
     'HOST'              => HOST,
     'DOMAIN'            => DOMAIN,
     'ADMIDIO_SUBFOLDER' => ADMIDIO_SUBFOLDER,
-<<<<<<< HEAD
+    'ADMIDIO_SUB_URL'   => ADMIDIO_SUB_URL,
     'URLS' => array(
         'SERVER_URL'  => SERVER_URL,
         'ADMIDIO_URL' => ADMIDIO_URL,
@@ -76,26 +76,5 @@
         'FOLDER_MODULES'     => FOLDER_MODULES,
         'FOLDER_PLUGINS'     => FOLDER_PLUGINS
     )
-=======
-    'ADMIDIO_SUB_URL'   => ADMIDIO_SUB_URL,
-    // URLs
-    'SERVER_URL'  => SERVER_URL,
-    'ADMIDIO_URL' => ADMIDIO_URL,
-    'FILE_URL'    => FILE_URL,
-    'CURRENT_URL' => CURRENT_URL,
-    // Paths
-    'WWW_PATH'     => WWW_PATH, // Will get "SERVER_PATH" in v4.0
-    'ADMIDIO_PATH' => ADMIDIO_PATH,
-    'CURRENT_PATH' => CURRENT_PATH,
-    // Folders
-    'FOLDER_DATA'        => FOLDER_DATA,
-    'FOLDER_CLASSES'     => FOLDER_CLASSES,
-    'FOLDER_LIBS_SERVER' => FOLDER_LIBS_SERVER,
-    'FOLDER_LIBS_CLIENT' => FOLDER_LIBS_CLIENT,
-    'FOLDER_LANGUAGES'   => FOLDER_LANGUAGES,
-    'FOLDER_THEMES'      => FOLDER_THEMES,
-    'FOLDER_MODULES'     => FOLDER_MODULES,
-    'FOLDER_PLUGINS'     => FOLDER_PLUGINS
->>>>>>> def70e4e
 );
 $gLogger->info('CONSTANTS: URLS & PATHS & FOLDERS', $constants);