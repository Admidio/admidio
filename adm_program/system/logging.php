<?php
/**
 ***********************************************************************************************
 * Init Admidio Logger
 *
 * @copyright 2004-2017 The Admidio Team
 * @see https://www.admidio.org/
 * @license https://www.gnu.org/licenses/gpl-2.0.html GNU General Public License v2.0 only
 ***********************************************************************************************
 */
use Monolog\Logger;
use Monolog\Formatter\LineFormatter;
use Monolog\Handler\RotatingFileHandler;
use Monolog\Handler\ErrorLogHandler;
use Monolog\Processor\IntrospectionProcessor;

// check log folder in "adm_my_files" and create if necessary
$myFilesLogs = new MyFiles('LOGS');
if (!$myFilesLogs->checkSettings())
{
    error_log('Log folder could not be created! [error_text: ' . $myFilesLogs->errorText . ', error_path: ' . $myFilesLogs->errorPath . ']');
}

$gLogger = new Logger('Admidio');

$logLevel = Logger::WARNING;
if ($gDebug)
{
    $logLevel = Logger::DEBUG;
}

// Append line/file/class/function where the log message came from
$gLogger->pushProcessor(new IntrospectionProcessor($logLevel));

$formatter = new LineFormatter(null, null, false, true);
$streamHandler = new RotatingFileHandler(ADMIDIO_PATH . FOLDER_DATA . '/logs/admidio.log', 0, $logLevel, true, 0666);
$errorLogHandler = new ErrorLogHandler(ErrorLogHandler::OPERATING_SYSTEM, Logger::ERROR);

$streamHandler->setFormatter($formatter);
$errorLogHandler->setFormatter($formatter);

$gLogger->pushHandler($streamHandler);
$gLogger->pushHandler($errorLogHandler);

$gLogger->notice('#################################################################################################');
$gLogger->notice('URL: ' . CURRENT_URL);
$gLogger->notice('MEMORY USAGE: ' . round(memory_get_usage() / 1024, 1) . ' KiB');

// Log Constants
$constants = array(
<<<<<<< HEAD
    'ADMIDIO_HOMEPAGE'   => ADMIDIO_HOMEPAGE,
    'HTTPS'              => HTTPS,
    'PORT'               => PORT,
    'HOST'               => HOST,
    'DOMAIN'             => DOMAIN,
    'URLS' => array(
        'ADMIDIO_URL' => ADMIDIO_URL,
        'FILE_URL'    => FILE_URL,
        'CURRENT_URL' => CURRENT_URL
    ),
    'PATHS' => array(
        'WWW_PATH'     => WWW_PATH, // Will get "SERVER_PATH" in v4.0
        'ADMIDIO_PATH' => ADMIDIO_PATH,
        'CURRENT_PATH' => CURRENT_PATH
    ),
    'FOLDERS' => array(
        'FOLDER_DATA'        => FOLDER_DATA,
        'FOLDER_CLASSES'     => FOLDER_CLASSES,
        'FOLDER_LIBS_SERVER' => FOLDER_LIBS_SERVER,
        'FOLDER_LIBS_CLIENT' => FOLDER_LIBS_CLIENT,
        'FOLDER_LANGUAGES'   => FOLDER_LANGUAGES,
        'FOLDER_THEMES'      => FOLDER_THEMES,
        'FOLDER_MODULES'     => FOLDER_MODULES,
        'FOLDER_PLUGINS'     => FOLDER_PLUGINS
    )
=======
    'ADMIDIO_HOMEPAGE' => ADMIDIO_HOMEPAGE,
    // Basic Stuff
    'HTTPS'            => HTTPS,
    'PORT'             => PORT,
    'HOST'             => HOST,
    'DOMAIN'           => DOMAIN,
    'ADMIDIO_URL_PATH' => ADMIDIO_URL_PATH,
    // URLs
    'ADMIDIO_URL' => ADMIDIO_URL,
    'FILE_URL'    => FILE_URL,
    'CURRENT_URL' => CURRENT_URL,
    // Paths
    'WWW_PATH'     => WWW_PATH, // Will get "SERVER_PATH" in v4.0
    'ADMIDIO_PATH' => ADMIDIO_PATH,
    'CURRENT_PATH' => CURRENT_PATH,
    // Folders
    'FOLDER_DATA'        => FOLDER_DATA,
    'FOLDER_CLASSES'     => FOLDER_CLASSES,
    'FOLDER_LIBS_SERVER' => FOLDER_LIBS_SERVER,
    'FOLDER_LIBS_CLIENT' => FOLDER_LIBS_CLIENT,
    'FOLDER_LANGUAGES'   => FOLDER_LANGUAGES,
    'FOLDER_THEMES'      => FOLDER_THEMES,
    'FOLDER_MODULES'     => FOLDER_MODULES,
    'FOLDER_PLUGINS'     => FOLDER_PLUGINS
>>>>>>> a5ff17d3
);
$gLogger->info('CONSTANTS: URLS & PATHS & FOLDERS', $constants);<|MERGE_RESOLUTION|>--- conflicted
+++ resolved
@@ -48,12 +48,12 @@
 
 // Log Constants
 $constants = array(
-<<<<<<< HEAD
-    'ADMIDIO_HOMEPAGE'   => ADMIDIO_HOMEPAGE,
-    'HTTPS'              => HTTPS,
-    'PORT'               => PORT,
-    'HOST'               => HOST,
-    'DOMAIN'             => DOMAIN,
+    'ADMIDIO_HOMEPAGE' => ADMIDIO_HOMEPAGE,
+    'HTTPS'            => HTTPS,
+    'PORT'             => PORT,
+    'HOST'             => HOST,
+    'DOMAIN'           => DOMAIN,
+    'ADMIDIO_URL_PATH' => ADMIDIO_URL_PATH,
     'URLS' => array(
         'ADMIDIO_URL' => ADMIDIO_URL,
         'FILE_URL'    => FILE_URL,
@@ -74,31 +74,5 @@
         'FOLDER_MODULES'     => FOLDER_MODULES,
         'FOLDER_PLUGINS'     => FOLDER_PLUGINS
     )
-=======
-    'ADMIDIO_HOMEPAGE' => ADMIDIO_HOMEPAGE,
-    // Basic Stuff
-    'HTTPS'            => HTTPS,
-    'PORT'             => PORT,
-    'HOST'             => HOST,
-    'DOMAIN'           => DOMAIN,
-    'ADMIDIO_URL_PATH' => ADMIDIO_URL_PATH,
-    // URLs
-    'ADMIDIO_URL' => ADMIDIO_URL,
-    'FILE_URL'    => FILE_URL,
-    'CURRENT_URL' => CURRENT_URL,
-    // Paths
-    'WWW_PATH'     => WWW_PATH, // Will get "SERVER_PATH" in v4.0
-    'ADMIDIO_PATH' => ADMIDIO_PATH,
-    'CURRENT_PATH' => CURRENT_PATH,
-    // Folders
-    'FOLDER_DATA'        => FOLDER_DATA,
-    'FOLDER_CLASSES'     => FOLDER_CLASSES,
-    'FOLDER_LIBS_SERVER' => FOLDER_LIBS_SERVER,
-    'FOLDER_LIBS_CLIENT' => FOLDER_LIBS_CLIENT,
-    'FOLDER_LANGUAGES'   => FOLDER_LANGUAGES,
-    'FOLDER_THEMES'      => FOLDER_THEMES,
-    'FOLDER_MODULES'     => FOLDER_MODULES,
-    'FOLDER_PLUGINS'     => FOLDER_PLUGINS
->>>>>>> a5ff17d3
 );
 $gLogger->info('CONSTANTS: URLS & PATHS & FOLDERS', $constants);