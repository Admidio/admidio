<?php
/**
 ***********************************************************************************************
 * Class manages access to database table adm_guestbook_comments
 *
 * @copyright 2004-2018 The Admidio Team
 * @see https://www.admidio.org/
 * @license https://www.gnu.org/licenses/gpl-2.0.html GNU General Public License v2.0 only
 ***********************************************************************************************
 */

/**
 * Diese Klasse dient dazu ein Gaestebuchkommentarobjekt zu erstellen.
 * Eine Gaestebuchkommentar kann ueber diese Klasse in der Datenbank verwaltet werden
 *
 * Beside the methods of the parent class there are the following additional methods:
 *
 * moderate()       - guestbook entry will be published, if moderate mode is set
 */
class TableGuestbookComment extends TableAccess
{
    /**
     * Constructor that will create an object of a recordset of the table adm_guestbook_comments.
     * If the id is set than the specific guestbook comment will be loaded.
     * @param Database $database Object of the class Database. This should be the default global object **$gDb**.
     * @param int      $gbcId    The recordset of the guestbook comment with this id will be loaded. If id isn't set than an empty object of the table is created.
     */
    public function __construct(Database $database, $gbcId = 0)
    {
        // read also data of assigned guestbook entry
        $this->connectAdditionalTable(TBL_GUESTBOOK, 'gbo_id', 'gbc_gbo_id');

        parent::__construct($database, TBL_GUESTBOOK_COMMENTS, 'gbc', $gbcId);
    }

    /**
     * Get the value of a column of the database table.
     * If the value was manipulated before with **setValue** than the manipulated value is returned.
     * @param string $columnName The name of the database column whose value should be read
     * @param string $format     For date or timestamp columns the format should be the date/time format e.g. **d.m.Y = '02.04.2011'**.
     *                           For text columns the format can be **database** that would return the original database value without any transformations
     * @return int|string|bool Returns the value of the database column.
     *                         If the value was manipulated before with **setValue** than the manipulated value is returned.
     */
    public function getValue($columnName, $format = '')
    {
        if ($columnName === 'gbc_text')
        {
            if (!isset($this->dbColumns['gbc_text']))
            {
                $value = '';
            }
            elseif ($format === 'database')
            {
                $value = html_entity_decode(strStripTags($this->dbColumns['gbc_text']));
            }
            else
            {
                $value = $this->dbColumns['gbc_text'];
            }

            return $value;
        }

        return parent::getValue($columnName, $format);
    }

    /**
     * guestbook entry will be published, if moderate mode is set
     */
    public function moderate()
    {
        // unlock entry
        $this->setValue('gbc_locked', '0');
        $this->save();
    }

    /**
     * Save all changed columns of the recordset in table of database. Therefore the class remembers if it's
     * a new record or if only an update is necessary. The update statement will only update
     * the changed columns. If the table has columns for creator or editor than these column
     * with their timestamp will be updated.
     * For new records the organization and ip address will be set per default.
     * @param bool $updateFingerPrint Default **true**. Will update the creator or editor of the recordset if table has columns like **usr_id_create** or **usr_id_changed**
     * @return bool If an update or insert into the database was done then return true, otherwise false.
     */
    public function save($updateFingerPrint = true)
    {
        global $gCurrentOrganization;

        if ($this->newRecord)
        {
            $this->setValue('gbc_org_id', $gCurrentOrganization->getValue('org_id'));
            $this->setValue('gbc_ip_address', $_SERVER['REMOTE_ADDR']);
        }

        return parent::save($updateFingerPrint);
    }

    /**
     * Set a new value for a column of the database table.
     * The value is only saved in the object. You must call the method **save** to store the new value to the database
     * @param string $columnName The name of the database column whose value should get a new value
     * @param mixed  $newValue   The new value that should be stored in the database field
     * @param bool   $checkValue The value will be checked if it's valid. If set to **false** than the value will not be checked.
     * @return bool Returns **true** if the value is stored in the current object and **false** if a check failed
     */
    public function setValue($columnName, $newValue, $checkValue = true)
    {
        if($checkValue)
        {
<<<<<<< HEAD
            // If Email has a invalid format, it won't be set
            if (!strValidCharacters($newValue, 'email'))
=======
            if ($columnName === 'gbc_text')
            {
                return parent::setValue($columnName, $newValue, false);
            }

            if ($columnName === 'gbc_email' && $newValue !== '')
>>>>>>> 9a947a41
            {
                $newValue = admStrToLower($newValue);

                // If Email has a invalid format, it won't be set
                if (!strValidCharacters($newValue, 'email'))
                {
                    return false;
                }
            }
        }

        return parent::setValue($columnName, $newValue, $checkValue);
    }
}<|MERGE_RESOLUTION|>--- conflicted
+++ resolved
@@ -109,20 +109,13 @@
     {
         if($checkValue)
         {
-<<<<<<< HEAD
-            // If Email has a invalid format, it won't be set
-            if (!strValidCharacters($newValue, 'email'))
-=======
             if ($columnName === 'gbc_text')
             {
                 return parent::setValue($columnName, $newValue, false);
             }
 
             if ($columnName === 'gbc_email' && $newValue !== '')
->>>>>>> 9a947a41
             {
-                $newValue = admStrToLower($newValue);
-
                 // If Email has a invalid format, it won't be set
                 if (!strValidCharacters($newValue, 'email'))
                 {
