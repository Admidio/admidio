<?php
/**
 ***********************************************************************************************
 * Class handle role rights, cards and other things of users
 *
 * @copyright 2004-2016 The Admidio Team
 * @see http://www.admidio.org/
 * @license https://www.gnu.org/licenses/gpl-2.0.html GNU General Public License v2.0 only
 ***********************************************************************************************
 */

/**
 * @class User
 * Diese Klasse dient dazu ein Userobjekt zu erstellen.
 * Ein User kann ueber diese Klasse in der Datenbank verwaltet werden
 *
 * Beside the methods of the parent class there are the following additional methods:
 *
 * deleteUserFieldData()    - delete all user data of profile fields;
 *                            user record will not be deleted
 * getListViewRights()  - Liefert ein Array mit allen Rollen und der
 *                        Berechtigung, ob der User die Liste einsehen darf
 *                      - aehnlich getProperty, allerdings suche ueber usf_id
 * getVCard()           - Es wird eine vCard des Users als String zurueckgegeben
 * setRoleMembership($roleId, $startDate = DATE_NOW, $endDate = '9999-12-31', $leader = '')
 *                      - set a role membership for the current user
 *                        if memberships to this user and role exists within the period than merge them to one new membership
 * viewProfile          - Ueberprueft ob der User das Profil eines uebrgebenen
 *                        Users einsehen darf
 * viewRole             - Ueberprueft ob der User eine uebergebene Rolle(Liste)
 *                        einsehen darf
 * isAdministrator()        - gibt true/false zurueck, falls der User Mitglied der
 *                        Rolle "Webmaster" ist
 */
class User extends TableAccess
{
    protected $administrator;

    public $mProfileFieldsData;                   ///< object with current user field structure
    public $roles_rights = array();               ///< Array with all roles rights and the status of the current user e.g. array('rol_assign_roles'  => '0', 'rol_approve_users' => '1' ...)
    protected $listViewRights  = array();         ///< Array with all roles and a flag if the user could view this role e.g. array('role_id_1' => '1', 'role_id_2' => '0' ...)
    protected $listMailRights  = array();         ///< Array with all roles and a flag if the user could write a mail to this role e.g. array('role_id_1' => '1', 'role_id_2' => '0' ...)
    protected $rolesMembership = array();         ///< Array with all roles who the user is assigned
    protected $rolesMembershipLeader   = array(); ///< Array with all roles who the user is assigned and is leader (key = role_id; value = rol_leader_rights)
    protected $rolesMembershipNoLeader = array(); ///< Array with all roles who the user is assigned and is not a leader of the role
    protected $organizationId;                    ///< the organization for which the rights are read, could be changed with method @b setOrganization
    protected $assignRoles;                       ///< Flag if the user has the right to assign at least one role
    protected $saveChangesWithoutRights;          ///< If this flag is set then a user can save changes to the user if he hasn't the necessary rights
    protected $usersEditAllowed = array();        ///< Array with all user ids where the current user is allowed to edit the profile.

    /**
     * Constructor that will create an object of a recordset of the users table.
     * If the id is set than this recordset will be loaded.
     * @param \Database      $database   Object of the class Database. This should be the default global object @b $gDb.
     * @param \ProfileFields $userFields An object of the ProfileFields class with the profile field structure
     *                                   of the current organization. This could be the default object @b $gProfileFields.
     * @param int $userId                The id of the user who should be loaded. If id isn't set than an empty
     *                                   object with no specific user is created.
     */
    public function __construct(&$database, ProfileFields $userFields = null, $userId = 0)
    {
        global $gCurrentOrganization;

        if($userFields !== null)
        {
            $this->mProfileFieldsData = clone $userFields; // create explicit a copy of the object (param is in PHP5 a reference)
            $this->mProfileFieldsData->setDatabase($database);
        }

        $this->organizationId = (int) $gCurrentOrganization->getValue('org_id');

        parent::__construct($database, TBL_USERS, 'usr', $userId);
    }

    /**
     * Assign the user to all roles that have set the flag @b rol_default_registration.
     * These flag should be set if you want that every new user should get this role.
     */
    public function assignDefaultRoles()
    {
        global $gMessage, $gL10n;

        $this->db->startTransaction();

        // every user will get the default roles for registration, if the current user has the right to assign roles
        // than the roles assignment dialog will be shown
        $sql = 'SELECT rol_id
                  FROM '.TBL_ROLES.'
            INNER JOIN '.TBL_CATEGORIES.'
                    ON cat_id = rol_cat_id
                 WHERE rol_default_registration = 1
                   AND cat_org_id = '.$this->organizationId;
        $defaultRolesStatement = $this->db->query($sql);

        if($defaultRolesStatement->rowCount() === 0)
        {
            $gMessage->show($gL10n->get('PRO_NO_DEFAULT_ROLE'));
            // => EXIT
        }

        while($rolId = $defaultRolesStatement->fetchColumn())
        {
            // starts a membership for role from now
            $this->setRoleMembership($rolId);
        }

        $this->db->endTransaction();
    }

    /**
     * The method reads all roles where this user has a valid membership and checks the rights of
     * those roles. It stores all rights that the user get at last through one role in an array.
     * In addition the method checks which roles lists the user could see in an separate array.
     * Also an array with all roles where the user has the right to write an email will be stored.
     * The method considered the role leader rights of each role if this is set and the current
     * user is a leader in a role.
     * @param string $right The database column name of the right that should be checked. If this param
     *                      is not set then only the arrays are filled.
     * @return bool Return true if a special right should be checked and the user has this right.
     */
    public function checkRolesRight($right = null)
    {
        if ((int) $this->getValue('usr_id') === 0)
        {
            return false;
        }

        if (count($this->roles_rights) === 0)
        {
            $this->assignRoles = false;
            $tmpRolesRights = array(
                'rol_all_lists_view'     => false,
                'rol_announcements'      => false,
                'rol_approve_users'      => false,
                'rol_assign_roles'       => false,
                'rol_dates'              => false,
                'rol_download'           => false,
                'rol_edit_user'          => false,
                'rol_guestbook'          => false,
                'rol_guestbook_comments' => false,
                'rol_mail_to_all'        => false,
                'rol_photo'              => false,
                'rol_profile'            => false,
                'rol_weblinks'           => false,
                'rol_inventory'          => false
            );

            // Alle Rollen der Organisation einlesen und ggf. Mitgliedschaft dazu joinen
            $sql = 'SELECT *
                      FROM '.TBL_ROLES.'
                INNER JOIN '.TBL_CATEGORIES.'
                        ON cat_id = rol_cat_id
                 LEFT JOIN '.TBL_MEMBERS.'
                        ON mem_rol_id = rol_id
                       AND mem_usr_id = '.$this->getValue('usr_id').'
                       AND mem_begin <= \''.DATE_NOW.'\'
                       AND mem_end    > \''.DATE_NOW.'\'
                     WHERE rol_valid  = 1
                       AND (  cat_org_id = '.$this->organizationId.'
                           OR cat_org_id IS NULL )';
            $rolesStatement = $this->db->query($sql);

            while ($row = $rolesStatement->fetch())
            {
                if ($row['mem_usr_id'] > 0)
                {
                    // Sql selects all roles. Only consider roles where user is a member.
                    if ($row['mem_leader'] == 1)
                    {
                        // if user is leader in this role than add role id and leader rights to array
                        $this->rolesMembershipLeader[$row['rol_id']] = $row['rol_leader_rights'];

                        // if role leader could assign new members then remember this setting
                        // roles for confirmation of dates should be ignored
                        if ($row['cat_name_intern'] !== 'CONFIRMATION_OF_PARTICIPATION'
                        && ($row['rol_leader_rights'] == ROLE_LEADER_MEMBERS_ASSIGN || $row['rol_leader_rights'] == ROLE_LEADER_MEMBERS_ASSIGN_EDIT))
                        {
                            $this->assignRoles = true;
                        }
                    }
                    else
                    {
                        $this->rolesMembershipNoLeader[] = (int) $row['rol_id'];
                    }

                    // add role to membership array
                    $this->rolesMembership[] = (int) $row['rol_id'];

                    // Rechte der Rollen in das Array uebertragen,
                    // falls diese noch nicht durch andere Rollen gesetzt wurden
                    foreach ($tmpRolesRights as $key => $value)
                    {
                        if (!$value && $row[$key] == '1')
                        {
                            $tmpRolesRights[$key] = true;
                        }
                    }

                    // set flag assignRoles of user can manage roles
                    if ($row['rol_assign_roles'] == 1)
                    {
                        $this->assignRoles = true;
                    }

                    // set administrator flag
                    if ($row['rol_administrator'] == 1)
                    {
                        $this->administrator = true;
                    }
                }

                // Listenansichtseinstellung merken
                // Leiter duerfen die Rolle sehen
                if ($row['mem_usr_id'] > 0 && ($row['rol_this_list_view'] > 0 || $row['mem_leader'] == 1))
                {
                    // Mitgliedschaft bei der Rolle und diese nicht gesperrt, dann anschauen
                    $this->listViewRights[$row['rol_id']] = true;
                }
                elseif ($row['rol_this_list_view'] == 2)
                {
                    // andere Rollen anschauen, wenn jeder sie sehen darf
                    $this->listViewRights[$row['rol_id']] = true;
                }
                else
                {
                    $this->listViewRights[$row['rol_id']] = false;
                }

                // Mailrechte setzen
                // Leiter duerfen der Rolle Mails schreiben
                if ($row['mem_usr_id'] > 0 && ($row['rol_mail_this_role'] > 0 || $row['mem_leader'] == 1))
                {
                    // Mitgliedschaft bei der Rolle und diese nicht gesperrt, dann anschauen
                    $this->listMailRights[$row['rol_id']] = true;
                }
                elseif ($row['rol_mail_this_role'] >= 2)
                {
                    // andere Rollen anschauen, wenn jeder sie sehen darf
                    $this->listMailRights[$row['rol_id']] = true;
                }
                else
                {
                    $this->listMailRights[$row['rol_id']] = false;
                }
            }
            $this->roles_rights = $tmpRolesRights;

            // ist das Recht 'alle Listen einsehen' gesetzt, dann dies auch im Array bei allen Rollen setzen
            if ($this->roles_rights['rol_all_lists_view'])
            {
                $this->listViewRights = array_fill_keys(array_keys($this->listViewRights), true);
            }

            // ist das Recht 'allen Rollen EMails schreiben' gesetzt, dann dies auch im Array bei allen Rollen setzen
            if ($this->roles_rights['rol_mail_to_all'])
            {
                $this->listMailRights = array_fill_keys(array_keys($this->listMailRights), true);
            }
        }

        return $right === null || $this->roles_rights[$right];
    }

    /**
     * Check if a valid password is set for the user and return true if the correct password
     * was set. Optional the current session could be updated to a valid login session.
     * @param string $password             The password for the current user. This should not be encoded.
     * @param bool   $setAutoLogin         If set to true then this login will be stored in AutoLogin table
     *                                     and the user doesn't need to login another time with this browser.
     *                                     To use this functionality @b $updateSessionCookies must be set to true.
     * @param bool   $updateSessionCookies The current session will be updated to a valid login.
     *                                     If set to false then the login is only valid for the current script.
     * @param bool   $updateHash           If set to true the code will check if the current password hash uses
     *                                     the best hashing algorithm. If not the password will be rehashed with
     *                                     the new algorithm. If set to false the password will not be rehashed.
     * @param bool   $isAdministrator      If set to true the code will check if the current password hash uses
     * @return true|string Return true if login was successful and a string with the reason why the login failed.
     *                     Possible reasons: SYS_LOGIN_MAX_INVALID_LOGIN
     *                                       SYS_LOGIN_NOT_ACTIVATED
     *                                       SYS_LOGIN_USER_NO_MEMBER_IN_ORGANISATION
     *                                       SYS_LOGIN_USER_NO_ADMINISTRATOR
     *                                       SYS_LOGIN_USERNAME_PASSWORD_INCORRECT
     */
    public function checkLogin($password, $setAutoLogin = false, $updateSessionCookies = true, $updateHash = true, $isAdministrator = false)
    {
        global $gPreferences, $gCookiePraefix, $gCurrentSession, $gSessionId, $installedDbVersion, $gL10n;

        $invalidLoginCount = $this->getValue('usr_number_invalid');

        // if within 15 minutes 3 wrong login took place -> block user account for 15 minutes
        if ($invalidLoginCount >= 3 && time() - strtotime($this->getValue('usr_date_invalid', 'Y-m-d H:i:s')) < 60 * 15)
        {
            $this->clear();
            return $gL10n->get('SYS_LOGIN_MAX_INVALID_LOGIN');
        }

        $currHash = $this->getValue('usr_password');

        if (!PasswordHashing::verify($password, $currHash))
        {
            // Password wrong

            // log invalid logins
            if ($invalidLoginCount >= 3)
            {
                $this->setValue('usr_number_invalid', 1);
            }
            else
            {
                $this->setValue('usr_number_invalid', $this->getValue('usr_number_invalid') + 1);
            }

            $this->setValue('usr_date_invalid', DATETIME_NOW);
            $this->saveChangesWithoutRights();
            $this->save(false); // don't update timestamp // TODO Exception handling
            $this->clear();

            if ($this->getValue('usr_number_invalid') >= 3)
            {
                return $gL10n->get('SYS_LOGIN_MAX_INVALID_LOGIN');
            }

            return $gL10n->get('SYS_LOGIN_USERNAME_PASSWORD_INCORRECT');
        }

        // Password correct

        // if user is not activated/valid return error message
        if (!$this->getValue('usr_valid'))
        {
            return $gL10n->get('SYS_LOGIN_NOT_ACTIVATED');
        }

        $sqlAdministrator = '';
        // only check for administrator role if version > 3.1 because before it was webmaster role
        if ($isAdministrator && version_compare($installedDbVersion, '3.2.0') === 1)
        {
            $sqlAdministrator = ', rol_administrator AS administrator';
        }
        // only check for webmaster role if version > 2.3 because before we don't have that flag
        elseif ($isAdministrator && version_compare($installedDbVersion, '2.4.0') === 1)
        {
            $sqlAdministrator = ', rol_webmaster AS administrator';
        }

        // Check if user is currently member of a role of an organisation
        $sql = 'SELECT DISTINCT mem_usr_id, org_longname'.$sqlAdministrator.'
                  FROM '.TBL_MEMBERS.'
            INNER JOIN '.TBL_ROLES.'
                    ON rol_id = mem_rol_id
            INNER JOIN '.TBL_CATEGORIES.'
                    ON cat_id = rol_cat_id
            INNER JOIN '.TBL_ORGANIZATIONS.'
                    ON org_id = cat_org_id
                 WHERE mem_usr_id = '.$this->getValue('usr_id').'
                   AND rol_valid  = 1
                   AND mem_begin <= \''.DATE_NOW.'\'
                   AND mem_end    > \''.DATE_NOW.'\'
                   AND cat_org_id = '.$this->organizationId;
        $userStatement = $this->db->query($sql);
        $userRow = $userStatement->fetch();

        if ($userStatement->rowCount() === 0)
        {
            return $gL10n->get('SYS_LOGIN_USER_NO_MEMBER_IN_ORGANISATION', $userRow['org_longname']);
        }

        if ($isAdministrator && version_compare($installedDbVersion, '2.4.0') === 1 && $userRow['administrator'] == 0)
        {
            return $gL10n->get('SYS_LOGIN_USER_NO_ADMINISTRATOR', $userRow['org_longname']);
        }

        // Rehash password if the hash is outdated and rehashing is enabled
        if ($updateHash && PasswordHashing::needsRehash($currHash))
        {
            $this->saveChangesWithoutRights();
            $this->setPassword($password);
            $this->save(); // TODO Exception handling
        }

        if ($updateSessionCookies)
        {
            $gCurrentSession->setValue('ses_usr_id', $this->getValue('usr_id'));
            $gCurrentSession->save();
        }

        // should the user stayed logged in automatically, than the cookie would expire in one year
        if ($setAutoLogin && $gPreferences['enable_auto_login'] == 1)
        {
            $gCurrentSession->setAutoLogin();
        }
        else
        {
            $this->setValue('usr_last_session_id', null);
        }

        if ($updateSessionCookies)
        {
            // set cookie for session id and remove ports from domain
            $domain = substr($_SERVER['HTTP_HOST'], 0, strpos($_SERVER['HTTP_HOST'], ':'));
            setcookie($gCookiePraefix. '_ID', $gSessionId, 0, '/', $domain, 0);

            // count logins and update login dates
            $this->saveChangesWithoutRights();
            $this->updateLoginData();
        }

        return true;
    }

    /**
     * Additional to the parent method the user profile fields and all
     * user rights and role memberships will be initialized
     * @return void
     */
    public function clear()
    {
        parent::clear();

        // new user should be valid (except registration)
        $this->setValue('usr_valid', 1);
        $this->columnsValueChanged = false;

        if(is_object($this->mProfileFieldsData))
        {
            // data of all profile fields will be deleted, the internal structure will not be destroyed
            $this->mProfileFieldsData->clearUserData();
        }

        $this->administrator = false;

        // initialize rights arrays
        $this->usersEditAllowed = array();
        $this->renewRoleData();
        $this->saveChangesWithoutRights = false;
    }

    /**
     * returns true if a column of user table or profile fields has changed
     * @return bool
     */
    public function columnsValueChanged()
    {
        return $this->columnsValueChanged || $this->mProfileFieldsData->columnsValueChanged;
    }

    /**
     * Deletes the selected user of the table and all the many references in other tables.
     * After that the class will be initialize.
     * @return true|void @b true if no error occurred
     */
    public function delete()
    {
        global $gCurrentUser;

        $this->db->startTransaction();

        $usrId = $this->getValue('usr_id');
        $currUsrId = $gCurrentUser->getValue('usr_id');

        $sql = 'UPDATE '.TBL_ANNOUNCEMENTS.' SET ann_usr_id_create = NULL
                 WHERE ann_usr_id_create = '.$usrId;
        $this->db->query($sql);

        $sql = 'UPDATE '.TBL_ANNOUNCEMENTS.' SET ann_usr_id_change = NULL
                 WHERE ann_usr_id_change = '.$usrId;
        $this->db->query($sql);

        $sql = 'UPDATE '.TBL_DATES.' SET dat_usr_id_create = NULL
                 WHERE dat_usr_id_create = '.$usrId;
        $this->db->query($sql);

        $sql = 'UPDATE '.TBL_DATES.' SET dat_usr_id_change = NULL
                 WHERE dat_usr_id_change = '.$usrId;
        $this->db->query($sql);

        $sql = 'UPDATE '.TBL_FOLDERS.' SET fol_usr_id = NULL
                 WHERE fol_usr_id = '.$usrId;
        $this->db->query($sql);

        $sql = 'UPDATE '.TBL_FILES.' SET fil_usr_id = NULL
                 WHERE fil_usr_id = '.$usrId;
        $this->db->query($sql);

        $sql = 'UPDATE '.TBL_GUESTBOOK.' SET gbo_usr_id_create = NULL
                 WHERE gbo_usr_id_create = '.$usrId;
        $this->db->query($sql);

        $sql = 'UPDATE '.TBL_GUESTBOOK.' SET gbo_usr_id_change = NULL
                 WHERE gbo_usr_id_change = '.$usrId;
        $this->db->query($sql);

        $sql = 'UPDATE '.TBL_LINKS.' SET lnk_usr_id_create = NULL
                 WHERE lnk_usr_id_create = '.$usrId;
        $this->db->query($sql);

        $sql = 'UPDATE '.TBL_LINKS.' SET lnk_usr_id_change = NULL
                 WHERE lnk_usr_id_change = '.$usrId;
        $this->db->query($sql);

        $sql = 'UPDATE '.TBL_LISTS.' SET lst_usr_id = NULL
                 WHERE lst_global = 1
                   AND lst_usr_id = '.$usrId;
        $this->db->query($sql);

        $sql = 'UPDATE '.TBL_PHOTOS.' SET pho_usr_id_create = NULL
                 WHERE pho_usr_id_create = '.$usrId;
        $this->db->query($sql);

        $sql = 'UPDATE '.TBL_PHOTOS.' SET pho_usr_id_change = NULL
                 WHERE pho_usr_id_change = '.$usrId;
        $this->db->query($sql);

        $sql = 'UPDATE '.TBL_ROLES.' SET rol_usr_id_create = NULL
                 WHERE rol_usr_id_create = '.$usrId;
        $this->db->query($sql);

        $sql = 'UPDATE '.TBL_ROLES.' SET rol_usr_id_change = NULL
                 WHERE rol_usr_id_change = '.$usrId;
        $this->db->query($sql);

        $sql = 'UPDATE '.TBL_ROLE_DEPENDENCIES.' SET rld_usr_id = NULL
                 WHERE rld_usr_id = '.$usrId;
        $this->db->query($sql);

        $sql = 'UPDATE '.TBL_USER_LOG.' SET usl_usr_id_create = NULL
                 WHERE usl_usr_id_create = '.$usrId;
        $this->db->query($sql);

        $sql = 'UPDATE '.TBL_USERS.' SET usr_usr_id_create = NULL
                 WHERE usr_usr_id_create = '.$usrId;
        $this->db->query($sql);

        $sql = 'UPDATE '.TBL_USERS.' SET usr_usr_id_change = NULL
                 WHERE usr_usr_id_change = '.$usrId;
        $this->db->query($sql);

        $sql = 'DELETE FROM '.TBL_LIST_COLUMNS.'
                 WHERE lsc_lst_id IN (SELECT lst_id
                                        FROM '.TBL_LISTS.'
                                       WHERE lst_usr_id = '.$usrId.'
                                         AND lst_global = 0)';
        $this->db->query($sql);

        $sql = 'DELETE FROM '.TBL_LISTS.'
                 WHERE lst_global = 0
                   AND lst_usr_id = '.$usrId;
        $this->db->query($sql);

        $sql = 'DELETE FROM '.TBL_GUESTBOOK_COMMENTS.'
                 WHERE gbc_usr_id_create = '.$usrId;
        $this->db->query($sql);

        $sql = 'DELETE FROM '.TBL_MEMBERS.'
                 WHERE mem_usr_id = '.$usrId;
        $this->db->query($sql);

        // MySQL couldn't create delete statement with same table in subquery.
        // Therefore we fill a temporary table with all ids that should be deleted and reference on this table
        $sql = 'DELETE FROM '.TBL_IDS.'
                 WHERE ids_usr_id = '.$currUsrId;
        $this->db->query($sql);

        $sql = 'INSERT INTO '.TBL_IDS.' (ids_usr_id, ids_reference_id)
                SELECT '.$currUsrId.', msc_msg_id
                  FROM '.TBL_MESSAGES_CONTENT.'
                 WHERE msc_usr_id = '.$usrId;
        $this->db->query($sql);

        $sql = 'DELETE FROM '.TBL_MESSAGES_CONTENT.'
                 WHERE msc_msg_id IN (SELECT ids_reference_id
                                        FROM '.TBL_IDS.'
                                       WHERE ids_usr_id = '.$currUsrId.')';
        $this->db->query($sql);

        $sql = 'DELETE FROM '.TBL_MESSAGES.'
                 WHERE msg_id IN (SELECT ids_reference_id
                                    FROM '.TBL_IDS.'
                                   WHERE ids_usr_id = '.$currUsrId.')';
        $this->db->query($sql);

        $sql = 'DELETE FROM '.TBL_IDS.'
                 WHERE ids_usr_id = '.$currUsrId;
        $this->db->query($sql);

        $sql = 'DELETE FROM '.TBL_MESSAGES_CONTENT.'
                 WHERE msc_msg_id IN (SELECT msg_id
                                        FROM '.TBL_MESSAGES.'
                                       WHERE msg_usr_id_sender = '.$usrId.')';
        $this->db->query($sql);

        $sql = 'DELETE FROM '.TBL_MESSAGES.'
                 WHERE msg_usr_id_sender = '.$usrId;
        $this->db->query($sql);

        $sql = 'DELETE FROM '.TBL_REGISTRATIONS.'
                 WHERE reg_usr_id = '.$usrId;
        $this->db->query($sql);

        $sql = 'DELETE FROM '.TBL_AUTO_LOGIN.'
                 WHERE atl_usr_id = '.$usrId;
        $this->db->query($sql);

        $sql = 'DELETE FROM '.TBL_SESSIONS.'
                 WHERE ses_usr_id = '.$usrId;
        $this->db->query($sql);

        $sql = 'DELETE FROM '.TBL_USER_LOG.'
                 WHERE usl_usr_id = '.$usrId;
        $this->db->query($sql);

        $sql = 'DELETE FROM '.TBL_USER_DATA.'
                 WHERE usd_usr_id = '.$usrId;
        $this->db->query($sql);

        $return = parent::delete();

        $this->db->endTransaction();

        return $return;
    }

    /**
     * delete all user data of profile fields; user record will not be deleted
     * @return void
     */
    public function deleteUserFieldData()
    {
        $this->db->startTransaction();

        // delete every entry from adm_users_data
        foreach($this->mProfileFieldsData->mUserData as $field)
        {
            $field->delete();
        }

        $this->mProfileFieldsData->mUserData = array();
        $this->db->endTransaction();
    }

    /**
     * @param bool[] $rightsList
     * @return int[]
     */
    private function getAllRolesWithRight(array $rightsList)
    {
        $visibleRoles = array();
        $this->checkRolesRight();

        foreach($rightsList as $roleId => $hasRight)
        {
            if($hasRight)
            {
                $visibleRoles[] = $roleId;
            }
        }
        return $visibleRoles;
    }

    /**
     * Creates an array with all roles where the user has the right to mail them
     * @return int[] Array with role ids where user has the right to mail them
     */
    public function getAllMailRoles()
    {
        return $this->getAllRolesWithRight($this->listMailRights);
    }

    /**
     * Creates an array with all roles where the user has the right to view them
     * @return int[] Array with role ids where user has the right to view them
     */
    public function getAllVisibleRoles()
    {
        return $this->getAllRolesWithRight($this->listViewRights);
    }

    /**
     * Returns the id of the organization this user object has been assigned.
     * This is in the default case the default organization of the config file.
     * @return int Returns the id of the organization this user object has been assigned
     */
    public function getOrganization()
    {
        return $this->organizationId;
    }

    /**
     * Returns an array with all role ids where the user is a member.
     * @return int[] Returns an array with all role ids where the user is a member.
     */
    public function getRoleMemberships()
    {
        $this->checkRolesRight();
        return $this->rolesMembership;
    }

    /**
     * Returns an array with all role ids where the user is a member
     * and not a leader of the role.
     * @return int[] Returns an array with all role ids where the user is a member
     *         and not a leader of the role.
     */
    public function getRoleMembershipsNoLeader()
    {
        $this->checkRolesRight();
        return $this->rolesMembershipNoLeader;
    }

    /**
     * Get the value of a column of the database table if the column has the praefix @b usr_
     * otherwise the value of the profile field of the table adm_user_data will be returned.
     * If the value was manipulated before with @b setValue than the manipulated value is returned.
     * @param string $columnName The name of the database column whose value should be read or the internal unique profile field name
     * @param string $format     For date or timestamp columns the format should be the date/time format e.g. @b d.m.Y = '02.04.2011'. @n
     *                           For text columns the format can be @b database that would return the original database value without any transformations
     * @return mixed Returns the value of the database column or the value of adm_user_fields
     *               If the value was manipulated before with @b setValue than the manipulated value is returned.
     * @par Examples
     * @code  // reads data of adm_users column
     * $loginname = $gCurrentUser->getValue('usr_login_name');
     * // reads data of adm_user_fields
     * $email = $gCurrentUser->getValue('EMAIL'); @endcode
     */
    public function getValue($columnName, $format = '')
    {
        global $gPreferences;

        if(strpos($columnName, 'usr_') !== 0)
        {
            return $this->mProfileFieldsData->getValue($columnName, $format);
        }

        if($columnName === 'usr_photo' && $gPreferences['profile_photo_storage'] == 0
        && is_file(SERVER_PATH.'/adm_my_files/user_profile_photos/'.$this->getValue('usr_id').'.jpg'))
        {
            return file_get_contents(SERVER_PATH.'/adm_my_files/user_profile_photos/'.$this->getValue('usr_id').'.jpg');
        }

        return parent::getValue($columnName, $format);
    }

    /**
     * Creates a vcard with all data of this user object @n
     * (Windows XP address book can't process utf8, so vcard output is iso-8859-1)
     * @param bool $allowedToEditProfile If set to @b true than logged in user is allowed to edit profiles
     *                                   so he can see more data in the vcard
     * @return string Returns the vcard as a string
     */
    public function getVCard($allowedToEditProfile = false)
    {
        global $gPreferences;

        $vCard  = 'BEGIN:VCARD'."\r\n";
        $vCard .= 'VERSION:2.1'."\r\n";
        if ($allowedToEditProfile || (!$allowedToEditProfile && $this->mProfileFieldsData->getProperty('FIRST_NAME', 'usf_hidden') == 0))
        {
            $vCard .= 'N;CHARSET=ISO-8859-1:' . utf8_decode($this->getValue('LAST_NAME', 'database')). ';'. utf8_decode($this->getValue('FIRST_NAME', 'database')) . ";;;\r\n";
        }
        if ($allowedToEditProfile || (!$allowedToEditProfile && $this->mProfileFieldsData->getProperty('LAST_NAME', 'usf_hidden') == 0))
        {
            $vCard .= 'FN;CHARSET=ISO-8859-1:'. utf8_decode($this->getValue('FIRST_NAME')) . ' '. utf8_decode($this->getValue('LAST_NAME')) . "\r\n";
        }
        if ($this->getValue('usr_login_name') !== '')
        {
            $vCard .= 'NICKNAME;CHARSET=ISO-8859-1:' . utf8_decode($this->getValue('usr_login_name')). "\r\n";
        }
        if ($this->getValue('PHONE') !== ''
        && ($allowedToEditProfile || (!$allowedToEditProfile && $this->mProfileFieldsData->getProperty('PHONE', 'usf_hidden') == 0)))
        {
            $vCard .= 'TEL;HOME;VOICE:' . $this->getValue('PHONE'). "\r\n";
        }
        if ($this->getValue('MOBILE') !== ''
        && ($allowedToEditProfile || (!$allowedToEditProfile && $this->mProfileFieldsData->getProperty('MOBILE', 'usf_hidden') == 0)))
        {
            $vCard .= 'TEL;CELL;VOICE:' . $this->getValue('MOBILE'). "\r\n";
        }
        if ($this->getValue('FAX') !== ''
        && ($allowedToEditProfile || (!$allowedToEditProfile && $this->mProfileFieldsData->getProperty('FAX', 'usf_hidden') == 0)))
        {
            $vCard .= 'TEL;HOME;FAX:' . $this->getValue('FAX'). "\r\n";
        }
        if ($allowedToEditProfile || (!$allowedToEditProfile && $this->mProfileFieldsData->getProperty('ADDRESS', 'usf_hidden') == 0 && $this->mProfileFieldsData->getProperty('CITY', 'usf_hidden') == 0
        && $this->mProfileFieldsData->getProperty('POSTCODE', 'usf_hidden') == 0  && $this->mProfileFieldsData->getProperty('COUNTRY', 'usf_hidden') == 0))
        {
            $vCard .= 'ADR;CHARSET=ISO-8859-1;HOME:;;' . utf8_decode($this->getValue('ADDRESS', 'database')). ';' . utf8_decode($this->getValue('CITY', 'database')). ';;' . utf8_decode($this->getValue('POSTCODE', 'database')). ';' . utf8_decode($this->getValue('COUNTRY', 'database')). "\r\n";
        }
        if ($this->getValue('WEBSITE') !== ''
        && ($allowedToEditProfile || (!$allowedToEditProfile && $this->mProfileFieldsData->getProperty('WEBSITE', 'usf_hidden') == 0)))
        {
            $vCard .= 'URL;HOME:' . $this->getValue('WEBSITE'). "\r\n";
        }
        if ($this->getValue('BIRTHDAY') !== ''
        && ($allowedToEditProfile || (!$allowedToEditProfile && $this->mProfileFieldsData->getProperty('BIRTHDAY', 'usf_hidden') == 0)))
        {
            $vCard .= 'BDAY:' . $this->getValue('BIRTHDAY', 'Ymd') . "\r\n";
        }
        if ($this->getValue('EMAIL') !== ''
        && ($allowedToEditProfile || (!$allowedToEditProfile && $this->mProfileFieldsData->getProperty('EMAIL', 'usf_hidden') == 0)))
        {
            $vCard .= 'EMAIL;PREF;INTERNET:' . $this->getValue('EMAIL'). "\r\n";
        }
        if (is_file(SERVER_PATH.'/adm_my_files/user_profile_photos/'.$this->getValue('usr_id').'.jpg') && $gPreferences['profile_photo_storage'] == 1)
        {
            $img_handle = fopen(SERVER_PATH. '/adm_my_files/user_profile_photos/'.$this->getValue('usr_id').'.jpg', 'rb');
            $vCard .= 'PHOTO;ENCODING=BASE64;TYPE=JPEG:'.base64_encode(fread($img_handle, filesize(SERVER_PATH. '/adm_my_files/user_profile_photos/'.$this->getValue('usr_id').'.jpg'))). "\r\n";
            fclose($img_handle);
        }
        if ($this->getValue('usr_photo') !== '' && $gPreferences['profile_photo_storage'] == 0)
        {
            $vCard .= 'PHOTO;ENCODING=BASE64;TYPE=JPEG:'.base64_encode($this->getValue('usr_photo')). "\r\n";
        }
        // Geschlecht ist nicht in vCard 2.1 enthalten, wird hier fuer das Windows-Adressbuch uebergeben
        if ($this->getValue('GENDER') > 0
        && ($allowedToEditProfile || (!$allowedToEditProfile && $this->mProfileFieldsData->getProperty('GENDER', 'usf_hidden') == 0)))
        {
            if ($this->getValue('GENDER') == 1)
            {
                $wabGender = 2;
            }
            else
            {
                $wabGender = 1;
            }
            $vCard .= 'X-WAB-GENDER:' . $wabGender . "\r\n";
        }
        if ($this->getValue('usr_timestamp_change') !== '')
        {
            $vCard .= 'REV:' . $this->getValue('usr_timestamp_change', 'ymdThis') . "\r\n";
        }

        $vCard .= 'END:VCARD'."\r\n";

        return $vCard;
    }

    /**
     * Checks if the current user is allowed to edit the profile of the user of the parameter.
     * If will check if user can generally edit all users or if he is a group leader and can edit users
     * of a special role where @b $user is a member or if it's the own profile and he could edit this.
     * @param \User $user            User object of the user that should be checked if the current user can edit his profile.
     * @param bool  $checkOwnProfile If set to @b false than this method don't check the role right to edit the own profile.
     * @return bool Return @b true if the current user is allowed to edit the profile of the user from @b $user.
     */
    public function hasRightEditProfile(&$user, $checkOwnProfile = true)
    {
        if (!is_object($user))
        {
            return false;
        }

        $usrId  = (int) $this->getValue('usr_id');
        $userId = (int) $user->getValue('usr_id');

        // edit own profile ?
        if ($usrId > 0 && $usrId === $userId && $checkOwnProfile && $this->checkRolesRight('rol_profile'))
        {
            return true;
        }

        // first check if user is in cache
        if (array_key_exists($userId, $this->usersEditAllowed))
        {
            return $this->usersEditAllowed[$userId];
        }

        $returnValue = false;

        if ($this->editUsers())
        {
            $returnValue = true;
        }
        else
        {
            if (count($this->rolesMembershipLeader) > 0)
            {
                // leaders are not allowed to edit profiles of other leaders but to edit their own profile
                if ($usrId === $userId)
                {
                    // check if current user is a group leader of a role where $user is only a member
                    $rolesMembership = $user->getRoleMemberships();
                }
                else
                {
                    // check if current user is a group leader of a role where $user is only a member and not a leader
                    $rolesMembership = $user->getRoleMembershipsNoLeader();
                }

                foreach ($this->rolesMembershipLeader as $roleId => $leaderRights)
                {
                    // is group leader of role and has the right to edit users ?
                    if (in_array($roleId, $rolesMembership, true) && $leaderRights > 1)
                    {
                        $returnValue = true;
                    }
                }
            }
        }

        // add result into cache
        $this->usersEditAllowed[$userId] = $returnValue;

        return $returnValue;
    }

    /**
     * @param bool[] $rightsList
     * @param string $rightName
     * @param int    $roleId
     * @return bool
     */
    private function hasRightRole(array $rightsList, $rightName, $roleId)
    {
        // if user has right to view all lists then he could also view this role
        if($this->checkRolesRight($rightName))
        {
            return true;
        }

        // check if user has the right to view this role
        if(array_key_exists($roleId, $rightsList) && $rightsList[$roleId])
        {
            return true;
        }

        return false;
    }

    /**
     * Checks if the current user has the right to send an email to the role.
     * @param int $roleId Id of the role that should be checked.
     * @return bool Return @b true if the user has the right to send an email to the role.
     */
    public function hasRightSendMailToRole($roleId)
    {
        return $this->hasRightRole($this->listMailRights, 'rol_mail_to_all', $roleId);
    }

    /**
     * Checks if the current user is allowed to view the profile of the user of the parameter.
     * If will check if user has edit rights with method editProfile or if the user is a member
     * of a role where the current user has the right to view profiles.
     * @param \User $user User object of the user that should be checked if the current user can view his profile.
     * @return bool Return @b true if the current user is allowed to view the profile of the user from @b $user.
     */
    public function hasRightViewProfile(User $user)
    {
        // if user is allowed to edit the profile then he can also view it
        if($this->hasRightEditProfile($user))
        {
            return true;
        }

        // every user is allowed to view his own profile
        if((int) $user->getValue('usr_id') === (int) $this->getValue('usr_id'))
        {
            return true;
        }

        // Benutzer, die alle Listen einsehen duerfen, koennen auch alle Profile sehen
        if($this->checkRolesRight('rol_all_lists_view'))
        {
            return true;
        }

        $sql = 'SELECT rol_id, rol_this_list_view
                  FROM '.TBL_MEMBERS.'
            INNER JOIN '.TBL_ROLES.'
                    ON rol_id = mem_rol_id
            INNER JOIN '.TBL_CATEGORIES.'
                    ON cat_id = rol_cat_id
                 WHERE rol_valid  = 1
                   AND mem_begin <= \''.DATE_NOW.'\'
                   AND mem_end    > \''.DATE_NOW.'\'
                   AND mem_usr_id = '.$user->getValue('usr_id').'
                   AND (  cat_org_id = '.$this->organizationId.'
                       OR cat_org_id IS NULL ) ';
        $listViewStatement = $this->db->query($sql);

        if($listViewStatement->rowCount() > 0)
        {
            while($row = $listViewStatement->fetch())
            {
                if($row['rol_this_list_view'] == 2)
                {
                    // alle angemeldeten Benutzer duerfen Rollenlisten/-profile sehen
                    return true;
                }

                if($row['rol_this_list_view'] == 1
                && array_key_exists($row['rol_id'], $this->listViewRights) && $this->listViewRights[$row['rol_id']])
                {
                    // nur Rollenmitglieder duerfen Rollenlisten/-profile sehen
                    return true;
                }
            }
        }

        return false;
    }

    /**
     * Check if the user of this object has the right to view the role that is set in the parameter.
     * @param int $roleId The id of the role that should be checked.
     * @return bool Return @b true if the user has the right to view the role otherwise @b false.
     */
    public function hasRightViewRole($roleId)
    {
        return $this->hasRightRole($this->listMailRights, 'rol_all_lists_view', $roleId);
    }

    /**
     * Checks if the user is assigned to the role @b Administrator
     * @return bool Returns @b true if the user is a member of the role @b Administrator
     */
    public function isAdministrator()
    {
        $this->checkRolesRight();
        return $this->administrator;
    }

    /**
     * check if user is leader of a role
     * @param int $roleId
     * @return bool
     */
    public function isLeaderOfRole($roleId)
    {
        return array_key_exists($roleId, $this->rolesMembershipLeader);
    }

    /**
     * check if user is member of a role
     * @param int $roleId
     * @return bool
     */
    public function isMemberOfRole($roleId)
    {
        return in_array((int) $roleId, $this->rolesMembership, true);
    }

    /**
     * Checks if the user is assigned to the role @b Administrator
     * @deprecated 3.2.0:4.0.0 Use Method isAdministrator() instead
     * @return bool Returns @b true if the user is a member of the role @b Administrator
     * @see User#isAdministrator
     */
    public function isWebmaster()
    {
        return $this->isAdministrator();
    }

    /**
     * If this method is called than all further calls of method @b setValue will not check the values.
     * The values will be stored in database without any inspections!
     * @return void
     */
    public function noValueCheck()
    {
        $this->mProfileFieldsData->noValueCheck();
    }

    /**
     * Reads a user record out of the table adm_users in database selected by the unique user id.
     * Also all profile fields of the object @b mProfileFieldsData will be read.
     * @param int $userId Unique id of the user that should be read
     * @return bool Returns @b true if one record is found
     */
    public function readDataById($userId)
    {
        if(parent::readDataById($userId))
        {
            // read data of all user fields from current user
            $this->mProfileFieldsData->readUserData($userId, $this->organizationId);
            return true;
        }

        return false;
    }

    /**
     * Initialize all rights and role membership arrays so that all rights and
     * role memberships will be read from database if another method needs them
     * @return void
     */
    public function renewRoleData()
    {
        // initialize rights arrays
        $this->roles_rights    = array();
        $this->listViewRights  = array();
        $this->listMailRights  = array();
        $this->rolesMembership = array();
        $this->rolesMembershipLeader   = array();
        $this->rolesMembershipNoLeader = array();
    }

    /**
     * Save all changed columns of the recordset in table of database. Therefore the class remembers if it's a new
     * record or if only an update is necessary. The update statement will only update the changed columns.
     * If the table has columns for creator or editor than these column with their timestamp will be updated.
     * First save recordset and then save all user fields. After that the session of this got a renew for the user object.
     * If the user doesn't have the right to save data of this user than an exception will be thrown.
     * @param bool $updateFingerPrint Default @b true. Will update the creator or editor of the recordset
     *                                if table has columns like @b usr_id_create or @b usr_id_changed
     * @throws AdmException
     * @return bool
     */
    public function save($updateFingerPrint = true)
    {
        global $gCurrentSession, $gCurrentUser;

        // if current user is not new and is not allowed to edit this user
        // and saveChangesWithoutRights isn't true than throw exception
        if ($this->getValue('usr_id') > 0 && !$gCurrentUser->hasRightEditProfile($this) && !$this->saveChangesWithoutRights) {
            throw new AdmException('The profile data of user ' . $this->getValue('FIRST_NAME') . ' '
                . $this->getValue('LAST_NAME') . ' could not be saved because you don\'t have the right to do this.');
        }

        $this->db->startTransaction();

        // if new user then set create id
        $updateCreateUserId = false;
        if ((int) $this->getValue('usr_id') === 0 && (int) $gCurrentUser->getValue('usr_id') === 0)
        {
            $updateCreateUserId = true;
            $updateFingerPrint  = false;
        }

        // if value of a field changed then update timestamp of user object
        if (is_object($this->mProfileFieldsData) && $this->mProfileFieldsData->columnsValueChanged)
        {
            $this->columnsValueChanged = true;
        }

        $returnValue = parent::save($updateFingerPrint);

        // if this was an registration then set this user id to create user id
        if ($updateCreateUserId)
        {
            $this->setValue('usr_timestamp_create', DATETIME_NOW);
            $this->setValue('usr_usr_id_create', $this->getValue('usr_id'));
            $returnValue = $returnValue && parent::save($updateFingerPrint);
        }

        if (is_object($this->mProfileFieldsData))
        {
            // save data of all user fields
            $this->mProfileFieldsData->saveUserData((int) $this->getValue('usr_id'));
        }

        if ($this->columnsValueChanged && is_object($gCurrentSession))
        {
            // now set user object in session of that user to invalid,
            // because he has new data and maybe new rights
            $gCurrentSession->renewUserObject($this->getValue('usr_id'));
        }
        $this->db->endTransaction();

        return $returnValue;
    }

    /**
     * If this method is set then a user can save changes to the user if he hasn't the necessary rights
     * @return void
     */
    public function saveChangesWithoutRights()
    {
        $this->saveChangesWithoutRights = true;
    }

    /**
     * Set the id of the organization which should be used in this user object.
     * The organization is used to read the rights of the user. If @b setOrganization isn't called
     * than the default organization @b gCurrentOrganization is set for the current user object.
     * @param int $organizationId Id of the organization
     * @return void
     */
    public function setOrganization($organizationId)
    {
        $this->organizationId = (int) $organizationId;
        $this->roles_rights   = array();
    }

    /**
     * Set a new value for a password column of the database table.
     * The value is only saved in the object. You must call the method @b save to store the new value to the database
     * @param string $newPassword   The new value that should be stored in the database field
     * @param bool   $isNewPassword Should the column password or new_password be set
     * @param bool   $doHashing     Should the password get hashed before inserted. Default is true
     * @return bool Returns @b true if the value is stored in the current object and @b false if a check failed
     */
    public function setPassword($newPassword, $isNewPassword = false, $doHashing = true)
    {
        global $gPreferences, $gPasswordHashAlgorithm;

        $columnName = 'usr_password';

        if($isNewPassword)
        {
            $columnName = 'usr_new_password';
        }

        if(!$doHashing)
        {
            return parent::setValue($columnName, $newPassword, false);
        }

        // get the saved cost value that fits your server performance best and rehash your password
        $cost = 10;
        if(isset($gPreferences) && array_key_exists('system_hashing_cost', $gPreferences))
        {
            $cost = (int) $gPreferences['system_hashing_cost'];
        }

<<<<<<< HEAD
            if ($newPasswordHash === false)
            {
                return false;
            }
            
            $newPassword = $newPasswordHash;
=======
        $newPasswordHash = PasswordHashing::hash($newPassword, $gPasswordHashAlgorithm, array('cost' => $cost));

        if ($newPasswordHash === false)
        {
            return false;
>>>>>>> b1d9de0e
        }

        return parent::setValue($columnName, $newPasswordHash, false);
    }

    /**
     * @param string $mode      'set' or 'edit'
     * @param int $id           Id of the role for which the membership should be set,
     *                          or id of the current membership that should be edited.
     * @param string $startDate New start date of the membership. Default will be @b DATE_NOW.
     * @param string $endDate   New end date of the membership. Default will be @b 31.12.9999
     * @param bool   $leader    If set to @b 1 then the member will be leader of the role and
     *                          might get more rights for this role.
     * @return bool Return @b true if the membership was successfully added/edited.
     */
    private function changeRoleMembership($mode, $id, $startDate, $endDate, $leader)
    {
        if ($startDate === '' || $endDate === '')
        {
            return false;
        }

        $minStartDate = $startDate;
        $maxEndDate   = $endDate;

        $this->db->startTransaction();

        if ($mode === 'set')
        {
            // subtract 1 day from start date so that we find memberships that ends yesterday
            // these memberships can be continued with new date
            $oneDayOffset = new DateInterval('P1D');

            $startDate = DateTime::createFromFormat('Y-m-d', $startDate)->sub($oneDayOffset)->format('Y-m-d');
            // add 1 to max date because we subtract one day if a membership ends
            if ($endDate !== '9999-12-31')
            {
                $endDate = DateTime::createFromFormat('Y-m-d', $endDate)->add($oneDayOffset)->format('Y-m-d');
            }
        }

        // search for membership with same role and user and overlapping dates
        if ($mode === 'set')
        {
            $member = new TableMembers($this->db);

            $sql = 'SELECT *
                  FROM '.TBL_MEMBERS.'
                 WHERE mem_rol_id = '.$id.'
                   AND mem_usr_id = '.$this->getValue('usr_id').'
                   AND mem_begin <= \''.$endDate.'\'
                   AND mem_end   >= \''.$startDate.'\'
              ORDER BY mem_begin ASC';
        }
        else
        {
            $member = new TableMembers($this->db, $id);

            $sql = 'SELECT *
                      FROM '.TBL_MEMBERS.'
                     WHERE mem_id    <> '.$id.'
                       AND mem_rol_id = '.$member->getValue('mem_rol_id').'
                       AND mem_usr_id = '.$this->getValue('usr_id').'
                       AND mem_begin <= \''.$endDate.'\'
                       AND mem_end   >= \''.$startDate.'\'
                  ORDER BY mem_begin ASC';
        }
        $membershipStatement = $this->db->query($sql);

        if ($membershipStatement->rowCount() === 1)
        {
            // one record found than update this record
            $row = $membershipStatement->fetch();
            $member->setArray($row);

            // save new start date if an earlier date exists
            if (strcmp($minStartDate, $member->getValue('mem_begin', 'Y-m-d')) > 0)
            {
                $minStartDate = $member->getValue('mem_begin', 'Y-m-d');
            }

            if ($mode === 'set')
            {
                // save new end date if an later date exists
                // but only if end date is greater than the begin date otherwise the membership should be deleted
                if (strcmp($member->getValue('mem_end', 'Y-m-d'), $maxEndDate) > 0
                &&  strcmp($member->getValue('mem_begin', 'Y-m-d'), $maxEndDate) < 0)
                {
                    $maxEndDate = $member->getValue('mem_end', 'Y-m-d');
                }
            }
            else
            {
                // save new end date if an later date exists
                if (strcmp($member->getValue('mem_end', 'Y-m-d'), $maxEndDate) > 0)
                {
                    $maxEndDate = $member->getValue('mem_end', 'Y-m-d');
                }
            }
        }
        elseif ($membershipStatement->rowCount() > 1)
        {
            // several records found then read min and max date and delete all records
            while ($row = $membershipStatement->fetch())
            {
                $member->clear();
                $member->setArray($row);

                // save new start date if an earlier date exists
                if (strcmp($minStartDate, $member->getValue('mem_begin', 'Y-m-d')) > 0)
                {
                    $minStartDate = $member->getValue('mem_begin', 'Y-m-d');
                }

                // save new end date if an later date exists
                if (strcmp($member->getValue('mem_end', 'Y-m-d'), $maxEndDate) > 0)
                {
                    $maxEndDate = $member->getValue('mem_end', 'Y-m-d');
                }

                // delete existing entry because a new overlapping entry will be created
                $member->delete();
            }
            $member->clear();
        }

        if (strcmp($minStartDate, $maxEndDate) > 0)
        {
            // if start date is greater than end date than delete membership
            if ($member->getValue('mem_id') > 0)
            {
                $member->delete();
            }
            $returnStatus = true;
        }
        else
        {
            // save membership to database
            if ($mode === 'set')
            {
                $member->setValue('mem_rol_id', $id);
                $member->setValue('mem_usr_id', $this->getValue('usr_id'));
            }
            $member->setValue('mem_begin', $minStartDate);
            $member->setValue('mem_end', $maxEndDate);

            if ($leader !== null)
            {
                $member->setValue('mem_leader', $leader);
            }
            $returnStatus = $member->save();
        }

        $this->db->endTransaction();
        $this->renewRoleData();

        return $returnStatus;
    }

    /**
     * Create a new membership to a role for the current user. If the date range contains
     * a future or past membership of the same role then the two memberships will be merged.
     * In opposite to setRoleMembership this method can't be used to end a membership earlier!
     * @param int    $roleId    Id of the role for which the membership should be set.
     * @param string $startDate Start date of the membership. Default will be @b DATE_NOW.
     * @param string $endDate   End date of the membership. Default will be @b 31.12.9999
     * @param bool   $leader    If set to @b 1 then the member will be leader of the role and
     *                          might get more rights for this role.
     * @return bool Return @b true if the membership was successfully added.
     */
    public function setRoleMembership($roleId, $startDate = DATE_NOW, $endDate = '9999-12-31', $leader = null)
    {
        return $this->changeRoleMembership('set', $roleId, $startDate, $endDate, $leader);
    }

    /**
     * Edit an existing role membership of the current user. If the new date range contains
     * a future or past membership of the same role then the two memberships will be merged.
     * In opposite to setRoleMembership this method is useful to end a membership earlier.
     * @param int    $memberId  Id of the current membership that should be edited.
     * @param string $startDate New start date of the membership. Default will be @b DATE_NOW.
     * @param string $endDate   New end date of the membership. Default will be @b 9999-12-31
     * @param bool   $leader    If set to @b 1 then the member will be leader of the role and
     *                          might get more rights for this role.
     * @return bool Return @b true if the membership was successfully edited.
     */
    public function editRoleMembership($memberId, $startDate = DATE_NOW, $endDate = '9999-12-31', $leader = null)
    {
        return $this->changeRoleMembership('edit', $memberId, $startDate, $endDate, $leader);
    }

    /**
     * Set a new value for a column of the database table if the column has the prefix @b usr_
     * otherwise the value of the profile field of the table adm_user_data will set.
     * If the user log is activated than the change of the value will be logged in @b adm_user_log.
     * The value is only saved in the object. You must call the method @b save to store the new value to the database
     * @param string $columnName The name of the database column whose value should get a new value or the
     *                           internal unique profile field name
     * @param mixed  $newValue   The new value that should be stored in the database field
     * @param bool   $checkValue The value will be checked if it's valid. If set to @b false than the value will
     *                           not be checked.
     * @return bool Returns @b true if the value is stored in the current object and @b false if a check failed
     * @par Examples
     * @code
     * // set data of adm_users column
     * $gCurrentUser->getValue('usr_login_name', 'Admidio');
     * // reads data of adm_user_fields
     * $gCurrentUser->getValue('EMAIL', 'webmaster@admidio.org');
     * @endcode
     */
    public function setValue($columnName, $newValue, $checkValue = true)
    {
        global $gCurrentUser, $gPreferences;

        // users data from adm_users table
        if (strpos($columnName, 'usr_') === 0)
        {
            // don't change user password; use $user->setPassword()
            if ($columnName === 'usr_password' || $columnName === 'usr_new_password')
            {
                return false;
            }

            // username should not contain special characters
            if ($columnName === 'usr_login_name' && $newValue !== '' && !strValidCharacters($newValue, 'noSpecialChar'))
            {
                return false;
            }

            return parent::setValue($columnName, $newValue, $checkValue);
        }

        // user data from adm_user_fields table
        $oldFieldValue = $this->mProfileFieldsData->getValue($columnName, 'database');
        $newValue = (string) $newValue;

        // only to a update if value has changed
        if (strcmp($oldFieldValue, $newValue) === 0) // https://secure.php.net/manual/en/function.strcmp.php#108563
        {
            return true;
        }

        $usrId = (int) $this->getValue('usr_id');

        $returnCode = false;

        // Disabled fields can only be edited by users with the right "edit_users" except on registration.
        // Here is no need to check hidden fields because we check on save() method that only users who
        // can edit the profile are allowed to save and change data.
        if ($this->mProfileFieldsData->getProperty($columnName, 'usf_disabled') == 0
        || ($this->mProfileFieldsData->getProperty($columnName, 'usf_disabled') == 1
            && $gCurrentUser->hasRightEditProfile($this, false))
        || ($usrId === 0 && (int) $gCurrentUser->getValue('usr_id') === 0))
        {
            $returnCode = $this->mProfileFieldsData->setValue($columnName, $newValue);
        }

        // Nicht alle Aenderungen werden geloggt. Ausnahmen:
        // Felder, die mit usr_ beginnen
        // Felder, die sich nicht geändert haben
        // Wenn usr_id ist 0 (der User neu angelegt wird; Das wird bereits dokumentiert)
        if ($returnCode && $usrId > 0 && $gPreferences['profile_log_edit_fields'] == 1)
        {
            $logEntry = new TableAccess($this->db, TBL_USER_LOG, 'usl');
            $logEntry->setValue('usl_usr_id', $usrId);
            $logEntry->setValue('usl_usf_id', $this->mProfileFieldsData->getProperty($columnName, 'usf_id'));
            $logEntry->setValue('usl_value_old', $oldFieldValue);
            $logEntry->setValue('usl_value_new', $newValue);
            $logEntry->setValue('usl_comm', '');
            $logEntry->save();
        }

        return $returnCode;
    }

    /**
     * Update login data for this user. These are timestamps of last login and reset count
     * and timestamp of invalid logins.
     * @return void
     */
    public function updateLoginData()
    {
        $this->saveChangesWithoutRights();
        $this->setValue('usr_last_login',   $this->getValue('usr_actual_login', 'Y-m-d H:i:s'));
        $this->setValue('usr_number_login', $this->getValue('usr_number_login') + 1);
        $this->setValue('usr_actual_login', DATETIME_NOW);
        $this->setValue('usr_date_invalid', null);
        $this->setValue('usr_number_invalid', 0);
        $this->save(false); // Zeitstempel nicht aktualisieren // TODO Exception handling
    }

    /**
     * Funktion prueft, ob der angemeldete User Ankuendigungen anlegen und bearbeiten darf
     * @return bool
     */
    public function editAnnouncements()
    {
        return $this->checkRolesRight('rol_announcements');
    }

    /**
     * Funktion prueft, ob der angemeldete User Registrierungen bearbeiten und zuordnen darf
     * @return bool
     */
    public function approveUsers()
    {
        return $this->checkRolesRight('rol_approve_users');
    }

    /**
     * Checks if the user has the right to assign members to at least one role.
     * @return bool Return @b true if the user can assign members to at least one role.
     */
    public function assignRoles()
    {
        $this->checkRolesRight();
        return $this->assignRoles;
    }

    /**
     * Checks if the user has the right to manage roles. Therefore he must be a member
     * of a role with the right @b rol_manage_roles.
     * @return bool Return @b true if the user can manage roles.
     */
    public function manageRoles()
    {
        return $this->checkRolesRight('rol_assign_roles');
    }

    /**
     * Funktion prueft, ob der angemeldete User Termine anlegen und bearbeiten darf
     * @return bool
     */
    public function editDates()
    {
        return $this->checkRolesRight('rol_dates');
    }

    /**
     * Funktion prueft, ob der angemeldete User Downloads hochladen und verwalten darf
     * @return bool
     */
    public function editDownloadRight()
    {
        return $this->checkRolesRight('rol_download');
    }

    /**
     * Funktion prueft, ob der angemeldete User fremde Benutzerdaten bearbeiten darf
     * @return bool
     */
    public function editUsers()
    {
        return $this->checkRolesRight('rol_edit_user');
    }

    /**
     * Funktion prueft, ob der angemeldete User Gaestebucheintraege loeschen und editieren darf
     * @return bool
     */
    public function editGuestbookRight()
    {
        return $this->checkRolesRight('rol_guestbook');
    }

    /**
     * Funktion prueft, ob der angemeldete User Gaestebucheintraege kommentieren darf
     * @return bool
     */
    public function commentGuestbookRight()
    {
        return $this->checkRolesRight('rol_guestbook_comments');
    }

    /**
     * Funktion prueft, ob der angemeldete User Fotos hochladen und verwalten darf
     * @return bool
     */
    public function editPhotoRight()
    {
        return $this->checkRolesRight('rol_photo');
    }

    /**
     * Funktion prueft, ob der angemeldete User Weblinks anlegen und editieren darf
     * @return bool
     */
    public function editWeblinksRight()
    {
        return $this->checkRolesRight('rol_weblinks');
    }

    /**
     * Funktion prueft, ob der angemeldete User das Inventory verwalten darf
     * @return bool
     */
    public function editInventory()
    {
        return $this->checkRolesRight('rol_inventory');
    }
}<|MERGE_RESOLUTION|>--- conflicted
+++ resolved
@@ -1212,20 +1212,11 @@
             $cost = (int) $gPreferences['system_hashing_cost'];
         }
 
-<<<<<<< HEAD
-            if ($newPasswordHash === false)
-            {
-                return false;
-            }
-            
-            $newPassword = $newPasswordHash;
-=======
         $newPasswordHash = PasswordHashing::hash($newPassword, $gPasswordHashAlgorithm, array('cost' => $cost));
 
         if ($newPasswordHash === false)
         {
             return false;
->>>>>>> b1d9de0e
         }
 
         return parent::setValue($columnName, $newPasswordHash, false);
