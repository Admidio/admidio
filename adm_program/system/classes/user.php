<?php
/**
 ***********************************************************************************************
 * Class handle role rights, cards and other things of users
 *
 * @copyright 2004-2017 The Admidio Team
 * @see https://www.admidio.org/
 * @license https://www.gnu.org/licenses/gpl-2.0.html GNU General Public License v2.0 only
 ***********************************************************************************************
 */

/**
 * @class User
 * Diese Klasse dient dazu ein Userobjekt zu erstellen.
 * Ein User kann ueber diese Klasse in der Datenbank verwaltet werden
 */
class User extends TableAccess
{
    const MAX_INVALID_LOGINS = 3;

    /**
     * @var bool
     */
    protected $administrator;
    /**
     * @var ProfileFields object with current user field structure
     */
    protected $mProfileFieldsData;
    /**
     * @var array<string,bool> Array with all roles rights and the status of the current user e.g. array('rol_assign_roles'  => '0', 'rol_approve_users' => '1' ...)
     */
    protected $rolesRights  = array();
    /**
     * @var array<int,bool> Array with all roles and a flag if the user could view this role e.g. array('role_id_1' => '1', 'role_id_2' => '0' ...)
     */
    protected $listViewRights = array();
    /**
     * @var array<int,bool> Array with all roles and a flag if the user could write a mail to this role e.g. array('role_id_1' => '1', 'role_id_2' => '0' ...)
     */
    protected $listMailRights = array();
    /**
     * @var array<int,int> Array with all roles who the user is assigned
     */
    protected $rolesMembership = array();
    /**
     * @var array<int,int> Array with all roles who the user is assigned and is leader (key = role_id; value = rol_leader_rights)
     */
    protected $rolesMembershipLeader = array();
    /**
     * @var array<int,int> Array with all roles who the user is assigned and is not a leader of the role
     */
    protected $rolesMembershipNoLeader = array();
    /**
     * @var int the organization for which the rights are read, could be changed with method @b setOrganization
     */
    protected $organizationId;
    /**
     * @var bool Flag if the user has the right to assign at least one role
     */
    protected $assignRoles;
    /**
     * @var bool If this flag is set then a user can save changes to the user if he hasn't the necessary rights
     */
    protected $saveChangesWithoutRights;
    /**
     * @var array<int,bool> Array with all user ids where the current user is allowed to edit the profile.
     */
    protected $usersEditAllowed = array();
    /**
     * @var array<int,array<string,int|bool>> Array with all users to whom the current user has a relationship
     */
    protected $relationships = array();
    /**
     * @var bool Flag if relationships for this user were checked
     */
    protected $relationshipsChecked = false;

    /**
     * Constructor that will create an object of a recordset of the users table.
     * If the id is set than this recordset will be loaded.
     * @param Database      $database   Object of the class Database. This should be the default global object @b $gDb.
     * @param ProfileFields $userFields An object of the ProfileFields class with the profile field structure
     *                                  of the current organization. This could be the default object @b $gProfileFields.
     * @param int           $userId     The id of the user who should be loaded. If id isn't set than an empty
     *                                  object with no specific user is created.
     */
    public function __construct(Database $database, ProfileFields $userFields = null, $userId = 0)
    {
        global $gCurrentOrganization;

        if ($userFields !== null)
        {
            $this->mProfileFieldsData = clone $userFields; // create explicit a copy of the object (param is in PHP5 a reference)
            $this->mProfileFieldsData->setDatabase($database);
        }

        $this->organizationId = (int) $gCurrentOrganization->getValue('org_id');

        parent::__construct($database, TBL_USERS, 'usr', $userId);
    }

    /**
     * Set the database object for communication with the database of this class.
     * @param Database $database An object of the class Database. This should be the global $gDb object.
     */
    public function setProfileFieldsDataDatabase(Database $database)
    {
        $this->mProfileFieldsData->setDatabase($database);
    }

    /**
     * Checks if the current user is allowed to view a profile field of the user of the parameter.
     * It will check if the current user could view the profile field category. Within the own profile
     * you can view profile fields of hidden categories. We will also check if the current user
     * could edit the @b $user profile so the current user could also view hidden fields.
     * @param User   $user            User object of the user that should be checked if the current user can view his profile field.
     * @param string $fieldNameIntern Expects the @b usf_name_intern of the field that should be checked.
     * @return bool Return true if the current user is allowed to view this profile field of @b $user.
     */
    public function allowedViewProfileField(User $user, $fieldNameIntern)
    {
        return $user->mProfileFieldsData->visible($fieldNameIntern, $this->hasRightEditProfile($user));
    }

    /**
     * Assign the user to all roles that have set the flag @b rol_default_registration.
     * These flag should be set if you want that every new user should get this role.
     */
    public function assignDefaultRoles()
    {
        global $gMessage, $gL10n;

        $this->db->startTransaction();

        // every user will get the default roles for registration, if the current user has the right to assign roles
        // than the roles assignment dialog will be shown
        $sql = 'SELECT rol_id
                  FROM '.TBL_ROLES.'
            INNER JOIN '.TBL_CATEGORIES.'
                    ON cat_id = rol_cat_id
                 WHERE rol_default_registration = 1
                   AND cat_org_id = ? -- $this->organizationId';
        $defaultRolesStatement = $this->db->queryPrepared($sql, array($this->organizationId));

        if ($defaultRolesStatement->rowCount() === 0)
        {
            $gMessage->show($gL10n->get('PRO_NO_DEFAULT_ROLE'));
            // => EXIT
        }

        while ($rolId = $defaultRolesStatement->fetchColumn())
        {
            // starts a membership for role from now
            $this->setRoleMembership($rolId);
        }

        $this->db->endTransaction();
    }

    /**
     * Method reads all relationships of the user and will store them in an array. Also the
     * relationship property if the user can edit the profile of the other user will be stored
     * for later checks within this class.
     * @return bool Return true if relationships could be checked.
     */
    private function checkRelationshipsRights()
    {
        global $gPreferences;

        if ((int) $this->getValue('usr_id') === 0 || $gPreferences['members_enable_user_relations'] == 0)
        {
            return false;
        }

        if(!$this->relationshipsChecked && count($this->relationships) === 0)
        {
            // read all relations of the current user
            $sql = 'SELECT *
                      FROM '.TBL_USER_RELATIONS.'
                INNER JOIN '.TBL_USER_RELATION_TYPES.'
                        ON urt_id = ure_urt_id
                     WHERE ure_usr_id1  = ? -- $this->getValue(\'usr_id\') ';
            $queryParams = array($this->getValue('usr_id'));
            $relationsStatement = $this->db->queryPrepared($sql, $queryParams);

            while ($row = $relationsStatement->fetch())
            {
                $this->relationships[] = array(
                    'relation_type' => (int) $row['urt_id'],
                    'user_id'       => (int) $row['ure_usr_id2'],
                    'edit_user'     => (bool) $row['urt_edit_user']
                );
            }

            $this->relationshipsChecked = true;
        }

        return true;
    }

    /**
     * The method reads all roles where this user has a valid membership and checks the rights of
     * those roles. It stores all rights that the user get at last through one role in an array.
     * In addition the method checks which roles lists the user could see in an separate array.
     * Also an array with all roles where the user has the right to write an email will be stored.
     * The method considered the role leader rights of each role if this is set and the current
     * user is a leader in a role.
     * @param string $right The database column name of the right that should be checked. If this param
     *                      is not set then only the arrays are filled.
     * @return bool Return true if a special right should be checked and the user has this right.
     */
    public function checkRolesRight($right = null)
    {
        if ((int) $this->getValue('usr_id') === 0)
        {
            return false;
        }

        if (count($this->rolesRights) === 0)
        {
            $this->assignRoles = false;
            $tmpRolesRights = array(
                'rol_all_lists_view'     => false,
                'rol_announcements'      => false,
                'rol_approve_users'      => false,
                'rol_assign_roles'       => false,
                'rol_dates'              => false,
                'rol_download'           => false,
                'rol_edit_user'          => false,
                'rol_guestbook'          => false,
                'rol_guestbook_comments' => false,
                'rol_mail_to_all'        => false,
                'rol_photo'              => false,
                'rol_profile'            => false,
                'rol_weblinks'           => false
            );

            // read all roles of the organization and join the membership if user is member of that role
            $sql = 'SELECT *
                      FROM '.TBL_ROLES.'
                INNER JOIN '.TBL_CATEGORIES.'
                        ON cat_id = rol_cat_id
                 LEFT JOIN '.TBL_MEMBERS.'
                        ON mem_rol_id = rol_id
                       AND mem_usr_id = ? -- $this->getValue(\'usr_id\')
                       AND mem_begin <= ? -- DATE_NOW
                       AND mem_end    > ? -- DATE_NOW
                     WHERE rol_valid  = 1
                       AND (  cat_org_id = ? -- $this->organizationId
                           OR cat_org_id IS NULL )';
            $queryParams = array($this->getValue('usr_id'), DATE_NOW, DATE_NOW, $this->organizationId);
            $rolesStatement = $this->db->queryPrepared($sql, $queryParams);

            while ($row = $rolesStatement->fetch())
            {
                $rolId = (int) $row['rol_id'];
                $memLeader = (bool) $row['mem_leader'];

                if ($row['mem_usr_id'] > 0)
                {
                    // Sql selects all roles. Only consider roles where user is a member.
                    if ($memLeader)
                    {
                        $rolLeaderRights = (int) $row['rol_leader_rights'];

                        // if user is leader in this role than add role id and leader rights to array
                        $this->rolesMembershipLeader[$rolId] = $rolLeaderRights;

                        // if role leader could assign new members then remember this setting
                        // roles for confirmation of dates should be ignored
                        if ($row['cat_name_intern'] !== 'EVENTS'
                        && ($rolLeaderRights === ROLE_LEADER_MEMBERS_ASSIGN || $rolLeaderRights === ROLE_LEADER_MEMBERS_ASSIGN_EDIT))
                        {
                            $this->assignRoles = true;
                        }
                    }
                    else
                    {
                        $this->rolesMembershipNoLeader[] = $rolId;
                    }

                    // add role to membership array
                    $this->rolesMembership[] = $rolId;

                    // Rechte der Rollen in das Array uebertragen,
                    // falls diese noch nicht durch andere Rollen gesetzt wurden
                    foreach ($tmpRolesRights as $key => &$value)
                    {
                        if (!$value && $row[$key] == '1')
                        {
                            $value = true;
                        }
                    }
                    unset($value);

                    // set flag assignRoles of user can manage roles
                    if ((int) $row['rol_assign_roles'] === 1)
                    {
                        $this->assignRoles = true;
                    }

                    // set administrator flag
                    if ((int) $row['rol_administrator'] === 1)
                    {
                        $this->administrator = true;
                    }
                }

                // Listenansichtseinstellung merken
                // Leiter duerfen die Rolle sehen
                if ($row['mem_usr_id'] > 0 && ($row['rol_this_list_view'] > 0 || $memLeader))
                {
                    // Mitgliedschaft bei der Rolle und diese nicht gesperrt, dann anschauen
                    $this->listViewRights[$rolId] = true;
                }
                elseif ((int) $row['rol_this_list_view'] === 2)
                {
                    // andere Rollen anschauen, wenn jeder sie sehen darf
                    $this->listViewRights[$rolId] = true;
                }
                else
                {
                    $this->listViewRights[$rolId] = false;
                }

                // Mailrechte setzen
                // Leiter duerfen der Rolle Mails schreiben
                if ($row['mem_usr_id'] > 0 && ($row['rol_mail_this_role'] > 0 || $memLeader))
                {
                    // Mitgliedschaft bei der Rolle und diese nicht gesperrt, dann anschauen
                    $this->listMailRights[$rolId] = true;
                }
                elseif ($row['rol_mail_this_role'] >= 2)
                {
                    // andere Rollen anschauen, wenn jeder sie sehen darf
                    $this->listMailRights[$rolId] = true;
                }
                else
                {
                    $this->listMailRights[$rolId] = false;
                }
            }
            $this->rolesRights = $tmpRolesRights;

            // ist das Recht 'alle Listen einsehen' gesetzt, dann dies auch im Array bei allen Rollen setzen
            if ($this->rolesRights['rol_all_lists_view'])
            {
                $this->listViewRights = array_fill_keys(array_keys($this->listViewRights), true);
            }

            // ist das Recht 'allen Rollen EMails schreiben' gesetzt, dann dies auch im Array bei allen Rollen setzen
            if ($this->rolesRights['rol_mail_to_all'])
            {
                $this->listMailRights = array_fill_keys(array_keys($this->listMailRights), true);
            }
        }

        return $right === null || $this->rolesRights[$right];
    }

    /**
     * Checks if the maximum of invalid logins is reached.
     * @return bool Returns true if the maximum of invalid logins is reached.
     */
    private function hasMaxInvalidLogins()
    {
        global $gLogger;

        // if within 15 minutes 3 wrong login took place -> block user account for 15 minutes
        $now = new DateTime();
        $minutesOffset = new DateInterval('PT15M');
        $minutesBefore = $now->sub($minutesOffset);
        $dateInvalid = DateTime::createFromFormat('Y-m-d H:i:s', $this->getValue('usr_date_invalid', 'Y-m-d H:i:s'));

        if ($this->getValue('usr_number_invalid') < self::MAX_INVALID_LOGINS || $minutesBefore->getTimestamp() > $dateInvalid->getTimestamp())
        {
            return false;
        }

        $loggingObject = array(
            'username'      => $this->getValue('usr_login_name'),
            'numberInvalid' => (int) $this->getValue('usr_number_invalid'),
            'dateInvalid'   => $this->getValue('usr_date_invalid', 'Y-m-d H:i:s')
        );
        $gLogger->warning('AUTHENTICATION: Maximum number of invalid logins!', $loggingObject);

        $this->clear();

        return true;
    }

    /**
     * Handles the incorrect given login password.
     * @return string Return string with the reason why the login failed.
     */
    private function handleIncorrectPasswordLogin()
    {
        global $gLogger;

        // log invalid logins
        if ($this->getValue('usr_number_invalid') >= self::MAX_INVALID_LOGINS)
        {
            $this->setValue('usr_number_invalid', 1);
        }
        else
        {
            $this->setValue('usr_number_invalid', $this->getValue('usr_number_invalid') + 1);
        }

        $this->setValue('usr_date_invalid', DATETIME_NOW);
        $this->saveChangesWithoutRights();
        $this->save(false); // don't update timestamp // TODO Exception handling

        $loggingObject = array(
            'username'      => $this->getValue('usr_login_name'),
            'numberInvalid' => (int) $this->getValue('usr_number_invalid'),
            'dateInvalid'   => $this->getValue('usr_date_invalid', 'Y-m-d H:i:s')
        );

        if ($this->getValue('usr_number_invalid') >= self::MAX_INVALID_LOGINS)
        {
            $this->clear();

            $gLogger->warning('AUTHENTICATION: Maximum number of invalid logins!', $loggingObject);

            return 'SYS_LOGIN_MAX_INVALID_LOGIN';
        }

        $this->clear();

        $gLogger->warning('AUTHENTICATION: Incorrect username/password!', $loggingObject);

        return 'SYS_LOGIN_USERNAME_PASSWORD_INCORRECT';
    }

    /**
     * Gets the longname of this organization.
     * @return string Returns the longname of the organization.
     */
    private function getOrgLongname()
    {
        $sql = 'SELECT org_longname
                  FROM '.TBL_ORGANIZATIONS.'
                 WHERE org_id = ?';
        $orgStatement = $this->db->queryPrepared($sql, array($this->organizationId));

        return $orgStatement->fetchColumn();
    }

    /**
     * Checks if this user is a member of this organization.
     * @param string $orgLongname The longname of this organization.
     * @return bool Return true if user is member of this organization.
     */
    private function isMemberOfOrganization($orgLongname)
    {
        global $gLogger;

        // Check if user is currently member of a role of an organisation
        $sql = 'SELECT mem_usr_id
                  FROM '.TBL_MEMBERS.'
            INNER JOIN '.TBL_ROLES.'
                    ON rol_id = mem_rol_id
            INNER JOIN '.TBL_CATEGORIES.'
                    ON cat_id = rol_cat_id
                 WHERE mem_usr_id = ? -- $this->getValue(\'usr_id\')
                   AND rol_valid  = 1
                   AND mem_begin <= ? -- DATE_NOW
                   AND mem_end    > ? -- DATE_NOW
                   AND cat_org_id = ? -- $this->organizationId';
        $queryParams = array((int) $this->getValue('usr_id'), DATE_NOW, DATE_NOW, $this->organizationId);
        $pdoStatement = $this->db->queryPrepared($sql, $queryParams);

        if ($pdoStatement->rowCount() > 0)
        {
            return true;
        }

        $loggingObject = array(
            'username'     => $this->getValue('usr_login_name'),
            'organisation' => $orgLongname
        );

        $gLogger->warning('AUTHENTICATION: User is not member in this organisation!', $loggingObject);

        return false;
    }

    /**
     * Checks if this user is an admin of this organization.
     * @param string $orgLongname The longname of this organization.
     * @return bool Return true if user is admin of this organization.
     */
    private function isAdminOfOrganization($orgLongname)
    {
        global $gLogger, $installedDbVersion;

        // only check for administrator role if version > 3.1 because before it was webmaster role
        if (version_compare($installedDbVersion, '3.2', '>='))
        {
            $administratorColumn = 'rol_administrator';
        }
        else
        {
            $administratorColumn = 'rol_webmaster';
        }

        // Check if user is currently member of a role of an organisation
        $sql = 'SELECT mem_usr_id
                  FROM '.TBL_MEMBERS.'
            INNER JOIN '.TBL_ROLES.'
                    ON rol_id = mem_rol_id
            INNER JOIN '.TBL_CATEGORIES.'
                    ON cat_id = rol_cat_id
                 WHERE mem_usr_id = ? -- $this->getValue(\'usr_id\')
                   AND rol_valid  = 1
                   AND mem_begin <= ? -- DATE_NOW
                   AND mem_end    > ? -- DATE_NOW
                   AND cat_org_id = ? -- $this->organizationId
                   AND '.$administratorColumn.' = 1';
        $queryParams = array((int) $this->getValue('usr_id'), DATE_NOW, DATE_NOW, $this->organizationId);
        $pdoStatement = $this->db->queryPrepared($sql, $queryParams);

        if ($pdoStatement->rowCount() > 0)
        {
            return true;
        }

        $loggingObject = array(
            'username'     => $this->getValue('usr_login_name'),
            'organisation' => $orgLongname
        );

        $gLogger->warning('AUTHENTICATION: User is no administrator!', $loggingObject);

        return false;
    }

    /**
     * Rehashes the password of the user if necessary.
     * @param string $password The password for the current user. This should not be encoded.
     * @return bool Returns true if password was rehashed.
     */
    private function rehashIfNecessary($password)
    {
        global $gLogger;

        if (!PasswordHashing::needsRehash($this->getValue('usr_password')))
        {
            return false;
        }

        $this->saveChangesWithoutRights();
        $this->setPassword($password);
        $this->save(); // TODO Exception handling

        $gLogger->info('AUTHENTICATION: Password rehashed!', array('username' => $this->getValue('usr_login_name')));

        return true;
    }

    /**
     * Check if a valid password is set for the user and return true if the correct password
     * was set. Optional the current session could be updated to a valid login session.
     * @param string $password             The password for the current user. This should not be encoded.
     * @param bool   $setAutoLogin         If set to true then this login will be stored in AutoLogin table
     *                                     and the user doesn't need to login another time with this browser.
     *                                     To use this functionality @b $updateSessionCookies must be set to true.
     * @param bool   $updateSessionCookies The current session will be updated to a valid login.
     *                                     If set to false then the login is only valid for the current script.
     * @param bool   $updateHash           If set to true the code will check if the current password hash uses
     *                                     the best hashing algorithm. If not the password will be rehashed with
     *                                     the new algorithm. If set to false the password will not be rehashed.
     * @param bool   $isAdministrator      If set to true check if user is admin of organization.
     * @return true|string Return true if login was successful and a string with the reason why the login failed.
     *                     Possible reasons: SYS_LOGIN_MAX_INVALID_LOGIN
     *                                       SYS_LOGIN_NOT_ACTIVATED
     *                                       SYS_LOGIN_USER_NO_MEMBER_IN_ORGANISATION
     *                                       SYS_LOGIN_USER_NO_ADMINISTRATOR
     *                                       SYS_LOGIN_USERNAME_PASSWORD_INCORRECT
     */
    public function checkLogin($password, $setAutoLogin = false, $updateSessionCookies = true, $updateHash = true, $isAdministrator = false)
    {
        global $gLogger, $gPreferences, $gCookiePraefix, $gCurrentSession, $gSessionId, $installedDbVersion, $gL10n;

        if ($this->hasMaxInvalidLogins())
        {
            return $gL10n->get('SYS_LOGIN_MAX_INVALID_LOGIN');
        }

        if (!PasswordHashing::verify($password, $this->getValue('usr_password')))
        {
            $incorrectLoginMessage = $this->handleIncorrectPasswordLogin();

            return $gL10n->get($incorrectLoginMessage);
        }

        if (!$this->getValue('usr_valid'))
        {
            $gLogger->warning('AUTHENTICATION: User is not activated!', array('username' => $this->getValue('usr_login_name')));

            return $gL10n->get('SYS_LOGIN_NOT_ACTIVATED');
        }

        $orgLongname = $this->getOrgLongname();

        if (!$this->isMemberOfOrganization($orgLongname))
        {
            return $gL10n->get('SYS_LOGIN_USER_NO_MEMBER_IN_ORGANISATION', $orgLongname);
        }

        if ($isAdministrator && version_compare($installedDbVersion, '2.4', '>=') && !$this->isAdminOfOrganization($orgLongname))
        {
            return $gL10n->get('SYS_LOGIN_USER_NO_ADMINISTRATOR', $orgLongname);
        }

        if ($updateHash)
        {
            $this->rehashIfNecessary($password);
        }

        if ($updateSessionCookies)
        {
            $gCurrentSession->setValue('ses_usr_id', $this->getValue('usr_id'));
            $gCurrentSession->save();
        }

        // should the user stayed logged in automatically, than the cookie would expire in one year
        if ($setAutoLogin && (int) $gPreferences['enable_auto_login'] === 1)
        {
            $gCurrentSession->setAutoLogin();
        }
        else
        {
            $this->setValue('usr_last_session_id', null);
        }

        if ($updateSessionCookies)
        {
            // set cookie for session id
            Session::setCookie($gCookiePraefix . '_ID', $gSessionId);

            // count logins and update login dates
            $this->saveChangesWithoutRights();
            $this->updateLoginData();
        }

        return true;
    }

    /**
     * Additional to the parent method the user profile fields and all
     * user rights and role memberships will be initialized
     * @return void
     */
    public function clear()
    {
        parent::clear();

        // new user should be valid (except registration)
        $this->setValue('usr_valid', 1);
        $this->columnsValueChanged = false;

        if ($this->mProfileFieldsData instanceof ProfileFields)
        {
            // data of all profile fields will be deleted, the internal structure will not be destroyed
            $this->mProfileFieldsData->clearUserData();
        }

        $this->administrator = false;
        $this->relationshipsChecked = false;

        // initialize rights arrays
        $this->usersEditAllowed = array();
        $this->renewRoleData();
        $this->saveChangesWithoutRights = false;
    }

    /**
     * returns true if a column of user table or profile fields has changed
     * @return bool
     */
    public function hasColumnsValueChanged()
    {
        return parent::hasColumnsValueChanged() || $this->mProfileFieldsData->hasColumnsValueChanged();
    }

    /**
     * Deletes the selected user of the table and all the many references in other tables.
     * After that the class will be initialize.
     * @return bool @b true if no error occurred
     */
    public function delete()
    {
        global $gCurrentUser;

        $usrId     = (int) $this->getValue('usr_id');
        $currUsrId = (int) $gCurrentUser->getValue('usr_id');

        $sqlQueries = array();

        $sqlQueries[] = 'UPDATE '.TBL_ANNOUNCEMENTS.'
                            SET ann_usr_id_create = NULL
                          WHERE ann_usr_id_create = '.$usrId;

        $sqlQueries[] = 'UPDATE '.TBL_ANNOUNCEMENTS.'
                            SET ann_usr_id_change = NULL
                          WHERE ann_usr_id_change = '.$usrId;

        $sqlQueries[] = 'UPDATE '.TBL_DATES.'
                            SET dat_usr_id_create = NULL
                          WHERE dat_usr_id_create = '.$usrId;

        $sqlQueries[] = 'UPDATE '.TBL_DATES.'
                            SET dat_usr_id_change = NULL
                          WHERE dat_usr_id_change = '.$usrId;

        $sqlQueries[] = 'UPDATE '.TBL_FOLDERS.'
                            SET fol_usr_id = NULL
                          WHERE fol_usr_id = '.$usrId;

        $sqlQueries[] = 'UPDATE '.TBL_FILES.'
                            SET fil_usr_id = NULL
                          WHERE fil_usr_id = '.$usrId;

        $sqlQueries[] = 'UPDATE '.TBL_GUESTBOOK.'
                            SET gbo_usr_id_create = NULL
                          WHERE gbo_usr_id_create = '.$usrId;

        $sqlQueries[] = 'UPDATE '.TBL_GUESTBOOK.'
                            SET gbo_usr_id_change = NULL
                          WHERE gbo_usr_id_change = '.$usrId;

        $sqlQueries[] = 'UPDATE '.TBL_LINKS.'
                            SET lnk_usr_id_create = NULL
                          WHERE lnk_usr_id_create = '.$usrId;

        $sqlQueries[] = 'UPDATE '.TBL_LINKS.'
                            SET lnk_usr_id_change = NULL
                          WHERE lnk_usr_id_change = '.$usrId;

        $sqlQueries[] = 'UPDATE '.TBL_LISTS.'
                            SET lst_usr_id = NULL
                          WHERE lst_global = 1
                            AND lst_usr_id = '.$usrId;

        $sqlQueries[] = 'UPDATE '.TBL_PHOTOS.'
                            SET pho_usr_id_create = NULL
                          WHERE pho_usr_id_create = '.$usrId;

        $sqlQueries[] = 'UPDATE '.TBL_PHOTOS.'
                            SET pho_usr_id_change = NULL
                          WHERE pho_usr_id_change = '.$usrId;

        $sqlQueries[] = 'UPDATE '.TBL_ROLES.'
                            SET rol_usr_id_create = NULL
                          WHERE rol_usr_id_create = '.$usrId;

        $sqlQueries[] = 'UPDATE '.TBL_ROLES.'
                            SET rol_usr_id_change = NULL
                          WHERE rol_usr_id_change = '.$usrId;

        $sqlQueries[] = 'UPDATE '.TBL_ROLE_DEPENDENCIES.'
                            SET rld_usr_id = NULL
                          WHERE rld_usr_id = '.$usrId;

        $sqlQueries[] = 'UPDATE '.TBL_USER_LOG.'
                            SET usl_usr_id_create = NULL
                          WHERE usl_usr_id_create = '.$usrId;

        $sqlQueries[] = 'UPDATE '.TBL_USERS.'
                            SET usr_usr_id_create = NULL
                          WHERE usr_usr_id_create = '.$usrId;

        $sqlQueries[] = 'UPDATE '.TBL_USERS.'
                            SET usr_usr_id_change = NULL
                          WHERE usr_usr_id_change = '.$usrId;

        $sqlQueries[] = 'DELETE FROM '.TBL_LIST_COLUMNS.'
                          WHERE lsc_lst_id IN (SELECT lst_id
                                                 FROM '.TBL_LISTS.'
                                                WHERE lst_usr_id = '.$usrId.'
                                                  AND lst_global = 0)';

        $sqlQueries[] = 'DELETE FROM '.TBL_LISTS.'
                          WHERE lst_global = 0
                            AND lst_usr_id = '.$usrId;

        $sqlQueries[] = 'DELETE FROM '.TBL_GUESTBOOK_COMMENTS.'
                          WHERE gbc_usr_id_create = '.$usrId;

        $sqlQueries[] = 'DELETE FROM '.TBL_MEMBERS.'
                          WHERE mem_usr_id = '.$usrId;

        // MySQL couldn't create delete statement with same table in subquery.
        // Therefore we fill a temporary table with all ids that should be deleted and reference on this table
        $sqlQueries[] = 'DELETE FROM '.TBL_IDS.'
                          WHERE ids_usr_id = '.$currUsrId;

        $sqlQueries[] = 'INSERT INTO '.TBL_IDS.' (ids_usr_id, ids_reference_id)
                         SELECT '.$currUsrId.', msc_msg_id
                           FROM '.TBL_MESSAGES_CONTENT.'
                          WHERE msc_usr_id = '.$usrId;

        $sqlQueries[] = 'DELETE FROM '.TBL_MESSAGES_CONTENT.'
                          WHERE msc_msg_id IN (SELECT ids_reference_id
                                                 FROM '.TBL_IDS.'
                                                WHERE ids_usr_id = '.$currUsrId.')';

        $sqlQueries[] = 'DELETE FROM '.TBL_MESSAGES.'
                          WHERE msg_id IN (SELECT ids_reference_id
                                             FROM '.TBL_IDS.'
                                            WHERE ids_usr_id = '.$currUsrId.')';

        $sqlQueries[] = 'DELETE FROM '.TBL_IDS.'
                          WHERE ids_usr_id = '.$currUsrId;

        $sqlQueries[] = 'DELETE FROM '.TBL_MESSAGES_CONTENT.'
                          WHERE msc_msg_id IN (SELECT msg_id
                                                 FROM '.TBL_MESSAGES.'
                                                WHERE msg_usr_id_sender = '.$usrId.')';

        $sqlQueries[] = 'DELETE FROM '.TBL_MESSAGES.'
                          WHERE msg_usr_id_sender = '.$usrId;

        $sqlQueries[] = 'DELETE FROM '.TBL_REGISTRATIONS.'
                          WHERE reg_usr_id = '.$usrId;

        $sqlQueries[] = 'DELETE FROM '.TBL_AUTO_LOGIN.'
                          WHERE atl_usr_id = '.$usrId;

        $sqlQueries[] = 'DELETE FROM '.TBL_SESSIONS.'
                          WHERE ses_usr_id = '.$usrId;

        $sqlQueries[] = 'DELETE FROM '.TBL_USER_LOG.'
                          WHERE usl_usr_id = '.$usrId;

        $sqlQueries[] = 'DELETE FROM '.TBL_USER_DATA.'
                          WHERE usd_usr_id = '.$usrId;

        $this->db->startTransaction();

        foreach ($sqlQueries as $sqlQuery)
        {
            $this->db->query($sqlQuery); // TODO add more params
        }

        $returnValue = parent::delete();

        $this->db->endTransaction();

        return $returnValue;
    }

    /**
     * delete all user data of profile fields; user record will not be deleted
     * @return void
     */
    public function deleteUserFieldData()
    {
        $this->mProfileFieldsData->deleteUserData();
    }

    /**
     * @param array<int,bool> $rightsList
     * @return array<int,int>
     */
    private function getAllRolesWithRight(array $rightsList)
    {
        $this->checkRolesRight();

        $visibleRoles = array();

        foreach ($rightsList as $roleId => $hasRight)
        {
            if ($hasRight)
            {
                $visibleRoles[] = $roleId;
            }
        }

        return $visibleRoles;
    }

    /**
     * Creates an array with all roles where the user has the right to mail them
     * @return array<int,int> Array with role ids where user has the right to mail them
     */
    public function getAllMailRoles()
    {
        return $this->getAllRolesWithRight($this->listMailRights);
    }

    /**
     * Creates an array with all categories of one type where the user has the right to view them
     * @param string $categoryType The type of the category that should be checked e.g. ANN, USF or DAT
     * @return array<int,int> Array with categories ids where user has the right to view them
     */
    public function getAllVisibleCategories($categoryType)
    {
<<<<<<< HEAD
        $arrVisibleCategories = array();
        $flagAdministrator    = 0;

=======
>>>>>>> cfb21dc2
        $rolIdParams = array_merge(array(0), $this->getRoleMemberships());

        if(($categoryType === 'ANN' && $this->editAnnouncements())
        || ($categoryType === 'DAT' && $this->editDates())
        || ($categoryType === 'LNK' && $this->editWeblinksRight())
        || ($categoryType === 'USF' && $this->editUsers()))
        {
            $flagAdministrator = 1;
        }


        $sql = 'SELECT cat_id
                  FROM ' . TBL_CATEGORIES . '
                 WHERE cat_type = ? -- $categoryType
                   AND (  cat_org_id IS NULL
                       OR cat_org_id = ? ) -- $this->organizationId
                   AND ( NOT EXISTS (SELECT 1
                                       FROM ' . TBL_ROLES_RIGHTS . '
                                 INNER JOIN ' . TBL_ROLES_RIGHTS_DATA . '
                                         ON rrd_ror_id = ror_id
                                      WHERE ror_name_intern = \'category_view\'
                                        AND rrd_object_id   = cat_id )
                        OR EXISTS (SELECT 1
                                     FROM ' . TBL_ROLES_RIGHTS . '
                               INNER JOIN ' . TBL_ROLES_RIGHTS_DATA . '
                                       ON rrd_ror_id = ror_id
                                    WHERE ror_name_intern = \'category_view\'
                                      AND rrd_object_id   = cat_id
                                      AND rrd_rol_id IN ('.replaceValuesArrWithQM($rolIdParams).') )
                        OR 1 = ' . $flagAdministrator . '
                        )';
        $queryParams = array_merge(
            array(
                $categoryType,
                $this->organizationId
            ),
            $rolIdParams
        );
        $pdoStatement = $this->db->queryPrepared($sql, $queryParams);

        if ($pdoStatement->rowCount() === 0)
        {
            return array();
        }

        $arrVisibleCategories = array();
        while ($catId = $pdoStatement->fetchColumn())
        {
            $arrVisibleCategories[] = (int) $catId;
        }

        return $arrVisibleCategories;
    }

    /**
     * Creates an array with all roles where the user has the right to view them
     * @return array<int,int> Array with role ids where user has the right to view them
     */
    public function getAllVisibleRoles()
    {
        return $this->getAllRolesWithRight($this->listViewRights);
    }

    /**
     * Returns the id of the organization this user object has been assigned.
     * This is in the default case the default organization of the config file.
     * @return int Returns the id of the organization this user object has been assigned
     */
    public function getOrganization()
    {
        return $this->organizationId;
    }

    /**
     * Returns an array with all role ids where the user is a member.
     * @return array<int,int> Returns an array with all role ids where the user is a member.
     */
    public function getRoleMemberships()
    {
        $this->checkRolesRight();

        return $this->rolesMembership;
    }

    /**
     * Returns an array with all role ids where the user is a member and not a leader of the role.
     * @return array<int,int> Returns an array with all role ids where the user is a member and not a leader of the role.
     */
    public function getRoleMembershipsNoLeader()
    {
        $this->checkRolesRight();

        return $this->rolesMembershipNoLeader;
    }

    /**
     * Get the value of a column of the database table if the column has the praefix @b usr_
     * otherwise the value of the profile field of the table adm_user_data will be returned.
     * If the value was manipulated before with @b setValue than the manipulated value is returned.
     * @param string $columnName The name of the database column whose value should be read or the internal unique profile field name
     * @param string $format     For date or timestamp columns the format should be the date/time format e.g. @b d.m.Y = '02.04.2011'. @n
     *                           For text columns the format can be @b database that would return the original database value without any transformations
     * @return mixed Returns the value of the database column or the value of adm_user_fields
     *               If the value was manipulated before with @b setValue than the manipulated value is returned.
     * @par Examples
     * @code  // reads data of adm_users column
     * $loginname = $gCurrentUser->getValue('usr_login_name');
     * // reads data of adm_user_fields
     * $email = $gCurrentUser->getValue('EMAIL'); @endcode
     */
    public function getValue($columnName, $format = '')
    {
        global $gPreferences;

        if (strpos($columnName, 'usr_') !== 0)
        {
            return $this->mProfileFieldsData->getValue($columnName, $format);
        }

        if ($columnName === 'usr_photo' && (int) $gPreferences['profile_photo_storage'] === 0)
        {
            $file = ADMIDIO_PATH . FOLDER_DATA . '/user_profile_photos/' . (int) $this->getValue('usr_id') . '.jpg';
            if (is_file($file))
            {
                return file_get_contents($file);
            }
        }

        return parent::getValue($columnName, $format);
    }

    /**
     * Creates a vcard with all data of this user object @n
     * (Windows XP address book can't process utf8, so vcard output is iso-8859-1)
     * @return string Returns the vcard as a string
     */
    public function getVCard()
    {
        global $gPreferences, $gCurrentUser;

        $vCard = array(
            'BEGIN:VCARD',
            'VERSION:2.1'
        );

        if ($gCurrentUser->allowedViewProfileField($this, 'FIRST_NAME'))
        {
            $vCard[] = 'N;CHARSET=ISO-8859-1:' .
                utf8_decode($this->getValue('LAST_NAME',  'database')) . ';' .
                utf8_decode($this->getValue('FIRST_NAME', 'database')) . ';;;';
        }
        if ($gCurrentUser->allowedViewProfileField($this, 'LAST_NAME'))
        {
            $vCard[] = 'FN;CHARSET=ISO-8859-1:' .
                utf8_decode($this->getValue('FIRST_NAME')) . ' ' .
                utf8_decode($this->getValue('LAST_NAME'));
        }
        if ($this->getValue('usr_login_name') !== '')
        {
            $vCard[] = 'NICKNAME;CHARSET=ISO-8859-1:' . utf8_decode($this->getValue('usr_login_name'));
        }
        if ($gCurrentUser->allowedViewProfileField($this, 'PHONE'))
        {
            $vCard[] = 'TEL;HOME;VOICE:' . $this->getValue('PHONE');
        }
        if ($gCurrentUser->allowedViewProfileField($this, 'MOBILE'))
        {
            $vCard[] = 'TEL;CELL;VOICE:' . $this->getValue('MOBILE');
        }
        if ($gCurrentUser->allowedViewProfileField($this, 'FAX'))
        {
            $vCard[] = 'TEL;HOME;FAX:' . $this->getValue('FAX');
        }
        if ($gCurrentUser->allowedViewProfileField($this, 'STREET')
        &&  $gCurrentUser->allowedViewProfileField($this, 'CITY')
        &&  $gCurrentUser->allowedViewProfileField($this, 'POSTCODE')
        &&  $gCurrentUser->allowedViewProfileField($this, 'COUNTRY'))
        {
            $vCard[] = 'ADR;CHARSET=ISO-8859-1;HOME:;;' .
                utf8_decode($this->getValue('STREET',  'database')) . ';' .
                utf8_decode($this->getValue('CITY',     'database')) . ';;' .
                utf8_decode($this->getValue('POSTCODE', 'database')) . ';' .
                utf8_decode($this->getValue('COUNTRY',  'database'));
        }
        if ($gCurrentUser->allowedViewProfileField($this, 'WEBSITE'))
        {
            $vCard[] = 'URL;HOME:' . $this->getValue('WEBSITE');
        }
        if ($gCurrentUser->allowedViewProfileField($this, 'BIRTHDAY'))
        {
            $vCard[] = 'BDAY:' . $this->getValue('BIRTHDAY', 'Ymd');
        }
        if ($gCurrentUser->allowedViewProfileField($this, 'EMAIL'))
        {
            $vCard[] = 'EMAIL;PREF;INTERNET:' . $this->getValue('EMAIL');
        }
        $file = ADMIDIO_PATH . FOLDER_DATA . '/user_profile_photos/' . $this->getValue('usr_id') . '.jpg';
        if ((int) $gPreferences['profile_photo_storage'] === 1 && is_file($file))
        {
            $imgHandle = fopen($file, 'rb');
            if ($imgHandle !== false)
            {
                $base64Image = base64_encode(fread($imgHandle, filesize($file)));
                fclose($imgHandle);

                $vCard[] = 'PHOTO;ENCODING=BASE64;TYPE=JPEG:' . $base64Image;
            }
        }
        if ((int) $gPreferences['profile_photo_storage'] === 0 && $this->getValue('usr_photo') !== '')
        {
            $vCard[] = 'PHOTO;ENCODING=BASE64;TYPE=JPEG:' . base64_encode($this->getValue('usr_photo'));
        }
        // Geschlecht ist nicht in vCard 2.1 enthalten, wird hier fuer das Windows-Adressbuch uebergeben
        if ($gCurrentUser->allowedViewProfileField($this, 'GENDER') && $this->getValue('GENDER') > 0)
        {
            if ((int) $this->getValue('GENDER') === 1)
            {
                $xGender = 'Male';
                $xWabGender = 2;
            }
            else
            {
                $xGender = 'Female';
                $xWabGender = 1;
            }

            $vCard[] = 'X-GENDER:' . $xGender;
            $vCard[] = 'X-WAB-GENDER:' . $xWabGender;
        }
        if ($this->getValue('usr_timestamp_change') !== '')
        {
            $vCard[] = 'REV:' . $this->getValue('usr_timestamp_change', 'Ymd\This');
        }

        $vCard[] = 'END:VCARD';

        return implode("\r\n", $vCard) . "\r\n";
    }

    /**
     * Checks if the current user is allowed to edit the profile of the user of the parameter.
     * If will check if user can generally edit all users or if he is a group leader and can edit users
     * of a special role where @b $user is a member or if it's the own profile and he could edit this.
     * @param User  $user            User object of the user that should be checked if the current user can edit his profile.
     * @param bool  $checkOwnProfile If set to @b false than this method don't check the role right to edit the own profile.
     * @return bool Return @b true if the current user is allowed to edit the profile of the user from @b $user.
     */
    public function hasRightEditProfile(User $user, $checkOwnProfile = true)
    {
        if (!$user instanceof self)
        {
            return false;
        }

        $usrId  = (int) $this->getValue('usr_id');
        $userId = (int) $user->getValue('usr_id');

        // edit own profile ?
        if ($usrId > 0 && $usrId === $userId && $checkOwnProfile && $this->checkRolesRight('rol_profile'))
        {
            return true;
        }

        // first check if user is in cache
        if (array_key_exists($userId, $this->usersEditAllowed))
        {
            return $this->usersEditAllowed[$userId];
        }

        $returnValue = false;

        if ($this->editUsers())
        {
            $returnValue = true;
        }
        else
        {
            if (count($this->rolesMembershipLeader) > 0)
            {
                // leaders are not allowed to edit profiles of other leaders but to edit their own profile
                if ($usrId === $userId)
                {
                    // check if current user is a group leader of a role where $user is only a member
                    $rolesMembership = $user->getRoleMemberships();
                }
                else
                {
                    // check if current user is a group leader of a role where $user is only a member and not a leader
                    $rolesMembership = $user->getRoleMembershipsNoLeader();
                }

                foreach ($this->rolesMembershipLeader as $roleId => $leaderRights)
                {
                    // is group leader of role and has the right to edit users ?
                    if ($leaderRights > 1 && in_array($roleId, $rolesMembership, true))
                    {
                        $returnValue = true;
                        break;
                    }
                }
            }
        }

        // check if user has a relationship to current user and is allowed to edit him
        if(!$returnValue && $this->checkRelationshipsRights())
        {
            foreach($this->relationships as $relationshipUser)
            {
                if($relationshipUser['user_id'] === $userId && $relationshipUser['edit_user'])
                {
                    $returnValue = true;
                    break;
                }
            }
        }

        // add result into cache
        $this->usersEditAllowed[$userId] = $returnValue;

        return $returnValue;
    }

    /**
     * @param array<int,bool> $rightsList
     * @param string          $rightName
     * @param int             $roleId
     * @return bool
     */
    private function hasRightRole(array $rightsList, $rightName, $roleId)
    {
        // if user has right to view all lists then he could also view this role
        if ($this->checkRolesRight($rightName))
        {
            return true;
        }

        // check if user has the right to view this role
        if (array_key_exists($roleId, $rightsList) && $rightsList[$roleId])
        {
            return true;
        }

        return false;
    }

    /**
     * Checks if the current user has the right to send an email to the role.
     * @param int $roleId Id of the role that should be checked.
     * @return bool Return @b true if the user has the right to send an email to the role.
     */
    public function hasRightSendMailToRole($roleId)
    {
        return $this->hasRightRole($this->listMailRights, 'rol_mail_to_all', $roleId);
    }

    /**
     * Checks the necessary rights if this user could view former roles members. Therefore
     * the user must also have the right to view the role. So you must also check this right.
     * @param int $roleId Id of the role that should be checked.
     * @return bool Return @b true if the user has the right to view former roles members
     */
    public function hasRightViewFormerRolesMembers($roleId)
    {
        global $gPreferences;

        if($gPreferences['lists_show_former_members'] === '1'
        && ($this->checkRolesRight('rol_assign_roles')
        || ($this->isLeaderOfRole($roleId) && in_array($this->rolesMembershipLeader[$roleId], array(1, 3), true))))
        {
            return true;
        }
        elseif($gPreferences['lists_show_former_members'] === '2'
        && ($this->checkRolesRight('rol_edit_user')
        || ($this->isLeaderOfRole($roleId) && in_array($this->rolesMembershipLeader[$roleId], array(2, 3), true))))
        {
            return true;
        }

        return false;
    }

    /**
     * Checks if the current user is allowed to view the profile of the user of the parameter.
     * If will check if user has edit rights with method editProfile or if the user is a member
     * of a role where the current user has the right to view profiles.
     * @param User $user User object of the user that should be checked if the current user can view his profile.
     * @return bool Return @b true if the current user is allowed to view the profile of the user from @b $user.
     */
    public function hasRightViewProfile(User $user)
    {
        global $gValidLogin;

        // if user is allowed to edit the profile then he can also view it
        if ($this->hasRightEditProfile($user))
        {
            return true;
        }

        // every user is allowed to view his own profile
        if ((int) $user->getValue('usr_id') === (int) $this->getValue('usr_id'))
        {
            return true;
        }

        // Benutzer, die alle Listen einsehen duerfen, koennen auch alle Profile sehen
        if ($this->checkRolesRight('rol_all_lists_view'))
        {
            return true;
        }

        $sql = 'SELECT rol_id, rol_this_list_view
                  FROM '.TBL_MEMBERS.'
            INNER JOIN '.TBL_ROLES.'
                    ON rol_id = mem_rol_id
            INNER JOIN '.TBL_CATEGORIES.'
                    ON cat_id = rol_cat_id
                 WHERE rol_valid  = 1
                   AND mem_usr_id = ? -- $user->getValue(\'usr_id\')
                   AND mem_begin <= ? -- DATE_NOW
                   AND mem_end    > ? -- DATE_NOW
                   AND (  cat_org_id = ? -- $this->organizationId
                       OR cat_org_id IS NULL ) ';
        $queryParams = array($this->getValue('usr_id'), DATE_NOW, DATE_NOW, $this->organizationId);
        $listViewStatement = $this->db->queryPrepared($sql, $queryParams);

        if ($listViewStatement->rowCount() > 0)
        {
            while ($row = $listViewStatement->fetch())
            {
                $rolId = (int) $row['rol_id'];
                $rolThisListView = (int) $row['rol_this_list_view'];

                if ($gValidLogin && $rolThisListView === 2)
                {
                    // alle angemeldeten Benutzer duerfen Rollenlisten/-profile sehen
                    return true;
                }

                if ($rolThisListView === 1 && array_key_exists($rolId, $this->listViewRights) && $this->listViewRights[$rolId])
                {
                    // nur Rollenmitglieder duerfen Rollenlisten/-profile sehen
                    return true;
                }
            }
        }

        return false;
    }

    /**
     * Check if the user of this object has the right to view the role that is set in the parameter.
     * @param int $roleId The id of the role that should be checked.
     * @return bool Return @b true if the user has the right to view the role otherwise @b false.
     */
    public function hasRightViewRole($roleId)
    {
        return $this->hasRightRole($this->listViewRights, 'rol_all_lists_view', $roleId);
    }

    /**
     * Checks if the user is assigned to the role @b Administrator
     * @return bool Returns @b true if the user is a member of the role @b Administrator
     */
    public function isAdministrator()
    {
        $this->checkRolesRight();

        return $this->administrator;
    }

    /**
     * check if user is leader of a role
     * @param int $roleId
     * @return bool
     */
    public function isLeaderOfRole($roleId)
    {
        return array_key_exists($roleId, $this->rolesMembershipLeader);
    }

    /**
     * check if user is member of a role
     * @param int $roleId
     * @return bool
     */
    public function isMemberOfRole($roleId)
    {
        return in_array((int) $roleId, $this->rolesMembership, true);
    }

    /**
     * If this method is called than all further calls of method @b setValue will not check the values.
     * The values will be stored in database without any inspections!
     * @return void
     */
    public function noValueCheck()
    {
        $this->mProfileFieldsData->noValueCheck();
    }

    /**
     * Reads a user record out of the table adm_users in database selected by the unique user id.
     * Also all profile fields of the object @b mProfileFieldsData will be read.
     * @param int $userId Unique id of the user that should be read
     * @return bool Returns @b true if one record is found
     */
    public function readDataById($userId)
    {
        if (parent::readDataById($userId))
        {
            // read data of all user fields from current user
            $this->mProfileFieldsData->readUserData($userId, $this->organizationId);
            return true;
        }

        return false;
    }

    /**
     * Initialize all rights and role membership arrays so that all rights and
     * role memberships will be read from database if another method needs them
     * @return void
     */
    public function renewRoleData()
    {
        // initialize rights arrays
        $this->rolesRights     = array();
        $this->listViewRights  = array();
        $this->listMailRights  = array();
        $this->rolesMembership = array();
        $this->rolesMembershipLeader   = array();
        $this->rolesMembershipNoLeader = array();
    }

    /**
     * Save all changed columns of the recordset in table of database. Therefore the class remembers if it's a new
     * record or if only an update is necessary. The update statement will only update the changed columns.
     * If the table has columns for creator or editor than these column with their timestamp will be updated.
     * First save recordset and then save all user fields. After that the session of this got a renew for the user object.
     * If the user doesn't have the right to save data of this user than an exception will be thrown.
     * @param bool $updateFingerPrint Default @b true. Will update the creator or editor of the recordset
     *                                if table has columns like @b usr_id_create or @b usr_id_changed
     * @throws AdmException
     * @return bool
     */
    public function save($updateFingerPrint = true)
    {
        global $gCurrentSession, $gCurrentUser;

        // if current user is not new and is not allowed to edit this user
        // and saveChangesWithoutRights isn't true than throw exception
        if (!$this->saveChangesWithoutRights && $this->getValue('usr_id') > 0 && !$gCurrentUser->hasRightEditProfile($this)) {
            throw new AdmException('The profile data of user ' . $this->getValue('FIRST_NAME') . ' '
                . $this->getValue('LAST_NAME') . ' could not be saved because you don\'t have the right to do this.');
        }

        $this->db->startTransaction();

        // if new user then set create id
        $updateCreateUserId = false;
        if ((int) $this->getValue('usr_id') === 0 && (int) $gCurrentUser->getValue('usr_id') === 0)
        {
            $updateCreateUserId = true;
            $updateFingerPrint  = false;
        }

        // if value of a field changed then update timestamp of user object
        if ($this->mProfileFieldsData instanceof ProfileFields && $this->mProfileFieldsData->hasColumnsValueChanged())
        {
            $this->columnsValueChanged = true;
        }

        $returnValue = parent::save($updateFingerPrint);

        // if this was an registration then set this user id to create user id
        if ($updateCreateUserId)
        {
            $this->setValue('usr_timestamp_create', DATETIME_NOW);
            $this->setValue('usr_usr_id_create', $this->getValue('usr_id'));
            $returnValue = $returnValue && parent::save($updateFingerPrint);
        }

        if ($this->mProfileFieldsData instanceof ProfileFields)
        {
            // save data of all user fields
            $this->mProfileFieldsData->saveUserData((int) $this->getValue('usr_id'));
        }

        if ($this->columnsValueChanged && $gCurrentSession instanceof Session)
        {
            // now set user object in session of that user to invalid,
            // because he has new data and maybe new rights
            $gCurrentSession->renewUserObject($this->getValue('usr_id'));
        }
        $this->db->endTransaction();

        return $returnValue;
    }

    /**
     * If this method is set then a user can save changes to the user if he hasn't the necessary rights
     * @return void
     */
    public function saveChangesWithoutRights()
    {
        $this->saveChangesWithoutRights = true;
    }

    /**
     * Set the id of the organization which should be used in this user object.
     * The organization is used to read the rights of the user. If @b setOrganization isn't called
     * than the default organization @b gCurrentOrganization is set for the current user object.
     * @param int $organizationId Id of the organization
     * @return void
     */
    public function setOrganization($organizationId)
    {
        $this->organizationId = (int) $organizationId;
        $this->rolesRights    = array();
    }

    /**
     * Set a new value for a password column of the database table.
     * The value is only saved in the object. You must call the method @b save to store the new value to the database
     * @param string $newPassword   The new value that should be stored in the database field
     * @param bool   $isNewPassword Should the column password or new_password be set
     * @param bool   $doHashing     Should the password get hashed before inserted. Default is true
     * @return bool Returns @b true if the value is stored in the current object and @b false if a check failed
     */
    public function setPassword($newPassword, $isNewPassword = false, $doHashing = true)
    {
        global $gPreferences, $gPasswordHashAlgorithm;

        $columnName = 'usr_password';

        if ($isNewPassword)
        {
            $columnName = 'usr_new_password';
        }

        if (!$doHashing)
        {
            return parent::setValue($columnName, $newPassword, false);
        }

        // get the saved cost value that fits your server performance best and rehash your password
        $cost = 10;
        if (isset($gPreferences) && array_key_exists('system_hashing_cost', $gPreferences))
        {
            $cost = (int) $gPreferences['system_hashing_cost'];
        }

        $newPasswordHash = PasswordHashing::hash($newPassword, $gPasswordHashAlgorithm, array('cost' => $cost));

        if ($newPasswordHash === false)
        {
            return false;
        }

        return parent::setValue($columnName, $newPasswordHash, false);
    }

    /**
     * Returns data from the user to improve dictionary attack check
     * @return array<int,string>
     */
    public function getPasswordUserData()
    {
        $userData = array(
            // Names
            $this->getValue('FIRST_NAME'),
            $this->getValue('LAST_NAME'),
            $this->getValue('usr_login_name'),
            // Birthday
            $this->getValue('BIRTHDAY', 'Y'), // YYYY
            $this->getValue('BIRTHDAY', 'md'), // MMDD
            $this->getValue('BIRTHDAY', 'dm'), // DDMM
            // Email
            $this->getValue('EMAIL'),
            // Address
            $this->getValue('STREET'),
            $this->getValue('CITY'),
            $this->getValue('POSTCODE'),
            $this->getValue('COUNTRY')
        );

        if (!function_exists('filterEmptyStrings'))
        {
            /**
             * @param string $value
             * @return bool
             */
            function filterEmptyStrings($value)
            {
                return $value !== '';
            }
        }

        return array_filter($userData, 'filterEmptyStrings');
    }

    /**
     * @param string $mode      'set' or 'edit'
     * @param int $id           Id of the role for which the membership should be set,
     *                          or id of the current membership that should be edited.
     * @param string $startDate New start date of the membership. Default will be @b DATE_NOW.
     * @param string $endDate   New end date of the membership. Default will be @b 31.12.9999
     * @param bool   $leader    If set to @b 1 then the member will be leader of the role and
     *                          might get more rights for this role.
     * @return bool Return @b true if the membership was successfully added/edited.
     */
    private function changeRoleMembership($mode, $id, $startDate, $endDate, $leader)
    {
        if ($startDate === '' || $endDate === '')
        {
            return false;
        }

        $minStartDate = $startDate;
        $maxEndDate   = $endDate;

        if ($mode === 'set')
        {
            // subtract 1 day from start date so that we find memberships that ends yesterday
            // these memberships can be continued with new date
            $oneDayOffset = new DateInterval('P1D');

            $startDate = DateTime::createFromFormat('Y-m-d', $startDate)->sub($oneDayOffset)->format('Y-m-d');
            // add 1 to max date because we subtract one day if a membership ends
            if ($endDate !== DATE_MAX)
            {
                $endDate = DateTime::createFromFormat('Y-m-d', $endDate)->add($oneDayOffset)->format('Y-m-d');
            }
        }

        $this->db->startTransaction();

        // search for membership with same role and user and overlapping dates
        if ($mode === 'set')
        {
            $member = new TableMembers($this->db);

            $sql = 'SELECT *
                      FROM '.TBL_MEMBERS.'
                     WHERE mem_rol_id = ? -- $id
                       AND mem_usr_id = ? -- $this->getValue(\'usr_id\')
                       AND mem_begin <= ? -- $endDate
                       AND mem_end   >= ? -- $startDate
                  ORDER BY mem_begin ASC';
            $queryParams = array(
                $id,
                $this->getValue('usr_id'),
                $endDate,
                $startDate
            );
        }
        else
        {
            $member = new TableMembers($this->db, $id);

            $sql = 'SELECT *
                      FROM '.TBL_MEMBERS.'
                     WHERE mem_id    <> ? -- $id
                       AND mem_rol_id = ? -- $member->getValue(\'mem_rol_id\')
                       AND mem_usr_id = ? -- $this->getValue(\'usr_id\')
                       AND mem_begin <= ? -- $endDate
                       AND mem_end   >= ? -- $startDate
                  ORDER BY mem_begin ASC';
            $queryParams = array(
                $id,
                $member->getValue('mem_rol_id'),
                $this->getValue('usr_id'),
                $endDate,
                $startDate
            );
        }
        $membershipStatement = $this->db->queryPrepared($sql, $queryParams);

        if ($membershipStatement->rowCount() === 1)
        {
            // one record found than update this record
            $row = $membershipStatement->fetch();
            $member->setArray($row);

            // save new start date if an earlier date exists
            if (strcmp($minStartDate, $member->getValue('mem_begin', 'Y-m-d')) > 0)
            {
                $minStartDate = $member->getValue('mem_begin', 'Y-m-d');
            }

            if ($mode === 'set')
            {
                // save new end date if an later date exists
                // but only if end date is greater than the begin date otherwise the membership should be deleted
                if (strcmp($member->getValue('mem_end', 'Y-m-d'),   $maxEndDate) > 0
                &&  strcmp($member->getValue('mem_begin', 'Y-m-d'), $maxEndDate) < 0)
                {
                    $maxEndDate = $member->getValue('mem_end', 'Y-m-d');
                }
            }
            else
            {
                // save new end date if an later date exists
                if (strcmp($member->getValue('mem_end', 'Y-m-d'), $maxEndDate) > 0)
                {
                    $maxEndDate = $member->getValue('mem_end', 'Y-m-d');
                }
            }
        }
        elseif ($membershipStatement->rowCount() > 1)
        {
            // several records found then read min and max date and delete all records
            while ($row = $membershipStatement->fetch())
            {
                $member->clear();
                $member->setArray($row);

                // save new start date if an earlier date exists
                if (strcmp($minStartDate, $member->getValue('mem_begin', 'Y-m-d')) > 0)
                {
                    $minStartDate = $member->getValue('mem_begin', 'Y-m-d');
                }

                // save new end date if an later date exists
                if (strcmp($member->getValue('mem_end', 'Y-m-d'), $maxEndDate) > 0)
                {
                    $maxEndDate = $member->getValue('mem_end', 'Y-m-d');
                }

                // delete existing entry because a new overlapping entry will be created
                $member->delete();
            }
            $member->clear();
        }

        if (strcmp($minStartDate, $maxEndDate) > 0)
        {
            // if start date is greater than end date than delete membership
            if ($member->getValue('mem_id') > 0)
            {
                $member->delete();
            }
            $returnStatus = true;
        }
        else
        {
            // save membership to database
            if ($mode === 'set')
            {
                $member->setValue('mem_rol_id', $id);
                $member->setValue('mem_usr_id', $this->getValue('usr_id'));
            }
            $member->setValue('mem_begin', $minStartDate);
            $member->setValue('mem_end', $maxEndDate);

            if ($leader !== null)
            {
                $member->setValue('mem_leader', $leader);
            }
            $returnStatus = $member->save();
        }

        $this->db->endTransaction();
        $this->renewRoleData();

        return $returnStatus;
    }

    /**
     * Create a new membership to a role for the current user. If the date range contains
     * a future or past membership of the same role then the two memberships will be merged.
     * In opposite to setRoleMembership this method can't be used to end a membership earlier!
     * @param int    $roleId    Id of the role for which the membership should be set.
     * @param string $startDate Start date of the membership. Default will be @b DATE_NOW.
     * @param string $endDate   End date of the membership. Default will be @b 31.12.9999
     * @param bool   $leader    If set to @b 1 then the member will be leader of the role and
     *                          might get more rights for this role.
     * @return bool Return @b true if the membership was successfully added.
     */
    public function setRoleMembership($roleId, $startDate = DATE_NOW, $endDate = DATE_MAX, $leader = null)
    {
        return $this->changeRoleMembership('set', $roleId, $startDate, $endDate, $leader);
    }

    /**
     * Edit an existing role membership of the current user. If the new date range contains
     * a future or past membership of the same role then the two memberships will be merged.
     * In opposite to setRoleMembership this method is useful to end a membership earlier.
     * @param int    $memberId  Id of the current membership that should be edited.
     * @param string $startDate New start date of the membership. Default will be @b DATE_NOW.
     * @param string $endDate   New end date of the membership. Default will be @b DATE_MAX
     * @param bool   $leader    If set to @b 1 then the member will be leader of the role and
     *                          might get more rights for this role.
     * @return bool Return @b true if the membership was successfully edited.
     */
    public function editRoleMembership($memberId, $startDate = DATE_NOW, $endDate = DATE_MAX, $leader = null)
    {
        return $this->changeRoleMembership('edit', $memberId, $startDate, $endDate, $leader);
    }

    /**
     * Set a new value for a column of the database table if the column has the prefix @b usr_
     * otherwise the value of the profile field of the table adm_user_data will set.
     * If the user log is activated than the change of the value will be logged in @b adm_user_log.
     * The value is only saved in the object. You must call the method @b save to store the new value to the database
     * @param string $columnName The name of the database column whose value should get a new value or the
     *                           internal unique profile field name
     * @param mixed  $newValue   The new value that should be stored in the database field
     * @param bool   $checkValue The value will be checked if it's valid. If set to @b false than the value will
     *                           not be checked.
     * @return bool Returns @b true if the value is stored in the current object and @b false if a check failed
     * @par Examples
     * @code
     * // set data of adm_users column
     * $gCurrentUser->getValue('usr_login_name', 'Admidio');
     * // reads data of adm_user_fields
     * $gCurrentUser->getValue('EMAIL', 'webmaster@admidio.org');
     * @endcode
     */
    public function setValue($columnName, $newValue, $checkValue = true)
    {
        global $gCurrentUser, $gPreferences;

        // users data from adm_users table
        if (strpos($columnName, 'usr_') === 0)
        {
            // don't change user password; use $user->setPassword()
            if ($columnName === 'usr_password' || $columnName === 'usr_new_password')
            {
                return false;
            }

            // username should not contain special characters
            if ($columnName === 'usr_login_name' && $newValue !== '' && !strValidCharacters($newValue, 'noSpecialChar'))
            {
                return false;
            }

            return parent::setValue($columnName, $newValue, $checkValue);
        }

        // user data from adm_user_fields table
        $oldFieldValue = $this->mProfileFieldsData->getValue($columnName, 'database');
        $newValue = (string) $newValue;

        // format of date will be local but database hase stored Y-m-d format must be changed for compare
        if($this->mProfileFieldsData->getProperty($columnName, 'usf_type') === 'DATE')
        {
            $date = DateTime::createFromFormat($gPreferences['system_date'], $newValue);

            if($date !== false)
            {
                $newValue = $date->format('Y-m-d');
            }
        }

        // only to a update if value has changed
        if (strcmp($oldFieldValue, $newValue) === 0) // https://secure.php.net/manual/en/function.strcmp.php#108563
        {
            return true;
        }

        $usrId = (int) $this->getValue('usr_id');

        $returnCode = false;

        // Disabled fields can only be edited by users with the right "edit_users" except on registration.
        // Here is no need to check hidden fields because we check on save() method that only users who
        // can edit the profile are allowed to save and change data.
        if (($usrId === 0 && (int) $gCurrentUser->getValue('usr_id') === 0)
        ||  (int) $this->mProfileFieldsData->getProperty($columnName, 'usf_disabled') === 0
        || ((int) $this->mProfileFieldsData->getProperty($columnName, 'usf_disabled') === 1
            && $gCurrentUser->hasRightEditProfile($this, false)))
        {
            $returnCode = $this->mProfileFieldsData->setValue($columnName, $newValue);
        }

        // Nicht alle Aenderungen werden geloggt. Ausnahmen:
        // Felder, die mit usr_ beginnen
        // Felder, die sich nicht geändert haben
        // Wenn usr_id ist 0 (der User neu angelegt wird; Das wird bereits dokumentiert)
        if ($returnCode && $usrId > 0 && (int) $gPreferences['profile_log_edit_fields'] === 1)
        {
            $logEntry = new TableAccess($this->db, TBL_USER_LOG, 'usl');
            $logEntry->setValue('usl_usr_id', $usrId);
            $logEntry->setValue('usl_usf_id', $this->mProfileFieldsData->getProperty($columnName, 'usf_id'));
            $logEntry->setValue('usl_value_old', $oldFieldValue);
            $logEntry->setValue('usl_value_new', $newValue);
            $logEntry->setValue('usl_comm', '');
            $logEntry->save();
        }

        return $returnCode;
    }

    /**
     * set value for column usd_value of field
     * @param string $fieldNameIntern Expects the @b usf_name_intern of the field that should get a new value.
     * @param mixed  $fieldValue
     * @return bool
     */
    public function setProfileFieldsValue($fieldNameIntern, $fieldValue)
    {
        return $this->mProfileFieldsData->setValue($fieldNameIntern, $fieldValue);
    }

    /**
     * Update login data for this user. These are timestamps of last login and reset count
     * and timestamp of invalid logins.
     * @return void
     */
    public function updateLoginData()
    {
        $this->saveChangesWithoutRights();
        $this->setValue('usr_last_login',   $this->getValue('usr_actual_login', 'Y-m-d H:i:s'));
        $this->setValue('usr_number_login', $this->getValue('usr_number_login') + 1);
        $this->setValue('usr_actual_login', DATETIME_NOW);
        $this->setValue('usr_date_invalid', null);
        $this->setValue('usr_number_invalid', 0);
        $this->save(false); // Zeitstempel nicht aktualisieren // TODO Exception handling
    }

    /**
     * Funktion prueft, ob der angemeldete User Ankuendigungen anlegen und bearbeiten darf
     * @return bool
     */
    public function editAnnouncements()
    {
        return $this->checkRolesRight('rol_announcements');
    }

    /**
     * Funktion prueft, ob der angemeldete User Registrierungen bearbeiten und zuordnen darf
     * @return bool
     */
    public function approveUsers()
    {
        return $this->checkRolesRight('rol_approve_users');
    }

    /**
     * Checks if the user has the right to assign members to at least one role.
     * @return bool Return @b true if the user can assign members to at least one role.
     */
    public function assignRoles()
    {
        $this->checkRolesRight();

        return $this->assignRoles;
    }

    /**
     * Checks if the user has the right to manage roles. Therefore he must be a member
     * of a role with the right @b rol_manage_roles.
     * @return bool Return @b true if the user can manage roles.
     */
    public function manageRoles()
    {
        return $this->checkRolesRight('rol_assign_roles');
    }

    /**
     * Funktion prueft, ob der angemeldete User Termine anlegen und bearbeiten darf
     * @return bool
     */
    public function editDates()
    {
        return $this->checkRolesRight('rol_dates');
    }

    /**
     * Funktion prueft, ob der angemeldete User Downloads hochladen und verwalten darf
     * @return bool
     */
    public function editDownloadRight()
    {
        return $this->checkRolesRight('rol_download');
    }

    /**
     * Funktion prueft, ob der angemeldete User fremde Benutzerdaten bearbeiten darf
     * @return bool
     */
    public function editUsers()
    {
        return $this->checkRolesRight('rol_edit_user');
    }

    /**
     * Funktion prueft, ob der angemeldete User Gaestebucheintraege loeschen und editieren darf
     * @return bool
     */
    public function editGuestbookRight()
    {
        return $this->checkRolesRight('rol_guestbook');
    }

    /**
     * Funktion prueft, ob der angemeldete User Gaestebucheintraege kommentieren darf
     * @return bool
     */
    public function commentGuestbookRight()
    {
        return $this->checkRolesRight('rol_guestbook_comments');
    }

    /**
     * Funktion prueft, ob der angemeldete User Fotos hochladen und verwalten darf
     * @return bool
     */
    public function editPhotoRight()
    {
        return $this->checkRolesRight('rol_photo');
    }

    /**
     * Funktion prueft, ob der angemeldete User Weblinks anlegen und editieren darf
     * @return bool
     */
    public function editWeblinksRight()
    {
        return $this->checkRolesRight('rol_weblinks');
    }

    /**
     * Checks if the user is assigned to the role @b Administrator
     * @deprecated 3.2.0:4.0.0 Use Method isAdministrator() instead
     * @return bool Returns @b true if the user is a member of the role @b Administrator
     * @see User#isAdministrator
     */
    public function isWebmaster()
    {
        global $gLogger;

        $gLogger->warning('DEPRECATED: "$user->isWebmaster()" is deprecated, use "$user->isAdministrator()" instead!');

        return $this->isAdministrator();
    }

    /**
     * returns true if a column of user table or profile fields has changed
     * @deprecated 3.3.0:4.0.0 Use Method hasColumnsValueChanged() instead
     * @return bool
     */
    public function columnsValueChanged()
    {
        global $gLogger;

        $gLogger->warning('DEPRECATED: "$user->columnsValueChanged()" is deprecated, use "$user->hasColumnsValueChanged()" instead!');

        return $this->hasColumnsValueChanged();
    }
}<|MERGE_RESOLUTION|>--- conflicted
+++ resolved
@@ -898,13 +898,9 @@
      */
     public function getAllVisibleCategories($categoryType)
     {
-<<<<<<< HEAD
         $arrVisibleCategories = array();
         $flagAdministrator    = 0;
-
-=======
->>>>>>> cfb21dc2
-        $rolIdParams = array_merge(array(0), $this->getRoleMemberships());
+        $rolIdParams          = array_merge(array(0), $this->getRoleMemberships());
 
         if(($categoryType === 'ANN' && $this->editAnnouncements())
         || ($categoryType === 'DAT' && $this->editDates())
