--- conflicted
+++ resolved
@@ -1,1403 +1,1391 @@
-<?php
-
-require_once(SERVER_PATH.'/adm_program/system/classes/passwordhashing.php');
-
-/******************************************************************************
- * Class handle role rights, cards and other things of users
- *
- * Copyright    : (c) 2004 - 2015 The Admidio Team
- * Homepage     : http://www.admidio.org
- * License      : GNU Public License 2 https://www.gnu.org/licenses/gpl-2.0.html
- *
- * Diese Klasse dient dazu ein Userobjekt zu erstellen.
- * Ein User kann ueber diese Klasse in der Datenbank verwaltet werden
- *
- * Beside the methods of the parent class there are the following additional methods:
- *
- * deleteUserFieldData()    - delete all user data of profile fields;
- *                            user record will not be deleted
- * getListViewRights()  - Liefert ein Array mit allen Rollen und der
- *                        Berechtigung, ob der User die Liste einsehen darf
- *                      - aehnlich getProperty, allerdings suche ueber usf_id
- * getVCard()           - Es wird eine vCard des Users als String zurueckgegeben
- * setRoleMembership($roleId, $startDate = DATE_NOW, $endDate = '9999-12-31', $leader = '')
- *                      - set a role membership for the current user
- *                        if memberships to this user and role exists within the period than merge them to one new membership
- * viewProfile          - Ueberprueft ob der User das Profil eines uebrgebenen
- *                        Users einsehen darf
- * viewRole             - Ueberprueft ob der User eine uebergebene Rolle(Liste)
- *                        einsehen darf
- * isWebmaster()        - gibt true/false zurueck, falls der User Mitglied der
- *                        Rolle "Webmaster" ist
- *
- *****************************************************************************/
-class User extends TableUsers
-{
-    protected $webmaster;
-
-    public $mProfileFieldsData;                 ///< object with current user field structure
-    public $roles_rights = array();             ///< Array with all roles rights and the status of the current user e.g. array('rol_assign_roles'  => '0', 'rol_approve_users' => '1' ...)
-    protected $list_view_rights = array();      ///< Array with all roles and a flag if the user could view this role e.g. array('role_id_1' => '1', 'role_id_2' => '0' ...)
-    protected $role_mail_rights = array();      ///< Array with all roles and a flag if the user could write a mail to this role e.g. array('role_id_1' => '1', 'role_id_2' => '0' ...)
-    protected $rolesMembership  = array();      ///< Array with all roles who the user is assigned
-    protected $rolesMembershipLeader = array(); ///< Array with all roles who the user is assigned and is leader (key = role_id; value = rol_leader_rights)
-    protected $rolesMembershipNoLeader = array(); ///< Array with all roles who the user is assigned and is not a leader of the role
-    protected $organizationId;                  ///< the organization for which the rights are read, could be changed with method @b setOrganization
-    protected $assignRoles;                     ///< Flag if the user has the right to assign at least one role
-    protected $saveChangesWithoutRights;        ///< If this flag is set then a user can save changes to the user if he hasn't the necessary rights
-    protected $usersEditAllowed = array();      ///< Array with all user ids where the current user is allowed to edit the profile.
-
-    /**
-     * Constructor that will create an object of a recordset of the users table.
-     * If the id is set than this recordset will be loaded.
-     * @param object $database   Object of the class Database. This should be the default global object @b $gDb.
-     * @param object $userFields An object of the ProfileFields class with the profile field structure
-     *                           of the current organization. This could be the default object @b $gProfileFields.
-     * @param int    $userId     The id of the user who should be loaded. If id isn't set than an empty object with
-     *                           no specific user is created.
-     */
-    public function __construct(&$database, $userFields, $userId = 0)
-    {
-        global $gCurrentOrganization;
-
-        $this->mProfileFieldsData = clone $userFields; // create explicit a copy of the object (param is in PHP5 a reference)
-        $this->mProfileFieldsData->setDatabase($database);
-
-        $this->organizationId = $gCurrentOrganization->getValue('org_id');
-        parent::__construct($database, $userId);
-    }
-
-    /**
-     * Assign the user to all roles that have set the flag @b rol_default_registration.
-     * These flag should be set if you want that every new user should get this role.
-     */
-    public function assignDefaultRoles()
-    {
-        global $gMessage, $gL10n;
-
-        $this->db->startTransaction();
-
-        // every user will get the default roles for registration, if the current user has the right to assign roles
-        // than the roles assignment dialog will be shown
-        $sql = 'SELECT rol_id FROM '.TBL_ROLES.', '.TBL_CATEGORIES.'
-                 WHERE rol_cat_id = cat_id
-                   AND cat_org_id = '.$this->organizationId.'
-                   AND rol_default_registration = 1 ';
-        $defaultRolesStatement = $this->db->query($sql);
-
-        if($defaultRolesStatement->rowCount() === 0)
-        {
-            $gMessage->show($gL10n->get('PRO_NO_DEFAULT_ROLE'));
-        }
-
-        while($row = $defaultRolesStatement->fetch())
-        {
-            // starts a membership for role from now
-            $this->setRoleMembership($row['rol_id']);
-        }
-
-        $this->db->endTransaction();
-    }
-
-    /**
-     * The method reads all roles where this user has a valid membership and checks the rights of
-     * those roles. It stores all rights that the user get at last through one role in an array.
-     * In addition the method checks which roles lists the user could see in an separate array.
-     * Also an array with all roles where the user has the right to write an email will be stored.
-     * The method considered the role leader rights of each role if this is set and the current
-     * user is a leader in a role.
-     * @param  string $right The database column name of the right that should be checked. If this param
-     *                       is not set then only the arrays are filled.
-     * @return bool   Return true if a special right should be checked and the user has this right.
-     */
-    public function checkRolesRight($right = '')
-    {
-        if($this->getValue('usr_id') > 0)
-        {
-            if(count($this->roles_rights) === 0)
-            {
-                $this->assignRoles = false;
-                $tmp_roles_rights  = array('rol_assign_roles'  => '0', 'rol_approve_users' => '0',
-                                           'rol_announcements' => '0', 'rol_dates' => '0',
-                                           'rol_download'      => '0', 'rol_edit_user' => '0',
-                                           'rol_guestbook'     => '0', 'rol_guestbook_comments' => '0',
-                                           'rol_mail_to_all'   => '0',
-                                           'rol_photo'         => '0', 'rol_profile' => '0',
-                                           'rol_weblinks'      => '0', 'rol_all_lists_view' => '0',
-                                           'rol_inventory'     => '0');
-
-                // Alle Rollen der Organisation einlesen und ggf. Mitgliedschaft dazu joinen
-                $sql = 'SELECT *
-                          FROM '. TBL_CATEGORIES. ', '. TBL_ROLES. '
-                          LEFT JOIN '. TBL_MEMBERS. '
-                            ON mem_usr_id  = '. $this->getValue('usr_id'). '
-                           AND mem_rol_id  = rol_id
-                           AND mem_begin  <= \''.DATE_NOW.'\'
-                           AND mem_end     > \''.DATE_NOW.'\'
-                         WHERE rol_valid   = 1
-                           AND rol_cat_id  = cat_id
-                           AND (  cat_org_id = '.$this->organizationId.'
-                               OR cat_org_id IS NULL ) ';
-                $rolesStatement = $this->db->query($sql);
-
-                while($row = $rolesStatement->fetch())
-                {
-                    if($row['mem_usr_id'] > 0)
-                    {
-                        // Sql selects all roles. Only consider roles where user is a member.
-                        if($row['mem_leader'] == 1)
-                        {
-                            // if user is leader in this role than add role id and leader rights to array
-                            $this->rolesMembershipLeader[$row['rol_id']] = $row['rol_leader_rights'];
-
-                            // if role leader could assign new members then remember this setting
-                            // roles for confirmation of dates should be ignored
-                            if($row['cat_name_intern'] != 'CONFIRMATION_OF_PARTICIPATION'
-                            && ($row['rol_leader_rights'] == ROLE_LEADER_MEMBERS_ASSIGN || $row['rol_leader_rights'] == ROLE_LEADER_MEMBERS_ASSIGN_EDIT))
-                            {
-                                $this->assignRoles = true;
-                            }
-                        }
-                        else
-                        {
-                            $this->rolesMembershipNoLeader[] = $row['rol_id'];
-                        }
-
-                        // add role to membership array
-                        $this->rolesMembership[] = $row['rol_id'];
-
-                        // Rechte der Rollen in das Array uebertragen,
-                        // falls diese noch nicht durch andere Rollen gesetzt wurden
-                        foreach($tmp_roles_rights as $key => $value)
-                        {
-                            if($value == '0' && $row[$key] == '1')
-                            {
-                                $tmp_roles_rights[$key] = '1';
-                            }
-                        }
-
-                        // set flag assignRoles of user can manage roles
-                        if($row['rol_assign_roles'] == 1)
-                        {
-                            $this->assignRoles = true;
-                        }
-
-                        // Webmasterflag setzen
-                        if($row['rol_webmaster'] == 1)
-                        {
-                            $this->webmaster = 1;
-                        }
-                    }
-
-                    // Listenansichtseinstellung merken
-                    // Leiter duerfen die Rolle sehen
-                    if($row['mem_usr_id'] > 0 && ($row['rol_this_list_view'] > 0 || $row['mem_leader'] == 1))
-                    {
-                        // Mitgliedschaft bei der Rolle und diese nicht gesperrt, dann anschauen
-                        $this->list_view_rights[$row['rol_id']] = 1;
-                    }
-                    elseif($row['rol_this_list_view'] == 2)
-                    {
-                        // andere Rollen anschauen, wenn jeder sie sehen darf
-                        $this->list_view_rights[$row['rol_id']] = 1;
-                    }
-                    else
-                    {
-                        $this->list_view_rights[$row['rol_id']] = 0;
-                    }
-
-                    // Mailrechte setzen
-                    // Leiter duerfen der Rolle Mails schreiben
-                    if($row['mem_usr_id'] > 0 && ($row['rol_mail_this_role'] > 0 || $row['mem_leader'] == 1))
-                    {
-                        // Mitgliedschaft bei der Rolle und diese nicht gesperrt, dann anschauen
-                        $this->role_mail_rights[$row['rol_id']] = 1;
-                    }
-                    elseif($row['rol_mail_this_role'] >= 2)
-                    {
-                        // andere Rollen anschauen, wenn jeder sie sehen darf
-                        $this->role_mail_rights[$row['rol_id']] = 1;
-                    }
-                    else
-                    {
-                        $this->role_mail_rights[$row['rol_id']] = 0;
-                    }
-                }
-                $this->roles_rights = $tmp_roles_rights;
-
-                // ist das Recht 'alle Listen einsehen' gesetzt, dann dies auch im Array bei allen Rollen setzen
-                if($this->roles_rights['rol_all_lists_view'])
-                {
-                    foreach($this->list_view_rights as $key => $value)
-                    {
-                        $this->list_view_rights[$key] = 1;
-                    }
-                }
-
-                // ist das Recht 'allen Rollen EMails schreiben' gesetzt, dann dies auch im Array bei allen Rollen setzen
-                if($this->roles_rights['rol_mail_to_all'])
-                {
-                    foreach($this->role_mail_rights as $key => $value)
-                    {
-                        $this->role_mail_rights[$key] = 1;
-                    }
-                }
-
-            }
-
-            if($right === '' || $this->roles_rights[$right] == 1)
-            {
-                return true;
-            }
-        }
-
-        return false;
-    }
-
-    /**
-     * Check if a valid password is set for the user and return true if the correct password
-     * was set. Optional the current session could be updated to a valid login session.
-     * @param  string       $password             The password for the current user. This should not be encoded.
-     * @param  bool         $setAutoLogin         If set to true then this login will be stored in AutoLogin table
-     *                                            and the user doesn't need to login another time with this browser.
-     *                                            To use this functionality @b $updateSessionCookies must be set to true.
-     * @param  bool         $updateSessionCookies The current session will be updated to a valid login.
-     *                                            If set to false then the login is only valid for the current script.
-     * @return true         Return true if the correct password for this user was given to this method.
-     * @throws AdmException SYS_LOGIN_FAILED
-     *                                           SYS_LOGIN_FAILED
-     *                                           SYS_PASSWORD_UNKNOWN
-     */
-    public function checkLogin($password, $setAutoLogin = false, $updateSessionCookies = true)
-    {
-        global $gPreferences, $gCookiePraefix, $gCurrentSession, $gSessionId;
-
-        if($this->getValue('usr_number_invalid') >= 3)
-        {
-            // if within 15 minutes 3 wrong login took place -> block user account for 15 minutes
-            if(time() - strtotime($this->getValue('usr_date_invalid', 'Y-m-d H:i:s')) < 900)
-            {
-                $this->clear();
-                throw new AdmException('SYS_LOGIN_FAILED');
-            }
-        }
-
-        $currHash = $this->getValue('usr_password');
-
-        if(PasswordHashing::verify($password, $currHash))
-        {
-            if(PasswordHashing::needsRehash($currHash))
-            {
-                $this->setPassword($password);
-                $this->save();
-            }
-
-            if($updateSessionCookies)
-            {
-                $gCurrentSession->setValue('ses_usr_id', $this->getValue('usr_id'));
-                $gCurrentSession->save();
-            }
-
-            // soll der Besucher automatisch eingeloggt bleiben, dann verfaellt das Cookie erst nach einem Jahr
-            if($setAutoLogin && $gPreferences['enable_auto_login'] == 1)
-            {
-                $timestamp_expired = time() + 60*60*24*365;
-                $autoLogin = new AutoLogin($this->db, $gSessionId);
-
-                // falls bereits ein Autologin existiert (Doppelanmeldung an 1 Browser),
-                // dann kein Neues anlegen, da dies zu 'Duplicate Key' fuehrt
-                if($autoLogin->getValue('atl_usr_id') === '')
-                {
-                    $autoLogin->setValue('atl_session_id', $gSessionId);
-                    $autoLogin->setValue('atl_usr_id', $this->getValue('usr_id'));
-                    $autoLogin->save();
-                }
-            }
-            else
-            {
-                $timestamp_expired = 0;
-                $this->setValue('usr_last_session_id', null);
-            }
-
-            if($updateSessionCookies)
-            {
-                // Cookies fuer die Anmeldung setzen und evtl. Ports entfernen
-                $domain = substr($_SERVER['HTTP_HOST'], 0, strpos($_SERVER['HTTP_HOST'], ':'));
-
-                setcookie($gCookiePraefix. '_ID', $gSessionId, $timestamp_expired, '/', $domain, 0);
-                // User-Id und Autologin auch noch als Cookie speichern
-                // vorher allerdings noch serialisieren, damit der Inhalt nicht so einfach ausgelesen werden kann
-                setcookie($gCookiePraefix. '_DATA', $setAutoLogin. ';'. $this->getValue('usr_id'), $timestamp_expired, '/', $domain, 0);
-
-                // count logins and update login dates
-                $this->saveChangesWithoutRights();
-                $this->updateLoginData();
-            }
-
-            return true;
-        }
-        else
-        {
-            // log invalid logins
-            if($this->getValue('usr_number_invalid') >= 3)
-            {
-                $this->setValue('usr_number_invalid', 1);
-            }
-            else
-            {
-                $this->setValue('usr_number_invalid', $this->getValue('usr_number_invalid') + 1);
-            }
-
-            $this->setValue('usr_date_invalid', DATETIME_NOW);
-            $this->save(false);   // don't update timestamp
-            $this->clear();
-
-            if($this->getValue('usr_number_invalid') >= 3)
-            {
-                throw new AdmException('SYS_LOGIN_FAILED');
-            }
-            else
-            {
-                throw new AdmException('SYS_PASSWORD_UNKNOWN');
-            }
-        }
-    }
-
-    /**
-     * Additional to the parent method the user profile fields and all
-     * user rights and role memberships will be initialized
-     * @return void
-     */
-    public function clear()
-    {
-        parent::clear();
-
-        // die Daten der Profilfelder werden geloescht, die Struktur bleibt
-        $this->mProfileFieldsData->clearUserData();
-
-        $this->webmaster = 0;
-
-        // initialize rights arrays
-        $this->usersEditAllowed = array();
-        $this->renewRoleData();
-        $this->saveChangesWithoutRights = false;
-    }
-
-    /**
-     * returns true if a column of user table or profile fields has changed
-     * @return bool
-     */
-    public function columnsValueChanged()
-    {
-        if($this->columnsValueChanged || $this->mProfileFieldsData->columnsValueChanged)
-        {
-            return true;
-        }
-        else
-        {
-            return false;
-        }
-    }
-
-    /**
-     * delete all user data of profile fields; user record will not be deleted
-     * @return void
-     */
-    public function deleteUserFieldData()
-    {
-        $this->db->startTransaction();
-
-        // delete every entry from adm_users_data
-        foreach($this->mProfileFieldsData->mUserData as $field)
-        {
-            $field->delete();
-        }
-
-        $this->mProfileFieldsData->mUserData = array();
-        $this->db->endTransaction();
-    }
-
-    /**
-     * Edit an existing role membership of the current user. If the new date range contains
-     * a future or past membership of the same role then the two memberships will be merged.
-     * In opposite to setRoleMembership this method is useful to end a membership earlier.
-     * @param  int         $memberId  Id of the current membership that should be edited.
-     * @param  string      $startDate New start date of the membership. Default will be @b DATE_NOW.
-     * @param  string      $endDate   New end date of the membership. Default will be @b 9999-12-31
-     * @param  bool|string $leader    If set to @b 1 then the member will be leader of the role and
-     *                                might get more rights for this role.
-     * @return bool        Return @b true if the membership was successfully edited.
-     */
-    public function editRoleMembership($memberId, $startDate = DATE_NOW, $endDate = '9999-12-31', $leader = '')
-    {
-        $minStartDate = $startDate;
-        $maxEndDate   = $endDate;
-
-        $member = new TableMembers($this->db, $memberId);
-
-        if($startDate === '' || $startDate === '')
-        {
-            return false;
-        }
-        $this->db->startTransaction();
-
-        // search for membership with same role and user and overlapping dates
-        $sql = 'SELECT * FROM '.TBL_MEMBERS.'
-                 WHERE mem_id    <> '.$memberId.'
-                   AND mem_rol_id = '.$member->getValue('mem_rol_id').'
-                   AND mem_usr_id = '.$this->getValue('usr_id').'
-                   AND mem_begin <= \''.$endDate.'\'
-                   AND mem_end   >= \''.$startDate.'\'
-                 ORDER BY mem_begin ASC ';
-        $membershipStatement = $this->db->query($sql);
-
-        if($membershipStatement->rowCount() === 1)
-        {
-            // one record found than update this record
-            $row = $membershipStatement->fetch();
-            $member->setArray($row);
-
-            // save new start date if an earlier date exists
-            if(strcmp($minStartDate, $member->getValue('mem_begin', 'Y-m-d')) > 0)
-            {
-                $minStartDate = $member->getValue('mem_begin', 'Y-m-d');
-            }
-
-            // save new end date if an later date exists
-            if(strcmp($member->getValue('mem_end', 'Y-m-d'), $maxEndDate) > 0)
-            {
-                $maxEndDate = $member->getValue('mem_end', 'Y-m-d');
-            }
-        }
-        elseif($membershipStatement->rowCount() > 1)
-        {
-            // several records found then read min and max date and delete all records
-            while($row = $membershipStatement->fetch())
-            {
-                $member->clear();
-                $member->setArray($row);
-
-                // save new start date if an earlier date exists
-                if(strcmp($minStartDate, $member->getValue('mem_begin', 'Y-m-d')) > 0)
-                {
-                    $minStartDate = $member->getValue('mem_begin', 'Y-m-d');
-                }
-
-                // save new end date if an later date exists
-                if(strcmp($member->getValue('mem_end', 'Y-m-d'), $maxEndDate) > 0)
-                {
-                    $maxEndDate = $member->getValue('mem_end', 'Y-m-d');
-                }
-
-                // delete existing entry because a new overlapping entry will be created
-                $member->delete();
-            }
-            $member->clear();
-        }
-
-        if(strcmp($minStartDate, $maxEndDate) > 0)
-        {
-            // if start date is greater than end date than delete membership
-            if($member->getValue('mem_id') > 0)
-            {
-                $member->delete();
-            }
-        }
-        else
-        {
-            // save membership to database
-            $member->setValue('mem_begin', $minStartDate);
-            $member->setValue('mem_end', $maxEndDate);
-            if($leader !== '')
-            {
-                $member->setValue('mem_leader', $leader);
-            }
-            $member->save();
-        }
-
-        $this->db->endTransaction();
-        $this->renewRoleData();
-
-        return true;
-    }
-
-    /**
-     * Creates an array with all roles where the user has the right to mail them
-     * @return Array with role ids where user has the right to mail them
-     */
-    public function getAllMailRoles()
-    {
-        $visibleRoles = array();
-        $this->checkRolesRight();
-
-        foreach($this->role_mail_rights as $role => $right)
-        {
-            if($right == 1)
-            {
-                $visibleRoles[] = $role;
-            }
-        }
-        return $visibleRoles;
-    }
-
-    /**
-     * Creates an array with all roles where the user has the right to view them
-     * @return array Array with role ids where user has the right to view them
-     */
-    public function getAllVisibleRoles()
-    {
-        $visibleRoles = array();
-        $this->checkRolesRight();
-
-        foreach($this->list_view_rights as $role => $right)
-        {
-            if($right == 1)
-            {
-                $visibleRoles[] = $role;
-            }
-        }
-        return $visibleRoles;
-    }
-
-    /**
-     * Returns the id of the organization this user object has been assigned.
-     * This is in the default case the default organization of the config file.
-     * @return int Returns the id of the organization this user object has been assigned
-     */
-    public function getOrganization()
-    {
-        if($this->organizationId > 0)
-        {
-            return $this->organizationId;
-        }
-        else
-        {
-            return 0;
-        }
-    }
-
-    /**
-     * Returns an array with all role ids where the user is a member.
-     * @return Returns an array with all role ids where the user is a member.
-     */
-    public function getRoleMemberships()
-    {
-        $this->checkRolesRight();
-        return $this->rolesMembership;
-    }
-
-    /**
-     * Returns an array with all role ids where the user is a member
-     * and not a leader of the role.
-     * @return Returns an array with all role ids where the user is a member
-     *         and not a leader of the role.
-     */
-    public function getRoleMembershipsNoLeader()
-    {
-        $this->checkRolesRight();
-        return $this->rolesMembershipNoLeader;
-    }
-
-    /**
-     * Get the value of a column of the database table if the column has the praefix @b usr_
-     * otherwise the value of the profile field of the table adm_user_data will be returned.
-     * If the value was manipulated before with @b setValue than the manipulated value is returned.
-     * @param  string $columnName The name of the database column whose value should be read or the internal unique profile field name
-     * @param  string $format     For date or timestamp columns the format should be the date/time format e.g. @b d.m.Y = '02.04.2011'. @n
-     *                            For text columns the format can be @b database that would return the original database value without any transformations
-     * @return mixed  Returns the value of the database column or the value of adm_user_fields
-     *                           If the value was manipulated before with @b setValue than the manipulated value is returned.
-     * @par Examples
-     * @code  // reads data of adm_users column
-     * $loginname = $gCurrentUser->getValue('usr_login_name');
-     * // reads data of adm_user_fields
-     * $email = $gCurrentUser->getValue('EMAIL'); @endcode
-     */
-    public function getValue($columnName, $format = '')
-    {
-        global $gPreferences;
-
-        if(strpos($columnName, 'usr_') === 0)
-        {
-            if($columnName === 'usr_photo' && $gPreferences['profile_photo_storage'] == 0
-                && file_exists(SERVER_PATH.'/adm_my_files/user_profile_photos/'.$this->getValue('usr_id').'.jpg'))
-            {
-                return file_get_contents(SERVER_PATH.'/adm_my_files/user_profile_photos/'.$this->getValue('usr_id').'.jpg');
-            }
-            else
-            {
-                return parent::getValue($columnName, $format);
-            }
-        }
-        else
-        {
-            return $this->mProfileFieldsData->getValue($columnName, $format);
-        }
-    }
-
-    /**
-     * Creates a vcard with all data of this user object @n
-     * (Windows XP address book can't process utf8, so vcard output is iso-8859-1)
-     * @param  bool   $allowedToEditProfile If set to @b true than logged in user is allowed to edit profiles
-     *                                      so he can see more data in the vcard
-     * @return string Returns the vcard as a string
-     */
-    public function getVCard($allowedToEditProfile = false)
-    {
-        global $gPreferences;
-
-        $vcard  = 'BEGIN:VCARD'."\r\n";
-        $vcard .= 'VERSION:2.1'."\r\n";
-        if($allowedToEditProfile || (!$allowedToEditProfile && $this->mProfileFieldsData->getProperty('FIRST_NAME', 'usf_hidden') == 0))
-        {
-<<<<<<< HEAD
-            $vcard .= 'N;CHARSET=ISO-8859-1:' . utf8_decode($this->getValue('LAST_NAME')). ';'. utf8_decode($this->getValue('FIRST_NAME')) . ";;;\r\n";
-=======
-            $vcard .= (string) "N;CHARSET=ISO-8859-1:" . utf8_decode($this->getValue('LAST_NAME', 'database')). ";". utf8_decode($this->getValue('FIRST_NAME', 'database')) . ";;;\r\n";
->>>>>>> c37e0eb5
-        }
-        if($allowedToEditProfile || (!$allowedToEditProfile && $this->mProfileFieldsData->getProperty('LAST_NAME', 'usf_hidden') == 0))
-        {
-<<<<<<< HEAD
-            $vcard .= 'FN;CHARSET=ISO-8859-1:'. utf8_decode($this->getValue('FIRST_NAME')) . ' '. utf8_decode($this->getValue('LAST_NAME')) . "\r\n";
-=======
-            $vcard .= (string) "FN;CHARSET=ISO-8859-1:". utf8_decode($this->getValue('FIRST_NAME', 'database')) . " ". utf8_decode($this->getValue('LAST_NAME', 'database')) . "\r\n";
->>>>>>> c37e0eb5
-        }
-        if (strlen($this->getValue('usr_login_name')) > 0)
-        {
-            $vcard .= 'NICKNAME;CHARSET=ISO-8859-1:' . utf8_decode($this->getValue('usr_login_name')). "\r\n";
-        }
-        if (strlen($this->getValue('PHONE')) > 0
-        && ($allowedToEditProfile || (!$allowedToEditProfile && $this->mProfileFieldsData->getProperty('PHONE', 'usf_hidden') == 0)))
-        {
-            $vcard .= 'TEL;HOME;VOICE:' . $this->getValue('PHONE'). "\r\n";
-        }
-        if (strlen($this->getValue('MOBILE')) > 0
-        && ($allowedToEditProfile || (!$allowedToEditProfile && $this->mProfileFieldsData->getProperty('MOBILE', 'usf_hidden') == 0)))
-        {
-            $vcard .= 'TEL;CELL;VOICE:' . $this->getValue('MOBILE'). "\r\n";
-        }
-        if (strlen($this->getValue('FAX')) > 0
-        && ($allowedToEditProfile || (!$allowedToEditProfile && $this->mProfileFieldsData->getProperty('FAX', 'usf_hidden') == 0)))
-        {
-            $vcard .= 'TEL;HOME;FAX:' . $this->getValue('FAX'). "\r\n";
-        }
-        if($allowedToEditProfile || (!$allowedToEditProfile && $this->mProfileFieldsData->getProperty('ADDRESS', 'usf_hidden') == 0 && $this->mProfileFieldsData->getProperty('CITY', 'usf_hidden') == 0
-        && $this->mProfileFieldsData->getProperty('POSTCODE', 'usf_hidden') == 0  && $this->mProfileFieldsData->getProperty('COUNTRY', 'usf_hidden') == 0))
-        {
-<<<<<<< HEAD
-            $vcard .= 'ADR;CHARSET=ISO-8859-1;HOME:;;' . utf8_decode($this->getValue('ADDRESS')). ';' . utf8_decode($this->getValue('CITY')). ';;' . utf8_decode($this->getValue('POSTCODE')). ';' . utf8_decode($this->getValue('COUNTRY')). "\r\n";
-=======
-            $vcard .= (string) "ADR;CHARSET=ISO-8859-1;HOME:;;" . utf8_decode($this->getValue('ADDRESS', 'database')). ";" . utf8_decode($this->getValue('CITY', 'database')). ";;" . utf8_decode($this->getValue('POSTCODE', 'database')). ";" . utf8_decode($this->getValue('COUNTRY', 'database')). "\r\n";
->>>>>>> c37e0eb5
-        }
-        if (strlen($this->getValue('WEBSITE')) > 0
-        && ($allowedToEditProfile || (!$allowedToEditProfile && $this->mProfileFieldsData->getProperty('WEBSITE', 'usf_hidden') == 0)))
-        {
-            $vcard .= 'URL;HOME:' . $this->getValue('WEBSITE'). "\r\n";
-        }
-        if (strlen($this->getValue('BIRTHDAY')) > 0
-        && ($allowedToEditProfile || (!$allowedToEditProfile && $this->mProfileFieldsData->getProperty('BIRTHDAY', 'usf_hidden') == 0)))
-        {
-            $vcard .= 'BDAY:' . $this->getValue('BIRTHDAY', 'Ymd') . "\r\n";
-        }
-        if (strlen($this->getValue('EMAIL')) > 0
-        && ($allowedToEditProfile || (!$allowedToEditProfile && $this->mProfileFieldsData->getProperty('EMAIL', 'usf_hidden') == 0)))
-        {
-            $vcard .= 'EMAIL;PREF;INTERNET:' . $this->getValue('EMAIL'). "\r\n";
-        }
-        if (file_exists(SERVER_PATH.'/adm_my_files/user_profile_photos/'.$this->getValue('usr_id').'.jpg') && $gPreferences['profile_photo_storage'] == 1)
-        {
-            $img_handle = fopen(SERVER_PATH. '/adm_my_files/user_profile_photos/'.$this->getValue('usr_id').'.jpg', 'rb');
-            $vcard .= 'PHOTO;ENCODING=BASE64;TYPE=JPEG:'.base64_encode(fread($img_handle, filesize(SERVER_PATH. '/adm_my_files/user_profile_photos/'.$this->getValue('usr_id').'.jpg'))). "\r\n";
-            fclose($img_handle);
-        }
-        if (strlen($this->getValue('usr_photo')) > 0 && $gPreferences['profile_photo_storage'] == 0)
-        {
-            $vcard .= 'PHOTO;ENCODING=BASE64;TYPE=JPEG:'.base64_encode($this->getValue('usr_photo')). "\r\n";
-        }
-        // Geschlecht ist nicht in vCard 2.1 enthalten, wird hier fuer das Windows-Adressbuch uebergeben
-        if ($this->getValue('GENDER') > 0
-        && ($allowedToEditProfile || (!$allowedToEditProfile && $this->mProfileFieldsData->getProperty('GENDER', 'usf_hidden') == 0)))
-        {
-            if($this->getValue('GENDER') == 1)
-            {
-                $wab_gender = 2;
-            }
-            else
-            {
-                $wab_gender = 1;
-            }
-            $vcard .= 'X-WAB-GENDER:' . $wab_gender . "\r\n";
-        }
-        if (strlen($this->getValue('usr_timestamp_change')) > 0)
-        {
-            $vcard .= 'REV:' . $this->getValue('usr_timestamp_change', 'ymdThis') . "\r\n";
-        }
-
-        $vcard .= 'END:VCARD'."\r\n";
-        return $vcard;
-    }
-
-    /**
-     * Checks if the current user is allowed to edit the profile of the user of the parameter.
-     * If will check if user can generally edit all users or if he is a group leader and can edit users
-     * of a special role where @b $user is a member or if it's the own profile and he could edit this.
-     * @param  object $user            User object of the user that should be checked if the current user can edit his profile.
-     * @param  bool   $checkOwnProfile If set to @b false than this method don't check the role right to edit the own profile.
-     * @return bool   Return @b true if the current user is allowed to edit the profile of the user from @b $user.
-     */
-     public function hasRightEditProfile(&$user, $checkOwnProfile = true)
-    {
-        $returnValue = false;
-
-        if(is_object($user))
-        {
-            // edit own profile ?
-            if($user->getValue('usr_id') === $this->getValue('usr_id')
-            && $this->getValue('usr_id') > 0
-            && $checkOwnProfile)
-            {
-                $edit_profile = $this->checkRolesRight('rol_profile');
-
-                if($edit_profile == 1)
-                {
-                    return true;
-                }
-            }
-
-            // first check if user is in cache
-            if(array_key_exists($user->getValue('usr_id'), $this->usersEditAllowed))
-            {
-                return $this->usersEditAllowed[$user->getValue('usr_id')];
-            }
-
-            if($this->editUsers())
-            {
-                $returnValue = true;
-            }
-            else
-            {
-                if(count($this->rolesMembershipLeader) > 0)
-                {
-                    // leaders are not allowed to edit profiles of other leaders but to edit their own profile
-                    if($user->getValue('usr_id') == $this->getValue('usr_id'))
-                    {
-                        // check if current user is a group leader of a role where $user is only a member
-                        $rolesMembership = $user->getRoleMemberships();
-                    }
-                    else
-                    {
-                        // check if current user is a group leader of a role where $user is only a member and not a leader
-                        $rolesMembership = $user->getRoleMembershipsNoLeader();
-                    }
-
-                    foreach($this->rolesMembershipLeader as $roleId => $leaderRights)
-                    {
-                        // is group leader of role and has the right to edit users ?
-                        if(in_array($roleId, $rolesMembership) && $leaderRights > 1)
-                        {
-                            $returnValue = true;
-                        }
-                    }
-                }
-            }
-
-            // add result into cache
-            $this->usersEditAllowed[$user->getValue('usr_id')] = $returnValue;
-        }
-
-        return $returnValue;
-    }
-
-    /**
-     * Checks if the current user has the right to send an email to the role.
-     * @param  int  $roleId Id of the role that should be checked.
-     * @return bool Return @b true if the user has the right to send an email to the role.
-     */
-    public function hasRightSendMailToRole($roleId)
-    {
-        if(is_numeric($roleId))
-        {
-            // Abfrage ob der User durch irgendeine Rolle das Recht bekommt alle Listen einzusehen
-            if($this->checkRolesRight('rol_mail_to_all'))
-            {
-                return true;
-            }
-            else
-            {
-                // Falls er das Recht nicht hat Kontrolle ob fuer eine bestimmte Rolle
-                if(isset($this->role_mail_rights[$roleId]) && $this->role_mail_rights[$roleId] > 0)
-                {
-                    return true;
-                }
-            }
-        }
-
-        return false;
-    }
-
-    /**
-     * Checks if the current user is allowed to view the profile of the user of the parameter.
-     * If will check if user has edit rights with method editProfile or if the user is a member
-     * of a role where the current user has the right to view profiles.
-     * @param  object $user User object of the user that should be checked if the current user can view his profile.
-     * @return bool   Return @b true if the current user is allowed to view the profile of the user from @b $user.
-     */
-    public function hasRightViewProfile($user)
-    {
-        if(is_object($user))
-        {
-            //Hat ein User Profileedit rechte, darf er es natuerlich auch sehen
-            if($this->hasRightEditProfile($user))
-            {
-                return true;
-            }
-            else
-            {
-                // Benutzer, die alle Listen einsehen duerfen, koennen auch alle Profile sehen
-                if($this->checkRolesRight('rol_all_lists_view'))
-                {
-                    return true;
-                }
-                else
-                {
-                    $sql = 'SELECT rol_id, rol_this_list_view
-                              FROM '. TBL_MEMBERS. ', '. TBL_ROLES. ', '. TBL_CATEGORIES. '
-                             WHERE mem_usr_id = '.$user->getValue('usr_id'). '
-                               AND mem_begin <= \''.DATE_NOW.'\'
-                               AND mem_end    > \''.DATE_NOW.'\'
-                               AND mem_rol_id = rol_id
-                               AND rol_valid  = 1
-                               AND rol_cat_id = cat_id
-                               AND (  cat_org_id = '.$this->organizationId.'
-                                   OR cat_org_id IS NULL ) ';
-                    $listViewStatement = $this->db->query($sql);
-
-                    if($listViewStatement->rowCount() > 0)
-                    {
-                        while($row = $listViewStatement->fetch())
-                        {
-                            if($row['rol_this_list_view'] == 2)
-                            {
-                                // alle angemeldeten Benutzer duerfen Rollenlisten/-profile sehen
-                                return true;
-                            }
-                            elseif($row['rol_this_list_view'] == 1 && isset($this->list_view_rights[$row['rol_id']]))
-                            {
-                                // nur Rollenmitglieder duerfen Rollenlisten/-profile sehen
-                                return true;
-                            }
-                        }
-                    }
-                }
-            }
-        }
-
-        return false;
-    }
-
-    /**
-     * Check if the user of this object has the right to view the role that is set in the parameter.
-     * @param  int|string $roleId The id of the role that should be checked.
-     * @return bool       Return @b true if the user has the right to view the role otherwise @b false.
-     */
-    public function hasRightViewRole($roleId)
-    {
-        // if user has right to view all lists then he could also view this role
-        if($this->checkRolesRight('rol_all_lists_view'))
-        {
-            return true;
-        }
-        else
-        {
-            // check if user has the right to view this role
-            if(isset($this->list_view_rights[$roleId]) && $this->list_view_rights[$roleId] > 0)
-            {
-                return true;
-            }
-        }
-
-        return false;
-    }
-
-    /**
-     * check if user is leader of a role
-     * @param  int|string $roleId
-     * @return bool
-     */
-    public function isLeaderOfRole($roleId)
-    {
-        if(array_key_exists($roleId, $this->rolesMembershipLeader))
-        {
-            return true;
-        }
-        else
-        {
-            return false;
-        }
-    }
-
-    /**
-     * check if user is member of a role
-     * @param  int|string $roleId
-     * @return bool
-     */
-    public function isMemberOfRole($roleId)
-    {
-        if(in_array($roleId, $this->rolesMembership))
-        {
-            return true;
-        }
-        else
-        {
-            return false;
-        }
-    }
-
-    /**
-     * Checks if the user is assigned to the role @b Webmaster
-     * @return bool Returns @b true if the user is a member of the role @b Webmaster
-     */
-    public function isWebmaster()
-    {
-        $this->checkRolesRight();
-        return $this->webmaster;
-    }
-
-    /**
-     * If this method is called than all further calls of method @b setValue will not check the values.
-     * The values will be stored in database without any inspections!
-     * @return void
-     */
-    public function noValueCheck()
-    {
-        $this->mProfileFieldsData->noValueCheck();
-    }
-
-    /**
-     * Reads a user record out of the table adm_users in database selected by the unique user id.
-     * Also all profile fields of the object @b mProfileFieldsData will be read.
-     * @param  int|string $userId Unique id of the user that should be read
-     * @return bool       Returns @b true if one record is found
-     */
-    public function readDataById($userId)
-    {
-        if(parent::readDataById($userId))
-        {
-            // read data of all user fields from current user
-            $this->mProfileFieldsData->readUserData($userId, $this->organizationId);
-            return true;
-        }
-        else
-        {
-            return false;
-        }
-    }
-
-    /**
-     * Initialize all rights and role membership arrays so that all rights and
-     * role memberships will be read from database if another method needs them
-     * @return void
-     */
-    public function renewRoleData()
-    {
-        // initialize rights arrays
-        $this->roles_rights     = array();
-        $this->list_view_rights = array();
-        $this->role_mail_rights = array();
-        $this->rolesMembership  = array();
-        $this->rolesMembershipLeader   = array();
-        $this->rolesMembershipNoLeader = array();
-    }
-
-    /**
-     * Save all changed columns of the recordset in table of database. Therefore the class remembers if it's a new
-     * record or if only an update is necessary. The update statement will only update the changed columns.
-     * If the table has columns for creator or editor than these column with their timestamp will be updated.
-     * First save recordset and then save all user fields. After that the session of this got a renew for the user object.
-     * If the user doesn't have the right to save data of this user than an exception will be thrown.
-     * @param  bool         $updateFingerPrint Default @b true. Will update the creator or editor of the recordset
-     *                                         if table has columns like @b usr_id_create or @b usr_id_changed
-     * @return void
-     * @throws AdmException
-     */
-    public function save($updateFingerPrint = true)
-    {
-        global $gCurrentSession, $gCurrentUser;
-
-        $fields_changed = $this->columnsValueChanged;
-        $updateCreateUserId = false;
-
-        // if current user is new or is allowed to edit this user than save data
-        if($this->getValue('usr_id') == 0 || $gCurrentUser->hasRightEditProfile($this) || $this->saveChangesWithoutRights)
-        {
-            $this->db->startTransaction();
-
-            // if new user then set create id
-            if($this->getValue('usr_id') == 0 && $gCurrentUser->getValue('usr_id') == 0)
-            {
-                $updateCreateUserId = true;
-                $updateFingerPrint  = false;
-            }
-
-            // if value of a field changed then update timestamp of user object
-            if($this->mProfileFieldsData->columnsValueChanged)
-            {
-                $this->columnsValueChanged = true;
-            }
-
-            parent::save($updateFingerPrint);
-
-            // if this was an registration then set this user id to create user id
-            if($updateCreateUserId)
-            {
-                $this->setValue('usr_timestamp_create', DATETIME_NOW);
-                $this->setValue('usr_usr_id_create', $this->getValue('usr_id'));
-                parent::save($updateFingerPrint);
-            }
-
-            // save data of all user fields
-            $this->mProfileFieldsData->saveUserData($this->getValue('usr_id'));
-
-            if($fields_changed && is_object($gCurrentSession))
-            {
-                // now set user object in session of that user to invalid,
-                // because he has new data and maybe new rights
-                $gCurrentSession->renewUserObject($this->getValue('usr_id'));
-            }
-            $this->db->endTransaction();
-        }
-        else
-        {
-            throw new AdmException('The profile data of user '.$this->getValue('FIRST_NAME').' '
-                .$this->getValue('LAST_NAME').' could not be saved because you don\'t have the right to do this.');
-        }
-    }
-
-    /**
-     * If this method is set then a user can save changes to the user if he hasn't the necessary rights
-     * @return void
-     */
-    public function saveChangesWithoutRights()
-    {
-        $this->saveChangesWithoutRights = true;
-    }
-
-    /**
-     * Set the id of the organization which should be used in this user object.
-     * The organization is used to read the rights of the user. If @b setOrganization isn't called
-     * than the default organization @b gCurrentOrganization is set for the current user object.
-     * @param  int  $organizationId Id of the organization
-     * @return void
-     */
-    public function setOrganization($organizationId)
-    {
-        if(is_numeric($organizationId))
-        {
-            $this->organizationId = $organizationId;
-            $this->roles_rights   = array();
-        }
-    }
-
-    /**
-     * Create a new membership to a role for the current user. If the date range contains
-     * a future or past membership of the same role then the two memberships will be merged.
-     * In opposite to setRoleMembership this method can't be used to end a membership earlier!
-     * @param  int         $roleId    Id of the role for which the membership should be set.
-     * @param  string      $startDate Start date of the membership. Default will be @b DATE_NOW.
-     * @param  string      $endDate   End date of the membership. Default will be @b 31.12.9999
-     * @param  bool|string $leader    If set to @b 1 then the member will be leader of the role and
-     *                                might get more rights for this role.
-     * @return bool        Return @b true if the membership was successfully added.
-     */
-    public function setRoleMembership($roleId, $startDate = DATE_NOW, $endDate = '9999-12-31', $leader = '')
-    {
-        $minStartDate = $startDate;
-        $maxEndDate   = $endDate;
-
-        $member = new TableMembers($this->db);
-
-        if($startDate === '' || $endDate === '')
-        {
-            return false;
-        }
-        $this->db->startTransaction();
-
-        // subtract 1 day from start date so that we find memberships that ends yesterday
-        // these memberships can be continued with new date
-        $oneDayDateInterval = new DateInterval('P1D');
-
-        $startDate = DateTime::createFromFormat('Y-m-d', $startDate)->sub($oneDayDateInterval)->format('Y-m-d');
-        // add 1 to max date because we subtract one day if a membership ends
-        if($endDate !== '9999-12-31')
-        {
-            $endDate = DateTime::createFromFormat('Y-m-d', $endDate)->add($oneDayDateInterval)->format('Y-m-d');
-        }
-
-        // search for membership with same role and user and overlapping dates
-        $sql = 'SELECT * FROM '.TBL_MEMBERS.'
-                 WHERE mem_rol_id = '.$roleId.'
-                   AND mem_usr_id = '.$this->getValue('usr_id').'
-                   AND mem_begin <= \''.$endDate.'\'
-                   AND mem_end   >= \''.$startDate.'\'
-                 ORDER BY mem_begin ASC ';
-        $membershipStatement = $this->db->query($sql);
-
-        if($membershipStatement->rowCount() === 1)
-        {
-            // one record found than update this record
-            $row = $membershipStatement->fetch();
-            $member->setArray($row);
-
-            // save new start date if an earlier date exists
-            if(strcmp($minStartDate, $member->getValue('mem_begin', 'Y-m-d')) > 0)
-            {
-                $minStartDate = $member->getValue('mem_begin', 'Y-m-d');
-            }
-
-            // save new end date if an later date exists
-            // but only if end date is greater than the begin date otherwise the membership should be deleted
-            if(strcmp($member->getValue('mem_end', 'Y-m-d'), $maxEndDate) > 0
-            && strcmp($member->getValue('mem_begin', 'Y-m-d'), $maxEndDate) < 0)
-            {
-                $maxEndDate = $member->getValue('mem_end', 'Y-m-d');
-            }
-        }
-        elseif($membershipStatement->rowCount() > 1)
-        {
-            // several records found then read min and max date and delete all records
-            while($row = $membershipStatement->fetch())
-            {
-                $member->clear();
-                $member->setArray($row);
-
-                // save new start date if an earlier date exists
-                if(strcmp($minStartDate, $member->getValue('mem_begin', 'Y-m-d')) > 0)
-                {
-                    $minStartDate = $member->getValue('mem_begin', 'Y-m-d');
-                }
-
-                // save new end date if an later date exists
-                if(strcmp($member->getValue('mem_end', 'Y-m-d'), $maxEndDate) > 0)
-                {
-                    $maxEndDate = $member->getValue('mem_end', 'Y-m-d');
-                }
-
-                // delete existing entry because a new overlapping entry will be created
-                $member->delete();
-            }
-            $member->clear();
-        }
-
-        if(strcmp($minStartDate, $maxEndDate) > 0)
-        {
-            // if start date is greater than end date than delete membership
-            if($member->getValue('mem_id') > 0)
-            {
-                $member->delete();
-            }
-            $returnStatus = true;
-        }
-        else
-        {
-            // save membership to database
-            $member->setValue('mem_rol_id', $roleId);
-            $member->setValue('mem_usr_id', $this->getValue('usr_id'));
-            $member->setValue('mem_begin', $minStartDate);
-            $member->setValue('mem_end', $maxEndDate);
-            if($leader !== '')
-            {
-                $member->setValue('mem_leader', $leader);
-            }
-            $returnStatus = $member->save();
-        }
-
-        $this->db->endTransaction();
-        $this->renewRoleData();
-
-        return $returnStatus;
-    }
-
-    /**
-     * Set a new value for a column of the database table if the column has the prefix @b usr_
-     * otherwise the value of the profile field of the table adm_user_data will set.
-     * If the user log is activated than the change of the value will be logged in @b adm_user_log.
-     * The value is only saved in the object. You must call the method @b save to store the new value to the database
-     * @param  string $columnName The name of the database column whose value should get a new value or the
-     *                            internal unique profile field name
-     * @param  mixed  $newValue   The new value that should be stored in the database field
-     * @param  bool   $checkValue The value will be checked if it's valid. If set to @b false than the value will
-     *                            not be checked.
-     * @return bool   Returns @b true if the value is stored in the current object and @b false if a check failed
-     * @par Examples
-     * @code  // set data of adm_users column
-     *                           $gCurrentUser->getValue('usr_login_name', 'Admidio');
-     *                           // reads data of adm_user_fields
-     *                           $gCurrentUser->getValue('EMAIL', 'webmaster@admidio.org'); @endcode
-     */
-    public function setValue($columnName, $newValue, $checkValue = true)
-    {
-        global $gCurrentUser, $gPreferences;
-
-        $returnCode    = true;
-        $oldFieldValue = $this->mProfileFieldsData->getValue($columnName, 'database');
-
-        if(strpos($columnName, 'usr_') !== 0)
-        {
-            // user data from adm_user_fields table
-
-            // only to a update if value has changed
-            if(strcmp($newValue, $oldFieldValue) !== 0)
-            {
-                // Disabled fields can only be edited by users with the right "edit_users" except on registration.
-                // Here is no need to check hidden fields because we check on save() method that only users who
-                // can edit the profile are allowed to save and change data.
-                if($this->mProfileFieldsData->getProperty($columnName, 'usf_disabled') == 0
-                || ($this->mProfileFieldsData->getProperty($columnName, 'usf_disabled') == 1
-                   && $gCurrentUser->hasRightEditProfile($this, false))
-                || ($gCurrentUser->getValue('usr_id') == 0 && $this->getValue('usr_id') == 0))
-                {
-                    $returnCode = $this->mProfileFieldsData->setValue($columnName, $newValue);
-                }
-            }
-        }
-        else
-        {
-            // users data from adm_users table
-            $returnCode = parent::setValue($columnName, $newValue);
-        }
-
-        $newFieldValue = $this->mProfileFieldsData->getValue($columnName, 'database');
-
-        /*  Nicht alle Aenderungen werden geloggt. Ausnahmen:
-         *  usr_id ist Null, wenn der User neu angelegt wird. Das wird bereits dokumentiert.
-         *  Felder, die mit usr_ beginnen, werden nicht geloggt
-         *  Falls die Feldwerte sich nicht geaendert haben, wird natuerlich ebenfalls nicht geloggt
-         */
-        if($gPreferences['profile_log_edit_fields'] == 1 && $this->getValue('usr_id') != 0
-        && strpos($columnName, 'usr_') === false && $newFieldValue !== $oldFieldValue)
-        {
-            $logEntry = new TableAccess($this->db, TBL_USER_LOG, 'usl');
-            $logEntry->setValue('usl_usr_id', $this->getValue('usr_id'));
-            $logEntry->setValue('usl_usf_id', $this->mProfileFieldsData->getProperty($columnName, 'usf_id'));
-            $logEntry->setValue('usl_value_old', $oldFieldValue);
-            $logEntry->setValue('usl_value_new', $newFieldValue);
-            $logEntry->setValue('usl_comm', '');
-            $logEntry->save();
-        }
-        return $returnCode;
-    }
-
-    /**
-     * Funktion prueft, ob der angemeldete User Ankuendigungen anlegen und bearbeiten darf
-     * @return bool
-     */
-    public function editAnnouncements()
-    {
-        return $this->checkRolesRight('rol_announcements');
-    }
-
-    /**
-     * Funktion prueft, ob der angemeldete User Registrierungen bearbeiten und zuordnen darf
-     * @return bool
-     */
-    public function approveUsers()
-    {
-        return $this->checkRolesRight('rol_approve_users');
-    }
-
-    /**
-     * Checks if the user has the right to assign members to at least one role.
-     * @return bool Return @b true if the user can assign members to at least one role.
-     */
-    public function assignRoles()
-    {
-        $this->checkRolesRight();
-        return $this->assignRoles;
-    }
-
-    /**
-     * Checks if the user has the right to manage roles. Therefore he must be a member
-     * of a role with the right @b rol_manage_roles.
-     * @return bool Return @b true if the user can manage roles.
-     */
-    public function manageRoles()
-    {
-        return $this->checkRolesRight('rol_assign_roles');
-    }
-
-    /**
-     * Funktion prueft, ob der angemeldete User Termine anlegen und bearbeiten darf
-     * @return bool
-     */
-    public function editDates()
-    {
-        return $this->checkRolesRight('rol_dates');
-    }
-
-    /**
-     * Funktion prueft, ob der angemeldete User Downloads hochladen und verwalten darf
-     * @return bool
-     */
-    public function editDownloadRight()
-    {
-        return $this->checkRolesRight('rol_download');
-    }
-
-    /**
-     * Funktion prueft, ob der angemeldete User fremde Benutzerdaten bearbeiten darf
-     * @return bool
-     */
-    public function editUsers()
-    {
-        return $this->checkRolesRight('rol_edit_user');
-    }
-
-    /**
-     * Funktion prueft, ob der angemeldete User Gaestebucheintraege loeschen und editieren darf
-     * @return bool
-     */
-    public function editGuestbookRight()
-    {
-        return $this->checkRolesRight('rol_guestbook');
-    }
-
-    /**
-     * Funktion prueft, ob der angemeldete User Gaestebucheintraege kommentieren darf
-     * @return bool
-     */
-    public function commentGuestbookRight()
-    {
-        return $this->checkRolesRight('rol_guestbook_comments');
-    }
-
-    /**
-     * Funktion prueft, ob der angemeldete User Fotos hochladen und verwalten darf
-     * @return bool
-     */
-    public function editPhotoRight()
-    {
-        return $this->checkRolesRight('rol_photo');
-    }
-
-    /**
-     * Funktion prueft, ob der angemeldete User Weblinks anlegen und editieren darf
-     * @return bool
-     */
-    public function editWeblinksRight()
-    {
-        return $this->checkRolesRight('rol_weblinks');
-    }
-
-    /**
-     * Funktion prueft, ob der angemeldete User das Inventory verwalten darf
-     * @return bool
-     */
-    public function editInventory()
-    {
-        return $this->checkRolesRight('rol_inventory');
-    }
-}
-?>
+<?php
+
+require_once(SERVER_PATH.'/adm_program/system/classes/passwordhashing.php');
+
+/******************************************************************************
+ * Class handle role rights, cards and other things of users
+ *
+ * Copyright    : (c) 2004 - 2015 The Admidio Team
+ * Homepage     : http://www.admidio.org
+ * License      : GNU Public License 2 https://www.gnu.org/licenses/gpl-2.0.html
+ *
+ * Diese Klasse dient dazu ein Userobjekt zu erstellen.
+ * Ein User kann ueber diese Klasse in der Datenbank verwaltet werden
+ *
+ * Beside the methods of the parent class there are the following additional methods:
+ *
+ * deleteUserFieldData()    - delete all user data of profile fields;
+ *                            user record will not be deleted
+ * getListViewRights()  - Liefert ein Array mit allen Rollen und der
+ *                        Berechtigung, ob der User die Liste einsehen darf
+ *                      - aehnlich getProperty, allerdings suche ueber usf_id
+ * getVCard()           - Es wird eine vCard des Users als String zurueckgegeben
+ * setRoleMembership($roleId, $startDate = DATE_NOW, $endDate = '9999-12-31', $leader = '')
+ *                      - set a role membership for the current user
+ *                        if memberships to this user and role exists within the period than merge them to one new membership
+ * viewProfile          - Ueberprueft ob der User das Profil eines uebrgebenen
+ *                        Users einsehen darf
+ * viewRole             - Ueberprueft ob der User eine uebergebene Rolle(Liste)
+ *                        einsehen darf
+ * isWebmaster()        - gibt true/false zurueck, falls der User Mitglied der
+ *                        Rolle "Webmaster" ist
+ *
+ *****************************************************************************/
+class User extends TableUsers
+{
+    protected $webmaster;
+
+    public $mProfileFieldsData;                 ///< object with current user field structure
+    public $roles_rights = array();             ///< Array with all roles rights and the status of the current user e.g. array('rol_assign_roles'  => '0', 'rol_approve_users' => '1' ...)
+    protected $list_view_rights = array();      ///< Array with all roles and a flag if the user could view this role e.g. array('role_id_1' => '1', 'role_id_2' => '0' ...)
+    protected $role_mail_rights = array();      ///< Array with all roles and a flag if the user could write a mail to this role e.g. array('role_id_1' => '1', 'role_id_2' => '0' ...)
+    protected $rolesMembership  = array();      ///< Array with all roles who the user is assigned
+    protected $rolesMembershipLeader = array(); ///< Array with all roles who the user is assigned and is leader (key = role_id; value = rol_leader_rights)
+    protected $rolesMembershipNoLeader = array(); ///< Array with all roles who the user is assigned and is not a leader of the role
+    protected $organizationId;                  ///< the organization for which the rights are read, could be changed with method @b setOrganization
+    protected $assignRoles;                     ///< Flag if the user has the right to assign at least one role
+    protected $saveChangesWithoutRights;        ///< If this flag is set then a user can save changes to the user if he hasn't the necessary rights
+    protected $usersEditAllowed = array();      ///< Array with all user ids where the current user is allowed to edit the profile.
+
+    /**
+     * Constructor that will create an object of a recordset of the users table.
+     * If the id is set than this recordset will be loaded.
+     * @param object $database   Object of the class Database. This should be the default global object @b $gDb.
+     * @param object $userFields An object of the ProfileFields class with the profile field structure
+     *                           of the current organization. This could be the default object @b $gProfileFields.
+     * @param int    $userId     The id of the user who should be loaded. If id isn't set than an empty object with
+     *                           no specific user is created.
+     */
+    public function __construct(&$database, $userFields, $userId = 0)
+    {
+        global $gCurrentOrganization;
+
+        $this->mProfileFieldsData = clone $userFields; // create explicit a copy of the object (param is in PHP5 a reference)
+        $this->mProfileFieldsData->setDatabase($database);
+
+        $this->organizationId = $gCurrentOrganization->getValue('org_id');
+        parent::__construct($database, $userId);
+    }
+
+    /**
+     * Assign the user to all roles that have set the flag @b rol_default_registration.
+     * These flag should be set if you want that every new user should get this role.
+     */
+    public function assignDefaultRoles()
+    {
+        global $gMessage, $gL10n;
+
+        $this->db->startTransaction();
+
+        // every user will get the default roles for registration, if the current user has the right to assign roles
+        // than the roles assignment dialog will be shown
+        $sql = 'SELECT rol_id FROM '.TBL_ROLES.', '.TBL_CATEGORIES.'
+                 WHERE rol_cat_id = cat_id
+                   AND cat_org_id = '.$this->organizationId.'
+                   AND rol_default_registration = 1 ';
+        $defaultRolesStatement = $this->db->query($sql);
+
+        if($defaultRolesStatement->rowCount() === 0)
+        {
+            $gMessage->show($gL10n->get('PRO_NO_DEFAULT_ROLE'));
+        }
+
+        while($row = $defaultRolesStatement->fetch())
+        {
+            // starts a membership for role from now
+            $this->setRoleMembership($row['rol_id']);
+        }
+
+        $this->db->endTransaction();
+    }
+
+    /**
+     * The method reads all roles where this user has a valid membership and checks the rights of
+     * those roles. It stores all rights that the user get at last through one role in an array.
+     * In addition the method checks which roles lists the user could see in an separate array.
+     * Also an array with all roles where the user has the right to write an email will be stored.
+     * The method considered the role leader rights of each role if this is set and the current
+     * user is a leader in a role.
+     * @param  string $right The database column name of the right that should be checked. If this param
+     *                       is not set then only the arrays are filled.
+     * @return bool   Return true if a special right should be checked and the user has this right.
+     */
+    public function checkRolesRight($right = '')
+    {
+        if($this->getValue('usr_id') > 0)
+        {
+            if(count($this->roles_rights) === 0)
+            {
+                $this->assignRoles = false;
+                $tmp_roles_rights  = array('rol_assign_roles'  => '0', 'rol_approve_users' => '0',
+                                           'rol_announcements' => '0', 'rol_dates' => '0',
+                                           'rol_download'      => '0', 'rol_edit_user' => '0',
+                                           'rol_guestbook'     => '0', 'rol_guestbook_comments' => '0',
+                                           'rol_mail_to_all'   => '0',
+                                           'rol_photo'         => '0', 'rol_profile' => '0',
+                                           'rol_weblinks'      => '0', 'rol_all_lists_view' => '0',
+                                           'rol_inventory'     => '0');
+
+                // Alle Rollen der Organisation einlesen und ggf. Mitgliedschaft dazu joinen
+                $sql = 'SELECT *
+                          FROM '. TBL_CATEGORIES. ', '. TBL_ROLES. '
+                          LEFT JOIN '. TBL_MEMBERS. '
+                            ON mem_usr_id  = '. $this->getValue('usr_id'). '
+                           AND mem_rol_id  = rol_id
+                           AND mem_begin  <= \''.DATE_NOW.'\'
+                           AND mem_end     > \''.DATE_NOW.'\'
+                         WHERE rol_valid   = 1
+                           AND rol_cat_id  = cat_id
+                           AND (  cat_org_id = '.$this->organizationId.'
+                               OR cat_org_id IS NULL ) ';
+                $rolesStatement = $this->db->query($sql);
+
+                while($row = $rolesStatement->fetch())
+                {
+                    if($row['mem_usr_id'] > 0)
+                    {
+                        // Sql selects all roles. Only consider roles where user is a member.
+                        if($row['mem_leader'] == 1)
+                        {
+                            // if user is leader in this role than add role id and leader rights to array
+                            $this->rolesMembershipLeader[$row['rol_id']] = $row['rol_leader_rights'];
+
+                            // if role leader could assign new members then remember this setting
+                            // roles for confirmation of dates should be ignored
+                            if($row['cat_name_intern'] != 'CONFIRMATION_OF_PARTICIPATION'
+                            && ($row['rol_leader_rights'] == ROLE_LEADER_MEMBERS_ASSIGN || $row['rol_leader_rights'] == ROLE_LEADER_MEMBERS_ASSIGN_EDIT))
+                            {
+                                $this->assignRoles = true;
+                            }
+                        }
+                        else
+                        {
+                            $this->rolesMembershipNoLeader[] = $row['rol_id'];
+                        }
+
+                        // add role to membership array
+                        $this->rolesMembership[] = $row['rol_id'];
+
+                        // Rechte der Rollen in das Array uebertragen,
+                        // falls diese noch nicht durch andere Rollen gesetzt wurden
+                        foreach($tmp_roles_rights as $key => $value)
+                        {
+                            if($value == '0' && $row[$key] == '1')
+                            {
+                                $tmp_roles_rights[$key] = '1';
+                            }
+                        }
+
+                        // set flag assignRoles of user can manage roles
+                        if($row['rol_assign_roles'] == 1)
+                        {
+                            $this->assignRoles = true;
+                        }
+
+                        // Webmasterflag setzen
+                        if($row['rol_webmaster'] == 1)
+                        {
+                            $this->webmaster = 1;
+                        }
+                    }
+
+                    // Listenansichtseinstellung merken
+                    // Leiter duerfen die Rolle sehen
+                    if($row['mem_usr_id'] > 0 && ($row['rol_this_list_view'] > 0 || $row['mem_leader'] == 1))
+                    {
+                        // Mitgliedschaft bei der Rolle und diese nicht gesperrt, dann anschauen
+                        $this->list_view_rights[$row['rol_id']] = 1;
+                    }
+                    elseif($row['rol_this_list_view'] == 2)
+                    {
+                        // andere Rollen anschauen, wenn jeder sie sehen darf
+                        $this->list_view_rights[$row['rol_id']] = 1;
+                    }
+                    else
+                    {
+                        $this->list_view_rights[$row['rol_id']] = 0;
+                    }
+
+                    // Mailrechte setzen
+                    // Leiter duerfen der Rolle Mails schreiben
+                    if($row['mem_usr_id'] > 0 && ($row['rol_mail_this_role'] > 0 || $row['mem_leader'] == 1))
+                    {
+                        // Mitgliedschaft bei der Rolle und diese nicht gesperrt, dann anschauen
+                        $this->role_mail_rights[$row['rol_id']] = 1;
+                    }
+                    elseif($row['rol_mail_this_role'] >= 2)
+                    {
+                        // andere Rollen anschauen, wenn jeder sie sehen darf
+                        $this->role_mail_rights[$row['rol_id']] = 1;
+                    }
+                    else
+                    {
+                        $this->role_mail_rights[$row['rol_id']] = 0;
+                    }
+                }
+                $this->roles_rights = $tmp_roles_rights;
+
+                // ist das Recht 'alle Listen einsehen' gesetzt, dann dies auch im Array bei allen Rollen setzen
+                if($this->roles_rights['rol_all_lists_view'])
+                {
+                    foreach($this->list_view_rights as $key => $value)
+                    {
+                        $this->list_view_rights[$key] = 1;
+                    }
+                }
+
+                // ist das Recht 'allen Rollen EMails schreiben' gesetzt, dann dies auch im Array bei allen Rollen setzen
+                if($this->roles_rights['rol_mail_to_all'])
+                {
+                    foreach($this->role_mail_rights as $key => $value)
+                    {
+                        $this->role_mail_rights[$key] = 1;
+                    }
+                }
+
+            }
+
+            if($right === '' || $this->roles_rights[$right] == 1)
+            {
+                return true;
+            }
+        }
+
+        return false;
+    }
+
+    /**
+     * Check if a valid password is set for the user and return true if the correct password
+     * was set. Optional the current session could be updated to a valid login session.
+     * @param  string       $password             The password for the current user. This should not be encoded.
+     * @param  bool         $setAutoLogin         If set to true then this login will be stored in AutoLogin table
+     *                                            and the user doesn't need to login another time with this browser.
+     *                                            To use this functionality @b $updateSessionCookies must be set to true.
+     * @param  bool         $updateSessionCookies The current session will be updated to a valid login.
+     *                                            If set to false then the login is only valid for the current script.
+     * @return true         Return true if the correct password for this user was given to this method.
+     * @throws AdmException SYS_LOGIN_FAILED
+     *                                           SYS_LOGIN_FAILED
+     *                                           SYS_PASSWORD_UNKNOWN
+     */
+    public function checkLogin($password, $setAutoLogin = false, $updateSessionCookies = true)
+    {
+        global $gPreferences, $gCookiePraefix, $gCurrentSession, $gSessionId;
+
+        if($this->getValue('usr_number_invalid') >= 3)
+        {
+            // if within 15 minutes 3 wrong login took place -> block user account for 15 minutes
+            if(time() - strtotime($this->getValue('usr_date_invalid', 'Y-m-d H:i:s')) < 900)
+            {
+                $this->clear();
+                throw new AdmException('SYS_LOGIN_FAILED');
+            }
+        }
+
+        $currHash = $this->getValue('usr_password');
+
+        if(PasswordHashing::verify($password, $currHash))
+        {
+            if(PasswordHashing::needsRehash($currHash))
+            {
+                $this->setPassword($password);
+                $this->save();
+            }
+
+            if($updateSessionCookies)
+            {
+                $gCurrentSession->setValue('ses_usr_id', $this->getValue('usr_id'));
+                $gCurrentSession->save();
+            }
+
+            // soll der Besucher automatisch eingeloggt bleiben, dann verfaellt das Cookie erst nach einem Jahr
+            if($setAutoLogin && $gPreferences['enable_auto_login'] == 1)
+            {
+                $timestamp_expired = time() + 60*60*24*365;
+                $autoLogin = new AutoLogin($this->db, $gSessionId);
+
+                // falls bereits ein Autologin existiert (Doppelanmeldung an 1 Browser),
+                // dann kein Neues anlegen, da dies zu 'Duplicate Key' fuehrt
+                if($autoLogin->getValue('atl_usr_id') === '')
+                {
+                    $autoLogin->setValue('atl_session_id', $gSessionId);
+                    $autoLogin->setValue('atl_usr_id', $this->getValue('usr_id'));
+                    $autoLogin->save();
+                }
+            }
+            else
+            {
+                $timestamp_expired = 0;
+                $this->setValue('usr_last_session_id', null);
+            }
+
+            if($updateSessionCookies)
+            {
+                // Cookies fuer die Anmeldung setzen und evtl. Ports entfernen
+                $domain = substr($_SERVER['HTTP_HOST'], 0, strpos($_SERVER['HTTP_HOST'], ':'));
+
+                setcookie($gCookiePraefix. '_ID', $gSessionId, $timestamp_expired, '/', $domain, 0);
+                // User-Id und Autologin auch noch als Cookie speichern
+                // vorher allerdings noch serialisieren, damit der Inhalt nicht so einfach ausgelesen werden kann
+                setcookie($gCookiePraefix. '_DATA', $setAutoLogin. ';'. $this->getValue('usr_id'), $timestamp_expired, '/', $domain, 0);
+
+                // count logins and update login dates
+                $this->saveChangesWithoutRights();
+                $this->updateLoginData();
+            }
+
+            return true;
+        }
+        else
+        {
+            // log invalid logins
+            if($this->getValue('usr_number_invalid') >= 3)
+            {
+                $this->setValue('usr_number_invalid', 1);
+            }
+            else
+            {
+                $this->setValue('usr_number_invalid', $this->getValue('usr_number_invalid') + 1);
+            }
+
+            $this->setValue('usr_date_invalid', DATETIME_NOW);
+            $this->save(false);   // don't update timestamp
+            $this->clear();
+
+            if($this->getValue('usr_number_invalid') >= 3)
+            {
+                throw new AdmException('SYS_LOGIN_FAILED');
+            }
+            else
+            {
+                throw new AdmException('SYS_PASSWORD_UNKNOWN');
+            }
+        }
+    }
+
+    /**
+     * Additional to the parent method the user profile fields and all
+     * user rights and role memberships will be initialized
+     * @return void
+     */
+    public function clear()
+    {
+        parent::clear();
+
+        // die Daten der Profilfelder werden geloescht, die Struktur bleibt
+        $this->mProfileFieldsData->clearUserData();
+
+        $this->webmaster = 0;
+
+        // initialize rights arrays
+        $this->usersEditAllowed = array();
+        $this->renewRoleData();
+        $this->saveChangesWithoutRights = false;
+    }
+
+    /**
+     * returns true if a column of user table or profile fields has changed
+     * @return bool
+     */
+    public function columnsValueChanged()
+    {
+        if($this->columnsValueChanged || $this->mProfileFieldsData->columnsValueChanged)
+        {
+            return true;
+        }
+        else
+        {
+            return false;
+        }
+    }
+
+    /**
+     * delete all user data of profile fields; user record will not be deleted
+     * @return void
+     */
+    public function deleteUserFieldData()
+    {
+        $this->db->startTransaction();
+
+        // delete every entry from adm_users_data
+        foreach($this->mProfileFieldsData->mUserData as $field)
+        {
+            $field->delete();
+        }
+
+        $this->mProfileFieldsData->mUserData = array();
+        $this->db->endTransaction();
+    }
+
+    /**
+     * Edit an existing role membership of the current user. If the new date range contains
+     * a future or past membership of the same role then the two memberships will be merged.
+     * In opposite to setRoleMembership this method is useful to end a membership earlier.
+     * @param  int         $memberId  Id of the current membership that should be edited.
+     * @param  string      $startDate New start date of the membership. Default will be @b DATE_NOW.
+     * @param  string      $endDate   New end date of the membership. Default will be @b 9999-12-31
+     * @param  bool|string $leader    If set to @b 1 then the member will be leader of the role and
+     *                                might get more rights for this role.
+     * @return bool        Return @b true if the membership was successfully edited.
+     */
+    public function editRoleMembership($memberId, $startDate = DATE_NOW, $endDate = '9999-12-31', $leader = '')
+    {
+        $minStartDate = $startDate;
+        $maxEndDate   = $endDate;
+
+        $member = new TableMembers($this->db, $memberId);
+
+        if($startDate === '' || $startDate === '')
+        {
+            return false;
+        }
+        $this->db->startTransaction();
+
+        // search for membership with same role and user and overlapping dates
+        $sql = 'SELECT * FROM '.TBL_MEMBERS.'
+                 WHERE mem_id    <> '.$memberId.'
+                   AND mem_rol_id = '.$member->getValue('mem_rol_id').'
+                   AND mem_usr_id = '.$this->getValue('usr_id').'
+                   AND mem_begin <= \''.$endDate.'\'
+                   AND mem_end   >= \''.$startDate.'\'
+                 ORDER BY mem_begin ASC ';
+        $membershipStatement = $this->db->query($sql);
+
+        if($membershipStatement->rowCount() === 1)
+        {
+            // one record found than update this record
+            $row = $membershipStatement->fetch();
+            $member->setArray($row);
+
+            // save new start date if an earlier date exists
+            if(strcmp($minStartDate, $member->getValue('mem_begin', 'Y-m-d')) > 0)
+            {
+                $minStartDate = $member->getValue('mem_begin', 'Y-m-d');
+            }
+
+            // save new end date if an later date exists
+            if(strcmp($member->getValue('mem_end', 'Y-m-d'), $maxEndDate) > 0)
+            {
+                $maxEndDate = $member->getValue('mem_end', 'Y-m-d');
+            }
+        }
+        elseif($membershipStatement->rowCount() > 1)
+        {
+            // several records found then read min and max date and delete all records
+            while($row = $membershipStatement->fetch())
+            {
+                $member->clear();
+                $member->setArray($row);
+
+                // save new start date if an earlier date exists
+                if(strcmp($minStartDate, $member->getValue('mem_begin', 'Y-m-d')) > 0)
+                {
+                    $minStartDate = $member->getValue('mem_begin', 'Y-m-d');
+                }
+
+                // save new end date if an later date exists
+                if(strcmp($member->getValue('mem_end', 'Y-m-d'), $maxEndDate) > 0)
+                {
+                    $maxEndDate = $member->getValue('mem_end', 'Y-m-d');
+                }
+
+                // delete existing entry because a new overlapping entry will be created
+                $member->delete();
+            }
+            $member->clear();
+        }
+
+        if(strcmp($minStartDate, $maxEndDate) > 0)
+        {
+            // if start date is greater than end date than delete membership
+            if($member->getValue('mem_id') > 0)
+            {
+                $member->delete();
+            }
+        }
+        else
+        {
+            // save membership to database
+            $member->setValue('mem_begin', $minStartDate);
+            $member->setValue('mem_end', $maxEndDate);
+            if($leader !== '')
+            {
+                $member->setValue('mem_leader', $leader);
+            }
+            $member->save();
+        }
+
+        $this->db->endTransaction();
+        $this->renewRoleData();
+
+        return true;
+    }
+
+    /**
+     * Creates an array with all roles where the user has the right to mail them
+     * @return Array with role ids where user has the right to mail them
+     */
+    public function getAllMailRoles()
+    {
+        $visibleRoles = array();
+        $this->checkRolesRight();
+
+        foreach($this->role_mail_rights as $role => $right)
+        {
+            if($right == 1)
+            {
+                $visibleRoles[] = $role;
+            }
+        }
+        return $visibleRoles;
+    }
+
+    /**
+     * Creates an array with all roles where the user has the right to view them
+     * @return array Array with role ids where user has the right to view them
+     */
+    public function getAllVisibleRoles()
+    {
+        $visibleRoles = array();
+        $this->checkRolesRight();
+
+        foreach($this->list_view_rights as $role => $right)
+        {
+            if($right == 1)
+            {
+                $visibleRoles[] = $role;
+            }
+        }
+        return $visibleRoles;
+    }
+
+    /**
+     * Returns the id of the organization this user object has been assigned.
+     * This is in the default case the default organization of the config file.
+     * @return int Returns the id of the organization this user object has been assigned
+     */
+    public function getOrganization()
+    {
+        if($this->organizationId > 0)
+        {
+            return $this->organizationId;
+        }
+        else
+        {
+            return 0;
+        }
+    }
+
+    /**
+     * Returns an array with all role ids where the user is a member.
+     * @return Returns an array with all role ids where the user is a member.
+     */
+    public function getRoleMemberships()
+    {
+        $this->checkRolesRight();
+        return $this->rolesMembership;
+    }
+
+    /**
+     * Returns an array with all role ids where the user is a member
+     * and not a leader of the role.
+     * @return Returns an array with all role ids where the user is a member
+     *         and not a leader of the role.
+     */
+    public function getRoleMembershipsNoLeader()
+    {
+        $this->checkRolesRight();
+        return $this->rolesMembershipNoLeader;
+    }
+
+    /**
+     * Get the value of a column of the database table if the column has the praefix @b usr_
+     * otherwise the value of the profile field of the table adm_user_data will be returned.
+     * If the value was manipulated before with @b setValue than the manipulated value is returned.
+     * @param  string $columnName The name of the database column whose value should be read or the internal unique profile field name
+     * @param  string $format     For date or timestamp columns the format should be the date/time format e.g. @b d.m.Y = '02.04.2011'. @n
+     *                            For text columns the format can be @b database that would return the original database value without any transformations
+     * @return mixed  Returns the value of the database column or the value of adm_user_fields
+     *                           If the value was manipulated before with @b setValue than the manipulated value is returned.
+     * @par Examples
+     * @code  // reads data of adm_users column
+     * $loginname = $gCurrentUser->getValue('usr_login_name');
+     * // reads data of adm_user_fields
+     * $email = $gCurrentUser->getValue('EMAIL'); @endcode
+     */
+    public function getValue($columnName, $format = '')
+    {
+        global $gPreferences;
+
+        if(strpos($columnName, 'usr_') === 0)
+        {
+            if($columnName === 'usr_photo' && $gPreferences['profile_photo_storage'] == 0
+                && file_exists(SERVER_PATH.'/adm_my_files/user_profile_photos/'.$this->getValue('usr_id').'.jpg'))
+            {
+                return file_get_contents(SERVER_PATH.'/adm_my_files/user_profile_photos/'.$this->getValue('usr_id').'.jpg');
+            }
+            else
+            {
+                return parent::getValue($columnName, $format);
+            }
+        }
+        else
+        {
+            return $this->mProfileFieldsData->getValue($columnName, $format);
+        }
+    }
+
+    /**
+     * Creates a vcard with all data of this user object @n
+     * (Windows XP address book can't process utf8, so vcard output is iso-8859-1)
+     * @param  bool   $allowedToEditProfile If set to @b true than logged in user is allowed to edit profiles
+     *                                      so he can see more data in the vcard
+     * @return string Returns the vcard as a string
+     */
+    public function getVCard($allowedToEditProfile = false)
+    {
+        global $gPreferences;
+
+        $vcard  = 'BEGIN:VCARD'."\r\n";
+        $vcard .= 'VERSION:2.1'."\r\n";
+        if($allowedToEditProfile || (!$allowedToEditProfile && $this->mProfileFieldsData->getProperty('FIRST_NAME', 'usf_hidden') == 0))
+        {
+            $vcard .= 'N;CHARSET=ISO-8859-1:' . utf8_decode($this->getValue('LAST_NAME', 'database')). ';'. utf8_decode($this->getValue('FIRST_NAME', 'database')) . ";;;\r\n";
+        }
+        if($allowedToEditProfile || (!$allowedToEditProfile && $this->mProfileFieldsData->getProperty('LAST_NAME', 'usf_hidden') == 0))
+        {
+            $vcard .= 'FN;CHARSET=ISO-8859-1:'. utf8_decode($this->getValue('FIRST_NAME')) . ' '. utf8_decode($this->getValue('LAST_NAME')) . "\r\n";
+        }
+        if (strlen($this->getValue('usr_login_name')) > 0)
+        {
+            $vcard .= 'NICKNAME;CHARSET=ISO-8859-1:' . utf8_decode($this->getValue('usr_login_name')). "\r\n";
+        }
+        if (strlen($this->getValue('PHONE')) > 0
+        && ($allowedToEditProfile || (!$allowedToEditProfile && $this->mProfileFieldsData->getProperty('PHONE', 'usf_hidden') == 0)))
+        {
+            $vcard .= 'TEL;HOME;VOICE:' . $this->getValue('PHONE'). "\r\n";
+        }
+        if (strlen($this->getValue('MOBILE')) > 0
+        && ($allowedToEditProfile || (!$allowedToEditProfile && $this->mProfileFieldsData->getProperty('MOBILE', 'usf_hidden') == 0)))
+        {
+            $vcard .= 'TEL;CELL;VOICE:' . $this->getValue('MOBILE'). "\r\n";
+        }
+        if (strlen($this->getValue('FAX')) > 0
+        && ($allowedToEditProfile || (!$allowedToEditProfile && $this->mProfileFieldsData->getProperty('FAX', 'usf_hidden') == 0)))
+        {
+            $vcard .= 'TEL;HOME;FAX:' . $this->getValue('FAX'). "\r\n";
+        }
+        if($allowedToEditProfile || (!$allowedToEditProfile && $this->mProfileFieldsData->getProperty('ADDRESS', 'usf_hidden') == 0 && $this->mProfileFieldsData->getProperty('CITY', 'usf_hidden') == 0
+        && $this->mProfileFieldsData->getProperty('POSTCODE', 'usf_hidden') == 0  && $this->mProfileFieldsData->getProperty('COUNTRY', 'usf_hidden') == 0))
+        {
+            $vcard .= 'ADR;CHARSET=ISO-8859-1;HOME:;;' . utf8_decode($this->getValue('ADDRESS', 'database')). ';' . utf8_decode($this->getValue('CITY', 'database')). ';;' . utf8_decode($this->getValue('POSTCODE', 'database')). ';' . utf8_decode($this->getValue('COUNTRY', 'database')). "\r\n";
+        }
+        if (strlen($this->getValue('WEBSITE')) > 0
+        && ($allowedToEditProfile || (!$allowedToEditProfile && $this->mProfileFieldsData->getProperty('WEBSITE', 'usf_hidden') == 0)))
+        {
+            $vcard .= 'URL;HOME:' . $this->getValue('WEBSITE'). "\r\n";
+        }
+        if (strlen($this->getValue('BIRTHDAY')) > 0
+        && ($allowedToEditProfile || (!$allowedToEditProfile && $this->mProfileFieldsData->getProperty('BIRTHDAY', 'usf_hidden') == 0)))
+        {
+            $vcard .= 'BDAY:' . $this->getValue('BIRTHDAY', 'Ymd') . "\r\n";
+        }
+        if (strlen($this->getValue('EMAIL')) > 0
+        && ($allowedToEditProfile || (!$allowedToEditProfile && $this->mProfileFieldsData->getProperty('EMAIL', 'usf_hidden') == 0)))
+        {
+            $vcard .= 'EMAIL;PREF;INTERNET:' . $this->getValue('EMAIL'). "\r\n";
+        }
+        if (file_exists(SERVER_PATH.'/adm_my_files/user_profile_photos/'.$this->getValue('usr_id').'.jpg') && $gPreferences['profile_photo_storage'] == 1)
+        {
+            $img_handle = fopen(SERVER_PATH. '/adm_my_files/user_profile_photos/'.$this->getValue('usr_id').'.jpg', 'rb');
+            $vcard .= 'PHOTO;ENCODING=BASE64;TYPE=JPEG:'.base64_encode(fread($img_handle, filesize(SERVER_PATH. '/adm_my_files/user_profile_photos/'.$this->getValue('usr_id').'.jpg'))). "\r\n";
+            fclose($img_handle);
+        }
+        if (strlen($this->getValue('usr_photo')) > 0 && $gPreferences['profile_photo_storage'] == 0)
+        {
+            $vcard .= 'PHOTO;ENCODING=BASE64;TYPE=JPEG:'.base64_encode($this->getValue('usr_photo')). "\r\n";
+        }
+        // Geschlecht ist nicht in vCard 2.1 enthalten, wird hier fuer das Windows-Adressbuch uebergeben
+        if ($this->getValue('GENDER') > 0
+        && ($allowedToEditProfile || (!$allowedToEditProfile && $this->mProfileFieldsData->getProperty('GENDER', 'usf_hidden') == 0)))
+        {
+            if($this->getValue('GENDER') == 1)
+            {
+                $wab_gender = 2;
+            }
+            else
+            {
+                $wab_gender = 1;
+            }
+            $vcard .= 'X-WAB-GENDER:' . $wab_gender . "\r\n";
+        }
+        if (strlen($this->getValue('usr_timestamp_change')) > 0)
+        {
+            $vcard .= 'REV:' . $this->getValue('usr_timestamp_change', 'ymdThis') . "\r\n";
+        }
+
+        $vcard .= 'END:VCARD'."\r\n";
+        return $vcard;
+    }
+
+    /**
+     * Checks if the current user is allowed to edit the profile of the user of the parameter.
+     * If will check if user can generally edit all users or if he is a group leader and can edit users
+     * of a special role where @b $user is a member or if it's the own profile and he could edit this.
+     * @param  object $user            User object of the user that should be checked if the current user can edit his profile.
+     * @param  bool   $checkOwnProfile If set to @b false than this method don't check the role right to edit the own profile.
+     * @return bool   Return @b true if the current user is allowed to edit the profile of the user from @b $user.
+     */
+     public function hasRightEditProfile(&$user, $checkOwnProfile = true)
+    {
+        $returnValue = false;
+
+        if(is_object($user))
+        {
+            // edit own profile ?
+            if($user->getValue('usr_id') === $this->getValue('usr_id')
+            && $this->getValue('usr_id') > 0
+            && $checkOwnProfile)
+            {
+                $edit_profile = $this->checkRolesRight('rol_profile');
+
+                if($edit_profile == 1)
+                {
+                    return true;
+                }
+            }
+
+            // first check if user is in cache
+            if(array_key_exists($user->getValue('usr_id'), $this->usersEditAllowed))
+            {
+                return $this->usersEditAllowed[$user->getValue('usr_id')];
+            }
+
+            if($this->editUsers())
+            {
+                $returnValue = true;
+            }
+            else
+            {
+                if(count($this->rolesMembershipLeader) > 0)
+                {
+                    // leaders are not allowed to edit profiles of other leaders but to edit their own profile
+                    if($user->getValue('usr_id') == $this->getValue('usr_id'))
+                    {
+                        // check if current user is a group leader of a role where $user is only a member
+                        $rolesMembership = $user->getRoleMemberships();
+                    }
+                    else
+                    {
+                        // check if current user is a group leader of a role where $user is only a member and not a leader
+                        $rolesMembership = $user->getRoleMembershipsNoLeader();
+                    }
+
+                    foreach($this->rolesMembershipLeader as $roleId => $leaderRights)
+                    {
+                        // is group leader of role and has the right to edit users ?
+                        if(in_array($roleId, $rolesMembership) && $leaderRights > 1)
+                        {
+                            $returnValue = true;
+                        }
+                    }
+                }
+            }
+
+            // add result into cache
+            $this->usersEditAllowed[$user->getValue('usr_id')] = $returnValue;
+        }
+
+        return $returnValue;
+    }
+
+    /**
+     * Checks if the current user has the right to send an email to the role.
+     * @param  int  $roleId Id of the role that should be checked.
+     * @return bool Return @b true if the user has the right to send an email to the role.
+     */
+    public function hasRightSendMailToRole($roleId)
+    {
+        if(is_numeric($roleId))
+        {
+            // Abfrage ob der User durch irgendeine Rolle das Recht bekommt alle Listen einzusehen
+            if($this->checkRolesRight('rol_mail_to_all'))
+            {
+                return true;
+            }
+            else
+            {
+                // Falls er das Recht nicht hat Kontrolle ob fuer eine bestimmte Rolle
+                if(isset($this->role_mail_rights[$roleId]) && $this->role_mail_rights[$roleId] > 0)
+                {
+                    return true;
+                }
+            }
+        }
+
+        return false;
+    }
+
+    /**
+     * Checks if the current user is allowed to view the profile of the user of the parameter.
+     * If will check if user has edit rights with method editProfile or if the user is a member
+     * of a role where the current user has the right to view profiles.
+     * @param  object $user User object of the user that should be checked if the current user can view his profile.
+     * @return bool   Return @b true if the current user is allowed to view the profile of the user from @b $user.
+     */
+    public function hasRightViewProfile($user)
+    {
+        if(is_object($user))
+        {
+            //Hat ein User Profileedit rechte, darf er es natuerlich auch sehen
+            if($this->hasRightEditProfile($user))
+            {
+                return true;
+            }
+            else
+            {
+                // Benutzer, die alle Listen einsehen duerfen, koennen auch alle Profile sehen
+                if($this->checkRolesRight('rol_all_lists_view'))
+                {
+                    return true;
+                }
+                else
+                {
+                    $sql = 'SELECT rol_id, rol_this_list_view
+                              FROM '. TBL_MEMBERS. ', '. TBL_ROLES. ', '. TBL_CATEGORIES. '
+                             WHERE mem_usr_id = '.$user->getValue('usr_id'). '
+                               AND mem_begin <= \''.DATE_NOW.'\'
+                               AND mem_end    > \''.DATE_NOW.'\'
+                               AND mem_rol_id = rol_id
+                               AND rol_valid  = 1
+                               AND rol_cat_id = cat_id
+                               AND (  cat_org_id = '.$this->organizationId.'
+                                   OR cat_org_id IS NULL ) ';
+                    $listViewStatement = $this->db->query($sql);
+
+                    if($listViewStatement->rowCount() > 0)
+                    {
+                        while($row = $listViewStatement->fetch())
+                        {
+                            if($row['rol_this_list_view'] == 2)
+                            {
+                                // alle angemeldeten Benutzer duerfen Rollenlisten/-profile sehen
+                                return true;
+                            }
+                            elseif($row['rol_this_list_view'] == 1 && isset($this->list_view_rights[$row['rol_id']]))
+                            {
+                                // nur Rollenmitglieder duerfen Rollenlisten/-profile sehen
+                                return true;
+                            }
+                        }
+                    }
+                }
+            }
+        }
+
+        return false;
+    }
+
+    /**
+     * Check if the user of this object has the right to view the role that is set in the parameter.
+     * @param  int|string $roleId The id of the role that should be checked.
+     * @return bool       Return @b true if the user has the right to view the role otherwise @b false.
+     */
+    public function hasRightViewRole($roleId)
+    {
+        // if user has right to view all lists then he could also view this role
+        if($this->checkRolesRight('rol_all_lists_view'))
+        {
+            return true;
+        }
+        else
+        {
+            // check if user has the right to view this role
+            if(isset($this->list_view_rights[$roleId]) && $this->list_view_rights[$roleId] > 0)
+            {
+                return true;
+            }
+        }
+
+        return false;
+    }
+
+    /**
+     * check if user is leader of a role
+     * @param  int|string $roleId
+     * @return bool
+     */
+    public function isLeaderOfRole($roleId)
+    {
+        if(array_key_exists($roleId, $this->rolesMembershipLeader))
+        {
+            return true;
+        }
+        else
+        {
+            return false;
+        }
+    }
+
+    /**
+     * check if user is member of a role
+     * @param  int|string $roleId
+     * @return bool
+     */
+    public function isMemberOfRole($roleId)
+    {
+        if(in_array($roleId, $this->rolesMembership))
+        {
+            return true;
+        }
+        else
+        {
+            return false;
+        }
+    }
+
+    /**
+     * Checks if the user is assigned to the role @b Webmaster
+     * @return bool Returns @b true if the user is a member of the role @b Webmaster
+     */
+    public function isWebmaster()
+    {
+        $this->checkRolesRight();
+        return $this->webmaster;
+    }
+
+    /**
+     * If this method is called than all further calls of method @b setValue will not check the values.
+     * The values will be stored in database without any inspections!
+     * @return void
+     */
+    public function noValueCheck()
+    {
+        $this->mProfileFieldsData->noValueCheck();
+    }
+
+    /**
+     * Reads a user record out of the table adm_users in database selected by the unique user id.
+     * Also all profile fields of the object @b mProfileFieldsData will be read.
+     * @param  int|string $userId Unique id of the user that should be read
+     * @return bool       Returns @b true if one record is found
+     */
+    public function readDataById($userId)
+    {
+        if(parent::readDataById($userId))
+        {
+            // read data of all user fields from current user
+            $this->mProfileFieldsData->readUserData($userId, $this->organizationId);
+            return true;
+        }
+        else
+        {
+            return false;
+        }
+    }
+
+    /**
+     * Initialize all rights and role membership arrays so that all rights and
+     * role memberships will be read from database if another method needs them
+     * @return void
+     */
+    public function renewRoleData()
+    {
+        // initialize rights arrays
+        $this->roles_rights     = array();
+        $this->list_view_rights = array();
+        $this->role_mail_rights = array();
+        $this->rolesMembership  = array();
+        $this->rolesMembershipLeader   = array();
+        $this->rolesMembershipNoLeader = array();
+    }
+
+    /**
+     * Save all changed columns of the recordset in table of database. Therefore the class remembers if it's a new
+     * record or if only an update is necessary. The update statement will only update the changed columns.
+     * If the table has columns for creator or editor than these column with their timestamp will be updated.
+     * First save recordset and then save all user fields. After that the session of this got a renew for the user object.
+     * If the user doesn't have the right to save data of this user than an exception will be thrown.
+     * @param  bool         $updateFingerPrint Default @b true. Will update the creator or editor of the recordset
+     *                                         if table has columns like @b usr_id_create or @b usr_id_changed
+     * @return void
+     * @throws AdmException
+     */
+    public function save($updateFingerPrint = true)
+    {
+        global $gCurrentSession, $gCurrentUser;
+
+        $fields_changed = $this->columnsValueChanged;
+        $updateCreateUserId = false;
+
+        // if current user is new or is allowed to edit this user than save data
+        if($this->getValue('usr_id') == 0 || $gCurrentUser->hasRightEditProfile($this) || $this->saveChangesWithoutRights)
+        {
+            $this->db->startTransaction();
+
+            // if new user then set create id
+            if($this->getValue('usr_id') == 0 && $gCurrentUser->getValue('usr_id') == 0)
+            {
+                $updateCreateUserId = true;
+                $updateFingerPrint  = false;
+            }
+
+            // if value of a field changed then update timestamp of user object
+            if($this->mProfileFieldsData->columnsValueChanged)
+            {
+                $this->columnsValueChanged = true;
+            }
+
+            parent::save($updateFingerPrint);
+
+            // if this was an registration then set this user id to create user id
+            if($updateCreateUserId)
+            {
+                $this->setValue('usr_timestamp_create', DATETIME_NOW);
+                $this->setValue('usr_usr_id_create', $this->getValue('usr_id'));
+                parent::save($updateFingerPrint);
+            }
+
+            // save data of all user fields
+            $this->mProfileFieldsData->saveUserData($this->getValue('usr_id'));
+
+            if($fields_changed && is_object($gCurrentSession))
+            {
+                // now set user object in session of that user to invalid,
+                // because he has new data and maybe new rights
+                $gCurrentSession->renewUserObject($this->getValue('usr_id'));
+            }
+            $this->db->endTransaction();
+        }
+        else
+        {
+            throw new AdmException('The profile data of user '.$this->getValue('FIRST_NAME').' '
+                .$this->getValue('LAST_NAME').' could not be saved because you don\'t have the right to do this.');
+        }
+    }
+
+    /**
+     * If this method is set then a user can save changes to the user if he hasn't the necessary rights
+     * @return void
+     */
+    public function saveChangesWithoutRights()
+    {
+        $this->saveChangesWithoutRights = true;
+    }
+
+    /**
+     * Set the id of the organization which should be used in this user object.
+     * The organization is used to read the rights of the user. If @b setOrganization isn't called
+     * than the default organization @b gCurrentOrganization is set for the current user object.
+     * @param  int  $organizationId Id of the organization
+     * @return void
+     */
+    public function setOrganization($organizationId)
+    {
+        if(is_numeric($organizationId))
+        {
+            $this->organizationId = $organizationId;
+            $this->roles_rights   = array();
+        }
+    }
+
+    /**
+     * Create a new membership to a role for the current user. If the date range contains
+     * a future or past membership of the same role then the two memberships will be merged.
+     * In opposite to setRoleMembership this method can't be used to end a membership earlier!
+     * @param  int         $roleId    Id of the role for which the membership should be set.
+     * @param  string      $startDate Start date of the membership. Default will be @b DATE_NOW.
+     * @param  string      $endDate   End date of the membership. Default will be @b 31.12.9999
+     * @param  bool|string $leader    If set to @b 1 then the member will be leader of the role and
+     *                                might get more rights for this role.
+     * @return bool        Return @b true if the membership was successfully added.
+     */
+    public function setRoleMembership($roleId, $startDate = DATE_NOW, $endDate = '9999-12-31', $leader = '')
+    {
+        $minStartDate = $startDate;
+        $maxEndDate   = $endDate;
+
+        $member = new TableMembers($this->db);
+
+        if($startDate === '' || $endDate === '')
+        {
+            return false;
+        }
+        $this->db->startTransaction();
+
+        // subtract 1 day from start date so that we find memberships that ends yesterday
+        // these memberships can be continued with new date
+        $oneDayDateInterval = new DateInterval('P1D');
+
+        $startDate = DateTime::createFromFormat('Y-m-d', $startDate)->sub($oneDayDateInterval)->format('Y-m-d');
+        // add 1 to max date because we subtract one day if a membership ends
+        if($endDate !== '9999-12-31')
+        {
+            $endDate = DateTime::createFromFormat('Y-m-d', $endDate)->add($oneDayDateInterval)->format('Y-m-d');
+        }
+
+        // search for membership with same role and user and overlapping dates
+        $sql = 'SELECT * FROM '.TBL_MEMBERS.'
+                 WHERE mem_rol_id = '.$roleId.'
+                   AND mem_usr_id = '.$this->getValue('usr_id').'
+                   AND mem_begin <= \''.$endDate.'\'
+                   AND mem_end   >= \''.$startDate.'\'
+                 ORDER BY mem_begin ASC ';
+        $membershipStatement = $this->db->query($sql);
+
+        if($membershipStatement->rowCount() === 1)
+        {
+            // one record found than update this record
+            $row = $membershipStatement->fetch();
+            $member->setArray($row);
+
+            // save new start date if an earlier date exists
+            if(strcmp($minStartDate, $member->getValue('mem_begin', 'Y-m-d')) > 0)
+            {
+                $minStartDate = $member->getValue('mem_begin', 'Y-m-d');
+            }
+
+            // save new end date if an later date exists
+            // but only if end date is greater than the begin date otherwise the membership should be deleted
+            if(strcmp($member->getValue('mem_end', 'Y-m-d'), $maxEndDate) > 0
+            && strcmp($member->getValue('mem_begin', 'Y-m-d'), $maxEndDate) < 0)
+            {
+                $maxEndDate = $member->getValue('mem_end', 'Y-m-d');
+            }
+        }
+        elseif($membershipStatement->rowCount() > 1)
+        {
+            // several records found then read min and max date and delete all records
+            while($row = $membershipStatement->fetch())
+            {
+                $member->clear();
+                $member->setArray($row);
+
+                // save new start date if an earlier date exists
+                if(strcmp($minStartDate, $member->getValue('mem_begin', 'Y-m-d')) > 0)
+                {
+                    $minStartDate = $member->getValue('mem_begin', 'Y-m-d');
+                }
+
+                // save new end date if an later date exists
+                if(strcmp($member->getValue('mem_end', 'Y-m-d'), $maxEndDate) > 0)
+                {
+                    $maxEndDate = $member->getValue('mem_end', 'Y-m-d');
+                }
+
+                // delete existing entry because a new overlapping entry will be created
+                $member->delete();
+            }
+            $member->clear();
+        }
+
+        if(strcmp($minStartDate, $maxEndDate) > 0)
+        {
+            // if start date is greater than end date than delete membership
+            if($member->getValue('mem_id') > 0)
+            {
+                $member->delete();
+            }
+            $returnStatus = true;
+        }
+        else
+        {
+            // save membership to database
+            $member->setValue('mem_rol_id', $roleId);
+            $member->setValue('mem_usr_id', $this->getValue('usr_id'));
+            $member->setValue('mem_begin', $minStartDate);
+            $member->setValue('mem_end', $maxEndDate);
+            if($leader !== '')
+            {
+                $member->setValue('mem_leader', $leader);
+            }
+            $returnStatus = $member->save();
+        }
+
+        $this->db->endTransaction();
+        $this->renewRoleData();
+
+        return $returnStatus;
+    }
+
+    /**
+     * Set a new value for a column of the database table if the column has the prefix @b usr_
+     * otherwise the value of the profile field of the table adm_user_data will set.
+     * If the user log is activated than the change of the value will be logged in @b adm_user_log.
+     * The value is only saved in the object. You must call the method @b save to store the new value to the database
+     * @param  string $columnName The name of the database column whose value should get a new value or the
+     *                            internal unique profile field name
+     * @param  mixed  $newValue   The new value that should be stored in the database field
+     * @param  bool   $checkValue The value will be checked if it's valid. If set to @b false than the value will
+     *                            not be checked.
+     * @return bool   Returns @b true if the value is stored in the current object and @b false if a check failed
+     * @par Examples
+     * @code  // set data of adm_users column
+     *                           $gCurrentUser->getValue('usr_login_name', 'Admidio');
+     *                           // reads data of adm_user_fields
+     *                           $gCurrentUser->getValue('EMAIL', 'webmaster@admidio.org'); @endcode
+     */
+    public function setValue($columnName, $newValue, $checkValue = true)
+    {
+        global $gCurrentUser, $gPreferences;
+
+        $returnCode    = true;
+        $oldFieldValue = $this->mProfileFieldsData->getValue($columnName, 'database');
+
+        if(strpos($columnName, 'usr_') !== 0)
+        {
+            // user data from adm_user_fields table
+
+            // only to a update if value has changed
+            if(strcmp($newValue, $oldFieldValue) !== 0)
+            {
+                // Disabled fields can only be edited by users with the right "edit_users" except on registration.
+                // Here is no need to check hidden fields because we check on save() method that only users who
+                // can edit the profile are allowed to save and change data.
+                if($this->mProfileFieldsData->getProperty($columnName, 'usf_disabled') == 0
+                || ($this->mProfileFieldsData->getProperty($columnName, 'usf_disabled') == 1
+                   && $gCurrentUser->hasRightEditProfile($this, false))
+                || ($gCurrentUser->getValue('usr_id') == 0 && $this->getValue('usr_id') == 0))
+                {
+                    $returnCode = $this->mProfileFieldsData->setValue($columnName, $newValue);
+                }
+            }
+        }
+        else
+        {
+            // users data from adm_users table
+            $returnCode = parent::setValue($columnName, $newValue);
+        }
+
+        $newFieldValue = $this->mProfileFieldsData->getValue($columnName, 'database');
+
+        /*  Nicht alle Aenderungen werden geloggt. Ausnahmen:
+         *  usr_id ist Null, wenn der User neu angelegt wird. Das wird bereits dokumentiert.
+         *  Felder, die mit usr_ beginnen, werden nicht geloggt
+         *  Falls die Feldwerte sich nicht geaendert haben, wird natuerlich ebenfalls nicht geloggt
+         */
+        if($gPreferences['profile_log_edit_fields'] == 1 && $this->getValue('usr_id') != 0
+        && strpos($columnName, 'usr_') === false && $newFieldValue !== $oldFieldValue)
+        {
+            $logEntry = new TableAccess($this->db, TBL_USER_LOG, 'usl');
+            $logEntry->setValue('usl_usr_id', $this->getValue('usr_id'));
+            $logEntry->setValue('usl_usf_id', $this->mProfileFieldsData->getProperty($columnName, 'usf_id'));
+            $logEntry->setValue('usl_value_old', $oldFieldValue);
+            $logEntry->setValue('usl_value_new', $newFieldValue);
+            $logEntry->setValue('usl_comm', '');
+            $logEntry->save();
+        }
+        return $returnCode;
+    }
+
+    /**
+     * Funktion prueft, ob der angemeldete User Ankuendigungen anlegen und bearbeiten darf
+     * @return bool
+     */
+    public function editAnnouncements()
+    {
+        return $this->checkRolesRight('rol_announcements');
+    }
+
+    /**
+     * Funktion prueft, ob der angemeldete User Registrierungen bearbeiten und zuordnen darf
+     * @return bool
+     */
+    public function approveUsers()
+    {
+        return $this->checkRolesRight('rol_approve_users');
+    }
+
+    /**
+     * Checks if the user has the right to assign members to at least one role.
+     * @return bool Return @b true if the user can assign members to at least one role.
+     */
+    public function assignRoles()
+    {
+        $this->checkRolesRight();
+        return $this->assignRoles;
+    }
+
+    /**
+     * Checks if the user has the right to manage roles. Therefore he must be a member
+     * of a role with the right @b rol_manage_roles.
+     * @return bool Return @b true if the user can manage roles.
+     */
+    public function manageRoles()
+    {
+        return $this->checkRolesRight('rol_assign_roles');
+    }
+
+    /**
+     * Funktion prueft, ob der angemeldete User Termine anlegen und bearbeiten darf
+     * @return bool
+     */
+    public function editDates()
+    {
+        return $this->checkRolesRight('rol_dates');
+    }
+
+    /**
+     * Funktion prueft, ob der angemeldete User Downloads hochladen und verwalten darf
+     * @return bool
+     */
+    public function editDownloadRight()
+    {
+        return $this->checkRolesRight('rol_download');
+    }
+
+    /**
+     * Funktion prueft, ob der angemeldete User fremde Benutzerdaten bearbeiten darf
+     * @return bool
+     */
+    public function editUsers()
+    {
+        return $this->checkRolesRight('rol_edit_user');
+    }
+
+    /**
+     * Funktion prueft, ob der angemeldete User Gaestebucheintraege loeschen und editieren darf
+     * @return bool
+     */
+    public function editGuestbookRight()
+    {
+        return $this->checkRolesRight('rol_guestbook');
+    }
+
+    /**
+     * Funktion prueft, ob der angemeldete User Gaestebucheintraege kommentieren darf
+     * @return bool
+     */
+    public function commentGuestbookRight()
+    {
+        return $this->checkRolesRight('rol_guestbook_comments');
+    }
+
+    /**
+     * Funktion prueft, ob der angemeldete User Fotos hochladen und verwalten darf
+     * @return bool
+     */
+    public function editPhotoRight()
+    {
+        return $this->checkRolesRight('rol_photo');
+    }
+
+    /**
+     * Funktion prueft, ob der angemeldete User Weblinks anlegen und editieren darf
+     * @return bool
+     */
+    public function editWeblinksRight()
+    {
+        return $this->checkRolesRight('rol_weblinks');
+    }
+
+    /**
+     * Funktion prueft, ob der angemeldete User das Inventory verwalten darf
+     * @return bool
+     */
+    public function editInventory()
+    {
+        return $this->checkRolesRight('rol_inventory');
+    }
+}
+?>