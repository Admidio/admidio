--- conflicted
+++ resolved
@@ -955,14 +955,10 @@
      */
     public function hasRightViewProfile(User $user)
     {
-<<<<<<< HEAD
+        global $gValidLogin;
+
         // if user is allowed to edit the profile then he can also view it
         if($this->hasRightEditProfile($user))
-=======
-        global $gValidLogin;
-
-        if(is_object($user))
->>>>>>> 273194a4
         {
             return true;
         }
@@ -997,7 +993,7 @@
         {
             while($row = $listViewStatement->fetch())
             {
-                if($row['rol_this_list_view'] == 2)
+                if($row['rol_this_list_view'] == 2 && $gValidLogin)
                 {
                     // alle angemeldeten Benutzer duerfen Rollenlisten/-profile sehen
                     return true;
@@ -1006,41 +1002,8 @@
                 if($row['rol_this_list_view'] == 1
                 && array_key_exists($row['rol_id'], $this->listViewRights) && $this->listViewRights[$row['rol_id']])
                 {
-<<<<<<< HEAD
                     // nur Rollenmitglieder duerfen Rollenlisten/-profile sehen
                     return true;
-=======
-                    $sql = 'SELECT rol_id, rol_this_list_view
-                              FROM '.TBL_MEMBERS.'
-                        INNER JOIN '.TBL_ROLES.'
-                                ON rol_id = mem_rol_id
-                        INNER JOIN '.TBL_CATEGORIES.'
-                                ON cat_id = rol_cat_id
-                             WHERE rol_valid  = 1
-                               AND mem_begin <= \''.DATE_NOW.'\'
-                               AND mem_end    > \''.DATE_NOW.'\'
-                               AND mem_usr_id = '.$user->getValue('usr_id').'
-                               AND (  cat_org_id = '.$this->organizationId.'
-                                   OR cat_org_id IS NULL ) ';
-                    $listViewStatement = $this->db->query($sql);
-
-                    if($listViewStatement->rowCount() > 0)
-                    {
-                        while($row = $listViewStatement->fetch())
-                        {
-                            if($row['rol_this_list_view'] == 2 && $gValidLogin)
-                            {
-                                // alle angemeldeten Benutzer duerfen Rollenlisten/-profile sehen
-                                return true;
-                            }
-                            elseif($row['rol_this_list_view'] == 1 && array_key_exists($row['rol_id'], $this->list_view_rights) && $this->list_view_rights[$row['rol_id']])
-                            {
-                                // nur Rollenmitglieder duerfen Rollenlisten/-profile sehen
-                                return true;
-                            }
-                        }
-                    }
->>>>>>> 273194a4
                 }
             }
         }
