<?php
/**
 ***********************************************************************************************
 * @copyright 2004-2019 The Admidio Team
 * @see https://www.admidio.org/
 * @license https://www.gnu.org/licenses/gpl-2.0.html GNU General Public License v2.0 only
 ***********************************************************************************************
 */

/**
 * Creates from a custom condition syntax a sql condition
 *
 * The user can write a condition in a special syntax. This class will parse
 * that condition and creates a valid SQL statement which can be used in
 * another SQL statement to select data with these conditions.
 * This class uses AdmExceptions when an error occurred. Make sure you catch these
 * exceptions when using the class.
 *
 * **Code example**
 * ```
 * // create a valid SQL condition out of the special syntax
 * $parser = new ConditionParser();
 * $sqlCondition = $parser->makeSqlStatement('> 5 AND <= 100', 'usd_value', 'int');
 * $sql = 'SELECT * FROM '.TBL_USER_DATA.' WHERE usd_id > 0 AND '.$sqlCondition;
 * ```
 */
class ConditionParser
{
    /**
     * @var string The source condition with the user specific condition
     */
    private $srcCond = '';
    /**
     * @var string The destination string with the valid sql statement
     */
    private $destCond = '';
    /**
     * @var array<int,string> An array from the string **mSrcCond** where every char is one array element
     */
    private $srcCondArray = array();
    /**
     * @var string Stores the sql statement if a record should not exists when user wants to exclude a column
     */
    private $notExistsSql = '';
    /**
     * @var bool Flag if there is a open quote in this condition that must be closed before the next condition will be parsed
     */
    private $openQuotes = false;

    /**
     * constructor that will initialize variables
     */
    public function __construct()
    {

    }

    /**
     * Ends the "DestCondition"
     */
    private function endDestCond()
    {
        if ($this->openQuotes)
        {
            // allways set quote marks for a value because some fields are a varchar in db
            // but should only filled with integer
            $this->destCond .= '\' ';
        }

        $this->destCond .= ' ) ';
    }

    /**
     * Creates a valid date format **YYYY-MM-DD** for the SQL statement
     * @param string $date     The unformated date from user input e.g. **12.04.2012**
     * @param string $operator The actual operator for the **date** parameter
     * @return string String with a SQL valid date format **YYYY-MM-DD** or empty string
     */
    private function getFormatDate($date, $operator)
    {
        global $gSettingsManager;

        // if last char is Y or J then user searches for age
        $lastDateChar = strtoupper(substr($date, -1));

        if ($lastDateChar === 'J' || $lastDateChar === 'Y')
        {
            $ageCondition = '';
            $dateObj = new \DateTime();
            $years   = new \DateInterval('P' . substr($date, 0, -1) . 'Y');
            $oneYear = new \DateInterval('P1Y');
            $oneDay  = new \DateInterval('P1D');
            $dateObj->sub($years);

            switch ($operator)
            {
                case '=':
                    // first remove = from destination condition
                    $this->destCond = substr($this->destCond, 0, -4);

                    // now compute the dates for a valid birthday with that age
                    $dateTo = $dateObj->format('Y-m-d');

                    $dateObj->sub($oneYear)->add($oneDay);
                    $dateFrom = $dateObj->format('Y-m-d');

                    $ageCondition = ' BETWEEN \'' . $dateFrom . '\' AND \'' . $dateTo . '\'';
                    $this->openQuotes = false;
                    break;
                case '}':
                    // search for dates that are older than the age
                    // because the age itself takes 1 year we must subtract 1 year to age
                    $dateObj->sub($oneYear)->add($oneDay);
                    $ageCondition = $dateObj->format('Y-m-d');
                    break;
                case '{':
                    // search for dates that are younger than the age
                    // we must add 1 day to the date because the day itself belongs to the age
                    $dateObj->add($oneDay);
                    $ageCondition = $dateObj->format('Y-m-d');
                    break;
                case ']':
                    // search for dates that are older or equal than the age
                    $ageCondition = $dateObj->format('Y-m-d');
                    break;
                case '[':
                    // search for dates that are younger or equal than the age
                    // because the age itself takes 1 year we must subtract another 1 year but the day itself must be ignored to age
                    $dateObj->sub($oneYear)->add($oneDay);
                    $ageCondition = $dateObj->format('Y-m-d');
                    break;
            }

            return $ageCondition;
        }

        // validate date and return it in database format
        if ($date !== '')
        {
            $dateObject = \DateTime::createFromFormat($gSettingsManager->getString('system_date'), $date);
            if ($dateObject !== false)
            {
                return $dateObject->format('Y-m-d');
            }
        }

        return '';
    }

    /**
     * @param string $columnType
     * @param string $sourceCondition
     * @return bool Returns true if date search and false if age search
     */
    private static function isDateSearch($columnType, $sourceCondition)
    {
        return $columnType === 'date' && (StringUtils::strContains($sourceCondition, 'J', false) || StringUtils::strContains($sourceCondition, 'Y', false));
    }

    /**
     * Stores an sql statement that checks if a record in a table does exists or not exists.
     * This must bei a full subselect that starts with SELECT. The statement is used if
     * a condition with EMPTY or NOT EMPTY is used.
     * @param string $sqlStatement String with the full subselect
<<<<<<< HEAD
     * **Code example**
     * ```$parser->setNotExistsStatement('SELECT 1 FROM adm_user_data WHERE usd_usr_id = 1 AND usd_usf_id = 9');```
=======
     * **Code example:**
     * ``` 
     * $parser->setNotExistsStatement('SELECT 1 FROM adm_user_data WHERE usd_usr_id = 1 AND usd_usf_id = 9');
     * ```
>>>>>>> ae651416
     */
    public function setNotExistsStatement($sqlStatement)
    {
        $this->notExistsSql = $sqlStatement;
    }

    /**
     * Creates from a user defined condition a valid SQL condition
     * @param string $sourceCondition The user condition string
     * @param string $columnName      The name of the database column for which the condition should be created
     * @param string $columnType      The type of the column. Valid types are **string**, **int**, **date** and **checkbox**
     * @param string $fieldName       The name of the profile field. This is used for error output to the end user
     * @throws AdmException LST_NOT_VALID_DATE_FORMAT
     *                      LST_NOT_NUMERIC
     * @return string Returns a valid SQL string with the condition for that column
     */
    public function makeSqlStatement($sourceCondition, $columnName, $columnType, $fieldName)
    {
        $conditionComplete = $this->startDestCond($columnType, $columnName, $sourceCondition);
        if ($conditionComplete)
        {
            return $this->destCond;
        }

        $this->openQuotes = false;    // set to true if quotes for conditions are open
        $startCondition   = true;     // gibt an, dass eine neue Bedingung angefangen wurde
        $newCondition     = true;     // in Stringfeldern wird nach einem neuen Wort gesucht -> neue Bedingung
        $startOperand     = false;    // gibt an, ob bei num. oder Datumsfeldern schon <>= angegeben wurde
        $date             = '';       // Variable speichert bei Datumsfeldern das gesamte Datum
        $operator         = '=';      // saves the actual operator, if no operator is set then = will be default

        $this->makeStandardCondition($sourceCondition);
        $this->srcCondArray = str_split($this->srcCond);

        // Zeichen fuer Zeichen aus dem Bedingungsstring wird hier verarbeitet
        foreach ($this->srcCondArray as $character)
        {
            if ($character === '&' || $character === '|')
            {
                if ($newCondition)
                {
                    // neue Bedingung, also Verknuepfen
                    if ($character === '&')
                    {
                        $this->destCond .= ' AND ';
                    }
                    elseif ($character === '|')
                    {
                        $this->destCond .= ' OR ';
                    }

                    // Feldname noch dahinter
                    if ($columnType === 'string')
                    {
                        $this->destCond .= ' UPPER(' . $columnName . ') ';
                    }
                    else
                    {
                        $this->destCond .= ' ' . $columnName . ' ';
                    }

                    $startCondition = true;
                }
            }
            // Verleich der Werte wird hier verarbeitet
            elseif (in_array($character, array('=', '!', '_', '#', '{', '}', '[', ']'), true))
            {
                // save actual operator for later use
                $operator = $character;

                if (!$startCondition)
                {
                    $this->destCond .= ' AND ' . $columnName . ' ';
                    $startCondition = true;
                }

                switch ($character)
                {
                    case '=':
                        if ($columnType === 'string')
                        {
                            $this->destCond .= ' LIKE ';
                        }
                        else
                        {
                            $this->destCond .= ' = ';
                        }
                        break;
                    case '!':
                        if ($columnType === 'string')
                        {
                            $this->destCond .= ' NOT LIKE ';
                        }
                        else
                        {
                            $this->destCond .= ' <> ';
                        }
                        break;
                    case '_':
                        $this->destCond .= ' IS NULL ';
                        if ($this->notExistsSql !== '')
                        {
                            $this->destCond .= ' OR NOT EXISTS (' . $this->notExistsSql . ') ';
                        }
                        break;
                    case '#':
                        $this->destCond .= ' IS NOT NULL ';
                        if ($this->notExistsSql !== '')
                        {
                            $this->destCond .= ' OR EXISTS (' . $this->notExistsSql . ') ';
                        }
                        break;
                    case '{':
                        // bastwe: invert condition on age search
                        if (self::isDateSearch($columnType, $sourceCondition))
                        {
                            $this->destCond .= ' > ';
                        }
                        else
                        {
                            $this->destCond .= ' < ';
                        }
                        break;
                    case '}':
                        // bastwe: invert condition on age search
                        if (self::isDateSearch($columnType, $sourceCondition))
                        {
                            $this->destCond .= ' < ';
                        }
                        else
                        {
                            $this->destCond .= ' > ';
                        }
                        break;
                    case '[':
                        // bastwe: invert condition on age search
                        if (self::isDateSearch($columnType, $sourceCondition))
                        {
                            $this->destCond .= ' >= ';
                        }
                        else
                        {
                            $this->destCond .= ' <= ';
                        }
                        break;
                    case ']':
                        // bastwe: invert condition on age search
                        if (self::isDateSearch($columnType, $sourceCondition))
                        {
                            $this->destCond .= ' <= ';
                        }
                        else
                        {
                            $this->destCond .= ' >= ';
                        }
                        break;
                    default:
                        $this->destCond .= $character;
                }

                if ($character !== '_' && $character !== '#')
                {
                    // allways set quote marks for a value because some fields are a varchar in db
                    // but should only filled with integer
                    $this->destCond  .= ' \'';
                    $this->openQuotes = true;
                    $startOperand     = true;
                }
            }
            elseif ($character === ' ')
            {
                // pruefen, ob ein neues Wort anfaengt
                if (!$newCondition)
                {
                    // if date column than the date will be saved in $date.
                    // This variable must then be parsed and changed in a valid database format
                    if ($columnType === 'date' && $date !== '')
                    {
                        $formatDate = $this->getFormatDate($date, $operator);
                        if ($formatDate !== '')
                        {
                            $this->destCond .= $formatDate;
                        }
                        else
                        {
                            throw new AdmException('LST_NOT_VALID_DATE_FORMAT', $fieldName);
                        }
                        $date = '';
                    }

                    if ($this->openQuotes)
                    {
                        // allways set quote marks for a value because some fields are a varchar in db
                        // but should only filled with integer
                        $this->destCond  .= '\' ';
                        $this->openQuotes = false;
                    }

                    $newCondition = true;
                }
            }
            else
            {
                // neues Suchwort, aber noch keine Bedingung

                if ($newCondition && !$startCondition)
                {
                    if ($columnType === 'string')
                    {
                        $this->destCond .= ' AND UPPER(' . $columnName . ') ';
                    }
                    else
                    {
                        $this->destCond .= ' AND ' . $columnName . ' = ';
                    }
                    $this->openQuotes = false;
                }
                elseif ($newCondition && !$startOperand)
                {
                    // first condition of these column
                    if ($columnType === 'string')
                    {
                        $this->destCond .= ' LIKE \'';
                    }
                    else
                    {
                        $this->destCond .= ' = \'';
                    }
                    $this->openQuotes = true;
                }

                // Zeichen an Zielstring dranhaengen
                if ($columnType === 'date')
                {
                    $date .= $character;
                }
                elseif ($columnType === 'int' && !is_numeric($character))
                {
                    // if numeric field than only numeric characters are allowed
                    throw new AdmException('LST_NOT_NUMERIC', $fieldName);
                }
                else
                {
                    $this->destCond .= $character;
                }

                $newCondition   = false;
                $startCondition = false;
            }
        }

        // if date column than the date will be saved in $date.
        // This variable must then be parsed and changed in a valid database format
        if ($columnType === 'date' && $date !== '')
        {
            $formatDate = $this->getFormatDate($date, $operator);
            if ($formatDate !== '')
            {
                $this->destCond .= $formatDate;
            }
            else
            {
                throw new AdmException('LST_NOT_VALID_DATE_FORMAT', $fieldName);
            }
        }

        $this->endDestCond();

        return $this->destCond;
    }

    /**
     * Replace different user conditions with predefined chars that
     * represents a special condition e.g. **!** represents **!=** and **<>**
     * @param string $sourceCondition The user condition string
     * @return string String with the predefined chars for conditions
     */
    public function makeStandardCondition($sourceCondition)
    {
        global $gL10n;

        $this->srcCond = StringUtils::strToUpper(trim($sourceCondition));

        $replaces = array(
            '*' => '%',
            // valid 'not null' is '#'
            StringUtils::strToUpper($gL10n->get('SYS_NOT_EMPTY')) => ' # ',
            ' NOT NULL '                                          => ' # ',
            // valid 'null' is '_'
            StringUtils::strToUpper($gL10n->get('SYS_EMPTY')) => ' _ ',
            ' NULL '                                          => ' _ ',
            // valid 'is not' is '!'
            '{}'     => ' ! ',
            '!='     => ' ! ',
            // valid 'is' is '='
            '=='     => ' = ',
            ' LIKE ' => ' = ',
            ' IS '   => ' = ',
            ' IST '  => ' = ',
            // valid 'less than' is '['
            '{='     => ' [ ',
            '={'     => ' [ ',
            // valid 'greater than' is ']'
            '}='     => ' ] ',
            '=}'     => ' ] ',
            // valid 'and' is '&'
            ' AND '  => ' & ',
            ' UND '  => ' & ',
            '&&'     => ' & ',
            '+'      => ' & ',
            // valid 'or' is '|'
            ' OR '   => ' | ',
            ' ODER ' => ' | ',
            '||'     => ' | '
        );
        $this->srcCond = StringUtils::strMultiReplace($this->srcCond, $replaces);

        return $this->srcCond;
    }

    /**
     * Starts the "DestCondition"
     * @param string $columnType      The type of the column. Valid types are **string**, **int**, **date** and **checkbox**
     * @param string $columnName      The name of the database column for which the condition should be created
     * @param string $sourceCondition The user condition string
     * @return bool Returns true if "mDestCondition" is complete
     */
    private function startDestCond($columnType, $columnName, $sourceCondition)
    {
        $this->destCond = ' AND ';  // Bedingungen fuer das Feld immer mit UND starten

        if ($columnType === 'string')
        {
            $this->destCond .= '( UPPER(' . $columnName . ') ';
        }
        elseif ($columnType === 'checkbox')
        {
            // Sonderfall !!!
            // bei einer Checkbox kann es nur 1 oder 0 geben und keine komplizierten Verknuepfungen
            if ($sourceCondition === '1')
            {
                $this->destCond .= $columnName . ' = 1 ';
            }
            else
            {
                $this->destCond .= '(' . $columnName . ' IS NULL OR ' . $columnName . ' = 0) ';
            }

            return true;
        }
        // $columnType = "int" or "date"
        else
        {
            $this->destCond .= '( ' . $columnName . ' ';
        }

        return false;
    }
}<|MERGE_RESOLUTION|>--- conflicted
+++ resolved
@@ -162,15 +162,10 @@
      * This must bei a full subselect that starts with SELECT. The statement is used if
      * a condition with EMPTY or NOT EMPTY is used.
      * @param string $sqlStatement String with the full subselect
-<<<<<<< HEAD
-     * **Code example**
-     * ```$parser->setNotExistsStatement('SELECT 1 FROM adm_user_data WHERE usd_usr_id = 1 AND usd_usf_id = 9');```
-=======
      * **Code example:**
      * ``` 
      * $parser->setNotExistsStatement('SELECT 1 FROM adm_user_data WHERE usd_usr_id = 1 AND usd_usf_id = 9');
      * ```
->>>>>>> ae651416
      */
     public function setNotExistsStatement($sqlStatement)
     {
