<?php
/**
 ***********************************************************************************************
 * @copyright 2004-2019 The Admidio Team
 * @see https://www.admidio.org/
 * @license https://www.gnu.org/licenses/gpl-2.0.html GNU General Public License v2.0 only
 ***********************************************************************************************
 */

/**
 * Creates an Admidio specific complete html page
 *
 * This class creates a html page with head and body and integrates some Admidio
 * specific elements like css files, javascript files and javascript code. It
 * also provides some methods to easily add new html data to the page. The generated
 * page will automatically integrate the chosen theme. You can optional disable the
 * integration of the theme files.
 *
 * **Code example:**
 * ```
 * // create a simple html page with some text
 * $page = new HtmlPage();
 * $page->addJavascriptFile(ADMIDIO_URL . FOLDER_LIBS_CLIENT . '/jquery/jquery.min.js');
 * $page->setHeadline('A simple Html page');
 * $page->addHtml('<strong>This is a simple Html page!</strong>');
 * $page->show();
 * ```
 */
class HtmlPage
{
    /**
     * @var string The title for the html page and the headline for the Admidio content.
     */
    protected $title = '';
    /**
     * @var string Additional header that could not be set with the other methods. This content will be add to head of html page without parsing.
     */
    protected $header = '';
    /**
     * @var string The main headline for the html page.
     */
    protected $headline = '';
    /**
     * @var string Contains the custom html of the current page. This will be added to the default html of each page.
     */
    protected $pageContent = '';
    /**
     * @var HtmlNavbar An object of the menu of this page
     */
    protected $menu;
    /**
     * @var bool If set to true then the custom html code of the theme for each page will be included.
     */
    protected $showThemeHtml = true;
    /**
     * @var bool If set to true then the menu will be included.
     */
    protected $showMenu = true;
    /**
     * @var bool Flag if the current page has a navbar.
     */
    protected $hasNavbar = false;
    /**
     * @var bool If set to true then html code for a modal window will be included.
     */
    protected $showModal = false;
    /**
     * @var array<int,string> An array with all necessary cascading style sheets files for the html page.
     */
    protected $cssFiles = array();
    /**
     * @var array<int,string> An array with all necessary javascript files for the html page.
     */
    protected $jsFiles = array();
    /**
     * @var array<int|string,string> An array with all necessary rss files for the html page.
     */
    protected $rssFiles = array();
    /**
     * @var bool A flag that indicates if the page should be styled in print mode then no colors will be shown
     */
    protected $printMode = false;
    /**
     * @var string Contains the custom javascript of the current page. This will be added to the header part of the page.
     */
    protected $javascriptContent = '';
    /**
     * @var string Contains the custom javascript of the current page that should be executed after pageload. This will be added to the header part of the page.
     */
    protected $javascriptContentExecute = '';
    /**
     * @var string Contains the custom html code of the header theme file. This will be added to the header part of the page.
     */
    protected $htmlMyHeader = '';
    /**
     * @var string Contains the custom html code of the top body theme file. This will be added to the top of the body part of the page.
     */
    protected $htmlMyBodyTop = '';
    /**
     * @var string Contains the custom html code of the bottom body theme file. This will be added to the end of thebody part of the page.
     */
    protected $htmlMyBodyBottom = '';


    /**
     * Constructor creates the page object and initialized all parameters
     * @param string $headline A string that contains the headline for the page that will be shown in the <h1> tag.
     */
    public function __construct($headline = '')
    {
        $this->menu = new HtmlNavbar('menu_main_script', $headline, $this);

        $this->setHeadline($headline);

        $this->addCssFile(ADMIDIO_URL . FOLDER_LIBS_CLIENT . '/bootstrap/css/bootstrap.css');
        $this->addCssFile(ADMIDIO_URL . FOLDER_LIBS_CLIENT . '/fontawesome/css/fontawesome.css');
        $this->addCssFile(ADMIDIO_URL . FOLDER_LIBS_CLIENT . '/fontawesome/css/solid.css');
        $this->addCssFile(ADMIDIO_URL . FOLDER_LIBS_CLIENT . '/fontawesome/css/brands.css');
        $this->addJavascriptFile(ADMIDIO_URL . FOLDER_LIBS_CLIENT . '/jquery/dist/jquery.js');
        $this->addJavascriptFile(ADMIDIO_URL . FOLDER_LIBS_CLIENT . '/bootstrap/js/bootstrap.bundle.js');
        $this->addJavascriptFile(ADMIDIO_URL . '/adm_program/system/js/common_functions.js');
    }

    /**
     * Adds a cascading style sheets file to the html page.
     * @param string $cssFile The url with filename or the relative path starting with **adm_program** of the css file.
     */
    public function addCssFile($cssFile)
    {
        if (!in_array($cssFile, $this->cssFiles, true))
        {
            if (StringUtils::strStartsWith($cssFile, 'http'))
            {
                $this->cssFiles[] = $cssFile;
            }
            else
            {
                $this->cssFiles[] = $this->getDebugOrMinFilepath($cssFile);
            }
        }
    }

    /**
     * Adds a RSS file to the html page.
     * @param string $rssFile The url with filename of the rss file.
     * @param string $title   (optional) Set a title. This is the name of the feed and will be shown when adding the rss feed.
     */
    public function addRssFile($rssFile, $title = '')
    {
        if ($title !== '')
        {
            $this->rssFiles[$title] = $rssFile;
        }
        elseif (!in_array($rssFile, $this->rssFiles, true))
        {
            $this->rssFiles[] = $rssFile;
        }
    }

    /**
     * Adds a javascript file to the html page.
     * @param string $jsFile The url with filename or the relative path starting with **adm_program** of the javascript file.
     */
    public function addJavascriptFile($jsFile)
    {
        if (!in_array($jsFile, $this->jsFiles, true))
        {
            if (StringUtils::strStartsWith($jsFile, 'http'))
            {
                $this->jsFiles[] = $jsFile;
            }
            else
            {
                $this->jsFiles[] = $this->getDebugOrMinFilepath($jsFile);
            }
        }
    }

    /**
     * Adds any javascript content to the page. The javascript will be added in the order you call this method.
     * @param string $javascriptCode       A valid javascript code that will be added to the header of the page.
     * @param bool   $executeAfterPageLoad (optional) If set to **true** the javascript code will be executed after
     *                                     the page is fully loaded.
     */
    public function addJavascript($javascriptCode, $executeAfterPageLoad = false)
    {
        if ($executeAfterPageLoad)
        {
            $this->javascriptContentExecute .= $javascriptCode. "\n";
        }
        else
        {
            $this->javascriptContent .= $javascriptCode. "\n";
        }
    }

    /**
     * Add content to the header segment of a html page.
     * @param string $header Content for the html header segment.
     */
    public function addHeader($header)
    {
        $this->header .= $header;
    }

    /**
     * Adds any html content to the page. The content will be added in the order
     * you call this method. The first call will place the content at the top of
     * the page. The second call below the first etc.
     * @param string $html A valid html code that will be added to the page.
     */
    public function addHtml($html)
    {
        $this->pageContent .= $html;
    }

    /**
     * adds the main necessary files
     */
    private function addMainFilesAndContent()
    {
        global $gSettingsManager;

        // add admidio css file at last because there the user can redefine all css
        $this->addCssFile(THEME_URL.'/css/admidio.css');

        // if print mode is set then add a print specific css file
        if ($this->printMode)
        {
            $this->addCssFile(THEME_URL.'/css/print.css');
        }

        // add custom css file if it exists to add own css styles without edit the original admidio css
        if (is_file(THEME_URL.'/css/custom.css'))
        {
            $this->addCssFile(THEME_URL.'/css/custom.css');
        }

        if ($gSettingsManager->has('system_browser_update_check') && $gSettingsManager->getBool('system_browser_update_check'))
        {
            $this->addJavascriptFile(ADMIDIO_URL . FOLDER_LIBS_CLIENT . '/browser-update/browser-update.js');
        }

        // add code for a modal window
        if ($this->showModal)
        {
            $this->addJavascript('
                $("#admidio_modal").on("show.bs.modal", function (event) {
                  var link = $(event.relatedTarget);
                  var url  = link.attr("href");
                  if(typeof(url) != "undefined")
                      $(this).find(".modal-content").load(url);
                });

                $("body").on("hidden.bs.modal", ".modal", function() {
                    $(this).removeData("bs.modal");
                });',
                true
            );
            $this->addHtml('
                <div class="modal fade" id="admidio_modal" tabindex="-1" role="dialog" aria-hidden="true">
                    <div class="modal-dialog">
                        <div class="modal-content">Test</div>
                    </div>
                </div>'
            );
        }

        // load content of theme files at this point so that files could add css and js files
        if ($this->showThemeHtml)
        {
            $this->htmlMyHeader     = $this->getFileContent('my_header.php');
            $this->htmlMyBodyTop    = $this->getFileContent('my_body_top.php');
            $this->htmlMyBodyBottom = $this->getFileContent('my_body_bottom.php');
        }
    }

    /**
     * Adds the modal menu
     */
    public function addModalMenu()
    {
        global $gL10n, $gValidLogin, $gDb, $gCurrentUser;

        $mainMenuStatement = self::getMainMenuStatement();

        while ($mainMenu = $mainMenuStatement->fetch())
        {
            $menuIcon = 'fa-trash-alt admidio-opacity-0';
            $menuItems = array();

            $menuStatement = self::getMenuStatement($mainMenu['men_id']);
            while ($row = $menuStatement->fetch())
            {
                if ((int) $row['men_com_id'] === 0 || Component::isVisible($row['com_name_intern']))
                {
                    // Read current roles rights of the menu
                    $displayMenu = new RolesRights($gDb, 'menu_view', $row['men_id']);
                    $rolesDisplayRight = $displayMenu->getRolesIds();

                    // check for right to show the menu
                    if (count($rolesDisplayRight) > 0 && !$displayMenu->hasRight($gCurrentUser->getRoleMemberships()))
                    {
                        continue;
                    }

                    // special case because there are different links if you are logged in or out for mail
                    if ($gValidLogin && $row['men_name_intern'] === 'mail')
                    {
                        $menuUrl = ADMIDIO_URL . FOLDER_MODULES . '/messages/messages.php';
                        $menuIcon = 'fa-comments';
                        $menuName = $gL10n->get('SYS_MESSAGES') . self::getUnreadMessagesBadge();
                    }
                    else
                    {
                        $menuUrl = $row['men_url'];
                        if(strlen($row['men_icon']) > 2)
                        {
                            $menuIcon = $row['men_icon'];
                        }
                        $menuName = Language::translateIfTranslationStrId($row['men_name']);
                    }

                    $menuItems[] = array(
                        'intern' => $row['men_name_intern'],
                        'url'    => $menuUrl,
                        'name'   => $menuName,
                        'icon'   => $menuIcon
                    );
                }
            }

            if (count($menuItems) > 0)
            {
                $menuName = Language::translateIfTranslationStrId($mainMenu['men_name']);

                $this->menu->addItem(
                    'menu_item_'.$mainMenu['men_name_intern'], '', $menuName,
                    'fa-align-justify', 'right', 'navbar', 'admidio-default-menu-item'
                );

                foreach ($menuItems as $menuItem)
                {
                    $this->menu->addItem(
                        $menuItem['intern'], $menuItem['url'], $menuItem['name'], $menuItem['icon'], 'right',
                        'menu_item_'.$mainMenu['men_name_intern'], 'admidio-default-menu-item'
                    );
                }
            }
        }

        if ($gValidLogin)
        {
            // show link to own profile
            $this->menu->addItem(
                'menu_item_my_profile', ADMIDIO_URL . FOLDER_MODULES . '/profile/profile.php', $gL10n->get('PRO_MY_PROFILE'),
                'fa-user', 'right', 'navbar', 'admidio-default-menu-item'
            );
            // show logout link
            $this->menu->addItem(
                'menu_item_logout', ADMIDIO_URL . '/adm_program/system/logout.php', $gL10n->get('SYS_LOGOUT'),
                'fa-sign-out-alt', 'right', 'navbar', 'admidio-default-menu-item'
            );
        }
        else
        {
            // show registration link
            $this->menu->addItem(
                'menu_item_registration', ADMIDIO_URL . FOLDER_MODULES . '/registration/registration.php', $gL10n->get('SYS_REGISTRATION'),
                'fa-address-card', 'right', 'navbar', 'admidio-default-menu-item'
            );
            // show login link
            $this->menu->addItem(
                'menu_item_login', ADMIDIO_URL . '/adm_program/system/login.php', $gL10n->get('SYS_LOGIN'),
                'fa-key', 'right', 'navbar', 'admidio-default-menu-item'
            );
        }
    }

    /**
     * Adds the html code for a modal window to the current script.
     * The link must have the following attributes: data-toggle="modal" data-target="#admidio_modal"
     */
    public function enableModal()
    {
        $this->showModal = true;
    }

    /**
     * The method will return the filename. If you are in debug mode than it will return the
     * not minified version of the filename otherwise it will return the minified version.
     * Therefore you must provide 2 versions of the file. One with a **min** before the file extension
     * and one version without the **min**.
     * @param string $filepath Filename of the NOT minified file.
     * @return string Returns the filename in dependence of the debug mode.
     */
    private function getDebugOrMinFilepath($filepath)
    {
        global $gDebug;

        $fileInfo = pathinfo($filepath);
        $filename = basename($fileInfo['filename'], '.min');

        $filepathDebug = '/' . $fileInfo['dirname'] . '/' . $filename . '.'     . $fileInfo['extension'];
        $filepathMin   = '/' . $fileInfo['dirname'] . '/' . $filename . '.min.' . $fileInfo['extension'];

        if ((!$gDebug && is_file(ADMIDIO_PATH . $filepathMin)) || !is_file(ADMIDIO_PATH . $filepathDebug))
        {
            return ADMIDIO_URL . $filepathMin;
        }

        return ADMIDIO_URL . $filepathDebug;
    }

    /**
     * Returns the headline of the current Admidio page. This is the text of the <h1> tag of the page.
     * @return string Returns the headline of the current Admidio page.
     */
    public function getHeadline()
    {
        return $this->headline;
    }

    /**
     * Loads the content of the given theme file
     * @param string $filename Filename to load out of the theme directory
     * @return string
     */
    private function getFileContent($filename)
    {
        global $gLogger, $gL10n, $gDb, $gCurrentSession, $gCurrentOrganization, $gCurrentUser;
        global $gValidLogin, $gProfileFields, $gHomepage, $gSettingsManager;

        $filePath = THEME_PATH . '/' . $filename;
        if (!is_file($filePath))
        {
            $gLogger->error('THEME: Theme file "' . $filename . '" not found!', array('filePath' => $filePath));

            return '';
        }

        ob_start();
        require($filePath);
        $fileContent = ob_get_contents();
        ob_end_clean();

        return $fileContent;
    }

    /**
     * Builds the HTML-Header content
     * @return string
     */
    private function getHtmlHeader()
    {
        global $gL10n, $gSettingsManager, $gSetCookieForDomain;

        $headerContent = '';

        // add css files to page
        foreach ($this->cssFiles as $cssFile)
        {
            $headerContent .= '<link rel="stylesheet" type="text/css" href="' . $cssFile . '" />';
        }

        // add javascript files to page
        foreach ($this->jsFiles as $jsFile)
        {
            $headerContent .= '<script type="text/javascript" src="' . $jsFile . '"></script>';
        }

        // add rss feed files to page
        foreach ($this->rssFiles as $title => $rssFile)
        {
            if (!is_numeric($title))
            {
                $headerContent .= '<link rel="alternate" type="application/rss+xml" title="' . $title . '" href="' . $rssFile . '" />';
            }
            else
            {
                $headerContent .= '<link rel="alternate" type="application/rss+xml" href="' . $rssFile . '" />';
            }
        }

        // add javascript code to page
        if ($this->javascriptContent !== '')
        {
            $headerContent .= '<script type="text/javascript">' . $this->javascriptContent . '</script>';
        }

        // add javascript code to page that will be executed after page is fully loaded
        if ($this->javascriptContentExecute !== '')
        {
            $headerContent .= '<script type="text/javascript">
                $(function() {
                    $("[data-toggle=\'popover\']").popover();
                    $("[data-toggle=tooltip]").tooltip();
                    ' . $this->javascriptContentExecute . '
                });
            </script>';
        }

        if ($gSettingsManager->has('system_cookie_note') && $gSettingsManager->getBool('system_cookie_note'))
        {
            if ($gSetCookieForDomain)
            {
                $path = '/';
            }
            else
            {
                $path = ADMIDIO_URL_PATH . '/';
            }

            // add cookie approval to the page
            $headerContent .= '<link rel="stylesheet" type="text/css" href="' . ADMIDIO_URL . FOLDER_LIBS_CLIENT . '/cookieconsent/cookieconsent.min.css" />
            <script src="' . ADMIDIO_URL . FOLDER_LIBS_CLIENT . '/cookieconsent/cookieconsent.min.js"></script>
            <script>
                window.addEventListener("load", function() {
                    window.cookieconsent.initialise({
                        "cookie": {
                            "name": "' . COOKIE_PREFIX . '_cookieconsent_status",
                            "domain": "' . DOMAIN .'",
                            "path": "' . $path .'"
                        },
                        "content": {
                            "message": "' . $gL10n->get('SYS_COOKIE_DESC') . '",
                            "dismiss": "' . $gL10n->get('SYS_OK') . '",';
                            if ($gSettingsManager->has('system_url_data_protection') && strlen($gSettingsManager->getString('system_url_data_protection')) > 0)
                            {
                                $headerContent .= ' "href": "'. $gSettingsManager->getString('system_url_data_protection') .'", ';
                            }
                            $headerContent .= '"link": "' . $gL10n->get('SYS_FURTHER_INFORMATIONS') . '"
                        },
                        "position": "bottom",
                        "theme": "classic",
                        "palette": {
                            "popup": {
                                "background": "#252e39"
                            },
                            "button": {
                                "background": "#409099"
                            }
                        }
                    });
                });
            </script>';
        }

        $htmlHeader = '<head>
            <!-- (c) 2004 - 2019 The Admidio Team - ' . ADMIDIO_HOMEPAGE . ' -->

            <meta http-equiv="Content-Type" content="text/html; charset=utf-8" />
            <meta http-equiv="X-UA-Compatible" content="IE=edge" />
            <meta name="viewport" content="width=device-width, initial-scale=1" />

            <title>' . $this->title . '</title>

            <script type="text/javascript">
                var gRootPath  = "' . ADMIDIO_URL . '";
                var gThemePath = "' . THEME_URL . '";
            </script>';

        $htmlHeader .= $headerContent;
        $htmlHeader .= $this->header;
        $htmlHeader .= $this->htmlMyHeader;
        $htmlHeader .= '</head>';

        return $htmlHeader;
    }

    /**
     * Builds the HTML-Body content
     * @return string
     */
    private function getHtmlBody()
    {
        $htmlMenu         = '';
        $htmlHeadline     = '';

        if ($this->showMenu)
        {
            // add modules and administration modules to the menu
            $this->showMainMenu();
            $this->addModalMenu();
            $htmlMenu = $this->menu->show();
        }

        if ($this->headline !== '')
        {
            if ($this->hasNavbar)
            {
                $htmlHeadline = '<h1 class="admidio-module-headline hidden-xs">' . $this->headline . '</h1>';
            }
            else
            {
                $htmlHeadline = '<h1 class="admidio-module-headline">' . $this->headline . '</h1>';
            }
        }

        $htmlBody = '<body>';
        $htmlBody .= $this->htmlMyBodyTop;
        $htmlBody .= '<div class="admidio-content">';
        $htmlBody .= $htmlHeadline;
        $htmlBody .= $htmlMenu;
        $htmlBody .= $this->pageContent;
        $htmlBody .= '</div>';
        $htmlBody .= $this->htmlMyBodyBottom;
        $htmlBody .= '</body>';

        return $htmlBody;
    }

    /**
     * @return \PDOStatement|false
     */
    private static function getMainMenuStatement()
    {
        global $gDb;

        $sql = 'SELECT men_id, men_name, men_name_intern
                  FROM '.TBL_MENU.'
                 WHERE men_men_id_parent IS NULL
              ORDER BY men_order';

        return $gDb->queryPrepared($sql);
    }

    /**
     * @param int $menId
     * @return \PDOStatement|false
     */
    private static function getMenuStatement($menId)
    {
        global $gDb;

        $sql = 'SELECT men_id, men_com_id, men_name_intern, men_name, men_description, men_url, men_icon, com_name_intern
                  FROM '.TBL_MENU.'
             LEFT JOIN '.TBL_COMPONENTS.'
                    ON com_id = men_com_id
                 WHERE men_men_id_parent = ? -- $menId
              ORDER BY men_men_id_parent DESC, men_order';

        return $gDb->queryPrepared($sql, array($menId));
    }

    /**
     * Returns the menu object of this html page.
     * @return HtmlNavbar Returns the menu object of this html page.
     */
    public function getMenu()
    {
        return $this->menu;
    }

    /**
     * Returns the title of the html page.
     * @return string Returns the title of the html page.
     */
    public function getTitle()
    {
        return $this->title;
    }

    /**
     * Get a badge with the unread messages count
     * @return string
     */
    private static function getUnreadMessagesBadge()
    {
        global $gDb, $gCurrentUser;

        // get number of unread messages for user
        $message = new TableMessage($gDb);
        $unread = $message->countUnreadMessageRecords((int) $gCurrentUser->getValue('usr_id'));

        if ($unread > 0)
        {
            return '<span class="badge">' . $unread . '</span>';
        }

        return '';
    }

    /**
     * Flag if the current page has a navbar.
     * @return void
     */
    public function hasNavbar()
    {
        $this->hasNavbar = true;
    }

    /**
     * Every html page of Admidio contains a menu.
     * If the menu should not be included in the current page, than this method must be called.
     * @return void
     */
    public function hideMenu()
    {
        $this->showMenu = false;
    }

    /**
     * Every html page of Admidio contains three files of the custom theme.
     * my_header.php, my_body_top.php and my_body_bottom.php
     * With these files the administrator can contain custom layout to Admidio.
     * If these files should not be included in the current page, than this method must be called.
     * @return void
     */
    public function hideThemeHtml()
    {
        $this->showThemeHtml = false;
    }

    /**
     * Set the h1 headline of the current html page. If the title of the page
     * was not set until now than this will also be the title.
     * @param string $headline A string that contains the headline for the page.
     * @return void
     */
    public function setHeadline($headline)
    {
        if ($this->title === '')
        {
            $this->setTitle($headline);
        }

        $this->headline = $headline;
        $this->menu->setName($headline);
    }

    /**
     * Set the title of the html page that will be shown in the <title> tag.
     * @param string $title A string that contains the title for the page.
     * @return void
     */
    public function setTitle($title)
    {
        global $gCurrentOrganization;

        if ($title === '')
        {
            $this->title = $gCurrentOrganization->getValue('org_longname');
        }
        else
        {
            $this->title = $gCurrentOrganization->getValue('org_longname') . ' - ' . $title;
        }
    }

    /**
     * If print mode is set then a print specific css file will be loaded.
     * All styles will be more print compatible and are only black, grey and white.
     * @return void
     */
    public function setPrintMode()
    {
        $this->printMode = true;
    }

    /**
     * This method send the whole html code of the page to the browser.
     * Call this method if you have finished your page layout.
     */
    public function show()
    {
        $this->addMainFilesAndContent();

        // now show the complete html of the page
        header('Content-type: text/html; charset=utf-8');

        echo '<!DOCTYPE html><html>';
        echo $this->getHtmlHeader();
        echo $this->getHtmlBody();
        echo '</html>';
    }

    /**
     * create and show Mainmenu
     * @param bool $details indicator to set if there should be details in the menu.
     * @return string HTML of the Menu
     */
    public function showMainMenu($details = true)
    {
        global $gL10n, $gValidLogin, $gSettingsManager, $gDb, $gCurrentUser;

<<<<<<< HEAD
        $menuIcon = 'fa-trash-alt admidio-opacity-0';
=======
>>>>>>> 0f448d17
        $htmlMenu = '';

        $mainMenuStatement = self::getMainMenuStatement();

        while ($mainMenu = $mainMenuStatement->fetch())
        {
            $unreadBadge = '';

            $menuStatement = self::getMenuStatement($mainMenu['men_id']);

            if ($menuStatement->rowCount() > 0)
            {
                $menu = new Menu($mainMenu['men_name_intern'], Language::translateIfTranslationStrId($mainMenu['men_name']));

                while ($row = $menuStatement->fetch())
                {
                    if ((int) $row['men_com_id'] === 0 || Component::isVisible($row['com_name_intern']))
                    {
                        // Read current roles rights of the menu
                        $displayMenu = new RolesRights($gDb, 'menu_view', $row['men_id']);
                        $rolesDisplayRight = $displayMenu->getRolesIds();

                        // check for right to show the menu
                        if (count($rolesDisplayRight) > 0 && !$displayMenu->hasRight($gCurrentUser->getRoleMemberships()))
                        {
                            continue;
                        }

                        $menuName = Language::translateIfTranslationStrId($row['men_name']);
                        $menuDescription = Language::translateIfTranslationStrId($row['men_description']);
                        $menuUrl = $row['men_url'];

                        $menuIcon = 'dummy.png';
                        if (strlen($row['men_icon']) > 2)
                        {
                            $menuIcon = $row['men_icon'];
                        }

                        // special case because there are different links if you are logged in or out for mail
                        if ($gValidLogin && $row['men_name_intern'] === 'mail')
                        {
                            $unreadBadge = self::getUnreadMessagesBadge();

                            $menuUrl = ADMIDIO_URL . FOLDER_MODULES . '/messages/messages.php';
                            $menuIcon = 'fa-comments';
                            $menuName = $gL10n->get('SYS_MESSAGES') . $unreadBadge;
                        }

                        $menu->addItem($row['men_name_intern'], $menuUrl, $menuName, $menuIcon, $menuDescription);

                        if ($details)
                        {
                            // Submenu for Lists
                            if ($gValidLogin && $row['men_name_intern'] === 'lists')
                            {
                                $menu->addSubItem(
                                    'lists', 'rolinac', SecurityUtils::encodeUrl(ADMIDIO_URL . FOLDER_MODULES . '/lists/lists.php', array('active_role' => 0)),
                                    $gL10n->get('ROL_INACTIV_ROLE')
                                );
                            }

                            // Submenu for Dates
                            if ($row['men_name_intern'] === 'dates'
                                && ((int) $gSettingsManager->get('enable_dates_module') === 1
                                || ((int) $gSettingsManager->get('enable_dates_module') === 2 && $gValidLogin)))
                            {
                                $menu->addSubItem(
                                    'dates', 'olddates', SecurityUtils::encodeUrl(ADMIDIO_URL . FOLDER_MODULES . '/dates/dates.php', array('mode' => 'old')),
                                    $gL10n->get('DAT_PREVIOUS_DATES', array($gL10n->get('DAT_DATES')))
                                );
                            }
                        }
                    }
                }

                $htmlMenu .= $menu->show($details);
            }

            $this->menu->addItem(
                'menu_item_private_message', ADMIDIO_URL . FOLDER_MODULES . '/messages/messages.php', $gL10n->get('SYS_MESSAGES') . $unreadBadge,
                'fa-comments', 'right', 'menu_item_modules', 'admidio-default-menu-item'
            );
        }

        return $htmlMenu;
    }
}<|MERGE_RESOLUTION|>--- conflicted
+++ resolved
@@ -784,10 +784,6 @@
     {
         global $gL10n, $gValidLogin, $gSettingsManager, $gDb, $gCurrentUser;
 
-<<<<<<< HEAD
-        $menuIcon = 'fa-trash-alt admidio-opacity-0';
-=======
->>>>>>> 0f448d17
         $htmlMenu = '';
 
         $mainMenuStatement = self::getMainMenuStatement();
@@ -818,9 +814,9 @@
 
                         $menuName = Language::translateIfTranslationStrId($row['men_name']);
                         $menuDescription = Language::translateIfTranslationStrId($row['men_description']);
-                        $menuUrl = $row['men_url'];
-
-                        $menuIcon = 'dummy.png';
+                        $menuUrl  = $row['men_url'];
+                        $menuIcon = 'fa-trash-alt admidio-opacity-0';
+
                         if (strlen($row['men_icon']) > 2)
                         {
                             $menuIcon = $row['men_icon'];
