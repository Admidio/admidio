<?php
/**
 ***********************************************************************************************
 * @copyright 2004-2019 The Admidio Team
 * @see https://www.admidio.org/
 * @license https://www.gnu.org/licenses/gpl-2.0.html GNU General Public License v2.0 only
 ***********************************************************************************************
 */

/**
 * Creates an Admidio specific complete html page
 *
 * This class creates a html page with head and body and integrates some Admidio
 * specific elements like css files, javascript files and javascript code. It
 * also provides some methods to easily add new html data to the page. The generated
 * page will automatically integrate the chosen theme. You can optional disable the
 * integration of the theme files.
 *
 * **Code example**
 * ```
 * // create a simple html page with some text
 * $page = new HtmlPage();
 * $page->addJavascriptFile(ADMIDIO_URL . FOLDER_LIBS_CLIENT . '/jquery/jquery.min.js');
 * $page->setHeadline('A simple Html page');
 * $page->addHtml('<strong>This is a simple Html page!</strong>');
 * $page->show();
 * ```
 */
class HtmlPage
{
    /**
     * @var string The title for the html page and the headline for the Admidio content.
     */
    protected $title = '';
    /**
     * @var string Additional header that could not be set with the other methods. This content will be add to head of html page without parsing.
     */
    protected $header = '';
    /**
     * @var string The main headline for the html page.
     */
    protected $headline = '';
    /**
     * @var string Contains the custom html of the current page. This will be added to the default html of each page.
     */
    protected $pageContent = '';
    /**
     * @var HtmlNavbar An object of the menu of this page
     */
    protected $mainNavbar;
    /**
     * @var bool If set to true then the custom html code of the theme for each page will be included.
     */
    protected $showThemeHtml = true;
    /**
     * @var bool If set to true then the menu will be included.
     */
    protected $showMenu = true;
    /**
     * @var bool Flag if the current page has a navbar.
     */
    protected $hasNavbar = false;
    /**
     * @var bool If set to true then html code for a modal window will be included.
     */
    protected $showModal = false;
    /**
     * @var array<int,string> An array with all necessary cascading style sheets files for the html page.
     */
    protected $cssFiles = array();
    /**
     * @var array<int,string> An array with all necessary javascript files for the html page.
     */
    protected $jsFiles = array();
    /**
     * @var array<int|string,string> An array with all necessary rss files for the html page.
     */
    protected $rssFiles = array();
    /**
     * @var bool A flag that indicates if the page should be styled in print mode then no colors will be shown
     */
    protected $printMode = false;
    /**
     * @var string Contains the custom javascript of the current page. This will be added to the header part of the page.
     */
    protected $javascriptContent = '';
    /**
     * @var string Contains the custom javascript of the current page that should be executed after pageload. This will be added to the header part of the page.
     */
    protected $javascriptContentExecute = '';
    /**
     * @var string Contains the custom html code of the header theme file. This will be added to the header part of the page.
     */
    protected $htmlMyHeader = '';
    /**
     * @var string Contains the custom html code of the top body theme file. This will be added to the top of the body part of the page.
     */
    protected $htmlMyBodyTop = '';
    /**
     * @var string Contains the custom html code of the bottom body theme file. This will be added to the end of thebody part of the page.
     */
    protected $htmlMyBodyBottom = '';


    /**
     * Constructor creates the page object and initialized all parameters
     * @param string $headline A string that contains the headline for the page that will be shown in the <h1> tag.
     */
    public function __construct($headline = '')
    {
        $this->mainNavbar = new HtmlNavbar('menu_main_script', $headline, $this);

        $this->setHeadline($headline);

        $this->addCssFile(ADMIDIO_URL . FOLDER_LIBS_CLIENT . '/bootstrap/css/bootstrap.css');
        $this->addCssFile(ADMIDIO_URL . FOLDER_LIBS_CLIENT . '/fontawesome/css/fontawesome.css');
        $this->addCssFile(ADMIDIO_URL . FOLDER_LIBS_CLIENT . '/fontawesome/css/solid.css');
        $this->addCssFile(ADMIDIO_URL . FOLDER_LIBS_CLIENT . '/fontawesome/css/brands.css');
        $this->addJavascriptFile(ADMIDIO_URL . FOLDER_LIBS_CLIENT . '/jquery/dist/jquery.js');
        $this->addJavascriptFile(ADMIDIO_URL . FOLDER_LIBS_CLIENT . '/bootstrap/js/bootstrap.bundle.js');
        $this->addJavascriptFile(ADMIDIO_URL . '/adm_program/system/js/common_functions.js');
    }

    /**
     * Adds a cascading style sheets file to the html page.
     * @param string $cssFile The url with filename or the relative path starting with **adm_program** of the css file.
     */
    public function addCssFile($cssFile)
    {
        if (!in_array($cssFile, $this->cssFiles, true))
        {
            if (StringUtils::strStartsWith($cssFile, 'http'))
            {
                $this->cssFiles[] = $cssFile;
            }
            else
            {
                $this->cssFiles[] = $this->getDebugOrMinFilepath($cssFile);
            }
        }
    }

    /**
     * Adds a RSS file to the html page.
     * @param string $rssFile The url with filename of the rss file.
     * @param string $title   (optional) Set a title. This is the name of the feed and will be shown when adding the rss feed.
     */
    public function addRssFile($rssFile, $title = '')
    {
        if ($title !== '')
        {
            $this->rssFiles[$title] = $rssFile;
        }
        elseif (!in_array($rssFile, $this->rssFiles, true))
        {
            $this->rssFiles[] = $rssFile;
        }
    }

    /**
     * Adds a javascript file to the html page.
     * @param string $jsFile The url with filename or the relative path starting with **adm_program** of the javascript file.
     */
    public function addJavascriptFile($jsFile)
    {
        if (!in_array($jsFile, $this->jsFiles, true))
        {
            if (StringUtils::strStartsWith($jsFile, 'http'))
            {
                $this->jsFiles[] = $jsFile;
            }
            else
            {
                $this->jsFiles[] = $this->getDebugOrMinFilepath($jsFile);
            }
        }
    }

    /**
     * Adds any javascript content to the page. The javascript will be added in the order you call this method.
     * @param string $javascriptCode       A valid javascript code that will be added to the header of the page.
     * @param bool   $executeAfterPageLoad (optional) If set to **true** the javascript code will be executed after
     *                                     the page is fully loaded.
     */
    public function addJavascript($javascriptCode, $executeAfterPageLoad = false)
    {
        if ($executeAfterPageLoad)
        {
            $this->javascriptContentExecute .= $javascriptCode. "\n";
        }
        else
        {
            $this->javascriptContent .= $javascriptCode. "\n";
        }
    }

    /**
     * Add content to the header segment of a html page.
     * @param string $header Content for the html header segment.
     */
    public function addHeader($header)
    {
        $this->header .= $header;
    }

    /**
     * Adds any html content to the page. The content will be added in the order
     * you call this method. The first call will place the content at the top of
     * the page. The second call below the first etc.
     * @param string $html A valid html code that will be added to the page.
     */
    public function addHtml($html)
    {
        $this->pageContent .= $html;
    }

    /**
     * adds the main necessary files
     */
    private function addMainFilesAndContent()
    {
        global $gSettingsManager;

        // add admidio css file at last because there the user can redefine all css
        $this->addCssFile(THEME_URL.'/css/admidio.css');

        // if print mode is set then add a print specific css file
        if ($this->printMode)
        {
            $this->addCssFile(THEME_URL.'/css/print.css');
        }

        // add custom css file if it exists to add own css styles without edit the original admidio css
        if (is_file(THEME_URL.'/css/custom.css'))
        {
            $this->addCssFile(THEME_URL.'/css/custom.css');
        }

        if ($gSettingsManager->has('system_browser_update_check') && $gSettingsManager->getBool('system_browser_update_check'))
        {
            $this->addJavascriptFile(ADMIDIO_URL . FOLDER_LIBS_CLIENT . '/browser-update/browser-update.js');
        }

        // add code for a modal window
        if ($this->showModal)
        {
            $this->addJavascript('
                $("#admidio_modal").on("show.bs.modal", function (event) {
                  var link = $(event.relatedTarget);
                  var url  = link.attr("href");
                  if(typeof(url) != "undefined")
                      $(this).find(".modal-content").load(url);
                });

                $("body").on("hidden.bs.modal", ".modal", function() {
                    $(this).removeData("bs.modal");
                });',
                true
            );
            $this->addHtml('
                <div class="modal fade" id="admidio_modal" tabindex="-1" role="dialog" aria-hidden="true">
                    <div class="modal-dialog">
                        <div class="modal-content">Test</div>
                    </div>
                </div>'
            );
        }

        // load content of theme files at this point so that files could add css and js files
        if ($this->showThemeHtml)
        {
            $this->htmlMyHeader     = $this->getFileContent('my_header.php');
            $this->htmlMyBodyTop    = $this->getFileContent('my_body_top.php');
            $this->htmlMyBodyBottom = $this->getFileContent('my_body_bottom.php');
        }
    }

    /**
     * Adds the modal menu to the navbar
     */
    public function addModalMenu()
    {
<<<<<<< HEAD
        global $gL10n, $gValidLogin, $gDb, $gCurrentUser, $gMenu;
=======
        global $gL10n, $gValidLogin, $gDb, $gCurrentUser, $gSettingsManager;

        $mainMenuStatement = self::getMainMenuStatement();

        while ($mainMenu = $mainMenuStatement->fetch())
        {
            $menuIcon = '/dummy.png';
            $menuItems = array();

            $menuStatement = self::getMenuStatement($mainMenu['men_id']);
            while ($row = $menuStatement->fetch())
            {
                if ((int) $row['men_com_id'] === 0 || Component::isVisible($row['com_name_intern']))
                {
                    // Read current roles rights of the menu
                    $displayMenu = new RolesRights($gDb, 'menu_view', $row['men_id']);
                    $rolesDisplayRight = $displayMenu->getRolesIds();

                    // check for right to show the menu
                    if (count($rolesDisplayRight) > 0 && !$displayMenu->hasRight($gCurrentUser->getRoleMemberships()))
                    {
                        continue;
                    }

                    // special case because there are different links if you are logged in or out for mail
                    if ($gValidLogin && $row['men_name_intern'] === 'mail')
                    {
                        $menuUrl = ADMIDIO_URL . FOLDER_MODULES . '/messages/messages.php';
                        $menuIcon = '/icons/messages.png';
                        $menuName = $gL10n->get('SYS_MESSAGES') . self::getUnreadMessagesBadge();
                    }
                    else
                    {
                        $menuUrl = $row['men_url'];
                        if(strlen($row['men_icon']) > 2)
                        {
                            $menuIcon = $row['men_icon'];
                        }
                        $menuName = Language::translateIfTranslationStrId($row['men_name']);
                    }

                    $menuItems[] = array(
                        'intern' => $row['men_name_intern'],
                        'url'    => $menuUrl,
                        'name'   => $menuName,
                        'icon'   => $menuIcon
                    );
                }
            }
>>>>>>> 9a712daf

        // add database menu as dropdown to the navbar
        $gMenu->addToNavbar($this->mainNavbar);

        if ($gValidLogin)
        {
            // show link to own profile
            $this->mainNavbar->addItem(
                'menu_item_my_profile', ADMIDIO_URL . FOLDER_MODULES . '/profile/profile.php', $gL10n->get('PRO_MY_PROFILE'),
                'fa-user', 'right', 'navbar', 'admidio-default-menu-item'
            );
            // show logout link
            $this->mainNavbar->addItem(
                'menu_item_logout', ADMIDIO_URL . '/adm_program/system/logout.php', $gL10n->get('SYS_LOGOUT'),
                'fa-sign-out-alt', 'right', 'navbar', 'admidio-default-menu-item'
            );
        }
        else
        {
<<<<<<< HEAD
            // show registration link
            $this->mainNavbar->addItem(
                'menu_item_registration', ADMIDIO_URL . FOLDER_MODULES . '/registration/registration.php', $gL10n->get('SYS_REGISTRATION'),
                'fa-address-card', 'right', 'navbar', 'admidio-default-menu-item'
            );
=======
            if($gSettingsManager->getBool('registration_enable_module'))
            {
                // show registration link
                $this->menu->addItem(
                    'menu_item_registration', ADMIDIO_URL . FOLDER_MODULES . '/registration/registration.php', $gL10n->get('SYS_REGISTRATION'),
                    'new_registrations.png', 'right', 'navbar', 'admidio-default-menu-item'
                );
            }
>>>>>>> 9a712daf
            // show login link
            $this->mainNavbar->addItem(
                'menu_item_login', ADMIDIO_URL . '/adm_program/system/login.php', $gL10n->get('SYS_LOGIN'),
                'fa-key', 'right', 'navbar', 'admidio-default-menu-item'
            );
        }
    }

    /**
     * Adds the html code for a modal window to the current script.
     * The link must have the following attributes: data-toggle="modal" data-target="#admidio_modal"
     */
    public function enableModal()
    {
        $this->showModal = true;
    }

    /**
     * The method will return the filename. If you are in debug mode than it will return the
     * not minified version of the filename otherwise it will return the minified version.
     * Therefore you must provide 2 versions of the file. One with a **min** before the file extension
     * and one version without the **min**.
     * @param string $filepath Filename of the NOT minified file.
     * @return string Returns the filename in dependence of the debug mode.
     */
    private function getDebugOrMinFilepath($filepath)
    {
        global $gDebug;

        $fileInfo = pathinfo($filepath);
        $filename = basename($fileInfo['filename'], '.min');

        $filepathDebug = '/' . $fileInfo['dirname'] . '/' . $filename . '.'     . $fileInfo['extension'];
        $filepathMin   = '/' . $fileInfo['dirname'] . '/' . $filename . '.min.' . $fileInfo['extension'];

        if ((!$gDebug && is_file(ADMIDIO_PATH . $filepathMin)) || !is_file(ADMIDIO_PATH . $filepathDebug))
        {
            return ADMIDIO_URL . $filepathMin;
        }

        return ADMIDIO_URL . $filepathDebug;
    }

    /**
     * Returns the headline of the current Admidio page. This is the text of the <h1> tag of the page.
     * @return string Returns the headline of the current Admidio page.
     */
    public function getHeadline()
    {
        return $this->headline;
    }

    /**
     * Loads the content of the given theme file
     * @param string $filename Filename to load out of the theme directory
     * @return string
     */
    private function getFileContent($filename)
    {
        global $gLogger, $gL10n, $gDb, $gCurrentSession, $gCurrentOrganization, $gCurrentUser;
        global $gValidLogin, $gProfileFields, $gHomepage, $gSettingsManager, $gMenu;

        $filePath = THEME_PATH . '/' . $filename;
        if (!is_file($filePath))
        {
            $gLogger->error('THEME: Theme file "' . $filename . '" not found!', array('filePath' => $filePath));

            return '';
        }

        ob_start();
        require($filePath);
        $fileContent = ob_get_contents();
        ob_end_clean();

        return $fileContent;
    }

    /**
     * Builds the HTML-Header content
     * @return string
     */
    private function getHtmlHeader()
    {
        global $gL10n, $gSettingsManager, $gSetCookieForDomain;

        $headerContent = '';

        // add css files to page
        foreach ($this->cssFiles as $cssFile)
        {
            $headerContent .= '<link rel="stylesheet" type="text/css" href="' . $cssFile . '" />';
        }

        // add javascript files to page
        foreach ($this->jsFiles as $jsFile)
        {
            $headerContent .= '<script type="text/javascript" src="' . $jsFile . '"></script>';
        }

        // add rss feed files to page
        foreach ($this->rssFiles as $title => $rssFile)
        {
            if (!is_numeric($title))
            {
                $headerContent .= '<link rel="alternate" type="application/rss+xml" title="' . $title . '" href="' . $rssFile . '" />';
            }
            else
            {
                $headerContent .= '<link rel="alternate" type="application/rss+xml" href="' . $rssFile . '" />';
            }
        }

        // add javascript code to page
        if ($this->javascriptContent !== '')
        {
            $headerContent .= '<script type="text/javascript">' . $this->javascriptContent . '</script>';
        }

        // add javascript code to page that will be executed after page is fully loaded
        if ($this->javascriptContentExecute !== '')
        {
            $headerContent .= '<script type="text/javascript">
                $(function() {
                    $("[data-toggle=\'popover\']").popover();
                    $("[data-toggle=tooltip]").tooltip();
                    ' . $this->javascriptContentExecute . '
                });
            </script>';
        }

        if ($gSettingsManager->has('system_cookie_note') && $gSettingsManager->getBool('system_cookie_note'))
        {
            if ($gSetCookieForDomain)
            {
                $path = '/';
            }
            else
            {
                $path = ADMIDIO_URL_PATH . '/';
            }

            // add cookie approval to the page
            $headerContent .= '<link rel="stylesheet" type="text/css" href="' . ADMIDIO_URL . FOLDER_LIBS_CLIENT . '/cookieconsent/cookieconsent.min.css" />
            <script src="' . ADMIDIO_URL . FOLDER_LIBS_CLIENT . '/cookieconsent/cookieconsent.min.js"></script>
            <script>
                window.addEventListener("load", function() {
                    window.cookieconsent.initialise({
                        "cookie": {
                            "name": "' . COOKIE_PREFIX . '_cookieconsent_status",
                            "domain": "' . DOMAIN .'",
                            "path": "' . $path .'"
                        },
                        "content": {
                            "message": "' . $gL10n->get('SYS_COOKIE_DESC') . '",
                            "dismiss": "' . $gL10n->get('SYS_OK') . '",';
                            if ($gSettingsManager->has('system_url_data_protection') && strlen($gSettingsManager->getString('system_url_data_protection')) > 0)
                            {
                                $headerContent .= ' "href": "'. $gSettingsManager->getString('system_url_data_protection') .'", ';
                            }
                            $headerContent .= '"link": "' . $gL10n->get('SYS_FURTHER_INFORMATIONS') . '"
                        },
                        "position": "bottom",
                        "theme": "classic",
                        "palette": {
                            "popup": {
                                "background": "#252e39"
                            },
                            "button": {
                                "background": "#409099"
                            }
                        }
                    });
                });
            </script>';
        }

        $htmlHeader = '<head>
            <!-- (c) 2004 - 2019 The Admidio Team - ' . ADMIDIO_HOMEPAGE . ' -->

            <meta http-equiv="Content-Type" content="text/html; charset=utf-8" />
            <meta http-equiv="X-UA-Compatible" content="IE=edge" />
            <meta name="viewport" content="width=device-width, initial-scale=1" />

            <title>' . $this->title . '</title>

            <script type="text/javascript">
                var gRootPath  = "' . ADMIDIO_URL . '";
                var gThemePath = "' . THEME_URL . '";
            </script>';

        $htmlHeader .= $headerContent;
        $htmlHeader .= $this->header;
        $htmlHeader .= $this->htmlMyHeader;
        $htmlHeader .= '</head>';

        return $htmlHeader;
    }

    /**
     * Builds the HTML-Body content
     * @return string
     */
    private function getHtmlBody()
    {
        $htmlMenu     = '';
        $htmlHeadline = '';

        if ($this->showMenu)
        {
            // add mobile menu
            $this->addModalMenu();
            $htmlMenu = $this->mainNavbar->show();
        }

        if ($this->headline !== '')
        {
            if ($this->hasNavbar)
            {
                $htmlHeadline = '<h1 class="admidio-module-headline hidden-xs">' . $this->headline . '</h1>';
            }
            else
            {
                $htmlHeadline = '<h1 class="admidio-module-headline">' . $this->headline . '</h1>';
            }
        }

        $htmlBody = '<body>';
        $htmlBody .= $this->htmlMyBodyTop;
        $htmlBody .= '<div class="admidio-content">';
        $htmlBody .= $htmlHeadline;
        $htmlBody .= $htmlMenu;
        $htmlBody .= $this->pageContent;
        $htmlBody .= '</div>';
        $htmlBody .= $this->htmlMyBodyBottom;
        $htmlBody .= '</body>';

        return $htmlBody;
    }

    /**
     * Returns the menu object of this html page.
     * @return HtmlNavbar Returns the menu object of this html page.
     */
    public function getMenu()
    {
        return $this->mainNavbar;
    }

    /**
     * Returns the title of the html page.
     * @return string Returns the title of the html page.
     */
    public function getTitle()
    {
        return $this->title;
    }

    /**
     * Get a badge with the unread messages count
     * @return string
     */
    private static function getUnreadMessagesBadge()
    {
        global $gDb, $gCurrentUser;

        // get number of unread messages for user
        $message = new TableMessage($gDb);
        $unread = $message->countUnreadMessageRecords((int) $gCurrentUser->getValue('usr_id'));

        if ($unread > 0)
        {
            return '<span class="badge">' . $unread . '</span>';
        }

        return '';
    }

    /**
     * Flag if the current page has a navbar.
     * @return void
     */
    public function hasNavbar()
    {
        $this->hasNavbar = true;
    }

    /**
     * Every html page of Admidio contains a menu.
     * If the menu should not be included in the current page, than this method must be called.
     * @return void
     */
    public function hideMenu()
    {
        $this->showMenu = false;
    }

    /**
     * Every html page of Admidio contains three files of the custom theme.
     * my_header.php, my_body_top.php and my_body_bottom.php
     * With these files the administrator can contain custom layout to Admidio.
     * If these files should not be included in the current page, than this method must be called.
     * @return void
     */
    public function hideThemeHtml()
    {
        $this->showThemeHtml = false;
    }

    /**
     * Set the h1 headline of the current html page. If the title of the page
     * was not set until now than this will also be the title.
     * @param string $headline A string that contains the headline for the page.
     * @return void
     */
    public function setHeadline($headline)
    {
        if ($this->title === '')
        {
            $this->setTitle($headline);
        }

        $this->headline = $headline;
        $this->mainNavbar->setName($headline);
    }

    /**
     * Set the title of the html page that will be shown in the <title> tag.
     * @param string $title A string that contains the title for the page.
     * @return void
     */
    public function setTitle($title)
    {
        global $gCurrentOrganization;

        if ($title === '')
        {
            $this->title = $gCurrentOrganization->getValue('org_longname');
        }
        else
        {
            $this->title = $gCurrentOrganization->getValue('org_longname') . ' - ' . $title;
        }
    }

    /**
     * If print mode is set then a print specific css file will be loaded.
     * All styles will be more print compatible and are only black, grey and white.
     * @return void
     */
    public function setPrintMode()
    {
        $this->printMode = true;
    }

    /**
     * This method send the whole html code of the page to the browser.
     * Call this method if you have finished your page layout.
     */
    public function show()
    {
        $this->addMainFilesAndContent();

        // now show the complete html of the page
        header('Content-type: text/html; charset=utf-8');

        echo '<!DOCTYPE html><html>';
        echo $this->getHtmlHeader();
        echo $this->getHtmlBody();
        echo '</html>';
    }
}<|MERGE_RESOLUTION|>--- conflicted
+++ resolved
@@ -280,59 +280,7 @@
      */
     public function addModalMenu()
     {
-<<<<<<< HEAD
         global $gL10n, $gValidLogin, $gDb, $gCurrentUser, $gMenu;
-=======
-        global $gL10n, $gValidLogin, $gDb, $gCurrentUser, $gSettingsManager;
-
-        $mainMenuStatement = self::getMainMenuStatement();
-
-        while ($mainMenu = $mainMenuStatement->fetch())
-        {
-            $menuIcon = '/dummy.png';
-            $menuItems = array();
-
-            $menuStatement = self::getMenuStatement($mainMenu['men_id']);
-            while ($row = $menuStatement->fetch())
-            {
-                if ((int) $row['men_com_id'] === 0 || Component::isVisible($row['com_name_intern']))
-                {
-                    // Read current roles rights of the menu
-                    $displayMenu = new RolesRights($gDb, 'menu_view', $row['men_id']);
-                    $rolesDisplayRight = $displayMenu->getRolesIds();
-
-                    // check for right to show the menu
-                    if (count($rolesDisplayRight) > 0 && !$displayMenu->hasRight($gCurrentUser->getRoleMemberships()))
-                    {
-                        continue;
-                    }
-
-                    // special case because there are different links if you are logged in or out for mail
-                    if ($gValidLogin && $row['men_name_intern'] === 'mail')
-                    {
-                        $menuUrl = ADMIDIO_URL . FOLDER_MODULES . '/messages/messages.php';
-                        $menuIcon = '/icons/messages.png';
-                        $menuName = $gL10n->get('SYS_MESSAGES') . self::getUnreadMessagesBadge();
-                    }
-                    else
-                    {
-                        $menuUrl = $row['men_url'];
-                        if(strlen($row['men_icon']) > 2)
-                        {
-                            $menuIcon = $row['men_icon'];
-                        }
-                        $menuName = Language::translateIfTranslationStrId($row['men_name']);
-                    }
-
-                    $menuItems[] = array(
-                        'intern' => $row['men_name_intern'],
-                        'url'    => $menuUrl,
-                        'name'   => $menuName,
-                        'icon'   => $menuIcon
-                    );
-                }
-            }
->>>>>>> 9a712daf
 
         // add database menu as dropdown to the navbar
         $gMenu->addToNavbar($this->mainNavbar);
@@ -352,22 +300,12 @@
         }
         else
         {
-<<<<<<< HEAD
             // show registration link
             $this->mainNavbar->addItem(
                 'menu_item_registration', ADMIDIO_URL . FOLDER_MODULES . '/registration/registration.php', $gL10n->get('SYS_REGISTRATION'),
                 'fa-address-card', 'right', 'navbar', 'admidio-default-menu-item'
             );
-=======
-            if($gSettingsManager->getBool('registration_enable_module'))
-            {
-                // show registration link
-                $this->menu->addItem(
-                    'menu_item_registration', ADMIDIO_URL . FOLDER_MODULES . '/registration/registration.php', $gL10n->get('SYS_REGISTRATION'),
-                    'new_registrations.png', 'right', 'navbar', 'admidio-default-menu-item'
-                );
-            }
->>>>>>> 9a712daf
+
             // show login link
             $this->mainNavbar->addItem(
                 'menu_item_login', ADMIDIO_URL . '/adm_program/system/login.php', $gL10n->get('SYS_LOGIN'),
