--- conflicted
+++ resolved
@@ -147,12 +147,8 @@
             $columnAttributes['colspan'] = $colspan;
         }
 
-<<<<<<< HEAD
         // if body area wasn't defined until now then do it
-        if($this->tbody == false)
-=======
         if (is_array($this->columnsAlign))
->>>>>>> 7c8c4cc5
         {
             $columnAttributes['style'] = 'text-align: ' . $this->columnsAlign[$key] . ';';
         }
