<?php
/**
 ***********************************************************************************************
 * @copyright 2004-2017 The Admidio Team
 * @see https://www.admidio.org/
 * @license https://www.gnu.org/licenses/gpl-2.0.html GNU General Public License v2.0 only
 ***********************************************************************************************
 */

/**
 * @class ModuleWeblinks
 * @brief Class manages weblinks viewable for user
 *
 * This class reads all available recordsets from table links.
 * and returns an Array with results, recordsets and validated parameters from $_GET Array.
 * @par Returned Array
 * @code
 * Array(
 *         [numResults] => 4
 *         [limit] => 0
 *         [totalCount] => 4
 *         [recordset] => Array
 *         (
 *             [0] => Array
 *                 (
 *                     [0] => 7
 *                     [cat_id] => 7
 *                     [1] => 1
 *                     [cat_org_id] => 1
 *                     [2] => LNK
 *                     [cat_type] => LNK
 *                     [3] => COMMON
 *                     [cat_name_intern] => COMMON
 *                     [4] => Allgemein
 *                     [cat_name] => Allgemein
 *                     [6] => 0
 *                     [cat_system] => 0
 *                     [7] => 0
 *                     [cat_default] => 0
 *                     [8] => 1
 *                     [cat_sequence] => 1
 *                     [9] => 1
 *                     [cat_usr_id_create] => 1
 *                     [10] => 2012-01-08 11:12:05
 *                     [cat_timestamp_create] => 2012-01-08 11:12:05
 *                     [11] =>
 *                     [cat_usr_id_change] =>
 *                     [12] =>
 *                     [cat_timestamp_change] =>
 *                     [13] => 1
 *                     [lnk_id] => 1
 *                     [14] => 7
 *                     [lnk_cat_id] => 7
 *                     [15] => Beispielseite
 *                     [lnk_name] => Beispielseite
 *                     [16] => Auf dieser Seite gibt es nicht viele Neuigkeiten :(
 *                     [lnk_description] => Auf dieser Seite gibt es nicht viele Neuigkeiten :(
 *                     [17] => https://www.example.com
 *                     [lnk_url] => https://www.example.com
 *                     [18] => 6
 *                     [lnk_counter] => 6
 *                     [19] => 1
 *                     [lnk_usr_id_create] => 1
 *                     [20] => 2013-07-14 00:00:00
 *                     [lnk_timestamp_create] => 2013-07-14 00:00:00
 *                     [21] => 1
 *                     [lnk_usr_id_change] => 1
 *                     [22] => 2013-07-15 00:00:00
 *                     [lnk_timestamp_change] => 2013-07-15 00:00:00
 *                 )
 *     [parameter] => Array
 *         (
 *             [active_role] => 1
 *             [calendar-selection] => 1
 *             [cat_id] => 0
 *             [category-selection] => 1
 *             [date] =>
 *             [daterange] => Array
 *                                 (
 *                                     [english] => Array
 *                                                      (
 *                                                         [start_date] => 2013-09-25
 *                                                         [end_date] => 9999-12-31
 *                                                      )
 *
 *                                     [system] => Array
 *                                                     (
 *                                                         [start_date] => 25.09.2013
 *                                                         [end_date] => 31.12.9999
 *                                                     )
 *                                 )
 *             [headline] => Weblinks
 *             [id] => 0
 *             [mode] => Default
 *             [order] => ASC
 *             [startelement] => 0
 *             [view_mode] => Default
 *         )
 * )
 * @endcode
 */
class ModuleWeblinks extends Modules
{
    /**
     * creates an new ModuleWeblink object
     */
    public function __construct()
    {
        // get parent instance with all parameters from $_GET Array
        parent::__construct();
    }

    /**
     * Function returns a set of links with corresponding information
     * @param int $startElement Start element of result. First (and default) is 0.
     * @param int $limit        Number of elements returned max. Default NULL will take number from preferences.
     * @return array with links and corresponding information
     */
    public function getDataSet($startElement = 0, $limit = null)
    {
        global $gCurrentUser, $gPreferences, $gDb;

        // Parameter
        if($limit === null)
        {
            $limit = $gPreferences['weblinks_per_page'];
        }

<<<<<<< HEAD
        // Bedingungen
        $id = (int) $this->getParameter('id');
        if($id > 0)
        {
            $this->getConditions = ' AND lnk_id = '. $id;
        }
        $catId = (int) $this->getParameter('cat_id');
        if($catId > 0)
        {
            $this->getConditions = ' AND cat_id = '. $catId;
        }

        $catIdParams = array_merge(array(0), $gCurrentUser->getAllVisibleCategories('LNK'));

=======
>>>>>>> 75994b84
        // Weblinks aus der DB fischen...
        $sql = 'SELECT *
                  FROM '.TBL_LINKS.'
            INNER JOIN '.TBL_CATEGORIES.'
                    ON cat_id = lnk_cat_id
<<<<<<< HEAD
                 WHERE cat_id IN ('.replaceValuesArrWithQM($catIdParams).')
                       '.$this->getConditions.'
=======
                 WHERE cat_type   = \'LNK\'
                   AND cat_org_id = '.$gCurrentOrganization->getValue('org_id').'
                       '.$this->getSqlConditions().'
>>>>>>> 75994b84
              ORDER BY cat_sequence, lnk_name, lnk_timestamp_create DESC';
        if($limit > 0)
        {
            $sql .= ' LIMIT '.$limit;
        }
        if($startElement > 0)
        {
            $sql .= ' OFFSET '.$startElement;
        }

        $weblinksStatement = $gDb->queryPrepared($sql, $catIdParams); // TODO add more params

        // array for results
        return array(
            'recordset'  => $weblinksStatement->fetchAll(),
            'numResults' => $weblinksStatement->rowCount(),
            'limit'      => $limit,
            'totalCount' => $this->getDataSetCount(),
            'parameter'  => $this->getParameters()
        );
    }

    /**
     * Function to get total number of links filtered by current conditions.
     * @return int Number of links.
     */
    public function getDataSetCount()
    {
        global $gCurrentUser, $gDb;

        $catIdParams = array_merge(array(0), $gCurrentUser->getAllVisibleCategories('LNK'));

        $sql = 'SELECT COUNT(*) AS count
                  FROM '.TBL_LINKS.'
            INNER JOIN '.TBL_CATEGORIES.'
                    ON cat_id = lnk_cat_id
<<<<<<< HEAD
                 WHERE cat_id IN (' . replaceValuesArrWithQM($catIdParams) . ')
                       '.$this->getConditions;
        $pdoStatement = $gDb->queryPrepared($sql, $catIdParams); // TODO add more params
=======
                 WHERE cat_type   = \'LNK\'
                   AND cat_org_id = '. $gCurrentOrganization->getValue('org_id'). '
                       '.$this->getSqlConditions();
        $pdoStatement = $gDb->query($sql);
>>>>>>> 75994b84

        return (int) $pdoStatement->fetchColumn();
    }

    /**
     * Returns a module specific headline
     * @param string $headline The initial headline of the module.
     * @return string Returns the full headline of the module
     */
    public function getHeadline($headline)
    {
        global $gDb;

        $catId = (int) $this->getParameter('cat_id');
        // set headline with category name
        if($catId > 0)
        {
            $category  = new TableCategory($gDb, $catId);
            $headline .= ' - '. $category->getValue('cat_name');
        }
        return $headline;
    }

    /**
     * Add several conditions to an SQL string that could later be used 
     * as additional conditions in other SQL queries.
     * @return string Return SQL string with additional conditions.
     */
    private function getSqlConditions()
    {
        global $gValidLogin;

        $sqlConditions = '';

        // In case ID was permitted and user has rights
        if($this->getParameter('id') > 0)
        {
            $sqlConditions .= ' AND lnk_id = '. $this->getParameter('id');
        }
        // show all weblinks from category
        elseif($this->getParameter('cat_id') > 0)
        {
            $sqlConditions .= ' AND cat_id = '. $this->getParameter('cat_id');
        }

        // if user isn't logged in, then don't show hidden categories
        if(!$gValidLogin)
        {
            $sqlConditions .= ' AND cat_hidden = 0 ';
        }

        return $sqlConditions;
    }
}<|MERGE_RESOLUTION|>--- conflicted
+++ resolved
@@ -126,37 +126,17 @@
             $limit = $gPreferences['weblinks_per_page'];
         }
 
-<<<<<<< HEAD
-        // Bedingungen
-        $id = (int) $this->getParameter('id');
-        if($id > 0)
-        {
-            $this->getConditions = ' AND lnk_id = '. $id;
-        }
-        $catId = (int) $this->getParameter('cat_id');
-        if($catId > 0)
-        {
-            $this->getConditions = ' AND cat_id = '. $catId;
-        }
-
         $catIdParams = array_merge(array(0), $gCurrentUser->getAllVisibleCategories('LNK'));
 
-=======
->>>>>>> 75994b84
         // Weblinks aus der DB fischen...
         $sql = 'SELECT *
                   FROM '.TBL_LINKS.'
             INNER JOIN '.TBL_CATEGORIES.'
                     ON cat_id = lnk_cat_id
-<<<<<<< HEAD
                  WHERE cat_id IN ('.replaceValuesArrWithQM($catIdParams).')
-                       '.$this->getConditions.'
-=======
-                 WHERE cat_type   = \'LNK\'
-                   AND cat_org_id = '.$gCurrentOrganization->getValue('org_id').'
                        '.$this->getSqlConditions().'
->>>>>>> 75994b84
               ORDER BY cat_sequence, lnk_name, lnk_timestamp_create DESC';
+
         if($limit > 0)
         {
             $sql .= ' LIMIT '.$limit;
@@ -192,16 +172,9 @@
                   FROM '.TBL_LINKS.'
             INNER JOIN '.TBL_CATEGORIES.'
                     ON cat_id = lnk_cat_id
-<<<<<<< HEAD
                  WHERE cat_id IN (' . replaceValuesArrWithQM($catIdParams) . ')
-                       '.$this->getConditions;
+                       '.$this->getSqlConditions();
         $pdoStatement = $gDb->queryPrepared($sql, $catIdParams); // TODO add more params
-=======
-                 WHERE cat_type   = \'LNK\'
-                   AND cat_org_id = '. $gCurrentOrganization->getValue('org_id'). '
-                       '.$this->getSqlConditions();
-        $pdoStatement = $gDb->query($sql);
->>>>>>> 75994b84
 
         return (int) $pdoStatement->fetchColumn();
     }
@@ -232,25 +205,19 @@
      */
     private function getSqlConditions()
     {
-        global $gValidLogin;
-
         $sqlConditions = '';
+        $id    = (int) $this->getParameter('id');
+        $catId = (int) $this->getParameter('cat_id');
 
         // In case ID was permitted and user has rights
-        if($this->getParameter('id') > 0)
-        {
-            $sqlConditions .= ' AND lnk_id = '. $this->getParameter('id');
+        if($id > 0)
+        {
+            $sqlConditions .= ' AND lnk_id = '. $id;
         }
         // show all weblinks from category
-        elseif($this->getParameter('cat_id') > 0)
-        {
-            $sqlConditions .= ' AND cat_id = '. $this->getParameter('cat_id');
-        }
-
-        // if user isn't logged in, then don't show hidden categories
-        if(!$gValidLogin)
-        {
-            $sqlConditions .= ' AND cat_hidden = 0 ';
+        elseif($catId > 0)
+        {
+            $sqlConditions .= ' AND cat_id = '. $catId;
         }
 
         return $sqlConditions;
