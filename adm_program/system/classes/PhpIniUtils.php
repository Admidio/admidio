--- conflicted
+++ resolved
@@ -139,17 +139,6 @@
     }
 
     /**
-     * Returns if safe-mode is enabled
-     * @deprecated 3.3.0:4.0.0 This function will be removed if PHP 5.3 support gets dropped
-     * @return bool
-     * @see https://secure.php.net/manual/en/features.safe-mode.php
-     */
-    public static function isSafeModeEnabled()
-    {
-        return (bool) ini_get('safe_mode');
-    }
-
-    /**
      * Checks if a given directory path is in the allowed base-directories
      * @param string $directoryPath The directory path to check
      * @return bool
@@ -175,11 +164,6 @@
     }
 
     /**
-<<<<<<< HEAD
-     * Sets the allowed base-dirs
-     * @param array<int,string> $dirPaths The paths to set as allowed base-dirs
-     * @throws Exception
-=======
      * Checks if a given directory path exists and is in the base-directories
      * @param string $directoryPath The directory path to check
      * @throws \UnexpectedValueException Throws if a given directory does not exist
@@ -204,7 +188,6 @@
      * @param array<int,string> $directoryPaths The directory paths to set as allowed base-dirs
      * @throws \UnexpectedValueException Throws if a given directory does not exist
      * @throws \RuntimeException         Throws if a given directory is not in the base-directories
->>>>>>> 15d242c6
      * @return bool|string
      * @see https://secure.php.net/manual/en/ini.core.php#ini.open-basedir
      */
