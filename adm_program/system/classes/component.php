<?php
<<<<<<< HEAD
=======
/*****************************************************************************/
/** @class Component
 *  @brief Handle different components of Admidio (e.g. system, plugins or modules) and manage them in the database
 *
 *  The class search in the database table @b adm_components for a specific component
 *  and loads the data into this object. A component could be per default the @b SYSTEM
 *  itself, a module or a plugin. There are methods to check the version of the system.
 *  @par Examples
 *  @code // check if database and filesystem have same version
 *  try
 *  {
 *      $systemComponent = new Component($gDb);
 *      $systemComponent->readDataByColumns(array('com_type' => 'SYSTEM', 'com_name_intern' => 'CORE'));
 *      $systemComponent->checkDatabaseVersion();
 *  }
 *  catch(AdmException $e)
 *  {
        $e->showHtml();
 *  }@endcode
 */
>>>>>>> a3e651a6
/*****************************************************************************
 *
 *  Copyright    : (c) 2004 - 2015 The Admidio Team
 *  Homepage     : http://www.admidio.org
 *  License      : GNU Public License 2 http://www.gnu.org/licenses/gpl-2.0.html
 *
 *****************************************************************************/

/**
 * @class Component
 * @brief Handle different components of Admidio (e.g. system, plugins or modules) and manage them in the database
 *
 * The class search in the database table @b adm_components for a specific component
 * and loads the data into this object. A component could be per default the @b SYSTEM
 * itself, a module or a plugin. There are methods to check the version of the system.
 * @par Examples
 * @code // check if database and filesystem have same version
 * try
 * {
 *     $systemComponent = new Component($gDb);
 *     $systemComponent->readDataByColumns(array('com_type' => 'SYSTEM', 'com_name_intern' => 'CORE'));
 *     $systemComponent->checkDatabaseVersion(true, 'webmaster@example.com');
 * }
 * catch(AdmException $e)
 * {
 *     $e->showHtml();
 * }@endcode
 */
class Component extends TableAccess
{
    /**
     * Constructor that will create an object of a recordset of the table adm_component.
     * If the id is set than the specific component will be loaded.
     * @param object     $db     Object of the class database. This should be the default object $gDb.
     * @param int|string $com_id The recordset of the component with this id will be loaded.
     *                           If com_id isn't set than an empty object of the table is created.
     */
    public function __construct(&$db, $com_id = 0)
    {
        parent::__construct($db, TBL_COMPONENTS, 'com', $com_id);
    }

<<<<<<< HEAD
    /**
     * Check version of component in database against the version of the file system.
     * There will be different messages shown if versions aren't equal. If user has a current
     * login and is webmaster than there will be links to the next step to do.
     * @param  bool         $webmaster          Flag if the current user is a webmaster. This should be 0 or 1
     * @param  string       $emailAdministrator The email address of the administrator.
     * @return void         Nothing will be returned. If the versions aren't equal a message will be shown.
     * @throws AdmException SYS_WEBMASTER_DATABASE_INVALID
     * @throws AdmException SYS_WEBMASTER_FILESYSTEM_INVALID
     * @throws AdmException SYS_DATABASE_INVALID
=======
    /** Check version of component in database against the version of the file system.
     *  There will be different messages shown if versions aren't equal. If database has minor 
     *  version than a link to update the database will be shown. If filesystem has minor version
     *  than a link to download current version will be shown.
     *  @return Nothing will be returned. If the versions aren't equal a message will be shown.
>>>>>>> a3e651a6
     */
    public function checkDatabaseVersion()
    {
        global $g_root_path;

<<<<<<< HEAD
        $dbVersion = (string)$this->getValue('com_version');
        $dbVersionBeta = (string)$this->getValue('com_beta');
        $dbVersionText = $dbVersion;
        if((int)$dbVersionBeta > 0)
        {
            $dbVersionText .= ' Beta ' . $dbVersionBeta;
=======
        $dbVersion = $this->getValue('com_version');
        if($this->getValue('com_beta') > 0)
        {
            $dbVersion .= '-Beta.'.$this->getValue('com_beta');
>>>>>>> a3e651a6
        }
        
        $filesystemVersion = ADMIDIO_VERSION;
        if(ADMIDIO_VERSION_BETA > 0)
        {
<<<<<<< HEAD
            $arrDbVersion         = explode('.', $dbVersion . '.' . $dbVersionBeta);
            $arrFileSystemVersion = explode('.', ADMIDIO_VERSION . '.' . ADMIDIO_VERSION_BETA);

            if($webmaster)
            {
                // if webmaster and db version is less than file system version then show notice
                if($arrDbVersion[0] < $arrFileSystemVersion[0]
                || $arrDbVersion[1] < $arrFileSystemVersion[1]
                || $arrDbVersion[2] < $arrFileSystemVersion[2]
                || $arrDbVersion[3] < $arrFileSystemVersion[3])
                {
                    throw new AdmException('SYS_WEBMASTER_DATABASE_INVALID', $dbVersionText, ADMIDIO_VERSION_TEXT,
                        '<a href="' . $g_root_path . '/adm_program/installation/update.php">', '</a>');
                }
                // if webmaster and file system version is less than db version then show notice
                elseif($arrDbVersion[0] > $arrFileSystemVersion[0]
                    || $arrDbVersion[1] > $arrFileSystemVersion[1]
                    || $arrDbVersion[2] > $arrFileSystemVersion[2]
                    || $arrDbVersion[3] > $arrFileSystemVersion[3])
                {
                    throw new AdmException('SYS_WEBMASTER_FILESYSTEM_INVALID', $dbVersionText, ADMIDIO_VERSION_TEXT,
                        '<a href="http://www.admidio.org/index.php?page=download">', '</a>');
                }
            }
            else
            {
                // if main version and subversion not equal then show notice
                if($arrDbVersion[0] != $arrFileSystemVersion[0]
                || $arrDbVersion[1] != $arrFileSystemVersion[1])
                {
                    throw new AdmException('SYS_DATABASE_INVALID', $dbVersionText, ADMIDIO_VERSION_TEXT,
                        '<a href="mailto:' . $emailAdministrator . '">', '</a>');
                }
                // if main version and subversion are equal
                // but subsub db version is less then subsub file version show notice
                elseif($arrDbVersion[0] == $arrFileSystemVersion[0]
                &&     $arrDbVersion[1] == $arrFileSystemVersion[1]
                &&     $arrDbVersion[2]  < $arrFileSystemVersion[2])
                {
                    throw new AdmException('SYS_DATABASE_INVALID', $dbVersionText, ADMIDIO_VERSION_TEXT,
                        '<a href="mailto:' . $emailAdministrator . '">', '</a>');
                }
            }
=======
            $filesystemVersion .= '-Beta.'.ADMIDIO_VERSION_BETA;
        }
        
        $returnCode = version_compare($dbVersion, $filesystemVersion);
        
        if($returnCode == -1) // database has minor version
        {
            throw new AdmException('SYS_WEBMASTER_DATABASE_INVALID', $dbVersion, ADMIDIO_VERSION_TEXT, '<a href="'.$g_root_path.'/adm_program/installation/update.php">', '</a>');                
        }
        elseif($returnCode == 1) // filesystem has minor version
        {
            throw new AdmException('SYS_WEBMASTER_FILESYSTEM_INVALID', $dbVersion, ADMIDIO_VERSION_TEXT, '<a href="http://www.admidio.org/index.php?page=download">', '</a>');                
>>>>>>> a3e651a6
        }
    }
}
?>
<|MERGE_RESOLUTION|>--- conflicted
+++ resolved
@@ -1,169 +1,83 @@
-<?php
-<<<<<<< HEAD
-=======
-/*****************************************************************************/
-/** @class Component
- *  @brief Handle different components of Admidio (e.g. system, plugins or modules) and manage them in the database
- *
- *  The class search in the database table @b adm_components for a specific component
- *  and loads the data into this object. A component could be per default the @b SYSTEM
- *  itself, a module or a plugin. There are methods to check the version of the system.
- *  @par Examples
- *  @code // check if database and filesystem have same version
- *  try
- *  {
- *      $systemComponent = new Component($gDb);
- *      $systemComponent->readDataByColumns(array('com_type' => 'SYSTEM', 'com_name_intern' => 'CORE'));
- *      $systemComponent->checkDatabaseVersion();
- *  }
- *  catch(AdmException $e)
- *  {
-        $e->showHtml();
- *  }@endcode
- */
->>>>>>> a3e651a6
-/*****************************************************************************
- *
- *  Copyright    : (c) 2004 - 2015 The Admidio Team
- *  Homepage     : http://www.admidio.org
- *  License      : GNU Public License 2 http://www.gnu.org/licenses/gpl-2.0.html
- *
- *****************************************************************************/
-
-/**
- * @class Component
- * @brief Handle different components of Admidio (e.g. system, plugins or modules) and manage them in the database
- *
- * The class search in the database table @b adm_components for a specific component
- * and loads the data into this object. A component could be per default the @b SYSTEM
- * itself, a module or a plugin. There are methods to check the version of the system.
- * @par Examples
- * @code // check if database and filesystem have same version
- * try
- * {
- *     $systemComponent = new Component($gDb);
- *     $systemComponent->readDataByColumns(array('com_type' => 'SYSTEM', 'com_name_intern' => 'CORE'));
- *     $systemComponent->checkDatabaseVersion(true, 'webmaster@example.com');
- * }
- * catch(AdmException $e)
- * {
- *     $e->showHtml();
- * }@endcode
- */
-class Component extends TableAccess
-{
-    /**
-     * Constructor that will create an object of a recordset of the table adm_component.
-     * If the id is set than the specific component will be loaded.
-     * @param object     $db     Object of the class database. This should be the default object $gDb.
-     * @param int|string $com_id The recordset of the component with this id will be loaded.
-     *                           If com_id isn't set than an empty object of the table is created.
-     */
-    public function __construct(&$db, $com_id = 0)
-    {
-        parent::__construct($db, TBL_COMPONENTS, 'com', $com_id);
-    }
-
-<<<<<<< HEAD
-    /**
-     * Check version of component in database against the version of the file system.
-     * There will be different messages shown if versions aren't equal. If user has a current
-     * login and is webmaster than there will be links to the next step to do.
-     * @param  bool         $webmaster          Flag if the current user is a webmaster. This should be 0 or 1
-     * @param  string       $emailAdministrator The email address of the administrator.
-     * @return void         Nothing will be returned. If the versions aren't equal a message will be shown.
-     * @throws AdmException SYS_WEBMASTER_DATABASE_INVALID
-     * @throws AdmException SYS_WEBMASTER_FILESYSTEM_INVALID
-     * @throws AdmException SYS_DATABASE_INVALID
-=======
-    /** Check version of component in database against the version of the file system.
-     *  There will be different messages shown if versions aren't equal. If database has minor 
-     *  version than a link to update the database will be shown. If filesystem has minor version
-     *  than a link to download current version will be shown.
-     *  @return Nothing will be returned. If the versions aren't equal a message will be shown.
->>>>>>> a3e651a6
-     */
-    public function checkDatabaseVersion()
-    {
-        global $g_root_path;
-
-<<<<<<< HEAD
-        $dbVersion = (string)$this->getValue('com_version');
-        $dbVersionBeta = (string)$this->getValue('com_beta');
-        $dbVersionText = $dbVersion;
-        if((int)$dbVersionBeta > 0)
-        {
-            $dbVersionText .= ' Beta ' . $dbVersionBeta;
-=======
-        $dbVersion = $this->getValue('com_version');
-        if($this->getValue('com_beta') > 0)
-        {
-            $dbVersion .= '-Beta.'.$this->getValue('com_beta');
->>>>>>> a3e651a6
-        }
-        
-        $filesystemVersion = ADMIDIO_VERSION;
-        if(ADMIDIO_VERSION_BETA > 0)
-        {
-<<<<<<< HEAD
-            $arrDbVersion         = explode('.', $dbVersion . '.' . $dbVersionBeta);
-            $arrFileSystemVersion = explode('.', ADMIDIO_VERSION . '.' . ADMIDIO_VERSION_BETA);
-
-            if($webmaster)
-            {
-                // if webmaster and db version is less than file system version then show notice
-                if($arrDbVersion[0] < $arrFileSystemVersion[0]
-                || $arrDbVersion[1] < $arrFileSystemVersion[1]
-                || $arrDbVersion[2] < $arrFileSystemVersion[2]
-                || $arrDbVersion[3] < $arrFileSystemVersion[3])
-                {
-                    throw new AdmException('SYS_WEBMASTER_DATABASE_INVALID', $dbVersionText, ADMIDIO_VERSION_TEXT,
-                        '<a href="' . $g_root_path . '/adm_program/installation/update.php">', '</a>');
-                }
-                // if webmaster and file system version is less than db version then show notice
-                elseif($arrDbVersion[0] > $arrFileSystemVersion[0]
-                    || $arrDbVersion[1] > $arrFileSystemVersion[1]
-                    || $arrDbVersion[2] > $arrFileSystemVersion[2]
-                    || $arrDbVersion[3] > $arrFileSystemVersion[3])
-                {
-                    throw new AdmException('SYS_WEBMASTER_FILESYSTEM_INVALID', $dbVersionText, ADMIDIO_VERSION_TEXT,
-                        '<a href="http://www.admidio.org/index.php?page=download">', '</a>');
-                }
-            }
-            else
-            {
-                // if main version and subversion not equal then show notice
-                if($arrDbVersion[0] != $arrFileSystemVersion[0]
-                || $arrDbVersion[1] != $arrFileSystemVersion[1])
-                {
-                    throw new AdmException('SYS_DATABASE_INVALID', $dbVersionText, ADMIDIO_VERSION_TEXT,
-                        '<a href="mailto:' . $emailAdministrator . '">', '</a>');
-                }
-                // if main version and subversion are equal
-                // but subsub db version is less then subsub file version show notice
-                elseif($arrDbVersion[0] == $arrFileSystemVersion[0]
-                &&     $arrDbVersion[1] == $arrFileSystemVersion[1]
-                &&     $arrDbVersion[2]  < $arrFileSystemVersion[2])
-                {
-                    throw new AdmException('SYS_DATABASE_INVALID', $dbVersionText, ADMIDIO_VERSION_TEXT,
-                        '<a href="mailto:' . $emailAdministrator . '">', '</a>');
-                }
-            }
-=======
-            $filesystemVersion .= '-Beta.'.ADMIDIO_VERSION_BETA;
-        }
-        
-        $returnCode = version_compare($dbVersion, $filesystemVersion);
-        
-        if($returnCode == -1) // database has minor version
-        {
-            throw new AdmException('SYS_WEBMASTER_DATABASE_INVALID', $dbVersion, ADMIDIO_VERSION_TEXT, '<a href="'.$g_root_path.'/adm_program/installation/update.php">', '</a>');                
-        }
-        elseif($returnCode == 1) // filesystem has minor version
-        {
-            throw new AdmException('SYS_WEBMASTER_FILESYSTEM_INVALID', $dbVersion, ADMIDIO_VERSION_TEXT, '<a href="http://www.admidio.org/index.php?page=download">', '</a>');                
->>>>>>> a3e651a6
-        }
-    }
-}
-?>
+<?php
+/*****************************************************************************
+ *
+ *  Copyright    : (c) 2004 - 2015 The Admidio Team
+ *  Homepage     : http://www.admidio.org
+ *  License      : GNU Public License 2 http://www.gnu.org/licenses/gpl-2.0.html
+ *
+ *****************************************************************************/
+
+/**
+ * @class Component
+ * @brief Handle different components of Admidio (e.g. system, plugins or modules) and manage them in the database
+ *
+ * The class search in the database table @b adm_components for a specific component
+ * and loads the data into this object. A component could be per default the @b SYSTEM
+ * itself, a module or a plugin. There are methods to check the version of the system.
+ * @par Examples
+ * @code // check if database and filesystem have same version
+ * try
+ * {
+ *     $systemComponent = new Component($gDb);
+ *     $systemComponent->readDataByColumns(array('com_type' => 'SYSTEM', 'com_name_intern' => 'CORE'));
+ *     $systemComponent->checkDatabaseVersion(true, 'webmaster@example.com');
+ * }
+ * catch(AdmException $e)
+ * {
+ *     $e->showHtml();
+ * }@endcode
+ */
+class Component extends TableAccess
+{
+    /**
+     * Constructor that will create an object of a recordset of the table adm_component.
+     * If the id is set than the specific component will be loaded.
+     * @param object     $db     Object of the class database. This should be the default object $gDb.
+     * @param int|string $com_id The recordset of the component with this id will be loaded.
+     *                           If com_id isn't set than an empty object of the table is created.
+     */
+    public function __construct(&$db, $com_id = 0)
+    {
+        parent::__construct($db, TBL_COMPONENTS, 'com', $com_id);
+    }
+
+    /**
+     * Check version of component in database against the version of the file system.
+     * There will be different messages shown if versions aren't equal. If database has minor
+     * version than a link to update the database will be shown. If filesystem has minor version
+     * than a link to download current version will be shown.
+     * @return void         Nothing will be returned. If the versions aren't equal a message will be shown.
+     * @throws AdmException SYS_WEBMASTER_DATABASE_INVALID
+     * @throws AdmException SYS_WEBMASTER_FILESYSTEM_INVALID
+     */
+    public function checkDatabaseVersion()
+    {
+        global $g_root_path;
+
+        $dbVersion = $this->getValue('com_version');
+        if ($this->getValue('com_beta') > 0)
+        {
+            $dbVersion .= '-Beta.'.$this->getValue('com_beta');
+        }
+
+        $filesystemVersion = ADMIDIO_VERSION;
+        if (ADMIDIO_VERSION_BETA > 0)
+        {
+            $filesystemVersion .= '-Beta.'.ADMIDIO_VERSION_BETA;
+        }
+
+        $returnCode = version_compare($dbVersion, $filesystemVersion);
+
+        if ($returnCode === -1) // database has minor version
+        {
+            throw new AdmException('SYS_WEBMASTER_DATABASE_INVALID', $dbVersion, ADMIDIO_VERSION_TEXT,
+                                   '<a href="'.$g_root_path.'/adm_program/installation/update.php">', '</a>');
+        }
+        elseif ($returnCode === 1) // filesystem has minor version
+        {
+            throw new AdmException('SYS_WEBMASTER_FILESYSTEM_INVALID', $dbVersion, ADMIDIO_VERSION_TEXT,
+                                   '<a href="http://www.admidio.org/index.php?page=download">', '</a>');
+        }
+    }
+}
+?>