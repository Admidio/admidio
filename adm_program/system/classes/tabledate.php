--- conflicted
+++ resolved
@@ -1,397 +1,388 @@
-<?php
-/******************************************************************************
- * Class manages access to database table adm_dates
- *
- * Copyright    : (c) 2004 - 2015 The Admidio Team
- * Homepage     : http://www.admidio.org
- * License      : GNU Public License 2 http://www.gnu.org/licenses/gpl-2.0.html
- *
- * Diese Klasse dient dazu ein Terminobjekt zu erstellen.
- * Ein Termin kann ueber diese Klasse in der Datenbank verwaltet werden
- *
- * Beside the methods of the parent class there are the following additional methods:
- *
- * getIcal($domain)  - gibt String mit dem Termin im iCal-Format zurueck
- * editRight()       - prueft, ob der Termin von der aktuellen Orga bearbeitet werden darf
- *
- *****************************************************************************/
-
-class TableDate extends TableAccess
-{
-    protected $visibleRoles = array();
-    protected $changeVisibleRoles;
-
-    /**
-     * Constructor that will create an object of a recordset of the table adm_dates.
-     * If the id is set than the specific date will be loaded.
-     * @param $db Object of the class database. This should be the default object $gDb.
-     * @param $dat_id The recordset of the date with this id will be loaded. If id isn't set than an empty object of the table is created.
-     */
-    public function __construct(&$db, $dat_id = 0)
-    {
-        // read also data of assigned category
-        $this->connectAdditionalTable(TBL_CATEGORIES, 'cat_id', 'dat_cat_id');
-
-        parent::__construct($db, TBL_DATES, 'dat', $dat_id);
-    }
-
-    /**
-     * Additional to the parent method visible roles array and flag will be initialized.
-     */
-    public function clear()
-    {
-        parent::clear();
-
-        $this->visibleRoles = array();
-        $this->changeVisibleRoles = false;
-    }
-
-    /**
-     * Deletes the selected record of the table and all references in other tables.
-     * After that the class will be initialize.
-     * @return bool @b true if no error occurred
-     */
-    public function delete()
-    {
-        $this->db->startTransaction();
-
-        $sql = 'DELETE FROM '.TBL_DATE_ROLE.' WHERE dtr_dat_id = '.$this->getValue('dat_id');
-        $result = $this->db->query($sql);
-
-        // if date has participiants then the role with their memberships must be deleted
-        if($this->getValue('dat_rol_id') > 0)
-        {
-            $sql = 'UPDATE '.TBL_DATES.' SET dat_rol_id = NULL WHERE dat_id = '.$this->getValue('dat_id');
-            $this->db->query($sql);
-<<<<<<< HEAD
-
-            $sql = 'DELETE FROM '.TBL_MEMBERS.' WHERE mem_rol_id = '.$this->getValue('dat_rol_id');
-            $this->db->query($sql);
-
-            $sql = 'DELETE FROM '.TBL_ROLES.' WHERE rol_id = '.$this->getValue('dat_rol_id');
-            $this->db->query($sql);
-=======
-            
-            $dateRole = new TableRoles($this->db, $this->getValue('dat_rol_id'));
-            $dateRole->delete();
->>>>>>> 1160e73c
-        }
-
-        parent::delete();
-        $result = $this->db->endTransaction();
-
-        return $result;
-    }
-
-    /**
-     * prueft, ob der Termin von der aktuellen Orga bearbeitet werden darf
-     * @return bool
-     */
-    public function editRight()
-    {
-        global $gCurrentOrganization;
-
-        // Termine der eigenen Orga darf bearbeitet werden
-        if($this->getValue('cat_org_id') == $gCurrentOrganization->getValue('org_id'))
-        {
-            return true;
-        }
-        // Termine von Kinder-Orgas darf bearbeitet werden, wenn diese als global definiert wurden
-        elseif($this->getValue('dat_global') && $gCurrentOrganization->isChildOrganization($this->getValue('cat_org_id')))
-        {
-            return true;
-        }
-
-        return false;
-    }
-
-    /**
-     * gibt einen Termin im iCal-Format zurueck
-     * @param  string $domain
-     * @return string
-     */
-    public function getIcal($domain)
-    {
-        $prodid = '-//www.admidio.org//Admidio' . ADMIDIO_VERSION . '//DE';
-
-        $ical = $this->getIcalHeader().
-                $this->getIcalVEvent($domain).
-                $this->getIcalFooter();
-
-        return $ical;
-    }
-
-    /**
-     * gibt den Kopf eines iCalCalenders aus
-     * @return string
-     */
-    public function getIcalHeader()
-    {
-        $prodid = '-//www.admidio.org//Admidio' . ADMIDIO_VERSION . '//DE';
-
-        $icalHeader = "BEGIN:VCALENDAR\r\n".
-                      "METHOD:PUBLISH\r\n".
-                      "PRODID:". $prodid. "\r\n".
-                      "VERSION:2.0\r\n".
-                      "X-WR-TIMEZONE:".date_default_timezone_get()."\r\n".
-                      "BEGIN:VTIMEZONE"."\r\n".
-                      "TZID:".date_default_timezone_get()."\r\n".
-                      "X-LIC-LOCATION:".date_default_timezone_get()."\r\n".
-                      "BEGIN:STANDARD"."\r\n".
-                      "DTSTART:19701025T030000"."\r\n".
-                      "TZOFFSETFROM:+0200"."\r\n".
-                      "TZOFFSETTO:+0100"."\r\n".
-                      "TZNAME:CET"."\r\n".
-                      "RRULE:FREQ=YEARLY;BYDAY=-1SU;BYMONTH=10"."\r\n".
-                      "END:STANDARD"."\r\n".
-                      "BEGIN:DAYLIGHT"."\r\n".
-                      "DTSTART:19700329T020000"."\r\n".
-                      "TZOFFSETFROM:+0100"."\r\n".
-                      "TZOFFSETTO:+0200"."\r\n".
-                      "TZNAME:CEST"."\r\n".
-                      "RRULE:FREQ=YEARLY;BYDAY=-1SU;BYMONTH=3"."\r\n".
-                      "END:DAYLIGHT"."\r\n".
-                      "END:VTIMEZONE"."\r\n";
-
-        return $icalHeader;
-    }
-
-    /**
-     * gibt den Fuß eines iCalCalenders aus
-     * @return string
-     */
-    public function getIcalFooter()
-    {
-        $icalFooter = "END:VCALENDAR";
-
-        return $icalFooter;
-    }
-
-    /**
-     * gibt einen einzelnen Termin im iCal-Format zurück
-     * @param  string $domain
-     * @return string
-     */
-    public function getIcalVEvent($domain)
-    {
-        $uid = $this->getValue('dat_timestamp_create', 'ymdThis').'+'.$this->getValue('dat_usr_id_create').'@'.$domain;
-
-        $icalVEevent = "BEGIN:VEVENT\r\n".
-                       "CREATED:".$this->getValue('dat_timestamp_create', 'Ymd').'T'.$this->getValue('dat_timestamp_create', 'His')."\r\n";
-
-        if($this->getValue('dat_timestamp_change') !== null)
-        {
-            $icalVEevent .= "LAST-MODIFIED:".$this->getValue('dat_timestamp_change', 'Ymd').'T'.$this->getValue('dat_timestamp_change', 'His')."\r\n";
-        }
-
-        //Semicolons herausfiltern
-        $icalVEevent .= "UID:".$uid."\r\n".
-                        "SUMMARY:".str_replace(';', '.', $this->getValue('dat_headline'))."\r\n".
-                        "DESCRIPTION:".trim(str_replace("\r\n", "", str_replace(';', '.', $this->getValue('dat_description', 'database'))))."\r\n".
-                        "DTSTAMP:".date('Ymd').'T'.date('His')."\r\n".
-                        "LOCATION:".str_replace(';', '.', $this->getValue('dat_location'))."\r\n";
-
-        if($this->getValue('dat_all_day') == 1)
-        {
-            // das Ende-Datum bei mehrtaegigen Terminen muss im iCal auch + 1 Tag sein
-            // Outlook und Co. zeigen es erst dann korrekt an
-            $icalVEevent .= "DTSTART;VALUE=DATE:".$this->getValue('dat_begin', 'Ymd')."\r\n".
-                            "DTEND;VALUE=DATE:".date('Ymd', $this->getValue('dat_end', 'U')+86400)."\r\n";
-        }
-        else
-        {
-            $icalVEevent .= "DTSTART;TZID=".date_default_timezone_get().":".$this->getValue('dat_begin', 'Ymd')."T".$this->getValue('dat_begin', 'His')."\r\n".
-                            "DTEND;TZID=".date_default_timezone_get().":".$this->getValue('dat_end', 'Ymd')."T".$this->getValue('dat_end', 'His')."\r\n";
-        }
-
-        $icalVEevent .= "END:VEVENT\r\n";
-
-        return $icalVEevent;
-    }
-
-    /**
-     * Get the value of a column of the database table.
-     * If the value was manipulated before with @b setValue than the manipulated value is returned.
-     * @param  string $columnName The name of the database column whose value should be read
-     * @param  string $format     For date or timestamp columns the format should be
-     *                            the date/time format e.g. @b d.m.Y = '02.04.2011'. @n
-     *                            For text columns the format can be @b database that would return
-     *                            the original database value without any transformations
-     * @return mixed  Returns the value of the database column.
-     *                           If the value was manipulated before with @b setValue than the manipulated value is returned.
-     */
-    public function getValue($columnName, $format = '')
-    {
-        global $gL10n;
-
-        if($columnName === 'dat_end' && $this->dbColumns['dat_all_day'] == 1)
-        {
-            if($format === '')
-            {
-                $format = 'Y-m-d';
-            }
-
-            // bei ganztaegigen Terminen wird das Enddatum immer 1 Tag zurueckgesetzt
-            list($year, $month, $day, $hour, $minute, $second) = preg_split('/[- :]/', $this->dbColumns['dat_end']);
-            $value = date($format, mktime($hour, $minute, $second, $month, $day, $year) - 86400);
-        }
-        elseif($columnName === 'dat_description')
-        {
-            if(!isset($this->dbColumns['dat_description']))
-            {
-                $value = '';
-            }
-            elseif($format === 'database')
-            {
-                $value = html_entity_decode(strStripTags($this->dbColumns['dat_description']), ENT_QUOTES, 'UTF-8');
-            }
-            else
-            {
-                $value = $this->dbColumns['dat_description'];
-            }
-        }
-        else
-        {
-            $value = parent::getValue($columnName, $format);
-        }
-
-        if($format !== 'database')
-        {
-            if($columnName === 'dat_country' && $value !== '')
-            {
-                // beim Land die sprachabhaengige Bezeichnung auslesen
-                $value = $gL10n->getCountryByCode($value);
-            }
-            elseif($columnName === 'cat_name')
-            {
-                // if text is a translation-id then translate it
-                if(strpos($value, '_') === 3)
-                {
-                    $value = $gL10n->get(admStrToUpper($value));
-                }
-            }
-        }
-
-        return $value;
-    }
-
-    /**
-     * die Methode gibt ein Array mit den fuer den Termin sichtbaren Rollen-IDs zurueck
-     * @return array
-     */
-    public function getVisibleRoles()
-    {
-        if(count($this->visibleRoles) === 0)
-        {
-            // alle Rollen-IDs einlesen, die diesen Termin sehen duerfen
-            $this->visibleRoles = array();
-            $sql = 'SELECT dtr_rol_id FROM '.TBL_DATE_ROLE.' WHERE dtr_dat_id = '.$this->getValue('dat_id');
-            $this->db->query($sql);
-
-            $row = $this->db->fetch_array();
-            while($row)
-            {
-                if($row['dtr_rol_id'] === null)
-                {
-                    $this->visibleRoles[] = 0;
-                }
-                else
-                {
-                    $this->visibleRoles[] = $row['dtr_rol_id'];
-                }
-            }
-        }
-
-        return $this->visibleRoles;
-    }
-
-    /**
-     * Save all changed columns of the recordset in table of database. Therefore the class remembers if it's
-     * a new record or if only an update is necessary. The update statement will only update the changed columns.
-     * If the table has columns for creator or editor than these column with their timestamp will be updated.
-     * Saves also all roles that could see this date.
-     * @param  bool $updateFingerPrint Default @b true. Will update the creator or editor of the recordset
-     *                                 if table has columns like @b usr_id_create or @b usr_id_changed
-     * @return bool
-     */
-    public function save($updateFingerPrint = true)
-    {
-        $this->db->startTransaction();
-
-        parent::save($updateFingerPrint);
-
-        if($this->changeVisibleRoles)
-        {
-            // Sichbarkeit der Rollen wegschreiben
-            if(!$this->new_record)
-            {
-                // erst einmal alle bisherigen Rollenzuordnungen loeschen, damit alles neu aufgebaut werden kann
-                $sql = 'DELETE FROM '.TBL_DATE_ROLE.' WHERE dtr_dat_id = '.$this->getValue('dat_id');
-                $this->db->query($sql);
-            }
-
-            // nun alle Rollenzuordnungen wegschreiben
-            $date_role = new TableAccess($this->db, TBL_DATE_ROLE, 'dtr');
-
-            foreach($this->visibleRoles as $key => $roleID)
-            {
-                if(is_numeric($roleID))
-                {
-                    if($roleID > 0)
-                    {
-                        $date_role->setValue('dtr_rol_id', $roleID);
-                    }
-
-                    $date_role->setValue('dtr_dat_id', $this->getValue('dat_id'));
-                    $date_role->save();
-                    $date_role->clear();
-                }
-            }
-        }
-
-        $this->changeVisibleRoles = false;
-        $result = $this->db->endTransaction();
-
-        return $result;
-    }
-
-    /**
-     * Set a new value for a column of the database table.
-     * The value is only saved in the object. You must call the method @b save to store the new value to the database
-     * @param  string $columnName The name of the database column whose value should get a new value
-     * @param  mixed  $newValue   The new value that should be stored in the database field
-     * @param  bool   $checkValue The value will be checked if it's valid. If set to @b false than the value will not be checked.
-     * @return bool   Returns @b true if the value is stored in the current object and @b false if a check failed
-     */
-    public function setValue($columnName, $newValue, $checkValue = true)
-    {
-        if($columnName === 'dat_end' && $this->getValue('dat_all_day') == 1)
-        {
-            // hier muss bei ganztaegigen Terminen das bis-Datum um einen Tag hochgesetzt werden
-            // damit der Termin bei SQL-Abfragen richtig beruecksichtigt wird
-            list($year, $month, $day, $hour, $minute, $second) = preg_split('/[- :]/', $newValue);
-            $newValue = date('Y-m-d H:i:s', mktime($hour, $minute, $second, $month, $day, $year) + 86400);
-        }
-        elseif($columnName === 'dat_description')
-        {
-            return parent::setValue($columnName, $newValue, false);
-        }
-
-        return parent::setValue($columnName, $newValue, $checkValue);
-    }
-
-    /**
-     * die Methode erwartet ein Array mit den fuer den Termin sichtbaren Rollen-IDs
-     * @param array $arrVisibleRoles
-     */
-    public function setVisibleRoles($arrVisibleRoles)
-    {
-        if(count(array_diff($arrVisibleRoles, $this->visibleRoles)) > 0)
-        {
-            $this->changeVisibleRoles = true;
-        }
-
-        $this->visibleRoles = $arrVisibleRoles;
-    }
-}
-?>
+<?php
+/******************************************************************************
+ * Class manages access to database table adm_dates
+ *
+ * Copyright    : (c) 2004 - 2015 The Admidio Team
+ * Homepage     : http://www.admidio.org
+ * License      : GNU Public License 2 http://www.gnu.org/licenses/gpl-2.0.html
+ *
+ * Diese Klasse dient dazu ein Terminobjekt zu erstellen.
+ * Ein Termin kann ueber diese Klasse in der Datenbank verwaltet werden
+ *
+ * Beside the methods of the parent class there are the following additional methods:
+ *
+ * getIcal($domain)  - gibt String mit dem Termin im iCal-Format zurueck
+ * editRight()       - prueft, ob der Termin von der aktuellen Orga bearbeitet werden darf
+ *
+ *****************************************************************************/
+
+class TableDate extends TableAccess
+{
+    protected $visibleRoles = array();
+    protected $changeVisibleRoles;
+
+    /**
+     * Constructor that will create an object of a recordset of the table adm_dates.
+     * If the id is set than the specific date will be loaded.
+     * @param $db Object of the class database. This should be the default object $gDb.
+     * @param $dat_id The recordset of the date with this id will be loaded. If id isn't set than an empty object of the table is created.
+     */
+    public function __construct(&$db, $dat_id = 0)
+    {
+        // read also data of assigned category
+        $this->connectAdditionalTable(TBL_CATEGORIES, 'cat_id', 'dat_cat_id');
+
+        parent::__construct($db, TBL_DATES, 'dat', $dat_id);
+    }
+
+    /**
+     * Additional to the parent method visible roles array and flag will be initialized.
+     */
+    public function clear()
+    {
+        parent::clear();
+
+        $this->visibleRoles = array();
+        $this->changeVisibleRoles = false;
+    }
+
+    /**
+     * Deletes the selected record of the table and all references in other tables.
+     * After that the class will be initialize.
+     * @return bool @b true if no error occurred
+     */
+    public function delete()
+    {
+        $this->db->startTransaction();
+
+        $sql = 'DELETE FROM '.TBL_DATE_ROLE.' WHERE dtr_dat_id = '.$this->getValue('dat_id');
+        $result = $this->db->query($sql);
+
+        // if date has participants then the role with their memberships must be deleted
+        if($this->getValue('dat_rol_id') > 0)
+        {
+            $sql = 'UPDATE '.TBL_DATES.' SET dat_rol_id = NULL WHERE dat_id = '.$this->getValue('dat_id');
+            $this->db->query($sql);
+
+            $dateRole = new TableRoles($this->db, $this->getValue('dat_rol_id'));
+            $dateRole->delete();
+        }
+
+        parent::delete();
+        $result = $this->db->endTransaction();
+
+        return $result;
+    }
+
+    /**
+     * prueft, ob der Termin von der aktuellen Orga bearbeitet werden darf
+     * @return bool
+     */
+    public function editRight()
+    {
+        global $gCurrentOrganization;
+
+        // Termine der eigenen Orga darf bearbeitet werden
+        if($this->getValue('cat_org_id') == $gCurrentOrganization->getValue('org_id'))
+        {
+            return true;
+        }
+        // Termine von Kinder-Orgas darf bearbeitet werden, wenn diese als global definiert wurden
+        elseif($this->getValue('dat_global') && $gCurrentOrganization->isChildOrganization($this->getValue('cat_org_id')))
+        {
+            return true;
+        }
+
+        return false;
+    }
+
+    /**
+     * gibt einen Termin im iCal-Format zurueck
+     * @param  string $domain
+     * @return string
+     */
+    public function getIcal($domain)
+    {
+        $prodid = '-//www.admidio.org//Admidio' . ADMIDIO_VERSION . '//DE';
+
+        $ical = $this->getIcalHeader().
+                $this->getIcalVEvent($domain).
+                $this->getIcalFooter();
+
+        return $ical;
+    }
+
+    /**
+     * gibt den Kopf eines iCalCalenders aus
+     * @return string
+     */
+    public function getIcalHeader()
+    {
+        $prodid = '-//www.admidio.org//Admidio' . ADMIDIO_VERSION . '//DE';
+
+        $icalHeader = "BEGIN:VCALENDAR\r\n".
+                      "METHOD:PUBLISH\r\n".
+                      "PRODID:". $prodid. "\r\n".
+                      "VERSION:2.0\r\n".
+                      "X-WR-TIMEZONE:".date_default_timezone_get()."\r\n".
+                      "BEGIN:VTIMEZONE"."\r\n".
+                      "TZID:".date_default_timezone_get()."\r\n".
+                      "X-LIC-LOCATION:".date_default_timezone_get()."\r\n".
+                      "BEGIN:STANDARD"."\r\n".
+                      "DTSTART:19701025T030000"."\r\n".
+                      "TZOFFSETFROM:+0200"."\r\n".
+                      "TZOFFSETTO:+0100"."\r\n".
+                      "TZNAME:CET"."\r\n".
+                      "RRULE:FREQ=YEARLY;BYDAY=-1SU;BYMONTH=10"."\r\n".
+                      "END:STANDARD"."\r\n".
+                      "BEGIN:DAYLIGHT"."\r\n".
+                      "DTSTART:19700329T020000"."\r\n".
+                      "TZOFFSETFROM:+0100"."\r\n".
+                      "TZOFFSETTO:+0200"."\r\n".
+                      "TZNAME:CEST"."\r\n".
+                      "RRULE:FREQ=YEARLY;BYDAY=-1SU;BYMONTH=3"."\r\n".
+                      "END:DAYLIGHT"."\r\n".
+                      "END:VTIMEZONE"."\r\n";
+
+        return $icalHeader;
+    }
+
+    /**
+     * gibt den Fuß eines iCalCalenders aus
+     * @return string
+     */
+    public function getIcalFooter()
+    {
+        $icalFooter = "END:VCALENDAR";
+
+        return $icalFooter;
+    }
+
+    /**
+     * gibt einen einzelnen Termin im iCal-Format zurück
+     * @param  string $domain
+     * @return string
+     */
+    public function getIcalVEvent($domain)
+    {
+        $uid = $this->getValue('dat_timestamp_create', 'ymdThis').'+'.$this->getValue('dat_usr_id_create').'@'.$domain;
+
+        $icalVEevent = "BEGIN:VEVENT\r\n".
+                       "CREATED:".$this->getValue('dat_timestamp_create', 'Ymd').'T'.$this->getValue('dat_timestamp_create', 'His')."\r\n";
+
+        if($this->getValue('dat_timestamp_change') !== null)
+        {
+            $icalVEevent .= "LAST-MODIFIED:".$this->getValue('dat_timestamp_change', 'Ymd').'T'.$this->getValue('dat_timestamp_change', 'His')."\r\n";
+        }
+
+        //Semicolons herausfiltern
+        $icalVEevent .= "UID:".$uid."\r\n".
+                        "SUMMARY:".str_replace(';', '.', $this->getValue('dat_headline'))."\r\n".
+                        "DESCRIPTION:".trim(str_replace("\r\n", "", str_replace(';', '.', $this->getValue('dat_description', 'database'))))."\r\n".
+                        "DTSTAMP:".date('Ymd').'T'.date('His')."\r\n".
+                        "LOCATION:".str_replace(';', '.', $this->getValue('dat_location'))."\r\n";
+
+        if($this->getValue('dat_all_day') == 1)
+        {
+            // das Ende-Datum bei mehrtaegigen Terminen muss im iCal auch + 1 Tag sein
+            // Outlook und Co. zeigen es erst dann korrekt an
+            $icalVEevent .= "DTSTART;VALUE=DATE:".$this->getValue('dat_begin', 'Ymd')."\r\n".
+                            "DTEND;VALUE=DATE:".date('Ymd', $this->getValue('dat_end', 'U')+86400)."\r\n";
+        }
+        else
+        {
+            $icalVEevent .= "DTSTART;TZID=".date_default_timezone_get().":".$this->getValue('dat_begin', 'Ymd')."T".$this->getValue('dat_begin', 'His')."\r\n".
+                            "DTEND;TZID=".date_default_timezone_get().":".$this->getValue('dat_end', 'Ymd')."T".$this->getValue('dat_end', 'His')."\r\n";
+        }
+
+        $icalVEevent .= "END:VEVENT\r\n";
+
+        return $icalVEevent;
+    }
+
+    /**
+     * Get the value of a column of the database table.
+     * If the value was manipulated before with @b setValue than the manipulated value is returned.
+     * @param  string $columnName The name of the database column whose value should be read
+     * @param  string $format     For date or timestamp columns the format should be
+     *                            the date/time format e.g. @b d.m.Y = '02.04.2011'. @n
+     *                            For text columns the format can be @b database that would return
+     *                            the original database value without any transformations
+     * @return mixed  Returns the value of the database column.
+     *                           If the value was manipulated before with @b setValue than the manipulated value is returned.
+     */
+    public function getValue($columnName, $format = '')
+    {
+        global $gL10n;
+
+        if($columnName === 'dat_end' && $this->dbColumns['dat_all_day'] == 1)
+        {
+            if($format === '')
+            {
+                $format = 'Y-m-d';
+            }
+
+            // bei ganztaegigen Terminen wird das Enddatum immer 1 Tag zurueckgesetzt
+            list($year, $month, $day, $hour, $minute, $second) = preg_split('/[- :]/', $this->dbColumns['dat_end']);
+            $value = date($format, mktime($hour, $minute, $second, $month, $day, $year) - 86400);
+        }
+        elseif($columnName === 'dat_description')
+        {
+            if(!isset($this->dbColumns['dat_description']))
+            {
+                $value = '';
+            }
+            elseif($format === 'database')
+            {
+                $value = html_entity_decode(strStripTags($this->dbColumns['dat_description']), ENT_QUOTES, 'UTF-8');
+            }
+            else
+            {
+                $value = $this->dbColumns['dat_description'];
+            }
+        }
+        else
+        {
+            $value = parent::getValue($columnName, $format);
+        }
+
+        if($format !== 'database')
+        {
+            if($columnName === 'dat_country' && $value !== '')
+            {
+                // beim Land die sprachabhaengige Bezeichnung auslesen
+                $value = $gL10n->getCountryByCode($value);
+            }
+            elseif($columnName === 'cat_name')
+            {
+                // if text is a translation-id then translate it
+                if(strpos($value, '_') === 3)
+                {
+                    $value = $gL10n->get(admStrToUpper($value));
+                }
+            }
+        }
+
+        return $value;
+    }
+
+    /**
+     * die Methode gibt ein Array mit den fuer den Termin sichtbaren Rollen-IDs zurueck
+     * @return array
+     */
+    public function getVisibleRoles()
+    {
+        if(count($this->visibleRoles) === 0)
+        {
+            // alle Rollen-IDs einlesen, die diesen Termin sehen duerfen
+            $this->visibleRoles = array();
+            $sql = 'SELECT dtr_rol_id FROM '.TBL_DATE_ROLE.' WHERE dtr_dat_id = '.$this->getValue('dat_id');
+            $this->db->query($sql);
+
+            $row = $this->db->fetch_array();
+            while($row)
+            {
+                if($row['dtr_rol_id'] === null)
+                {
+                    $this->visibleRoles[] = 0;
+                }
+                else
+                {
+                    $this->visibleRoles[] = $row['dtr_rol_id'];
+                }
+            }
+        }
+
+        return $this->visibleRoles;
+    }
+
+    /**
+     * Save all changed columns of the recordset in table of database. Therefore the class remembers if it's
+     * a new record or if only an update is necessary. The update statement will only update the changed columns.
+     * If the table has columns for creator or editor than these column with their timestamp will be updated.
+     * Saves also all roles that could see this date.
+     * @param  bool $updateFingerPrint Default @b true. Will update the creator or editor of the recordset
+     *                                 if table has columns like @b usr_id_create or @b usr_id_changed
+     * @return bool
+     */
+    public function save($updateFingerPrint = true)
+    {
+        $this->db->startTransaction();
+
+        parent::save($updateFingerPrint);
+
+        if($this->changeVisibleRoles)
+        {
+            // Sichbarkeit der Rollen wegschreiben
+            if(!$this->new_record)
+            {
+                // erst einmal alle bisherigen Rollenzuordnungen loeschen, damit alles neu aufgebaut werden kann
+                $sql = 'DELETE FROM '.TBL_DATE_ROLE.' WHERE dtr_dat_id = '.$this->getValue('dat_id');
+                $this->db->query($sql);
+            }
+
+            // nun alle Rollenzuordnungen wegschreiben
+            $date_role = new TableAccess($this->db, TBL_DATE_ROLE, 'dtr');
+
+            foreach($this->visibleRoles as $key => $roleID)
+            {
+                if(is_numeric($roleID))
+                {
+                    if($roleID > 0)
+                    {
+                        $date_role->setValue('dtr_rol_id', $roleID);
+                    }
+
+                    $date_role->setValue('dtr_dat_id', $this->getValue('dat_id'));
+                    $date_role->save();
+                    $date_role->clear();
+                }
+            }
+        }
+
+        $this->changeVisibleRoles = false;
+        $result = $this->db->endTransaction();
+
+        return $result;
+    }
+
+    /**
+     * Set a new value for a column of the database table.
+     * The value is only saved in the object. You must call the method @b save to store the new value to the database
+     * @param  string $columnName The name of the database column whose value should get a new value
+     * @param  mixed  $newValue   The new value that should be stored in the database field
+     * @param  bool   $checkValue The value will be checked if it's valid. If set to @b false than the value will not be checked.
+     * @return bool   Returns @b true if the value is stored in the current object and @b false if a check failed
+     */
+    public function setValue($columnName, $newValue, $checkValue = true)
+    {
+        if($columnName === 'dat_end' && $this->getValue('dat_all_day') == 1)
+        {
+            // hier muss bei ganztaegigen Terminen das bis-Datum um einen Tag hochgesetzt werden
+            // damit der Termin bei SQL-Abfragen richtig beruecksichtigt wird
+            list($year, $month, $day, $hour, $minute, $second) = preg_split('/[- :]/', $newValue);
+            $newValue = date('Y-m-d H:i:s', mktime($hour, $minute, $second, $month, $day, $year) + 86400);
+        }
+        elseif($columnName === 'dat_description')
+        {
+            return parent::setValue($columnName, $newValue, false);
+        }
+
+        return parent::setValue($columnName, $newValue, $checkValue);
+    }
+
+    /**
+     * die Methode erwartet ein Array mit den fuer den Termin sichtbaren Rollen-IDs
+     * @param array $arrVisibleRoles
+     */
+    public function setVisibleRoles($arrVisibleRoles)
+    {
+        if(count(array_diff($arrVisibleRoles, $this->visibleRoles)) > 0)
+        {
+            $this->changeVisibleRoles = true;
+        }
+
+        $this->visibleRoles = $arrVisibleRoles;
+    }
+}
+?>