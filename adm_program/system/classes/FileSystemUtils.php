--- conflicted
+++ resolved
@@ -705,30 +705,6 @@
     }
 
     /**
-<<<<<<< HEAD
-     * Get the url of the Admidio installation with all subdirectories, a forwarded host
-     * and a port. e.g. https://www.admidio.org/playground
-     * @param bool $checkForwardedHost If set to true the script will check if a forwarded host is set and add him to the url
-     * @return string The url of the Admidio installation
-     */
-    public static function getAdmidioUrl($checkForwardedHost = true)
-    {
-        $ssl      = (!empty($_SERVER['HTTPS']) && $_SERVER['HTTPS'] == 'on');
-        $sp       = strtolower($_SERVER['SERVER_PROTOCOL']);
-        $protocol = substr($sp, 0, strpos($sp, '/')) . (($ssl) ? 's' : '');
-        $port     = $_SERVER['SERVER_PORT'];
-        $port     = ((!$ssl && $port == '80') || ($ssl && $port == '443')) ? '' : ':' . $port;
-        $host     = ($checkForwardedHost && isset($_SERVER['HTTP_X_FORWARDED_HOST'])) ? $_SERVER['HTTP_X_FORWARDED_HOST'] : (isset($_SERVER['HTTP_HOST']) ? $_SERVER['HTTP_HOST'] : null);
-        $host     = isset($host) ? $host : $_SERVER['SERVER_NAME'] . $port;
-        $fullUrl  = $protocol . '://' . $host . $_SERVER['REQUEST_URI'];
-        $admidioPath = substr($fullUrl, 0, strpos($fullUrl, 'adm_program') - 1);
-        error_log(':666:' . $admidioPath);
-        return $admidioPath;
-    }
-
-    /**
-=======
->>>>>>> 263cfa96
      * Gets the total, free and used disk space in bytes
      * @param string $path Path of the filesystem
      * @throws \RuntimeException Throws if the given path is not in an allowed directory or disk-space could not be determined
