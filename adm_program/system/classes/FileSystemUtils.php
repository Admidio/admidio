<?php
/**
 ***********************************************************************************************
 * This class handles the most necessary file-system operations
 *
 * @copyright 2004-2018 The Admidio Team
 * @see https://www.admidio.org/
 * @license https://www.gnu.org/licenses/gpl-2.0.html GNU General Public License v2.0 only
 ***********************************************************************************************
 */

/**
 * This class handles the most necessary file-system operations like:
 * - Function: get normalized path, get human readable bytes, restrict all operations to specific directories
 * - Info: disk space, process owner/group info, path owner/group info, is path owner, path mode, path permissions
 * - Folder: create, is empty, get content, delete content, delete folder, copy, move, chmod
 * - File: delete, copy, move, chmod, read, write
 */
final class FileSystemUtils
{
    const CONTENT_TYPE_DIRECTORY = 'directory';
    const CONTENT_TYPE_FILE      = 'file';
    const CONTENT_TYPE_LINK      = 'link';

    const ROOT_ID = 0;
    const ROOT_FOLDER = '/';

    const DEFAULT_MODE_DIRECTORY = 0775;
    const DEFAULT_MODE_FILE      = 0664;

    /**
     * @var array<int,string> The allowed directories
     */
    private static $allowedDirectories = array();

    /**
     * Checks if file-system is UNIX
     * @return bool Returns true if file-system is UNIX
     */
    public static function isUnix()
    {
        return DIRECTORY_SEPARATOR === '/';
    }

    /**
     * Checks if file-system is UNIX and the POSIX functions are installed
     * @return bool Returns true if file-system is UNIX and POSIX functions are installed
     */
    public static function isUnixWithPosix()
    {
        
        return self::isUnix() && function_exists('posix_getpwuid');
    }

    /**
     * Checks if all preconditions are fulfilled
     * @param string             $oldDirectoryPath The source directory
     * @param string             $newDirectoryPath The destination directory
     * @param array<string,bool> $options          Operation options ([bool] createDirectoryStructure = true, [bool] overwriteContent = false)
     * @throws \UnexpectedValueException Throws if source directory is not readable, destination directory is not writable or a collision is detected
     * @throws \RuntimeException         Throws if the mkdir or opendir process fails
     * @return bool Returns true if content will get overwritten
     */
    private static function checkDirectoryPreconditions($oldDirectoryPath, $newDirectoryPath, array $options = array())
    {
<<<<<<< HEAD
        $extension = strtolower(pathinfo($filename, PATHINFO_EXTENSION));
        $now = new \DateTime();

        return $now->format('Ymd-His') . '_' . SecurityUtils::getRandomString(16, $charset = '0123456789abcdefghijklmnopqrstuvwxyz') . '.' . $extension;
    }
=======
        self::checkIsInAllowedDirectories($oldDirectoryPath);
        self::checkIsInAllowedDirectories($newDirectoryPath);

        $defaultOptions = array('createDirectoryStructure' => true, 'overwriteContent' => false);
        $options = array_merge($defaultOptions, $options);
>>>>>>> f9523ba9

        if (!is_dir($oldDirectoryPath))
        {
            throw new \UnexpectedValueException('Source directory "' . $oldDirectoryPath . '" does not exist!');
        }
        if (!is_readable($oldDirectoryPath))
        {
            throw new \UnexpectedValueException('Source directory "' . $oldDirectoryPath . '" is not readable!');
        }

        if (!is_dir($newDirectoryPath))
        {
            if ($options['createDirectoryStructure'])
            {
                self::createDirectoryIfNotExists($newDirectoryPath);

                return false;
            }

            throw new \UnexpectedValueException('Destination directory "' . $newDirectoryPath . '" does not exist!');
        }
        if (self::isUnix() && !is_executable($newDirectoryPath))
        {
            throw new \UnexpectedValueException('Destination directory "' . $newDirectoryPath . '" is not executable!');
        }
        if (!is_writable($newDirectoryPath))
        {
            throw new \UnexpectedValueException('Destination directory "' . $newDirectoryPath . '" is not writable!');
        }

        $oldDirectoryContentTree = self::getDirectoryContent($oldDirectoryPath, true, false);
        $newDirectoryContentTree = self::getDirectoryContent($newDirectoryPath, true, false);

        $collision = self::checkDirectoryContentTreeCollisions($oldDirectoryContentTree, $newDirectoryContentTree);
        if (!$collision)
        {
            return false;
        }
        if ($options['overwriteContent'])
        {
            return true;
        }

        throw new \UnexpectedValueException('Destination directory "' . $newDirectoryPath . '" has collisions!');
    }

    /**
     * Checks if two directories have same files or directories
     * @param array<string,string|array> $directoryContentTree1       Thirst directory to check
     * @param array<string,string|array> $directoryContentTree2       Second directory to check
     * @param bool                       $considerDirectoryCollisions If true, also directory collisions are checked
     * @return bool Returns true if both directories has same files or directories
     */
    private static function checkDirectoryContentTreeCollisions(array $directoryContentTree1, array $directoryContentTree2, $considerDirectoryCollisions = false)
    {
        foreach ($directoryContentTree1 as $directoryContentName => $directoryContentType1)
        {
            if (array_key_exists($directoryContentName, $directoryContentTree2))
            {
                if ($considerDirectoryCollisions)
                {
                    return true;
                }

                $directoryContentType2 = $directoryContentTree2[$directoryContentName];

                if (!is_array($directoryContentType1) || !is_array($directoryContentType2))
                {
                    return true;
                }

                $collision = self::checkDirectoryContentTreeCollisions($directoryContentType1, $directoryContentType2, $considerDirectoryCollisions);
                if ($collision)
                {
                    return true;
                }
            }
        }

        return false;
    }

    /**
     * Checks the preconditions for tile copy and move
     * @param string             $mode        The operation mode (copy or move)
     * @param string             $oldFilePath The source path
     * @param string             $newFilePath The destination path
     * @param array<string,bool> $options     Operation options ([bool] createDirectoryStructure = true, [bool] overwrite = false)
     * @throws \UnexpectedValueException Throws if a precondition is not fulfilled
     * @throws \RuntimeException         Throws if the destination folder could not be created
     * @return bool Returns true if the destination path will be overwritten
     */
    private static function checkFilePreconditions($mode, $oldFilePath, $newFilePath, array $options = array())
    {
        $defaultOptions = array('createDirectoryStructure' => true, 'overwrite' => false);
        $options = array_merge($defaultOptions, $options);

        self::checkIsInAllowedDirectories($oldFilePath);
        self::checkIsInAllowedDirectories($newFilePath);

        $oldParentDirectoryPath = dirname($oldFilePath);
        if (self::isUnix() && !is_executable($oldParentDirectoryPath))
        {
            throw new \UnexpectedValueException('Source parent directory "' . $oldParentDirectoryPath . '" is not executable!');
        }
        if ($mode === 'move' && !is_writable($oldParentDirectoryPath))
        {
            throw new \UnexpectedValueException('Source parent directory "' . $oldParentDirectoryPath . '" is not writable!');
        }

        if (!is_file($oldFilePath))
        {
            throw new \UnexpectedValueException('Source file "' . $oldFilePath . '" does not exist!');
        }
        if ($mode === 'copy' && !is_readable($oldFilePath))
        {
            throw new \UnexpectedValueException('Source file "' . $oldFilePath . '" is not readable!');
        }

        $newParentDirectoryPath = dirname($newFilePath);
        if (!is_dir($newParentDirectoryPath))
        {
            if ($options['createDirectoryStructure'])
            {
                self::createDirectoryIfNotExists($newParentDirectoryPath);

                return false;
            }

            throw new \UnexpectedValueException('Destination parent directory "' . $newParentDirectoryPath . '" does not exist!');
        }
        if (self::isUnix() && !is_executable($newParentDirectoryPath))
        {
            throw new \UnexpectedValueException('Destination parent directory "' . $newParentDirectoryPath . '" is not executable!');
        }
        if (!is_writable($newParentDirectoryPath))
        {
            throw new \UnexpectedValueException('Destination parent directory "' . $newParentDirectoryPath . '" is not writable!');
        }

        if (!is_file($newFilePath))
        {
            return false;
        }
        if ($options['overwrite'])
        {
            return true;
        }

        throw new \UnexpectedValueException('Destination file "' . $newFilePath . '" already exist!');
    }

    /**
     * Checks if a given path is in the allowed directories
     * @param string $path The path to check
     * @throws \RuntimeException Throws if the given path is not in an allowed directory
     */
    private static function checkIsInAllowedDirectories(&$path)
    {
        $path = self::getNormalizedPath($path);

        if (count(self::$allowedDirectories) === 0)
        {
            return;
        }

        foreach (self::$allowedDirectories as $allowedDirectory)
        {
            if (strpos($path, $allowedDirectory) === 0)
            {
                return;
            }
        }

        throw new \RuntimeException('Path "' . $path . '" is not in allowed directory!');
    }

    /**
     * Checks if the parent directory is executable and the path exist
     * @param string $path The path to check
     * @throws \UnexpectedValueException Throws if path does not exist or parent directory is not executable
     */
    private static function checkParentDirExecAndPathExist($path)
    {
        $parentDirectoryPath = dirname($path);
        if (self::isUnix() && !is_executable($parentDirectoryPath))
        {
            throw new \UnexpectedValueException('Parent directory "' . $parentDirectoryPath . '" is not executable!');
        }

        if (!file_exists($path))
        {
            throw new \UnexpectedValueException('Path "' . $path . '" does not exist!');
        }
    }

    /**
     * Chmod a directory and optional recursive all subdirectories and files
     * @param string $directoryPath   The directory to chmod
     * @param int    $mode            The mode to set, in octal notation (e.g. 0775)
     * @param bool   $recursive       If true, subdirectories are chmod too
     * @param bool   $onlyDirectories If true, only directories gets chmod. If false all content gets chmod
     * @throws \UnexpectedValueException Throws if process is not directory owner
     * @throws \RuntimeException         Throws if the chmod or opendir process fails
     * @see https://secure.php.net/manual/en/function.chmod.php
     */
    public static function chmodDirectory($directoryPath, $mode = self::DEFAULT_MODE_DIRECTORY, $recursive = false, $onlyDirectories = true)
    {
        if (!self::isUnixWithPosix())
        {
            throw new \RuntimeException('"FileSystemUtils::chmodDirectory()" is only available on systems with POSIX support!');
        }

        self::checkIsInAllowedDirectories($directoryPath);

        if (!is_dir($directoryPath))
        {
            throw new \UnexpectedValueException('Directory "' . $directoryPath . '" does not exist!');
        }

        if (!self::hasPathOwnerRight($directoryPath))
        {
            throw new \UnexpectedValueException('Directory "' . $directoryPath . '" owner is different to process owner!');
        }

        $chmodResult = chmod($directoryPath, $mode);
        if (!$chmodResult)
        {
            throw new \RuntimeException('Directory "' . $directoryPath . '" mode cannot be changed!');
        }

        if ($recursive)
        {
            $directoryContent = self::getDirectoryContent($directoryPath);

            foreach ($directoryContent as $entryPath => $type)
            {
                if ($type === self::CONTENT_TYPE_DIRECTORY)
                {
                    self::chmodDirectory($entryPath, $mode, $recursive, $onlyDirectories);
                }
                elseif (!$onlyDirectories)
                {
                    self::chmodFile($entryPath, $mode);
                }
            }
        }
    }

    /**
     * @param string $filePath The file to chmod
     * @param int    $mode     The mode to set in octal notation (e.g. 0664)
     * @throws \UnexpectedValueException Throws if the file does not exist or is not chmod-able
     * @throws \RuntimeException         Throws if the chmod process fails
     * @see https://secure.php.net/manual/en/function.chmod.php
     */
    public static function chmodFile($filePath, $mode = self::DEFAULT_MODE_FILE)
    {
        if (!self::isUnixWithPosix())
        {
            throw new \RuntimeException('"FileSystemUtils::chmodFile()" is only available on systems with POSIX support!');
        }

        self::checkIsInAllowedDirectories($filePath);

        $parentDirectoryPath = dirname($filePath);
        if (self::isUnix() && !is_executable($parentDirectoryPath))
        {
            throw new \UnexpectedValueException('Parent directory "' . $parentDirectoryPath . '" is not executable!');
        }

        if (!is_file($filePath))
        {
            throw new \UnexpectedValueException('File "' . $filePath . '" does not exist!');
        }
        if (!self::hasPathOwnerRight($filePath))
        {
            throw new \UnexpectedValueException('File "' . $filePath . '" owner is different to process owner!');
        }

        $chmodResult = chmod($filePath, $mode);
        if (!$chmodResult)
        {
            throw new \RuntimeException('File "' . $filePath . '" mode cannot be changed!');
        }
    }

    /**
     * Convert file permissions to string representation
     * @param int $perms The file permissions
     * @return string Returns file permissions in string representation
     * @see https://secure.php.net/manual/en/function.fileperms.php
     */
    private static function convertPermsToString($perms)
    {
        switch ($perms & 0xF000)
        {
            case 0xC000: // Socket
                $info = 's';
                break;
            case 0xA000: // Symbolic Link
                $info = 'l';
                break;
            case 0x8000: // Regular
                $info = '-'; // r
                break;
            case 0x6000: // Block special
                $info = 'b';
                break;
            case 0x4000: // Directory
                $info = 'd';
                break;
            case 0x2000: // Character special
                $info = 'c';
                break;
            case 0x1000: // FIFO pipe
                $info = 'p';
                break;
            default: // unknown
                $info = 'u';
        }

        // User
        $info .= (($perms & 0x0100) ? 'r' : '-');
        $info .= (($perms & 0x0080) ? 'w' : '-');
        $info .= (($perms & 0x0040)
            ? (($perms & 0x0800) ? 's' : 'x')
            : (($perms & 0x0800) ? 'S' : '-'));

        // Group
        $info .= (($perms & 0x0020) ? 'r' : '-');
        $info .= (($perms & 0x0010) ? 'w' : '-');
        $info .= (($perms & 0x0008)
            ? (($perms & 0x0400) ? 's' : 'x')
            : (($perms & 0x0400) ? 'S' : '-'));

        // Other
        $info .= (($perms & 0x0004) ? 'r' : '-');
        $info .= (($perms & 0x0002) ? 'w' : '-');
        $info .= (($perms & 0x0001)
            ? (($perms & 0x0200) ? 't' : 'x')
            : (($perms & 0x0200) ? 'T' : '-'));

        return $info;
    }

    /**
     * Copies a directory
     * @param string             $oldDirectoryPath The directory to copy
     * @param string             $newDirectoryPath The destination directory
     * @param array<string,bool> $options          Operation options ([bool] createDirectoryStructure = true, [bool] overwriteContent = false)
     * @throws \UnexpectedValueException Throws if a precondition is not fulfilled
     * @throws \RuntimeException         Throws if the mkdir, copy or opendir process fails
     * @return bool Returns true if content was overwritten
     */
    public static function copyDirectory($oldDirectoryPath, $newDirectoryPath, array $options = array())
    {
        $returnValue = self::checkDirectoryPreconditions($oldDirectoryPath, $newDirectoryPath, $options);

        self::doCopyDirectory($oldDirectoryPath, $newDirectoryPath);

        return $returnValue;
    }

    /**
     * Copies a file
     * @param string             $oldFilePath The file to copy
     * @param string             $newFilePath The path where to copy to
     * @param array<string,bool> $options     Operation options ([bool] createDirectoryStructure = true, [bool] overwrite = false)
     * @throws \UnexpectedValueException Throws if a precondition is not fulfilled
     * @throws \RuntimeException         Throws if the copy process fails
     * @return bool Returns true if the destination path was overwritten
     * @see https://secure.php.net/manual/en/function.copy.php
     */
    public static function copyFile($oldFilePath, $newFilePath, array $options = array())
    {
        $returnValue = self::checkFilePreconditions('copy', $oldFilePath, $newFilePath, $options);

        $copyResult = copy($oldFilePath, $newFilePath);
        if (!$copyResult)
        {
            throw new \RuntimeException('File "' . $oldFilePath . '" cannot be copied!');
        }

        return $returnValue;
    }

    /**
     * Creates a directory if it already did not exist
     * @param string              $directoryPath The directory to create
     * @param array<string,mixed> $options       Operation options ([int] mode = 0775, [int] modeParents = 0775, [bool] createDirectoryStructure = true)
     * @throws \UnexpectedValueException Throws if the parent directory is not writable
     * @throws \RuntimeException         Throws if the mkdir process fails
     * @return bool Returns true if directory was successfully created or false if directory did already exist
     * @see https://secure.php.net/manual/en/function.mkdir.php
     */
    public static function createDirectoryIfNotExists($directoryPath, array $options = array())
    {
        self::checkIsInAllowedDirectories($directoryPath);

        $defaultOptions = array('mode' => self::DEFAULT_MODE_DIRECTORY, 'modeParents' => self::DEFAULT_MODE_DIRECTORY, 'createDirectoryStructure' => true);
        $options = array_merge($defaultOptions, $options);

        if (is_dir($directoryPath))
        {
            return false;
        }

        $parentDirectoryPath = dirname($directoryPath);
        if (!is_dir($parentDirectoryPath))
        {
            if ($options['createDirectoryStructure'])
            {
                $parentOptions = $options;
                $parentOptions['mode'] = $options['modeParents'];
                self::createDirectoryIfNotExists($parentDirectoryPath, $parentOptions);
            }
            else
            {
                throw new \UnexpectedValueException('Parent directory "' . $parentDirectoryPath . '" does not exist!');
            }
        }
        if (self::isUnix() && !is_executable($parentDirectoryPath))
        {
            throw new \UnexpectedValueException('Parent directory "' . $parentDirectoryPath . '" is not executable!');
        }
        if (!is_writable($parentDirectoryPath))
        {
            throw new \UnexpectedValueException('Parent directory "' . $parentDirectoryPath . '" is not writable!');
        }

        $mkdirResult = mkdir($directoryPath, $options['mode']);
        if (!$mkdirResult)
        {
            throw new \RuntimeException('Directory "' . $directoryPath . '" cannot be created!');
        }

        if (self::isUnixWithPosix())
        {
            if (!self::hasPathOwnerRight($directoryPath))
            {
                throw new \UnexpectedValueException('Directory "' . $directoryPath . '" owner is different to process owner!');
            }

            $chmodResult = chmod($directoryPath, $options['mode']);
            if (!$chmodResult)
            {
                throw new \RuntimeException('Directory "' . $directoryPath . '" mode cannot be changed!');
            }
        }

        return true;
    }

    /**
     * Deletes the content of a directory
     * @param string $directoryPath The directory where to delete the content
     * @throws \UnexpectedValueException Throws if directory is not writable and readable
     * @throws \RuntimeException         Throws if the unlink, rmdir or opendir process fails
     * @return bool Returns true if directory content was successfully deleted or false if directory was already empty
     * @see https://secure.php.net/manual/en/function.opendir.php
     * @see https://secure.php.net/manual/en/function.readdir.php
     */
    public static function deleteDirectoryContentIfExists($directoryPath)
    {
        self::checkIsInAllowedDirectories($directoryPath);

        if (!is_dir($directoryPath))
        {
            throw new \UnexpectedValueException('Directory "' . $directoryPath . '" does not exist!');
        }

        if (self::isDirectoryEmpty($directoryPath))
        {
            return false;
        }

        if (!is_writable($directoryPath))
        {
            throw new \UnexpectedValueException('Directory "' . $directoryPath . '" is not writable!');
        }
        if (!is_readable($directoryPath))
        {
            throw new \UnexpectedValueException('Directory "' . $directoryPath . '" is not readable!');
        }

        $dirHandle = opendir($directoryPath);
        if ($dirHandle === false)
        {
            throw new \RuntimeException('Directory "' . $directoryPath . '" cannot be opened!');
        }

        while (($entry = readdir($dirHandle)) !== false)
        {
            if ($entry === '.' || $entry === '..')
            {
                continue;
            }

            $directoryEntry = $directoryPath . DIRECTORY_SEPARATOR . $entry;

            if (is_dir($directoryEntry))
            {
                self::deleteDirectoryIfExists($directoryEntry, true);
            }
            else
            {
                self::deleteFileIfExists($directoryEntry);
            }
        }
        closedir($dirHandle);

        return true;
    }

    /**
     * Deletes a directory if it exists
     * @param string $directoryPath     The directory to delete
     * @param bool   $deleteWithContent If true, directory will also be deleted if directory is not empty
     * @throws \UnexpectedValueException Throws if the parent directory is not writable
     * @throws \RuntimeException         Throws if the rmdir or opendir process fails
     * @return bool Returns true if directory was successfully deleted or false if directory already did not exist
     * @see https://secure.php.net/manual/en/function.rmdir.php
     */
    public static function deleteDirectoryIfExists($directoryPath, $deleteWithContent = false)
    {
        self::checkIsInAllowedDirectories($directoryPath);

        if ($directoryPath === self::ROOT_FOLDER)
        {
            throw new \UnexpectedValueException('Directory "' . self::ROOT_FOLDER . '" cannot be deleted!');
        }

        $parentDirectoryPath = dirname($directoryPath);
        if (self::isUnix() && !is_executable($parentDirectoryPath))
        {
            throw new \UnexpectedValueException('Parent directory "' . $parentDirectoryPath . '" is not executable!');
        }
        if (!is_dir($directoryPath))
        {
            return false;
        }

        if (!self::isDirectoryEmpty($directoryPath))
        {
            if ($deleteWithContent)
            {
                self::deleteDirectoryContentIfExists($directoryPath);
            }
            else
            {
                throw new \UnexpectedValueException('Directory "' . $directoryPath . '" is not empty!');
            }
        }

        if (!is_writable($parentDirectoryPath))
        {
            throw new \UnexpectedValueException('Parent directory "' . $parentDirectoryPath . '" is not writable!');
        }

        $rmdirResult = rmdir($directoryPath);
        if (!$rmdirResult)
        {
            throw new \RuntimeException('Directory "' . $directoryPath . '" cannot be deleted!');
        }

        return true;
    }

    /**
     * Deletes a file if it exists
     * @param string $filePath The file to delete
     * @throws \UnexpectedValueException Throws if the file is not writable
     * @throws \RuntimeException         Throws if the delete process fails
     * @return bool Returns true if file was successfully deleted or false if file already did not exist
     * @see https://secure.php.net/manual/en/function.unlink.php
     */
    public static function deleteFileIfExists($filePath)
    {
        self::checkIsInAllowedDirectories($filePath);

        $parentDirectoryPath = dirname($filePath);
        if (self::isUnix() && !is_executable($parentDirectoryPath))
        {
            throw new \UnexpectedValueException('Parent directory "' . $parentDirectoryPath . '" is not executable!');
        }
        if (!is_writable($parentDirectoryPath))
        {
            throw new \UnexpectedValueException('Parent directory "' . $parentDirectoryPath . '" is not writable!');
        }

        if (!is_file($filePath))
        {
            return false;
        }

        $unlinkResult = unlink($filePath);
        if (!$unlinkResult)
        {
            throw new \RuntimeException('File "' . $filePath . '" cannot be deleted!');
        }

        return true;
    }

    /**
     * Execute the copy process to copy a directory
     * @param string $oldDirectoryPath The directory to copy
     * @param string $newDirectoryPath The destination directory
     * @throws \UnexpectedValueException Throws if a precondition is not fulfilled
     * @throws \RuntimeException         Throws if the mkdir, copy or opendir process fails
     */
    private static function doCopyDirectory($oldDirectoryPath, $newDirectoryPath)
    {
        $oldDirectoryContent = self::getDirectoryContent($oldDirectoryPath, false, false);

        foreach ($oldDirectoryContent as $entry => $type)
        {
            $oldEntryPath = $oldDirectoryPath . DIRECTORY_SEPARATOR . $entry;
            $newEntryPath = $newDirectoryPath . DIRECTORY_SEPARATOR . $entry;

            if ($type === self::CONTENT_TYPE_DIRECTORY)
            {
                if (!is_dir($newEntryPath))
                {
                    self::createDirectoryIfNotExists($newEntryPath);
                }

                self::doCopyDirectory($oldEntryPath, $newEntryPath);
            }
            else
            {
                self::copyFile($oldEntryPath, $newEntryPath, array('overwrite' => true));
            }
        }
    }

    /**
     * Gets the total, free and used disk space in bytes
     * @param string $path Path of the filesystem
     * @throws \RuntimeException Throws if the given path is not in an allowed directory or disk-space could not be determined
     * @return array<string,float> Returns the total, free and used disk space in bytes
     * @see https://secure.php.net/manual/en/function.disk-total-space.php
     * @see https://secure.php.net/manual/en/function.disk-free-space.php
     * @example array("total" => 10737418240, "free" => 2147483648, "used" => 8589934592)
     */
    public static function getDiskSpace($path = self::ROOT_FOLDER)
    {
        self::checkIsInAllowedDirectories($path);

        $total = disk_total_space($path);
        if ($total === false)
        {
            throw new \RuntimeException('Total disk-space could not be determined!');
        }

        $free = disk_free_space($path);
        if ($free === false)
        {
            throw new \RuntimeException('Free disk-space could not be determined!');
        }

        $used = $total - $free;

        return array('total' => $total, 'free' => $free, 'used' => $used);
    }

    /**
     * Get a generated filename with a timestamp and a secure random identifier
     * @param string $filename The original filename
     * @throws AdmException Throws if secure random identifier could not be generated
     * @return string Returns the generated filename
     * @example "IMG_123456.JPG" => "20180131-123456_0123456789abcdef.jpg"
     */
    public static function getGeneratedFilename($filename)
    {
        $extension = pathinfo($filename, PATHINFO_EXTENSION);
        $now = new \DateTime();

        return $now->format('Ymd-His') . '_' . PasswordHashing::genRandomPassword(16, $charset = '0123456789abcdefghijklmnopqrstuvwxyz') . '.' . strtolower($extension);
    }

    /**
     * Get a from special-characters clean path-entry
     * @param string $pathname The path-entry to clean
     * @param string $replacer The character to replace spacial-characters with
     * @return string Returns the special-characters cleaned path-entry
     * @example "image-12#34+ß.jpg" => "image-12_34__.jpg"
     */
    public static function getSanitizedPathEntry($pathname, $replacer = '_')
    {
        return preg_replace('/[^A-Za-z0-9._-]/u', $replacer, $pathname);
    }

    /**
     * Get a normalized/simplified path
     * @param string $path The path to normalize
     * @throws \UnexpectedValueException Throws if the given path is higher than root
     * @return string Returns the normalized path
     * @see https://secure.php.net/manual/en/function.realpath.php
     * @example "/path/to/test/.././..//..///..///../one/two/../three/filename" => "../../one/three/filename"
     */
    public static function getNormalizedPath($path)
    {
        $path = str_replace('\\', '/', $path); // Replace back-slashes with forward-slashes
        $path = preg_replace('/\/+/', '/', $path); // Combine multiple slashes into a single slash

        $segments = explode('/', $path);

        $parts = array();
        foreach ($segments as $segment)
        {
            if ($segment === '.')
            {
                // Actual directory => ignore
                continue;
            }

            $test = array_pop($parts);
            if ($test === null)
            {
                // No path added => add first path
                $parts[] = $segment;
            }
            elseif ($segment === '..')
            {
                if ($test === '..')
                {
                    // Change to grand-parent directory => add two times ".."
                    $parts[] = $test;
                    $parts[] = $segment;
                }
                elseif ($test === '')
                {
                    // File-system root => higher as root is not possible/valid => throw Exception
                    throw new \UnexpectedValueException('Path "' . $path . '" is higher than root!');
                }
//                else
//                {
//                    // Change to parent directory => ignore
//                }
            }
            else
            {
                // New sub-path => add parent path and new path
                $parts[] = $test;
                $parts[] = $segment;
            }
        }

        return implode(DIRECTORY_SEPARATOR, $parts);
    }

    /**
     * Gets human readable bytes with unit
     * @param int  $bytes The bytes
     * @param bool $si    Use SI or binary unit. Set true for SI units
     * @return string Returns human readable bytes with unit.
     * @example "[value] [unit]" (e.g: 34.5 MiB)
     */
    public static function getHumanReadableBytes($bytes, $si = false)
    {
        $divider = 1024;
        $units = array('B', 'KiB', 'MiB', 'GiB', 'TiB', 'PiB', 'EiB', 'YiB');
        if ($si)
        {
            $divider = 1000;
            $units = array('B', 'kB', 'MB', 'GB', 'TB', 'PB', 'EB', 'YB');
        }

        $iteration = 0;
        while ($bytes >= $divider)
        {
            ++$iteration;
            $bytes /= $divider;
        }

        $unit = $units[$iteration];

        return round($bytes, 3 - (int) floor(log10($bytes))) . ' ' . $unit;
    }

    /**
     * Gets info about the php-process owner
     * @throws \RuntimeException Throws if system does not support POSIX
     * @return array<string,string|int> Returns info about the php-process owner
     * @see https://secure.php.net/manual/en/function.posix-geteuid.php
     * @see https://secure.php.net/manual/en/function.posix-getpwuid.php
     * @example
     * array(
     *     "name" => "max", "passwd" => "x", "uid" => 1000, "gid" => 1000,
     *     "gecos" => "max,,,", "dir" => "/home/max", "shell" => "/bin/bash"
     * )
     */
    public static function getProcessOwnerInfo()
    {
        if (!self::isUnix())
        {
            throw new \RuntimeException('"FileSystemUtils::getProcessOwnerInfo()" is only available on systems with POSIX support!');
        }

        return posix_getpwuid(posix_geteuid());
    }

    /**
     * Gets info about the php-process group
     * @throws \RuntimeException Throws if system does not support POSIX
     * @return array<string,string|int|array> Returns info about the php-process group
     * @see https://secure.php.net/manual/en/function.posix-getegid.php
     * @see https://secure.php.net/manual/en/function.posix-getgrgid.php
     * @example array("name" => "max", "passwd" => "x", "members" => array(), "gid" => 1000)
     */
    public static function getProcessGroupInfo()
    {
        if (!self::isUnix())
        {
            throw new \RuntimeException('"FileSystemUtils::getProcessGroupInfo()" is only available on systems with POSIX support!');
        }

        return posix_getgrgid(posix_getegid());
    }

    /**
     * Gets info about the path owner
     * @param string $path The path from which to get the information
     * @throws \UnexpectedValueException Throws if path does not exist
     * @throws \RuntimeException         Throws if the fileowner determination fails or system does not support POSIX
     * @return array<string,string|int> Returns info about the path owner
     * @see https://secure.php.net/manual/en/function.fileowner.php
     */
    public static function getPathOwnerInfo($path)
    {
        if (!self::isUnixWithPosix())
        {
            throw new \RuntimeException('"FileSystemUtils::getPathOwnerInfo()" is only available on systems with POSIX support!');
        }

        self::checkIsInAllowedDirectories($path);

        self::checkParentDirExecAndPathExist($path);

        $fileOwnerResult = fileowner($path);
        if ($fileOwnerResult === false)
        {
            throw new \RuntimeException('File "' . $path . '" owner cannot be determined!');
        }

        return posix_getpwuid($fileOwnerResult);
    }

    /**
     * Gets info about the path group
     * @param string $path The path from which to get the information
     * @throws \UnexpectedValueException Throws if path does not exist
     * @throws \RuntimeException         Throws if the groupowner determination fails or system does not support POSIX
     * @return array<string,string|int|array> Returns info about the path group
     * @see https://secure.php.net/manual/en/function.filegroup.php
     */
    public static function getPathGroupInfo($path)
    {
        if (!self::isUnix())
        {
            throw new \RuntimeException('"FileSystemUtils::getPathGroupInfo()" is only available on systems with POSIX support!');
        }

        self::checkIsInAllowedDirectories($path);

        self::checkParentDirExecAndPathExist($path);

        $fileGroupResult = filegroup($path);
        if ($fileGroupResult === false)
        {
            throw new \RuntimeException('File "' . $path . '" group cannot be determined!');
        }

        return posix_getgrgid($fileGroupResult);
    }

    /**
     * Checks if the php-process is the path owner
     * @param string $path The path from which to get the information
     * @throws \UnexpectedValueException Throws if path does not exist
     * @throws \RuntimeException         Throws if the fileowner determination fails or system does not support POSIX
     * @return bool Returns true if php-process is the path owner
     * @see https://secure.php.net/manual/en/function.posix-geteuid.php
     * @see https://secure.php.net/manual/en/function.posix-getpwuid.php
     * @see https://secure.php.net/manual/en/function.fileowner.php
     */
    public static function hasPathOwnerRight($path)
    {
        if (!self::isUnixWithPosix())
        {
            throw new \RuntimeException('"FileSystemUtils::hasPathOwnerRight()" is only available on systems with POSIX support!');
        }

        self::checkIsInAllowedDirectories($path);

        $processOwnerInfo = self::getProcessOwnerInfo();
        $pathOwnerInfo = self::getPathOwnerInfo($path);

        return $processOwnerInfo['uid'] === self::ROOT_ID || $processOwnerInfo['uid'] === $pathOwnerInfo['uid'];
    }

    /**
     * Gets the mode permissions of a path
     * @param string $path  The path from which to get the information
     * @param bool   $octal Set true to get the octal instead of the string mode representation
     * @throws \UnexpectedValueException Throws if path does not exist
     * @throws \RuntimeException         Throws if the permissions determination fails
     * @return string Returns the mode permissions of a path in octal or string representation
     * @see https://secure.php.net/manual/en/function.fileperms.php
     * @example "drwxrwxr-x" or "0775"
     */
    public static function getPathMode($path, $octal = false)
    {
        self::checkIsInAllowedDirectories($path);

        self::checkParentDirExecAndPathExist($path);

        $perms = fileperms($path);
        if ($perms === false)
        {
            throw new \RuntimeException('File "' . $path . '" permissions cannot be read!');
        }

        if ($octal)
        {
            return substr(sprintf('%o', $perms), -4);
        }

        return self::convertPermsToString($perms);
    }

    /**
     * Gets owner, group and mode info from a path
     * @param string $path The path from which to get the information
     * @throws \UnexpectedValueException Throws if path does not exist
     * @throws \RuntimeException         Throws if a info determination fails
     * @return array<string,string> Returns owner, group and mode info from a path
     * @see https://secure.php.net/manual/en/function.fileowner.php
     * @see https://secure.php.net/manual/en/function.filegroup.php
     * @see https://secure.php.net/manual/en/function.fileperms.php
     * @example array("owner" => "www-data", "group" => "www", "mode" => "drwxrwxr-x")
     */
    public static function getPathPermissions($path)
    {
        self::checkIsInAllowedDirectories($path);

        self::checkParentDirExecAndPathExist($path);

        if (self::isUnixWithPosix())
        {
            $ownerInfo = self::getPathOwnerInfo($path);
            $groupInfo = self::getPathGroupInfo($path);

            return array(
                'owner' => $ownerInfo['name'],
                'group' => $groupInfo['name'],
                'mode' => self::getPathMode($path)
            );
        }

        return array(
            'owner' => null,
            'group' => null,
            'mode' => self::getPathMode($path)
        );
    }

    /**
     * Gets the content of a directory and optional recursive from all subdirectories
     * @param string            $directoryPath        The directory from which to get the content
     * @param bool              $recursive            If true, also all subdirectories are scanned
     * @param bool              $fullPath             Set true to get the full paths instead of the content entry names
     * @param array<int,string> $includedContentTypes A list with all content types that should get returned (directories, files, links)
     * @throws \UnexpectedValueException Throws if directory is not readable
     * @throws \RuntimeException         Throws if the opendir process fails
     * @return array<string,string|array> The content of the directory (and all the subdirectories)
     * @see https://secure.php.net/manual/en/function.opendir.php
     * @see https://secure.php.net/manual/en/function.readdir.php
     */
    public static function getDirectoryContent($directoryPath, $recursive = false, $fullPath = true, array $includedContentTypes = array(self::CONTENT_TYPE_DIRECTORY, self::CONTENT_TYPE_FILE, self::CONTENT_TYPE_LINK))
    {
        self::checkIsInAllowedDirectories($directoryPath);

        if (!is_dir($directoryPath))
        {
            throw new \UnexpectedValueException('Directory "' . $directoryPath . '" does not exist!');
        }
        if (!is_readable($directoryPath))
        {
            throw new \UnexpectedValueException('Directory "' . $directoryPath . '" is not readable!');
        }

        $dirHandle = opendir($directoryPath);
        if ($dirHandle === false)
        {
            throw new \RuntimeException('Directory "' . $directoryPath . '" cannot be opened!');
        }

        $directoryContent = array();

        while (($entry = readdir($dirHandle)) !== false)
        {
            if ($entry === '.' || $entry === '..')
            {
                continue;
            }

            $directoryEntry = $directoryPath . DIRECTORY_SEPARATOR . $entry;
            $entryValue = $fullPath ? $directoryEntry : (string) $entry;

            if (is_dir($directoryEntry))
            {
                if ($recursive)
                {
                    $directoryContent[$entryValue] = self::getDirectoryContent($directoryEntry, $recursive, $fullPath, $includedContentTypes);
                }
                elseif (in_array(self::CONTENT_TYPE_DIRECTORY, $includedContentTypes, true))
                {
                    $directoryContent[$entryValue] = self::CONTENT_TYPE_DIRECTORY;
                }
            }
            elseif (is_file($directoryEntry) && in_array(self::CONTENT_TYPE_FILE, $includedContentTypes, true))
            {
                $directoryContent[$entryValue] = self::CONTENT_TYPE_FILE;
            }
            elseif (is_link($directoryEntry) && in_array(self::CONTENT_TYPE_LINK, $includedContentTypes, true))
            {
                $directoryContent[$entryValue] = self::CONTENT_TYPE_LINK;
            }
        }
        closedir($dirHandle);

        return $directoryContent;
    }

    /**
     * Checks if a directory is empty
     * @param string $directoryPath The directory to check if is empty
     * @throws \UnexpectedValueException Throws if the directory is not readable
     * @throws \RuntimeException         Throws if the opendir process fails
     * @return bool Returns true if the directory is empty
     * @see https://secure.php.net/manual/en/function.opendir.php
     * @see https://secure.php.net/manual/en/function.readdir.php
     */
    public static function isDirectoryEmpty($directoryPath)
    {
        self::checkIsInAllowedDirectories($directoryPath);

        if (!is_dir($directoryPath))
        {
            throw new \UnexpectedValueException('Directory "' . $directoryPath . '" does not exist!');
        }
        if (!is_readable($directoryPath))
        {
            throw new \UnexpectedValueException('Directory "' . $directoryPath . '" is not readable!');
        }

        $dirHandle = opendir($directoryPath);
        if ($dirHandle === false)
        {
            throw new \RuntimeException('Directory "' . $directoryPath . '" cannot be opened!');
        }

        while (($entry = readdir($dirHandle)) !== false)
        {
            if ($entry !== '.' && $entry !== '..')
            {
                closedir($dirHandle);

                return false;
            }
        }
        closedir($dirHandle);

        return true;
    }

    /**
     * Moves a directory
     * @param string             $oldDirectoryPath The directory to move
     * @param string             $newDirectoryPath The destination directory
     * @param array<string,bool> $options          Operation options ([bool] createDirectoryStructure = true, [bool] overwriteContent = false)
     * @throws \UnexpectedValueException Throws if a precondition is not fulfilled
     * @throws \RuntimeException         Throws if the mkdir, copy, rmdir, unlink or opendir process fails
     * @return bool Returns true if content was overwritten
     */
    public static function moveDirectory($oldDirectoryPath, $newDirectoryPath, array $options = array())
    {
        $returnValue = self::checkDirectoryPreconditions($oldDirectoryPath, $newDirectoryPath, $options);

        self::doCopyDirectory($oldDirectoryPath, $newDirectoryPath);

        self::deleteDirectoryIfExists($oldDirectoryPath, true);

        return $returnValue;
    }

    /**
     * Moves a file
     * @param string             $oldFilePath The file to move
     * @param string             $newFilePath The path where to move to
     * @param array<string,bool> $options     Operation options ([bool] createDirectoryStructure = true, [bool] overwrite = false)
     * @throws \UnexpectedValueException Throws if a precondition is not fulfilled
     * @throws \RuntimeException         Throws if the move process fails
     * @return bool Returns true if the destination path was overwritten
     * @see https://secure.php.net/manual/en/function.rename.php
     */
    public static function moveFile($oldFilePath, $newFilePath, array $options = array())
    {
        $returnValue = self::checkFilePreconditions('move', $oldFilePath, $newFilePath, $options);

        $renameResult = rename($oldFilePath, $newFilePath);
        if (!$renameResult)
        {
            throw new \RuntimeException('File "' . $oldFilePath . '" cannot be moved!');
        }

        return $returnValue;
    }

    /**
     * @param string $filePath The file to read
     * @throws \UnexpectedValueException Throws if the file does not exist or is not readable
     * @throws \RuntimeException         Throws if the read process fails
     * @return string Returns the file content
     * @see https://secure.php.net/manual/en/function.file-get-contents.php
     */
    public static function readFile($filePath)
    {
        self::checkIsInAllowedDirectories($filePath);

        $parentDirectoryPath = dirname($filePath);
        if (self::isUnix() && !is_executable($parentDirectoryPath))
        {
            throw new \UnexpectedValueException('Parent directory "' . $parentDirectoryPath . '" is not executable!');
        }

        if (!is_file($filePath))
        {
            throw new \UnexpectedValueException('File "' . $filePath . '" does not exist!');
        }
        if (!is_readable($filePath))
        {
            throw new \UnexpectedValueException('File "' . $filePath . '" is not readable!');
        }

        $data = file_get_contents($filePath);
        if ($data === false)
        {
            throw new \RuntimeException('File "' . $filePath . '" cannot be read!');
        }

        return $data;
    }

    /**
     * Remove anything which isn't a word, whitespace, number
     * or any of the following caracters -_~,;[]().
     * @params string $filename The filename where the invalid characters should be removed
     * @return string Returns the filename with the removed invalid characters
     */
    public static function removeInvalidCharsInFilename($filename)
    {
        // remove NULL value from filename
        $filename = str_replace(chr(0), '', $filename);
        $filename = mb_ereg_replace("([^\w\s\d\-_~:;<>|\[\]\(\).])", '', $filename);
        // Remove any runs of periods 
        $filename = mb_ereg_replace("([\.]{2,})", '', $filename);
        
        return $filename;
    }

    /**
     * Restrict all operations of this class to specific directories
     * @param array<int,string> $directoryPaths The allowed directories
     * @throws \UnexpectedValueException Throws if a given directory does not exist
     */
    public static function setAllowedDirectories(array $directoryPaths = array())
    {
        foreach ($directoryPaths as &$directoryPath)
        {
            $directoryPath = self::getNormalizedPath($directoryPath);
            if (!is_dir($directoryPath))
            {
                throw new \UnexpectedValueException('Directory "' . $directoryPath . '" does not exist!');
            }
        }
        unset($directoryPath);

        self::$allowedDirectories = $directoryPaths;
    }

    /**
     * Write some data into a file
     * @param string $filePath The file to write
     * @param string $data     The data to write
     * @param bool   $append   If true the data gets appended instead of overwriting the content
     * @throws \UnexpectedValueException Throws if the file or parent directory is not writable
     * @throws \RuntimeException         Throws if the write process fails
     * @return int Returns the written bytes
     * @see https://secure.php.net/manual/en/function.file-put-contents.php
     */
    public static function writeFile($filePath, $data, $append = false)
    {
        self::checkIsInAllowedDirectories($filePath);

        $parentDirectoryPath = dirname($filePath);
        if (self::isUnix() && !is_executable($parentDirectoryPath))
        {
            throw new \UnexpectedValueException('Parent directory "' . $parentDirectoryPath . '" is not executable!');
        }

        if (is_file($filePath))
        {
            if (!is_writable($filePath))
            {
                throw new \UnexpectedValueException('File "' . $filePath . '" is not writable!');
            }
        }
        else
        {
            if (!is_writable($parentDirectoryPath))
            {
                throw new \UnexpectedValueException('Parent directory "' . $parentDirectoryPath . '" is not writable!');
            }
        }

        $flags = 0;
        if ($append)
        {
            $flags = FILE_APPEND;
        }

        $bytes = file_put_contents($filePath, $data, $flags);
        if ($bytes === false)
        {
            throw new \RuntimeException('File "' . $filePath . '" cannot be written!');
        }

        return $bytes;
    }
}<|MERGE_RESOLUTION|>--- conflicted
+++ resolved
@@ -63,19 +63,11 @@
      */
     private static function checkDirectoryPreconditions($oldDirectoryPath, $newDirectoryPath, array $options = array())
     {
-<<<<<<< HEAD
-        $extension = strtolower(pathinfo($filename, PATHINFO_EXTENSION));
-        $now = new \DateTime();
-
-        return $now->format('Ymd-His') . '_' . SecurityUtils::getRandomString(16, $charset = '0123456789abcdefghijklmnopqrstuvwxyz') . '.' . $extension;
-    }
-=======
         self::checkIsInAllowedDirectories($oldDirectoryPath);
         self::checkIsInAllowedDirectories($newDirectoryPath);
 
         $defaultOptions = array('createDirectoryStructure' => true, 'overwriteContent' => false);
         $options = array_merge($defaultOptions, $options);
->>>>>>> f9523ba9
 
         if (!is_dir($oldDirectoryPath))
         {
