<?php
/**
 ***********************************************************************************************
 * Class handle role rights, cards and other things of users
 *
 * @copyright 2004-2018 The Admidio Team
 * @see https://www.admidio.org/
 * @license https://www.gnu.org/licenses/gpl-2.0.html GNU General Public License v2.0 only
 ***********************************************************************************************
 */

/**
 * @class User
 * Diese Klasse dient dazu ein Userobjekt zu erstellen.
 * Ein User kann ueber diese Klasse in der Datenbank verwaltet werden
 */
class User extends TableAccess
{
    const MAX_INVALID_LOGINS = 3;

    /**
     * @var bool
     */
    protected $administrator;
    /**
     * @var ProfileFields object with current user field structure
     */
    protected $mProfileFieldsData;
    /**
     * @var array<string,bool> Array with all roles rights and the status of the current user e.g. array('rol_assign_roles'  => '0', 'rol_approve_users' => '1' ...)
     */
    protected $rolesRights  = array();
    /**
     * @var array<int,bool> Array with all roles and a flag if the user could view this role e.g. array('role_id_1' => '1', 'role_id_2' => '0' ...)
     */
    protected $listViewRights = array();
    /**
     * @var array<int,bool> Array with all roles and a flag if the user could write a mail to this role e.g. array('role_id_1' => '1', 'role_id_2' => '0' ...)
     */
    protected $listMailRights = array();
    /**
     * @var array<int,int> Array with all roles who the user is assigned
     */
    protected $rolesMembership = array();
    /**
     * @var array<int,int> Array with all roles who the user is assigned and is leader (key = role_id; value = rol_leader_rights)
     */
    protected $rolesMembershipLeader = array();
    /**
     * @var array<int,int> Array with all roles who the user is assigned and is not a leader of the role
     */
    protected $rolesMembershipNoLeader = array();
    /**
     * @var int the organization for which the rights are read, could be changed with method **setOrganization**
     */
    protected $organizationId;
    /**
     * @var bool Flag if the user has the right to assign at least one role
     */
    protected $assignRoles;
    /**
     * @var bool If this flag is set then a user can save changes to the user if he hasn't the necessary rights
     */
    protected $saveChangesWithoutRights;
    /**
     * @var array<int,bool> Array with all user ids where the current user is allowed to edit the profile.
     */
    protected $usersEditAllowed = array();
    /**
     * @var array<int,array<string,int|bool>> Array with all users to whom the current user has a relationship
     */
    protected $relationships = array();
    /**
     * @var bool Flag if relationships for this user were checked
     */
    protected $relationshipsChecked = false;

    /**
     * Constructor that will create an object of a recordset of the users table.
     * If the id is set than this recordset will be loaded.
     * @param Database      $database   Object of the class Database. This should be the default global object **$gDb**.
     * @param ProfileFields $userFields An object of the ProfileFields class with the profile field structure
     *                                  of the current organization. This could be the default object **$gProfileFields**.
     * @param int           $userId     The id of the user who should be loaded. If id isn't set than an empty
     *                                  object with no specific user is created.
     */
    public function __construct(Database $database, ProfileFields $userFields = null, $userId = 0)
    {
        global $gCurrentOrganization;

        if ($userFields !== null)
        {s
            $this->mProfileFieldsData = clone $userFields; // create explicit a copy of the object (param is in PHP5 a reference)
        }

        $this->organizationId = (int) $gCurrentOrganization->getValue('org_id');

        parent::__construct($database, TBL_USERS, 'usr', $userId);
    }

    /**
     * Checks if the current user is allowed to view a profile field of the user of the parameter.
     * It will check if the current user could view the profile field category. Within the own profile
     * you can view profile fields of hidden categories. We will also check if the current user
     * could edit the **$user** profile so the current user could also view hidden fields.
     * @param User   $user            User object of the user that should be checked if the current user can view his profile field.
     * @param string $fieldNameIntern Expects the **usf_name_intern** of the field that should be checked.
     * @return bool Return true if the current user is allowed to view this profile field of **$user**.
     */
    public function allowedViewProfileField(User $user, $fieldNameIntern)
    {
        return $user->mProfileFieldsData->isVisible($fieldNameIntern, $this->hasRightEditProfile($user));
    }

    /**
     * Assign the user to all roles that have set the flag **rol_default_registration**.
     * These flag should be set if you want that every new user should get this role.
     */
    public function assignDefaultRoles()
    {
        global $gMessage, $gL10n;

        $this->db->startTransaction();

        // every user will get the default roles for registration, if the current user has the right to assign roles
        // than the roles assignment dialog will be shown
        $sql = 'SELECT rol_id
                  FROM '.TBL_ROLES.'
            INNER JOIN '.TBL_CATEGORIES.'
                    ON cat_id = rol_cat_id
                 WHERE rol_default_registration = 1
                   AND cat_org_id = ? -- $this->organizationId';
        $defaultRolesStatement = $this->db->queryPrepared($sql, array($this->organizationId));

        if ($defaultRolesStatement->rowCount() === 0)
        {
            $gMessage->show($gL10n->get('PRO_NO_DEFAULT_ROLE'));
            // => EXIT
        }

        while ($rolId = $defaultRolesStatement->fetchColumn())
        {
            // starts a membership for role from now
            $this->setRoleMembership($rolId);
        }

        $this->db->endTransaction();
    }

    /**
     * @param string $mode      'set' or 'edit'
     * @param int $id           Id of the role for which the membership should be set,
     *                          or id of the current membership that should be edited.
     * @param string $startDate New start date of the membership. Default will be **DATE_NOW**.
     * @param string $endDate   New end date of the membership. Default will be **31.12.9999**
     * @param bool   $leader    If set to **1** then the member will be leader of the role and
     *                          might get more rights for this role.
     * @return bool Return **true** if the membership was successfully added/edited.
     */
    private function changeRoleMembership($mode, $id, $startDate, $endDate, $leader)
    {
        if ($startDate === '' || $endDate === '')
        {
            return false;
        }

        $minStartDate = $startDate;
        $maxEndDate   = $endDate;

        if ($mode === 'set')
        {
            // subtract 1 day from start date so that we find memberships that ends yesterday
            // these memberships can be continued with new date
            $oneDayOffset = new \DateInterval('P1D');

            $startDate = \DateTime::createFromFormat('Y-m-d', $startDate)->sub($oneDayOffset)->format('Y-m-d');
            // add 1 to max date because we subtract one day if a membership ends
            if ($endDate !== DATE_MAX)
            {
                $endDate = \DateTime::createFromFormat('Y-m-d', $endDate)->add($oneDayOffset)->format('Y-m-d');
            }
        }

        $this->db->startTransaction();

        // search for membership with same role and user and overlapping dates
        if ($mode === 'set')
        {
            $member = new TableMembers($this->db);

            $sql = 'SELECT *
                      FROM '.TBL_MEMBERS.'
                     WHERE mem_rol_id = ? -- $id
                       AND mem_usr_id = ? -- $this->getValue(\'usr_id\')
                       AND mem_begin <= ? -- $endDate
                       AND mem_end   >= ? -- $startDate
                  ORDER BY mem_begin ASC';
            $queryParams = array(
                $id,
                $this->getValue('usr_id'),
                $endDate,
                $startDate
            );
        }
        else
        {
            $member = new TableMembers($this->db, $id);

            $sql = 'SELECT *
                      FROM '.TBL_MEMBERS.'
                     WHERE mem_id    <> ? -- $id
                       AND mem_rol_id = ? -- $member->getValue(\'mem_rol_id\')
                       AND mem_usr_id = ? -- $this->getValue(\'usr_id\')
                       AND mem_begin <= ? -- $endDate
                       AND mem_end   >= ? -- $startDate
                  ORDER BY mem_begin ASC';
            $queryParams = array(
                $id,
                $member->getValue('mem_rol_id'),
                $this->getValue('usr_id'),
                $endDate,
                $startDate
            );
        }
        $membershipStatement = $this->db->queryPrepared($sql, $queryParams);

        if ($membershipStatement->rowCount() === 1)
        {
            // one record found than update this record
            $row = $membershipStatement->fetch();
            $member->setArray($row);

            // save new start date if an earlier date exists
            if (strcmp($minStartDate, $member->getValue('mem_begin', 'Y-m-d')) > 0)
            {
                $minStartDate = $member->getValue('mem_begin', 'Y-m-d');
            }

            if ($mode === 'set')
            {
                // save new end date if an later date exists
                // but only if end date is greater than the begin date otherwise the membership should be deleted
                if (strcmp($member->getValue('mem_end', 'Y-m-d'),   $maxEndDate) > 0
                &&  strcmp($member->getValue('mem_begin', 'Y-m-d'), $maxEndDate) < 0)
                {
                    $maxEndDate = $member->getValue('mem_end', 'Y-m-d');
                }
            }
            else
            {
                // save new end date if an later date exists
                if (strcmp($member->getValue('mem_end', 'Y-m-d'), $maxEndDate) > 0)
                {
                    $maxEndDate = $member->getValue('mem_end', 'Y-m-d');
                }
            }
        }
        elseif ($membershipStatement->rowCount() > 1)
        {
            // several records found then read min and max date and delete all records
            while ($row = $membershipStatement->fetch())
            {
                $member->clear();
                $member->setArray($row);

                // save new start date if an earlier date exists
                if (strcmp($minStartDate, $member->getValue('mem_begin', 'Y-m-d')) > 0)
                {
                    $minStartDate = $member->getValue('mem_begin', 'Y-m-d');
                }

                // save new end date if an later date exists
                if (strcmp($member->getValue('mem_end', 'Y-m-d'), $maxEndDate) > 0)
                {
                    $maxEndDate = $member->getValue('mem_end', 'Y-m-d');
                }

                // delete existing entry because a new overlapping entry will be created
                $member->delete();
            }
            $member->clear();
        }

        if (strcmp($minStartDate, $maxEndDate) > 0)
        {
            // if start date is greater than end date than delete membership
            if ($member->getValue('mem_id') > 0)
            {
                $member->delete();
            }
            $returnStatus = true;
        }
        else
        {
            // save membership to database
            if ($mode === 'set')
            {
                $member->setValue('mem_rol_id', $id);
                $member->setValue('mem_usr_id', $this->getValue('usr_id'));
            }
            $member->setValue('mem_begin', $minStartDate);
            $member->setValue('mem_end', $maxEndDate);

            if ($leader !== null)
            {
                $member->setValue('mem_leader', $leader);
            }
            $returnStatus = $member->save();
        }

        $this->db->endTransaction();
        $this->renewRoleData();

        return $returnStatus;
    }

    /**
     * Method reads all relationships of the user and will store them in an array. Also the
     * relationship property if the user can edit the profile of the other user will be stored
     * for later checks within this class.
     * @return bool Return true if relationships could be checked.
     */
    private function checkRelationshipsRights()
    {
        global $gSettingsManager;

        if ((int) $this->getValue('usr_id') === 0 || !$gSettingsManager->getBool('members_enable_user_relations'))
        {
            return false;
        }

        if(!$this->relationshipsChecked && count($this->relationships) === 0)
        {
            // read all relations of the current user
            $sql = 'SELECT urt_id, urt_edit_user, ure_usr_id2
                      FROM '.TBL_USER_RELATIONS.'
                INNER JOIN '.TBL_USER_RELATION_TYPES.'
                        ON urt_id = ure_urt_id
                     WHERE ure_usr_id1  = ? -- $this->getValue(\'usr_id\') ';
            $queryParams = array($this->getValue('usr_id'));
            $relationsStatement = $this->db->queryPrepared($sql, $queryParams);

            while ($row = $relationsStatement->fetch())
            {
                $this->relationships[] = array(
                    'relation_type' => (int) $row['urt_id'],
                    'user_id'       => (int) $row['ure_usr_id2'],
                    'edit_user'     => (bool) $row['urt_edit_user']
                );
            }

            $this->relationshipsChecked = true;
        }

        return true;
    }

    /**
     * The method reads all roles where this user has a valid membership and checks the rights of
     * those roles. It stores all rights that the user get at last through one role in an array.
     * In addition the method checks which roles lists the user could see in an separate array.
     * Also an array with all roles where the user has the right to write an email will be stored.
     * The method considered the role leader rights of each role if this is set and the current
     * user is a leader in a role.
     * @param string $right The database column name of the right that should be checked. If this param
     *                      is not set then only the arrays are filled.
     * @return bool Return true if a special right should be checked and the user has this right.
     */
    public function checkRolesRight($right = null)
    {
        if ((int) $this->getValue('usr_id') === 0)
        {
            return false;
        }

        if (count($this->rolesRights) === 0)
        {
            $this->assignRoles = false;
            $tmpRolesRights = array(
                'rol_all_lists_view'     => false,
                'rol_announcements'      => false,
                'rol_approve_users'      => false,
                'rol_assign_roles'       => false,
                'rol_dates'              => false,
                'rol_download'           => false,
                'rol_edit_user'          => false,
                'rol_guestbook'          => false,
                'rol_guestbook_comments' => false,
                'rol_mail_to_all'        => false,
                'rol_photo'              => false,
                'rol_profile'            => false,
                'rol_weblinks'           => false
            );

            // read all roles of the organization and join the membership if user is member of that role
            $sql = 'SELECT *
                      FROM '.TBL_ROLES.'
                INNER JOIN '.TBL_CATEGORIES.'
                        ON cat_id = rol_cat_id
                 LEFT JOIN '.TBL_MEMBERS.'
                        ON mem_rol_id = rol_id
                       AND mem_usr_id = ? -- $this->getValue(\'usr_id\')
                       AND mem_begin <= ? -- DATE_NOW
                       AND mem_end    > ? -- DATE_NOW
                     WHERE rol_valid  = 1
                       AND (  cat_org_id = ? -- $this->organizationId
                           OR cat_org_id IS NULL )';
            $queryParams = array($this->getValue('usr_id'), DATE_NOW, DATE_NOW, $this->organizationId);
            $rolesStatement = $this->db->queryPrepared($sql, $queryParams);

            while ($row = $rolesStatement->fetch())
            {
                $rolId = (int) $row['rol_id'];
                $memLeader = (bool) $row['mem_leader'];

                if ($row['mem_usr_id'] > 0)
                {
                    // Sql selects all roles. Only consider roles where user is a member.
                    if ($memLeader)
                    {
                        $rolLeaderRights = (int) $row['rol_leader_rights'];

                        // if user is leader in this role than add role id and leader rights to array
                        $this->rolesMembershipLeader[$rolId] = $rolLeaderRights;

                        // if role leader could assign new members then remember this setting
                        // roles for confirmation of dates should be ignored
                        if ($row['cat_name_intern'] !== 'EVENTS'
                        && ($rolLeaderRights === ROLE_LEADER_MEMBERS_ASSIGN || $rolLeaderRights === ROLE_LEADER_MEMBERS_ASSIGN_EDIT))
                        {
                            $this->assignRoles = true;
                        }
                    }
                    else
                    {
                        $this->rolesMembershipNoLeader[] = $rolId;
                    }

                    // add role to membership array
                    $this->rolesMembership[] = $rolId;

                    // Rechte der Rollen in das Array uebertragen,
                    // falls diese noch nicht durch andere Rollen gesetzt wurden
                    foreach ($tmpRolesRights as $key => &$value)
                    {
                        if (!$value && $row[$key] == '1')
                        {
                            $value = true;
                        }
                    }
                    unset($value);

                    // set flag assignRoles of user can manage roles
                    if ((int) $row['rol_assign_roles'] === 1)
                    {
                        $this->assignRoles = true;
                    }

                    // set administrator flag
                    if ((int) $row['rol_administrator'] === 1)
                    {
                        $this->administrator = true;
                    }
                }

                // Listenansichtseinstellung merken
                // Leiter duerfen die Rolle sehen
                if ($row['mem_usr_id'] > 0 && ($row['rol_this_list_view'] > 0 || $memLeader))
                {
                    // Mitgliedschaft bei der Rolle und diese nicht gesperrt, dann anschauen
                    $this->listViewRights[$rolId] = true;
                }
                elseif ((int) $row['rol_this_list_view'] === 2)
                {
                    // andere Rollen anschauen, wenn jeder sie sehen darf
                    $this->listViewRights[$rolId] = true;
                }
                else
                {
                    $this->listViewRights[$rolId] = false;
                }

                // Mailrechte setzen
                // Leiter duerfen der Rolle Mails schreiben
                if ($row['mem_usr_id'] > 0 && ($row['rol_mail_this_role'] > 0 || $memLeader))
                {
                    // Mitgliedschaft bei der Rolle und diese nicht gesperrt, dann anschauen
                    $this->listMailRights[$rolId] = true;
                }
                elseif ($row['rol_mail_this_role'] >= 2)
                {
                    // andere Rollen anschauen, wenn jeder sie sehen darf
                    $this->listMailRights[$rolId] = true;
                }
                else
                {
                    $this->listMailRights[$rolId] = false;
                }
            }
            $this->rolesRights = $tmpRolesRights;

            // ist das Recht 'alle Listen einsehen' gesetzt, dann dies auch im Array bei allen Rollen setzen
            if ($this->rolesRights['rol_all_lists_view'])
            {
                $this->listViewRights = array_fill_keys(array_keys($this->listViewRights), true);
            }

            // ist das Recht 'allen Rollen EMails schreiben' gesetzt, dann dies auch im Array bei allen Rollen setzen
            if ($this->rolesRights['rol_mail_to_all'])
            {
                $this->listMailRights = array_fill_keys(array_keys($this->listMailRights), true);
            }
        }

        return $right === null || $this->rolesRights[$right];
    }

    /**
     * Check if a valid password is set for the user and return true if the correct password
     * was set. Optional the current session could be updated to a valid login session.
     * @param string $password             The password for the current user. This should not be encoded.
     * @param bool   $setAutoLogin         If set to true then this login will be stored in AutoLogin table
     *                                     and the user doesn't need to login another time with this browser.
     *                                     To use this functionality **$updateSessionCookies** must be set to true.
     * @param bool   $updateSessionCookies The current session will be updated to a valid login.
     *                                     If set to false then the login is only valid for the current script.
     * @param bool   $updateHash           If set to true the code will check if the current password hash uses
     *                                     the best hashing algorithm. If not the password will be rehashed with
     *                                     the new algorithm. If set to false the password will not be rehashed.
     * @param bool   $isAdministrator      If set to true check if user is admin of organization.
     * @throws AdmException in case of errors. exception->text contains a string with the reason why the login failed.
     *                     Possible reasons: SYS_LOGIN_MAX_INVALID_LOGIN
     *                                       SYS_LOGIN_NOT_ACTIVATED
     *                                       SYS_LOGIN_USER_NO_MEMBER_IN_ORGANISATION
     *                                       SYS_LOGIN_USER_NO_ADMINISTRATOR
     *                                       SYS_LOGIN_USERNAME_PASSWORD_INCORRECT
     * @return true Return true if login was successful
     */
    public function checkLogin($password, $setAutoLogin = false, $updateSessionCookies = true, $updateHash = true, $isAdministrator = false)
    {
        global $gLogger, $gSettingsManager, $gCurrentSession, $gSessionId, $installedDbVersion, $gL10n;

        if ($this->hasMaxInvalidLogins())
        {
            throw new AdmException($gL10n->get('SYS_LOGIN_MAX_INVALID_LOGIN'));
        }

        if (!PasswordHashing::verify($password, $this->getValue('usr_password')))
        {
            $incorrectLoginMessage = $this->handleIncorrectPasswordLogin();

            throw new AdmException($gL10n->get($incorrectLoginMessage));
        }

        if (!$this->getValue('usr_valid'))
        {
            $gLogger->warning('AUTHENTICATION: User is not activated!', array('username' => $this->getValue('usr_login_name')));

            throw new AdmException($gL10n->get('SYS_LOGIN_NOT_ACTIVATED'));
        }

        $orgLongname = $this->getOrgLongname();

        if (!$this->isMemberOfOrganization($orgLongname))
        {
            throw new AdmException($gL10n->get('SYS_LOGIN_USER_NO_MEMBER_IN_ORGANISATION', array($orgLongname)));
        }

        if ($isAdministrator && version_compare($installedDbVersion, '2.4', '>=') && !$this->isAdminOfOrganization($orgLongname))
        {
            throw new AdmException($gL10n->get('SYS_LOGIN_USER_NO_ADMINISTRATOR', array($orgLongname)));
        }

        if ($updateHash)
        {
            $this->rehashIfNecessary($password);
        }

        if ($updateSessionCookies)
        {
            $gCurrentSession->setValue('ses_usr_id', $this->getValue('usr_id'));
            $gCurrentSession->save();
        }

        // should the user stayed logged in automatically, than the cookie would expire in one year
        if ($setAutoLogin && $gSettingsManager->getBool('enable_auto_login'))
        {
            $gCurrentSession->setAutoLogin();
        }
        else
        {
            $this->setValue('usr_last_session_id', null);
        }

        if ($updateSessionCookies)
        {
            // set cookie for session id
            Session::setCookie(COOKIE_PREFIX . '_SESSION_ID', $gSessionId);

            // count logins and update login dates
            $this->saveChangesWithoutRights();
            $this->updateLoginData();
        }

        return true;
    }

    /**
     * Additional to the parent method the user profile fields and all
     * user rights and role memberships will be initialized
     * @return void
     */
    public function clear()
    {
        parent::clear();

        // new user should be valid (except registration)
        $this->setValue('usr_valid', 1);
        $this->columnsValueChanged = false;

        if ($this->mProfileFieldsData instanceof ProfileFields)
        {
            // data of all profile fields will be deleted, the internal structure will not be destroyed
            $this->mProfileFieldsData->clearUserData();
        }

        $this->administrator = false;
        $this->relationshipsChecked = false;

        // initialize rights arrays
        $this->usersEditAllowed = array();
        $this->renewRoleData();
        $this->saveChangesWithoutRights = false;
    }

    /**
     * Deletes the selected user of the table and all the many references in other tables.
     * After that the class will be initialize.
     * @return bool **true** if no error occurred
     */
    public function delete()
    {
        global $gCurrentUser;

        $usrId     = (int) $this->getValue('usr_id');
        $currUsrId = (int) $gCurrentUser->getValue('usr_id');

        $sqlQueries = array();

        $sqlQueries[] = 'UPDATE '.TBL_ANNOUNCEMENTS.'
                            SET ann_usr_id_create = NULL
                          WHERE ann_usr_id_create = '.$usrId;

        $sqlQueries[] = 'UPDATE '.TBL_ANNOUNCEMENTS.'
                            SET ann_usr_id_change = NULL
                          WHERE ann_usr_id_change = '.$usrId;

        $sqlQueries[] = 'UPDATE '.TBL_DATES.'
                            SET dat_usr_id_create = NULL
                          WHERE dat_usr_id_create = '.$usrId;

        $sqlQueries[] = 'UPDATE '.TBL_DATES.'
                            SET dat_usr_id_change = NULL
                          WHERE dat_usr_id_change = '.$usrId;

        $sqlQueries[] = 'UPDATE '.TBL_FOLDERS.'
                            SET fol_usr_id = NULL
                          WHERE fol_usr_id = '.$usrId;

        $sqlQueries[] = 'UPDATE '.TBL_FILES.'
                            SET fil_usr_id = NULL
                          WHERE fil_usr_id = '.$usrId;

        $sqlQueries[] = 'UPDATE '.TBL_GUESTBOOK.'
                            SET gbo_usr_id_create = NULL
                          WHERE gbo_usr_id_create = '.$usrId;

        $sqlQueries[] = 'UPDATE '.TBL_GUESTBOOK.'
                            SET gbo_usr_id_change = NULL
                          WHERE gbo_usr_id_change = '.$usrId;

        $sqlQueries[] = 'UPDATE '.TBL_LINKS.'
                            SET lnk_usr_id_create = NULL
                          WHERE lnk_usr_id_create = '.$usrId;

        $sqlQueries[] = 'UPDATE '.TBL_LINKS.'
                            SET lnk_usr_id_change = NULL
                          WHERE lnk_usr_id_change = '.$usrId;

        $sqlQueries[] = 'UPDATE '.TBL_LISTS.'
                            SET lst_usr_id = NULL
                          WHERE lst_global = 1
                            AND lst_usr_id = '.$usrId;

        $sqlQueries[] = 'UPDATE '.TBL_PHOTOS.'
                            SET pho_usr_id_create = NULL
                          WHERE pho_usr_id_create = '.$usrId;

        $sqlQueries[] = 'UPDATE '.TBL_PHOTOS.'
                            SET pho_usr_id_change = NULL
                          WHERE pho_usr_id_change = '.$usrId;

        $sqlQueries[] = 'UPDATE '.TBL_ROLES.'
                            SET rol_usr_id_create = NULL
                          WHERE rol_usr_id_create = '.$usrId;

        $sqlQueries[] = 'UPDATE '.TBL_ROLES.'
                            SET rol_usr_id_change = NULL
                          WHERE rol_usr_id_change = '.$usrId;

        $sqlQueries[] = 'UPDATE '.TBL_ROLE_DEPENDENCIES.'
                            SET rld_usr_id = NULL
                          WHERE rld_usr_id = '.$usrId;

        $sqlQueries[] = 'UPDATE '.TBL_USER_LOG.'
                            SET usl_usr_id_create = NULL
                          WHERE usl_usr_id_create = '.$usrId;

        $sqlQueries[] = 'UPDATE '.TBL_USERS.'
                            SET usr_usr_id_create = NULL
                          WHERE usr_usr_id_create = '.$usrId;

        $sqlQueries[] = 'UPDATE '.TBL_USERS.'
                            SET usr_usr_id_change = NULL
                          WHERE usr_usr_id_change = '.$usrId;

        $sqlQueries[] = 'DELETE FROM '.TBL_LIST_COLUMNS.'
                          WHERE lsc_lst_id IN (SELECT lst_id
                                                 FROM '.TBL_LISTS.'
                                                WHERE lst_usr_id = '.$usrId.'
                                                  AND lst_global = 0)';

        $sqlQueries[] = 'DELETE FROM '.TBL_LISTS.'
                          WHERE lst_global = 0
                            AND lst_usr_id = '.$usrId;

        $sqlQueries[] = 'DELETE FROM '.TBL_GUESTBOOK_COMMENTS.'
                          WHERE gbc_usr_id_create = '.$usrId;

        $sqlQueries[] = 'DELETE FROM '.TBL_MEMBERS.'
                          WHERE mem_usr_id = '.$usrId;

        // MySQL couldn't create delete statement with same table in subquery.
        // Therefore we fill a temporary table with all ids that should be deleted and reference on this table
        $sqlQueries[] = 'DELETE FROM '.TBL_IDS.'
                          WHERE ids_usr_id = '.$currUsrId;

        $sqlQueries[] = 'INSERT INTO '.TBL_IDS.'
                                (ids_usr_id, ids_reference_id)
                         SELECT '.$currUsrId.', msc_msg_id
                           FROM '.TBL_MESSAGES_CONTENT.'
                          WHERE msc_usr_id = '.$usrId;

        $sqlQueries[] = 'DELETE FROM '.TBL_MESSAGES_CONTENT.'
                          WHERE msc_msg_id IN (SELECT ids_reference_id
                                                 FROM '.TBL_IDS.'
                                                WHERE ids_usr_id = '.$currUsrId.')';

        $sqlQueries[] = 'DELETE FROM '.TBL_MESSAGES.'
                          WHERE msg_id IN (SELECT ids_reference_id
                                             FROM '.TBL_IDS.'
                                            WHERE ids_usr_id = '.$currUsrId.')';

        $sqlQueries[] = 'DELETE FROM '.TBL_IDS.'
                          WHERE ids_usr_id = '.$currUsrId;

        $sqlQueries[] = 'DELETE FROM '.TBL_MESSAGES_CONTENT.'
                          WHERE msc_msg_id IN (SELECT msg_id
                                                 FROM '.TBL_MESSAGES.'
                                                WHERE msg_usr_id_sender = '.$usrId.')';

        $sqlQueries[] = 'DELETE FROM '.TBL_MESSAGES.'
                          WHERE msg_usr_id_sender = '.$usrId;

        $sqlQueries[] = 'DELETE FROM '.TBL_REGISTRATIONS.'
                          WHERE reg_usr_id = '.$usrId;

        $sqlQueries[] = 'DELETE FROM '.TBL_AUTO_LOGIN.'
                          WHERE atl_usr_id = '.$usrId;

        $sqlQueries[] = 'DELETE FROM '.TBL_SESSIONS.'
                          WHERE ses_usr_id = '.$usrId;

        $sqlQueries[] = 'DELETE FROM '.TBL_USER_LOG.'
                          WHERE usl_usr_id = '.$usrId;

        $sqlQueries[] = 'DELETE FROM '.TBL_USER_DATA.'
                          WHERE usd_usr_id = '.$usrId;

        $this->db->startTransaction();

        foreach ($sqlQueries as $sqlQuery)
        {
            $this->db->query($sqlQuery); // TODO add more params
        }

        $returnValue = parent::delete();

        $this->db->endTransaction();

        return $returnValue;
    }

    /**
     * delete all user data of profile fields; user record will not be deleted
     * @return void
     */
    public function deleteUserFieldData()
    {
        $this->mProfileFieldsData->deleteUserData();
    }

    /**
     * Edit an existing role membership of the current user. If the new date range contains
     * a future or past membership of the same role then the two memberships will be merged.
     * In opposite to setRoleMembership this method is useful to end a membership earlier.
     * @param int    $memberId  Id of the current membership that should be edited.
     * @param string $startDate New start date of the membership. Default will be **DATE_NOW**.
     * @param string $endDate   New end date of the membership. Default will be **DATE_MAX**
     * @param bool   $leader    If set to **1** then the member will be leader of the role and
     *                          might get more rights for this role.
     * @return bool Return **true** if the membership was successfully edited.
     */
    public function editRoleMembership($memberId, $startDate = DATE_NOW, $endDate = DATE_MAX, $leader = null)
    {
        return $this->changeRoleMembership('edit', $memberId, $startDate, $endDate, $leader);
    }

    /**
     * Creates an array with all categories of one type where the user has the right to edit them
     * @param string $categoryType The type of the category that should be checked e.g. ANN, USF or DAT
     * @return array<int,int> Array with categories ids where user has the right to edit them
     */
    public function getAllEditableCategories($categoryType)
    {
        $queryParams = array($categoryType, $this->organizationId);

        if(($categoryType === 'ANN' && $this->editAnnouncements())
        || ($categoryType === 'DAT' && $this->editDates())
        || ($categoryType === 'LNK' && $this->editWeblinksRight())
        || ($categoryType === 'USF' && $this->editUsers()))
        {
            $condition = '';
        }
        else
        {
            $rolIdParams = array_merge(array(0), $this->getRoleMemberships());
            $queryParams = array_merge($queryParams, $rolIdParams);
            $condition = '
                AND ( EXISTS (SELECT 1
                                  FROM ' . TBL_ROLES_RIGHTS . '
                            INNER JOIN ' . TBL_ROLES_RIGHTS_DATA . '
                                    ON rrd_ror_id = ror_id
                                 WHERE ror_name_intern = \'category_edit\'
                                   AND rrd_object_id   = cat_id
                                   AND rrd_rol_id IN ('.replaceValuesArrWithQM($rolIdParams).') )
                    )';
        }

        $sql = 'SELECT cat_id
                  FROM ' . TBL_CATEGORIES . '
                 WHERE cat_type = ? -- $categoryType
                   AND (  cat_org_id IS NULL
                       OR cat_org_id = ? ) -- $this->organizationId
                       ' . $condition;
        $pdoStatement = $this->db->queryPrepared($sql, $queryParams);

        $arrEditableCategories = array();
        while ($catId = $pdoStatement->fetchColumn())
        {
            $arrEditableCategories[] = (int) $catId;
        }

        return $arrEditableCategories;
    }

    /**
     * @param array<int,bool> $rightsList
     * @return array<int,int>
     */
    private function getAllRolesWithRight(array $rightsList)
    {
        $this->checkRolesRight();

        $visibleRoles = array();

        foreach ($rightsList as $roleId => $hasRight)
        {
            if ($hasRight)
            {
                $visibleRoles[] = $roleId;
            }
        }

        return $visibleRoles;
    }

    /**
     * Creates an array with all roles where the user has the right to mail them
     * @return array<int,int> Array with role ids where user has the right to mail them
     */
    public function getAllMailRoles()
    {
        return $this->getAllRolesWithRight($this->listMailRights);
    }

    /**
     * Creates an array with all categories of one type where the user has the right to view them
     * @param string $categoryType The type of the category that should be checked e.g. ANN, USF or DAT
     * @return array<int,int> Array with categories ids where user has the right to view them
     */
    public function getAllVisibleCategories($categoryType)
    {
        $queryParams = array($categoryType, $this->organizationId);

        if(($categoryType === 'ANN' && $this->editAnnouncements())
        || ($categoryType === 'DAT' && $this->editDates())
        || ($categoryType === 'LNK' && $this->editWeblinksRight())
        || ($categoryType === 'USF' && $this->editUsers()))
        {
            $condition = '';
        }
        else
        {
            $rolIdParams = array_merge(array(0), $this->getRoleMemberships());
            $queryParams = array_merge($queryParams, $rolIdParams);
            $condition = '
                AND ( EXISTS (SELECT 1
                                FROM ' . TBL_ROLES_RIGHTS . '
                          INNER JOIN ' . TBL_ROLES_RIGHTS_DATA . '
                                  ON rrd_ror_id = ror_id
                               WHERE ror_name_intern = \'category_edit\'
                                 AND rrd_object_id   = cat_id
                                 AND rrd_rol_id IN ('.replaceValuesArrWithQM($rolIdParams).') )
                      OR NOT EXISTS (SELECT 1
                                       FROM ' . TBL_ROLES_RIGHTS . '
                                 INNER JOIN ' . TBL_ROLES_RIGHTS_DATA . '
                                         ON rrd_ror_id = ror_id
                                      WHERE ror_name_intern = \'category_view\'
                                        AND rrd_object_id   = cat_id )
                    )';
        }

        $sql = 'SELECT cat_id
                  FROM ' . TBL_CATEGORIES . '
                 WHERE cat_type = ? -- $categoryType
                   AND (  cat_org_id IS NULL
                       OR cat_org_id = ? ) -- $this->organizationId
                       ' . $condition;
        $pdoStatement = $this->db->queryPrepared($sql, $queryParams);

        $arrVisibleCategories = array();
        while ($catId = $pdoStatement->fetchColumn())
        {
            $arrVisibleCategories[] = (int) $catId;
        }

        return $arrVisibleCategories;
    }

    /**
     * Creates an array with all roles where the user has the right to view them
     * @return array<int,int> Array with role ids where user has the right to view them
     */
    public function getAllVisibleRoles()
    {
        return $this->getAllRolesWithRight($this->listViewRights);
    }

    /**
     * Returns the id of the organization this user object has been assigned.
     * This is in the default case the default organization of the config file.
     * @return int Returns the id of the organization this user object has been assigned
     */
    public function getOrganization()
    {
        return $this->organizationId;
    }

    /**
     * Gets the longname of this organization.
     * @return string Returns the longname of the organization.
     */
    private function getOrgLongname()
    {
        $sql = 'SELECT org_longname
                  FROM '.TBL_ORGANIZATIONS.'
                 WHERE org_id = ?';
        $orgStatement = $this->db->queryPrepared($sql, array($this->organizationId));

        return $orgStatement->fetchColumn();
    }

    /**
     * Returns data from the user to improve dictionary attack check
     * @return array<int,string>
     */
    public function getPasswordUserData()
    {
        $userData = array(
            // Names
            $this->getValue('FIRST_NAME'),
            $this->getValue('LAST_NAME'),
            $this->getValue('usr_login_name'),
            // Birthday
            $this->getValue('BIRTHDAY', 'Y'), // YYYY
            $this->getValue('BIRTHDAY', 'md'), // MMDD
            $this->getValue('BIRTHDAY', 'dm'), // DDMM
            // Email
            $this->getValue('EMAIL'),
            // Address
            $this->getValue('STREET'),
            $this->getValue('CITY'),
            $this->getValue('POSTCODE'),
            $this->getValue('COUNTRY')
        );

        if (!function_exists('filterEmptyStrings'))
        {
            /**
             * @param string $value
             * @return bool
             */
            function filterEmptyStrings($value)
            {
                return $value !== '';
            }
        }

        return array_filter($userData, 'filterEmptyStrings');
    }

    /**
     * Returns an array with all role ids where the user is a member.
     * @return array<int,int> Returns an array with all role ids where the user is a member.
     */
    public function getRoleMemberships()
    {
        $this->checkRolesRight();

        return $this->rolesMembership;
    }

    /**
     * Returns an array with all role ids where the user is a member and not a leader of the role.
     * @return array<int,int> Returns an array with all role ids where the user is a member and not a leader of the role.
     */
    public function getRoleMembershipsNoLeader()
    {
        $this->checkRolesRight();

        return $this->rolesMembershipNoLeader;
    }

    /**
     * Get the value of a column of the database table if the column has the praefix **usr_**
     * otherwise the value of the profile field of the table adm_user_data will be returned.
     * If the value was manipulated before with **setValue** than the manipulated value is returned.
     * @param string $columnName The name of the database column whose value should be read or the internal unique profile field name
     * @param string $format     For date or timestamp columns the format should be the date/time format e.g. **d.m.Y = '02.04.2011'**.
     *                           For text columns the format can be **database** that would return the original database value without any transformations
     * @return mixed Returns the value of the database column or the value of adm_user_fields
     *               If the value was manipulated before with **setValue** than the manipulated value is returned.
     * @par Examples
     * @code  // reads data of adm_users column
     * $loginname = $gCurrentUser->getValue('usr_login_name');
     * // reads data of adm_user_fields
     * $email = $gCurrentUser->getValue('EMAIL'); @endcode
     */
    public function getValue($columnName, $format = '')
    {
        global $gSettingsManager;

        if (!admStrStartsWith($columnName, 'usr_'))
        {
            return $this->mProfileFieldsData->getValue($columnName, $format);
        }

        if ($columnName === 'usr_photo' && (int) $gSettingsManager->get('profile_photo_storage') === 0)
        {
            $file = ADMIDIO_PATH . FOLDER_DATA . '/user_profile_photos/' . (int) $this->getValue('usr_id') . '.jpg';
            if (is_file($file))
            {
                return file_get_contents($file);
            }
        }

        return parent::getValue($columnName, $format);
    }

    /**
     * Creates a vcard with all data of this user object
     * (Windows XP address book can't process utf8, so vcard output is iso-8859-1)
     * @return string Returns the vcard as a string
     */
    public function getVCard()
    {
        global $gSettingsManager, $gCurrentUser;

        $vCard = array(
            'BEGIN:VCARD',
            'VERSION:2.1'
        );

        if ($gCurrentUser->allowedViewProfileField($this, 'FIRST_NAME'))
        {
            $vCard[] = 'N;CHARSET=ISO-8859-1:' .
                utf8_decode($this->getValue('LAST_NAME',  'database')) . ';' .
                utf8_decode($this->getValue('FIRST_NAME', 'database')) . ';;;';
        }
        if ($gCurrentUser->allowedViewProfileField($this, 'LAST_NAME'))
        {
            $vCard[] = 'FN;CHARSET=ISO-8859-1:' .
                utf8_decode($this->getValue('FIRST_NAME')) . ' ' .
                utf8_decode($this->getValue('LAST_NAME'));
        }
        if ($this->getValue('usr_login_name') !== '')
        {
            $vCard[] = 'NICKNAME;CHARSET=ISO-8859-1:' . utf8_decode($this->getValue('usr_login_name'));
        }
        if ($gCurrentUser->allowedViewProfileField($this, 'PHONE'))
        {
            $vCard[] = 'TEL;HOME;VOICE:' . $this->getValue('PHONE');
        }
        if ($gCurrentUser->allowedViewProfileField($this, 'MOBILE'))
        {
            $vCard[] = 'TEL;CELL;VOICE:' . $this->getValue('MOBILE');
        }
        if ($gCurrentUser->allowedViewProfileField($this, 'FAX'))
        {
            $vCard[] = 'TEL;HOME;FAX:' . $this->getValue('FAX');
        }
        if ($gCurrentUser->allowedViewProfileField($this, 'STREET')
        &&  $gCurrentUser->allowedViewProfileField($this, 'CITY')
        &&  $gCurrentUser->allowedViewProfileField($this, 'POSTCODE')
        &&  $gCurrentUser->allowedViewProfileField($this, 'COUNTRY'))
        {
            $vCard[] = 'ADR;CHARSET=ISO-8859-1;HOME:;;' .
                utf8_decode($this->getValue('STREET',  'database')) . ';' .
                utf8_decode($this->getValue('CITY',     'database')) . ';;' .
                utf8_decode($this->getValue('POSTCODE', 'database')) . ';' .
                utf8_decode($this->getValue('COUNTRY',  'database'));
        }
        if ($gCurrentUser->allowedViewProfileField($this, 'WEBSITE'))
        {
            $vCard[] = 'URL;HOME:' . $this->getValue('WEBSITE');
        }
        if ($gCurrentUser->allowedViewProfileField($this, 'BIRTHDAY'))
        {
            $vCard[] = 'BDAY:' . $this->getValue('BIRTHDAY', 'Ymd');
        }
        if ($gCurrentUser->allowedViewProfileField($this, 'EMAIL'))
        {
            $vCard[] = 'EMAIL;PREF;INTERNET:' . $this->getValue('EMAIL');
        }
        $file = ADMIDIO_PATH . FOLDER_DATA . '/user_profile_photos/' . $this->getValue('usr_id') . '.jpg';
        if ((int) $gSettingsManager->get('profile_photo_storage') === 1 && is_file($file))
        {
            $imgHandle = fopen($file, 'rb');
            if ($imgHandle !== false)
            {
                $base64Image = base64_encode(fread($imgHandle, filesize($file)));
                fclose($imgHandle);

                $vCard[] = 'PHOTO;ENCODING=BASE64;TYPE=JPEG:' . $base64Image;
            }
        }
        if ((int) $gSettingsManager->get('profile_photo_storage') === 0 && $this->getValue('usr_photo') !== '')
        {
            $vCard[] = 'PHOTO;ENCODING=BASE64;TYPE=JPEG:' . base64_encode($this->getValue('usr_photo'));
        }
        // Geschlecht ist nicht in vCard 2.1 enthalten, wird hier fuer das Windows-Adressbuch uebergeben
        if ($gCurrentUser->allowedViewProfileField($this, 'GENDER') && $this->getValue('GENDER') > 0)
        {
            if ((int) $this->getValue('GENDER') === 1)
            {
                $xGender = 'Male';
                $xWabGender = 2;
            }
            else
            {
                $xGender = 'Female';
                $xWabGender = 1;
            }

            $vCard[] = 'X-GENDER:' . $xGender;
            $vCard[] = 'X-WAB-GENDER:' . $xWabGender;
        }
        if ($this->getValue('usr_timestamp_change') !== '')
        {
            $vCard[] = 'REV:' . $this->getValue('usr_timestamp_change', 'Ymd\This');
        }

        $vCard[] = 'END:VCARD';

        return implode("\r\n", $vCard) . "\r\n";
    }

    /**
     * returns true if a column of user table or profile fields has changed
     * @return bool
     */
    public function hasColumnsValueChanged()
    {
        return parent::hasColumnsValueChanged() || $this->mProfileFieldsData->hasColumnsValueChanged();
    }

    /**
     * Checks if the maximum of invalid logins is reached.
     * @return bool Returns true if the maximum of invalid logins is reached.
     */
    private function hasMaxInvalidLogins()
    {
        global $gLogger;

        // if within 15 minutes 3 wrong login took place -> block user account for 15 minutes
        $now = new \DateTime();
        $minutesOffset = new \DateInterval('PT15M');
        $minutesBefore = $now->sub($minutesOffset);
        $dateInvalid = \DateTime::createFromFormat('Y-m-d H:i:s', $this->getValue('usr_date_invalid', 'Y-m-d H:i:s'));

        if ($this->getValue('usr_number_invalid') < self::MAX_INVALID_LOGINS || $minutesBefore->getTimestamp() > $dateInvalid->getTimestamp())
        {
            return false;
        }

        $loggingObject = array(
            'username'      => $this->getValue('usr_login_name'),
            'numberInvalid' => (int) $this->getValue('usr_number_invalid'),
            'dateInvalid'   => $this->getValue('usr_date_invalid', 'Y-m-d H:i:s')
        );
        $gLogger->warning('AUTHENTICATION: Maximum number of invalid logins!', $loggingObject);

        $this->clear();

        return true;
    }

    /**
     * Checks if the current user is allowed to edit the profile of the user of the parameter.
     * If will check if user can generally edit all users or if he is a group leader and can edit users
     * of a special role where **$user** is a member or if it's the own profile and he could edit this.
     * @param User  $user            User object of the user that should be checked if the current user can edit his profile.
     * @param bool  $checkOwnProfile If set to **false** than this method don't check the role right to edit the own profile.
     * @return bool Return **true** if the current user is allowed to edit the profile of the user from **$user**.
     */
    public function hasRightEditProfile(User $user, $checkOwnProfile = true)
    {
        if (!$user instanceof self)
        {
            return false;
        }

        $usrId  = (int) $this->getValue('usr_id');
        $userId = (int) $user->getValue('usr_id');

        // edit own profile ?
        if ($usrId > 0 && $usrId === $userId && $checkOwnProfile && $this->checkRolesRight('rol_profile'))
        {
            return true;
        }

        // first check if user is in cache
        if (array_key_exists($userId, $this->usersEditAllowed))
        {
            return $this->usersEditAllowed[$userId];
        }

        $returnValue = false;

        if ($this->editUsers())
        {
            $returnValue = true;
        }
        else
        {
            if (count($this->rolesMembershipLeader) > 0)
            {
                // leaders are not allowed to edit profiles of other leaders but to edit their own profile
                if ($usrId === $userId)
                {
                    // check if current user is a group leader of a role where $user is only a member
                    $rolesMembership = $user->getRoleMemberships();
                }
                else
                {
                    // check if current user is a group leader of a role where $user is only a member and not a leader
                    $rolesMembership = $user->getRoleMembershipsNoLeader();
                }

                foreach ($this->rolesMembershipLeader as $roleId => $leaderRights)
                {
                    // is group leader of role and has the right to edit users ?
                    if ($leaderRights > 1 && in_array($roleId, $rolesMembership, true))
                    {
                        $returnValue = true;
                        break;
                    }
                }
            }
        }

        // check if user has a relationship to current user and is allowed to edit him
        if(!$returnValue && $this->checkRelationshipsRights())
        {
            foreach($this->relationships as $relationshipUser)
            {
                if($relationshipUser['user_id'] === $userId && $relationshipUser['edit_user'])
                {
                    $returnValue = true;
                    break;
                }
            }
        }

        // add result into cache
        $this->usersEditAllowed[$userId] = $returnValue;

        return $returnValue;
    }

    /**
     * @param array<int,bool> $rightsList
     * @param string          $rightName
     * @param int             $roleId
     * @return bool
     */
    private function hasRightRole(array $rightsList, $rightName, $roleId)
    {
        // if user has right to view all lists then he could also view this role
        if ($this->checkRolesRight($rightName))
        {
            return true;
        }

        // check if user has the right to view this role
        return array_key_exists($roleId, $rightsList) && $rightsList[$roleId];
    }

    /**
     * Checks if the current user has the right to send an email to the role.
     * @param int $roleId Id of the role that should be checked.
     * @return bool Return **true** if the user has the right to send an email to the role.
     */
    public function hasRightSendMailToRole($roleId)
    {
        return $this->hasRightRole($this->listMailRights, 'rol_mail_to_all', $roleId);
    }

    /**
     * Checks the necessary rights if this user could view former roles members. Therefore
     * the user must also have the right to view the role. So you must also check this right.
     * @param int $roleId Id of the role that should be checked.
     * @return bool Return **true** if the user has the right to view former roles members
     */
    public function hasRightViewFormerRolesMembers($roleId)
    {
        global $gSettingsManager;

        if((int) $gSettingsManager->get('lists_show_former_members') !== 1
        && ($this->checkRolesRight('rol_assign_roles')
        || ($this->isLeaderOfRole($roleId) && in_array($this->rolesMembershipLeader[$roleId], array(1, 3), true))))
        {
            return true;
        }
        elseif((int) $gSettingsManager->get('lists_show_former_members') !== 2
        && ($this->checkRolesRight('rol_edit_user')
        || ($this->isLeaderOfRole($roleId) && in_array($this->rolesMembershipLeader[$roleId], array(2, 3), true))))
        {
            return true;
        }

        return false;
    }

    /**
     * Checks if the current user is allowed to view the profile of the user of the parameter.
     * If will check if user has edit rights with method editProfile or if the user is a member
     * of a role where the current user has the right to view profiles.
     * @param User $user User object of the user that should be checked if the current user can view his profile.
     * @return bool Return **true** if the current user is allowed to view the profile of the user from **$user**.
     */
    public function hasRightViewProfile(User $user)
    {
        global $gValidLogin;

        // if user is allowed to edit the profile then he can also view it
        if ($this->hasRightEditProfile($user))
        {
            return true;
        }

        // every user is allowed to view his own profile
        if ((int) $user->getValue('usr_id') === (int) $this->getValue('usr_id') && (int) $this->getValue('usr_id') > 0)
        {
            return true;
        }

        // Benutzer, die alle Listen einsehen duerfen, koennen auch alle Profile sehen
        if ($this->checkRolesRight('rol_all_lists_view'))
        {
            return true;
        }

        $sql = 'SELECT rol_id, rol_this_list_view
                  FROM '.TBL_MEMBERS.'
            INNER JOIN '.TBL_ROLES.'
                    ON rol_id = mem_rol_id
            INNER JOIN '.TBL_CATEGORIES.'
                    ON cat_id = rol_cat_id
                 WHERE rol_valid  = 1
                   AND mem_usr_id = ? -- $user->getValue(\'usr_id\')
                   AND mem_begin <= ? -- DATE_NOW
                   AND mem_end    > ? -- DATE_NOW
                   AND (  cat_org_id = ? -- $this->organizationId
                       OR cat_org_id IS NULL ) ';
        $queryParams = array($this->getValue('usr_id'), DATE_NOW, DATE_NOW, $this->organizationId);
        $listViewStatement = $this->db->queryPrepared($sql, $queryParams);

        if ($listViewStatement->rowCount() > 0)
        {
            while ($row = $listViewStatement->fetch())
            {
                $rolId = (int) $row['rol_id'];
                $rolThisListView = (int) $row['rol_this_list_view'];

                if ($gValidLogin && $rolThisListView === 2)
                {
                    // alle angemeldeten Benutzer duerfen Rollenlisten/-profile sehen
                    return true;
                }

                if ($rolThisListView === 1 && array_key_exists($rolId, $this->listViewRights) && $this->listViewRights[$rolId])
                {
                    // nur Rollenmitglieder duerfen Rollenlisten/-profile sehen
                    return true;
                }
            }
        }

        return false;
    }

    /**
     * Check if the user of this object has the right to view the role that is set in the parameter.
     * @param int $roleId The id of the role that should be checked.
     * @return bool Return **true** if the user has the right to view the role otherwise **false**.
     */
    public function hasRightViewRole($roleId)
    {
        return $this->hasRightRole($this->listViewRights, 'rol_all_lists_view', $roleId);
    }

    /**
     * Handles the incorrect given login password.
     * @return string Return string with the reason why the login failed.
     */
    private function handleIncorrectPasswordLogin()
    {
        global $gLogger;

        // log invalid logins
        if ($this->getValue('usr_number_invalid') >= self::MAX_INVALID_LOGINS)
        {
            $this->setValue('usr_number_invalid', 1);
        }
        else
        {
            $this->setValue('usr_number_invalid', $this->getValue('usr_number_invalid') + 1);
        }

        $this->setValue('usr_date_invalid', DATETIME_NOW);
        $this->saveChangesWithoutRights();
        $this->save(false); // don't update timestamp // TODO Exception handling

        $loggingObject = array(
            'username'      => $this->getValue('usr_login_name'),
            'numberInvalid' => (int) $this->getValue('usr_number_invalid'),
            'dateInvalid'   => $this->getValue('usr_date_invalid', 'Y-m-d H:i:s')
        );

        if ($this->getValue('usr_number_invalid') >= self::MAX_INVALID_LOGINS)
        {
            $this->clear();

            $gLogger->warning('AUTHENTICATION: Maximum number of invalid logins!', $loggingObject);

            return 'SYS_LOGIN_MAX_INVALID_LOGIN';
        }

        $this->clear();

        $gLogger->warning('AUTHENTICATION: Incorrect username/password!', $loggingObject);

        return 'SYS_LOGIN_USERNAME_PASSWORD_INCORRECT';
    }

    /**
     * Checks if the user is assigned to the role **Administrator**
     * @return bool Returns **true** if the user is a member of the role **Administrator**
     */
    public function isAdministrator()
    {
        $this->checkRolesRight();

        return $this->administrator;
    }

    /**
     * Checks if this user is an admin of this organization.
     * @param string $orgLongname The longname of this organization.
     * @return bool Return true if user is admin of this organization.
     */
    private function isAdminOfOrganization($orgLongname)
    {
        global $gLogger, $installedDbVersion;

        // only check for administrator role if version > 3.1 because before it was webmaster role
        if (version_compare($installedDbVersion, '3.2', '>='))
        {
            $administratorColumn = 'rol_administrator';
        }
        else
        {
            $administratorColumn = 'rol_webmaster';
        }

        // Check if user is currently member of a role of an organisation
        $sql = 'SELECT mem_usr_id
                  FROM '.TBL_MEMBERS.'
            INNER JOIN '.TBL_ROLES.'
                    ON rol_id = mem_rol_id
            INNER JOIN '.TBL_CATEGORIES.'
                    ON cat_id = rol_cat_id
                 WHERE mem_usr_id = ? -- $this->getValue(\'usr_id\')
                   AND rol_valid  = 1
                   AND mem_begin <= ? -- DATE_NOW
                   AND mem_end    > ? -- DATE_NOW
                   AND cat_org_id = ? -- $this->organizationId
                   AND '.$administratorColumn.' = 1';
        $queryParams = array((int) $this->getValue('usr_id'), DATE_NOW, DATE_NOW, $this->organizationId);
        $pdoStatement = $this->db->queryPrepared($sql, $queryParams);

        if ($pdoStatement->rowCount() > 0)
        {
            return true;
        }

        $loggingObject = array(
            'username'     => $this->getValue('usr_login_name'),
            'organisation' => $orgLongname
        );

        $gLogger->warning('AUTHENTICATION: User is no administrator!', $loggingObject);

        return false;
    }

    /**
     * check if user is leader of a role
     * @param int $roleId
     * @return bool
     */
    public function isLeaderOfRole($roleId)
    {
        return array_key_exists($roleId, $this->rolesMembershipLeader);
    }

    /**
     * Checks if this user is a member of this organization.
     * @param string $orgLongname The longname of this organization.
     * @return bool Return true if user is member of this organization.
     */
    private function isMemberOfOrganization($orgLongname)
    {
        global $gLogger;

        // Check if user is currently member of a role of an organisation
        $sql = 'SELECT mem_usr_id
                  FROM '.TBL_MEMBERS.'
            INNER JOIN '.TBL_ROLES.'
                    ON rol_id = mem_rol_id
            INNER JOIN '.TBL_CATEGORIES.'
                    ON cat_id = rol_cat_id
                 WHERE mem_usr_id = ? -- $this->getValue(\'usr_id\')
                   AND rol_valid  = 1
                   AND mem_begin <= ? -- DATE_NOW
                   AND mem_end    > ? -- DATE_NOW
                   AND cat_org_id = ? -- $this->organizationId';
        $queryParams = array((int) $this->getValue('usr_id'), DATE_NOW, DATE_NOW, $this->organizationId);
        $pdoStatement = $this->db->queryPrepared($sql, $queryParams);

        if ($pdoStatement->rowCount() > 0)
        {
            return true;
        }

        $loggingObject = array(
            'username'     => $this->getValue('usr_login_name'),
            'organisation' => $orgLongname
        );

        $gLogger->warning('AUTHENTICATION: User is not member in this organisation!', $loggingObject);

        return false;
    }

    /**
     * check if user is member of a role
     * @param int $roleId
     * @return bool
     */
    public function isMemberOfRole($roleId)
    {
        return in_array($roleId, $this->rolesMembership, true);
    }

    /**
     * If this method is called than all further calls of method **setValue** will not check the values.
     * The values will be stored in database without any inspections!
     * @return void
     */
    public function noValueCheck()
    {
        $this->mProfileFieldsData->noValueCheck();
    }

    /**
     * Reads a user record out of the table adm_users in database selected by the unique user id.
     * Also all profile fields of the object **mProfileFieldsData** will be read.
     * @param int $userId Unique id of the user that should be read
     * @return bool Returns **true** if one record is found
     */
    public function readDataById($userId)
    {
        if (parent::readDataById($userId))
        {
            // read data of all user fields from current user
            $this->mProfileFieldsData->readUserData($userId, $this->organizationId);
            return true;
        }

        return false;
    }

    /**
     * Rehashes the password of the user if necessary.
     * @param string $password The password for the current user. This should not be encoded.
     * @return bool Returns true if password was rehashed.
     */
    private function rehashIfNecessary($password)
    {
        global $gLogger;

        if (!PasswordHashing::needsRehash($this->getValue('usr_password')))
        {
            return false;
        }

        $this->saveChangesWithoutRights();
        $this->setPassword($password);
        $this->save(); // TODO Exception handling

        $gLogger->info('AUTHENTICATION: Password rehashed!', array('username' => $this->getValue('usr_login_name')));

        return true;
    }

    /**
     * Initialize all rights and role membership arrays so that all rights and
     * role memberships will be read from database if another method needs them
     * @return void
     */
    public function renewRoleData()
    {
        // initialize rights arrays
        $this->rolesRights     = array();
        $this->listViewRights  = array();
        $this->listMailRights  = array();
        $this->rolesMembership = array();
        $this->rolesMembershipLeader   = array();
        $this->rolesMembershipNoLeader = array();
    }

    /**
     * Save all changed columns of the recordset in table of database. Therefore the class remembers if it's a new
     * record or if only an update is necessary. The update statement will only update the changed columns.
     * If the table has columns for creator or editor than these column with their timestamp will be updated.
     * First save recordset and then save all user fields. After that the session of this got a renew for the user object.
     * If the user doesn't have the right to save data of this user than an exception will be thrown.
     * @param bool $updateFingerPrint Default **true**. Will update the creator or editor of the recordset
     *                                if table has columns like **usr_id_create** or **usr_id_changed**
     * @throws AdmException
     * @return bool
     */
    public function save($updateFingerPrint = true)
    {
        global $gCurrentSession, $gCurrentUser;

        // if current user is not new and is not allowed to edit this user
        // and saveChangesWithoutRights isn't true than throw exception
        if (!$this->saveChangesWithoutRights && $this->getValue('usr_id') > 0 && !$gCurrentUser->hasRightEditProfile($this))
        {
            throw new AdmException('The profile data of user ' . $this->getValue('FIRST_NAME') . ' '
                . $this->getValue('LAST_NAME') . ' could not be saved because you don\'t have the right to do this.');
        }

        $this->db->startTransaction();

        // if new user then set create id
        $updateCreateUserId = false;
        if ((int) $this->getValue('usr_id') === 0 && (int) $gCurrentUser->getValue('usr_id') === 0)
        {
            $updateCreateUserId = true;
            $updateFingerPrint  = false;
        }

        // if value of a field changed then update timestamp of user object
        if ($this->mProfileFieldsData instanceof ProfileFields && $this->mProfileFieldsData->hasColumnsValueChanged())
        {
            $this->columnsValueChanged = true;
        }

        $returnValue = parent::save($updateFingerPrint);

        // if this was an registration then set this user id to create user id
        if ($updateCreateUserId)
        {
            $this->setValue('usr_timestamp_create', DATETIME_NOW);
            $this->setValue('usr_usr_id_create', $this->getValue('usr_id'));
            $returnValue = $returnValue && parent::save($updateFingerPrint);
        }

        if ($this->mProfileFieldsData instanceof ProfileFields)
        {
            // save data of all user fields
            $this->mProfileFieldsData->saveUserData((int) $this->getValue('usr_id'));
        }

        if ($this->columnsValueChanged && $gCurrentSession instanceof Session)
        {
            // now set user object in session of that user to invalid,
            // because he has new data and maybe new rights
            $gCurrentSession->renewUserObject($this->getValue('usr_id'));
        }
        $this->db->endTransaction();

        return $returnValue;
    }

    /**
     * If this method is set then a user can save changes to the user if he hasn't the necessary rights
     * @return void
     */
    public function saveChangesWithoutRights()
    {
        $this->saveChangesWithoutRights = true;
    }

    /**
     * Set the id of the organization which should be used in this user object.
     * The organization is used to read the rights of the user. If **setOrganization** isn't called
     * than the default organization **gCurrentOrganization** is set for the current user object.
     * @param int $organizationId Id of the organization
     * @return void
     */
    public function setOrganization($organizationId)
    {
        $this->organizationId = $organizationId;
        $this->rolesRights    = array();
    }

    /**
     * Set a new value for a password column of the database table.
     * The value is only saved in the object. You must call the method **save** to store the new value to the database
     * @param string $newPassword   The new value that should be stored in the database field
     * @param bool   $isNewPassword Should the column password or new_password be set
     * @param bool   $doHashing     Should the password get hashed before inserted. Default is true
     * @return bool Returns **true** if the value is stored in the current object and **false** if a check failed
     */
    public function setPassword($newPassword, $isNewPassword = false, $doHashing = true)
    {
        global $gSettingsManager, $gPasswordHashAlgorithm;

        $columnName = 'usr_password';

        if ($isNewPassword)
        {
            $columnName = 'usr_new_password';
        }

        if (!$doHashing)
        {
            return parent::setValue($columnName, $newPassword, false);
        }

        // get the saved cost value that fits your server performance best and rehash your password
        $cost = 10;
        if (isset($gSettingsManager) && $gSettingsManager->has('system_hashing_cost'))
        {
            $cost = (int) $gSettingsManager->getInt('system_hashing_cost');
        }

        $newPasswordHash = PasswordHashing::hash($newPassword, $gPasswordHashAlgorithm, array('cost' => $cost));

        if ($newPasswordHash === false)
        {
            return false;
        }

        return parent::setValue($columnName, $newPasswordHash, false);
    }

    /**
     * Create a new membership to a role for the current user. If the date range contains
     * a future or past membership of the same role then the two memberships will be merged.
     * In opposite to setRoleMembership this method can't be used to end a membership earlier!
     * @param int    $roleId    Id of the role for which the membership should be set.
     * @param string $startDate Start date of the membership. Default will be **DATE_NOW**.
     * @param string $endDate   End date of the membership. Default will be **31.12.9999**
     * @param bool   $leader    If set to **1** then the member will be leader of the role and
     *                          might get more rights for this role.
     * @return bool Return **true** if the membership was successfully added.
     */
    public function setRoleMembership($roleId, $startDate = DATE_NOW, $endDate = DATE_MAX, $leader = null)
    {
        return $this->changeRoleMembership('set', $roleId, $startDate, $endDate, $leader);
    }

    /**
     * Set a new value for a column of the database table if the column has the prefix **usr_**
     * otherwise the value of the profile field of the table adm_user_data will set.
     * If the user log is activated than the change of the value will be logged in **adm_user_log**.
     * The value is only saved in the object. You must call the method **save** to store the new value to the database
     * @param string $columnName The name of the database column whose value should get a new value or the
     *                           internal unique profile field name
     * @param mixed  $newValue   The new value that should be stored in the database field
     * @param bool   $checkValue The value will be checked if it's valid. If set to **false** than the value will
     *                           not be checked.
     * @return bool Returns **true** if the value is stored in the current object and **false** if a check failed
     * @par Examples
     * @code
     * // set data of adm_users column
     * $gCurrentUser->getValue('usr_login_name', 'Admidio');
     * // reads data of adm_user_fields
     * $gCurrentUser->getValue('EMAIL', 'webmaster@admidio.org');
     * @endcode
     */
    public function setValue($columnName, $newValue, $checkValue = true)
    {
        global $gCurrentUser, $gSettingsManager;

        // users data from adm_users table
        if (admStrStartsWith($columnName, 'usr_'))
        {
            // don't change user password; use $user->setPassword()
            if ($columnName === 'usr_password' || $columnName === 'usr_new_password')
            {
                return false;
            }

            // username should not contain special characters
            if ($columnName === 'usr_login_name' && $newValue !== '' && !strValidCharacters($newValue, 'noSpecialChar'))
            {
                return false;
            }

            return parent::setValue($columnName, $newValue, $checkValue);
        }

        // user data from adm_user_fields table
        $oldFieldValue = $this->mProfileFieldsData->getValue($columnName, 'database');
        $newValue = (string) $newValue;

        // format of date will be local but database hase stored Y-m-d format must be changed for compare
        if($this->mProfileFieldsData->getProperty($columnName, 'usf_type') === 'DATE')
        {
            $date = \DateTime::createFromFormat($gSettingsManager->getString('system_date'), $newValue);

            if($date !== false)
            {
                $newValue = $date->format('Y-m-d');
            }
        }

        // only to a update if value has changed
        if (strcmp($oldFieldValue, $newValue) === 0) // https://secure.php.net/manual/en/function.strcmp.php#108563
        {
            return true;
        }

        $usrId = (int) $this->getValue('usr_id');

        $returnCode = false;

        // Disabled fields can only be edited by users with the right "edit_users" except on registration.
        // Here is no need to check hidden fields because we check on save() method that only users who
        // can edit the profile are allowed to save and change data.
        if (($usrId === 0 && (int) $gCurrentUser->getValue('usr_id') === 0)
        ||  (int) $this->mProfileFieldsData->getProperty($columnName, 'usf_disabled') === 0
        || ((int) $this->mProfileFieldsData->getProperty($columnName, 'usf_disabled') === 1
            && $gCurrentUser->hasRightEditProfile($this, false)))
        {
            $returnCode = $this->mProfileFieldsData->setValue($columnName, $newValue);
        }

        // Nicht alle Aenderungen werden geloggt. Ausnahmen:
        // Felder, die mit usr_ beginnen
        // Felder, die sich nicht geändert haben
        // Wenn usr_id ist 0 (der User neu angelegt wird; Das wird bereits dokumentiert)
        if ($returnCode && $usrId > 0 && $gSettingsManager->getBool('profile_log_edit_fields'))
        {
            $logEntry = new TableAccess($this->db, TBL_USER_LOG, 'usl');
            $logEntry->setValue('usl_usr_id', $usrId);
            $logEntry->setValue('usl_usf_id', $this->mProfileFieldsData->getProperty($columnName, 'usf_id'));
            $logEntry->setValue('usl_value_old', $oldFieldValue);
            $logEntry->setValue('usl_value_new', $newValue);
            $logEntry->setValue('usl_comm', '');
            $logEntry->save();
        }

        return $returnCode;
    }

    /**
     * set value for column usd_value of field
     * @param string $fieldNameIntern Expects the **usf_name_intern** of the field that should get a new value.
     * @param mixed  $fieldValue
     * @return bool
     */
    public function setProfileFieldsValue($fieldNameIntern, $fieldValue)
    {
        return $this->mProfileFieldsData->setValue($fieldNameIntern, $fieldValue);
    }

    /**
     * Update login data for this user. These are timestamps of last login and reset count
     * and timestamp of invalid logins.
     * @return void
     */
    public function updateLoginData()
    {
        $this->saveChangesWithoutRights();
        $this->setValue('usr_last_login',   $this->getValue('usr_actual_login', 'Y-m-d H:i:s'));
        $this->setValue('usr_number_login', $this->getValue('usr_number_login') + 1);
        $this->setValue('usr_actual_login', DATETIME_NOW);
        $this->setValue('usr_date_invalid', null);
        $this->setValue('usr_number_invalid', 0);
        $this->save(false); // Zeitstempel nicht aktualisieren // TODO Exception handling
    }

    /**
     * Funktion prueft, ob der angemeldete User Ankuendigungen anlegen und bearbeiten darf
     * @return bool
     */
    public function editAnnouncements()
    {
        return $this->checkRolesRight('rol_announcements');
    }

    /**
     * Funktion prueft, ob der angemeldete User Registrierungen bearbeiten und zuordnen darf
     * @return bool
     */
    public function approveUsers()
    {
        return $this->checkRolesRight('rol_approve_users');
    }

    /**
     * Checks if the user has the right to assign members to at least one role.
     * @return bool Return **true** if the user can assign members to at least one role.
     */
    public function assignRoles()
    {
        $this->checkRolesRight();

        return $this->assignRoles;
    }

    /**
     * Checks if the user has the right to manage roles. Therefore he must be a member
     * of a role with the right **rol_manage_roles**.
     * @return bool Return **true** if the user can manage roles.
     */
    public function manageRoles()
    {
        return $this->checkRolesRight('rol_assign_roles');
    }

    /**
     * Funktion prueft, ob der angemeldete User Termine anlegen und bearbeiten darf
     * @return bool
     */
    public function editDates()
    {
        return $this->checkRolesRight('rol_dates');
    }

    /**
     * Funktion prueft, ob der angemeldete User Downloads hochladen und verwalten darf
     * @return bool
     */
    public function editDownloadRight()
    {
        return $this->checkRolesRight('rol_download');
    }

    /**
     * Funktion prueft, ob der angemeldete User fremde Benutzerdaten bearbeiten darf
     * @return bool
     */
    public function editUsers()
    {
        return $this->checkRolesRight('rol_edit_user');
    }

    /**
     * Funktion prueft, ob der angemeldete User Gaestebucheintraege loeschen und editieren darf
     * @return bool
     */
    public function editGuestbookRight()
    {
        return $this->checkRolesRight('rol_guestbook');
    }

    /**
     * Funktion prueft, ob der angemeldete User Gaestebucheintraege kommentieren darf
     * @return bool
     */
    public function commentGuestbookRight()
    {
        return $this->checkRolesRight('rol_guestbook_comments');
    }

    /**
     * Funktion prueft, ob der angemeldete User Fotos hochladen und verwalten darf
     * @return bool
     */
    public function editPhotoRight()
    {
        return $this->checkRolesRight('rol_photo');
    }

    /**
     * Funktion prueft, ob der angemeldete User Weblinks anlegen und editieren darf
     * @return bool
     */
    public function editWeblinksRight()
    {
        return $this->checkRolesRight('rol_weblinks');
    }
<<<<<<< HEAD
=======

    /**
     * Checks if the user is assigned to the role **Administrator**
     * @deprecated 3.2.0:4.0.0 Use Method isAdministrator() instead
     * @return bool Returns **true** if the user is a member of the role **Administrator**
     * @see User#isAdministrator
     */
    public function isWebmaster()
    {
        global $gLogger;

        $gLogger->warning('DEPRECATED: "$user->isWebmaster()" is deprecated, use "$user->isAdministrator()" instead!');

        return $this->isAdministrator();
    }

    /**
     * returns true if a column of user table or profile fields has changed
     * @deprecated 3.3.0:4.0.0 Use Method hasColumnsValueChanged() instead
     * @return bool
     */
    public function columnsValueChanged()
    {
        global $gLogger;

        $gLogger->warning('DEPRECATED: "$user->columnsValueChanged()" is deprecated, use "$user->hasColumnsValueChanged()" instead!');

        return $this->hasColumnsValueChanged();
    }
>>>>>>> 0124c044
}<|MERGE_RESOLUTION|>--- conflicted
+++ resolved
@@ -2050,36 +2050,4 @@
     {
         return $this->checkRolesRight('rol_weblinks');
     }
-<<<<<<< HEAD
-=======
-
-    /**
-     * Checks if the user is assigned to the role **Administrator**
-     * @deprecated 3.2.0:4.0.0 Use Method isAdministrator() instead
-     * @return bool Returns **true** if the user is a member of the role **Administrator**
-     * @see User#isAdministrator
-     */
-    public function isWebmaster()
-    {
-        global $gLogger;
-
-        $gLogger->warning('DEPRECATED: "$user->isWebmaster()" is deprecated, use "$user->isAdministrator()" instead!');
-
-        return $this->isAdministrator();
-    }
-
-    /**
-     * returns true if a column of user table or profile fields has changed
-     * @deprecated 3.3.0:4.0.0 Use Method hasColumnsValueChanged() instead
-     * @return bool
-     */
-    public function columnsValueChanged()
-    {
-        global $gLogger;
-
-        $gLogger->warning('DEPRECATED: "$user->columnsValueChanged()" is deprecated, use "$user->hasColumnsValueChanged()" instead!');
-
-        return $this->hasColumnsValueChanged();
-    }
->>>>>>> 0124c044
 }