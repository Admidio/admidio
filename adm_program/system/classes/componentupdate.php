--- conflicted
+++ resolved
@@ -230,18 +230,11 @@
                 $this->save();
 
                 // save current version to all modules
-<<<<<<< HEAD
                 $sql = 'UPDATE '.TBL_COMPONENTS.'
                            SET com_version = ? -- ADMIDIO_VERSION
                              , com_beta    = ? -- ADMIDIO_VERSION_BETA
-                         WHERE com_type LIKE \'MODULE\'';
+                         WHERE com_type = \'MODULE\'';
                 $this->db->queryPrepared($sql, array(ADMIDIO_VERSION, ADMIDIO_VERSION_BETA));
-=======
-                $sql = 'UPDATE '.TBL_COMPONENTS.' SET com_version = \''.ADMIDIO_VERSION.'\'
-                                                    , com_beta    = \''.ADMIDIO_VERSION_BETA.'\'
-                         WHERE com_type = \'MODULE\' ';
-                $this->db->query($sql);
->>>>>>> 1c2bc190
             }
 
             // reset subversion because we want to start update for next main version with subversion 0
@@ -259,13 +252,8 @@
         // read id of system user from database
         $sql = 'SELECT usr_id
                   FROM '.TBL_USERS.'
-<<<<<<< HEAD
-                 WHERE usr_login_name LIKE ? -- $gL10n->get(\'SYS_SYSTEM\')';
+                 WHERE usr_login_name = ? -- $gL10n->get(\'SYS_SYSTEM\')';
         $systemUserStatement = $this->db->queryPrepared($sql, array($gL10n->get('SYS_SYSTEM')));
-=======
-                 WHERE usr_login_name = \''.$gL10n->get('SYS_SYSTEM').'\'';
-        $systemUserStatement = $this->db->query($sql);
->>>>>>> 1c2bc190
         $systemUserId = (int) $systemUserStatement->fetchColumn();
 
         $sql = 'SELECT org_id, org_shortname FROM '.TBL_ORGANIZATIONS;
