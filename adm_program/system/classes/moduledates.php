--- conflicted
+++ resolved
@@ -174,15 +174,9 @@
         }
 
         // read dates from database
-<<<<<<< HEAD
-        $sql = 'SELECT DISTINCT cat.*, dat.*, mem.mem_usr_id AS member_date_role, mem.mem_leader,' . $additionalFields . '
+        $sql = 'SELECT DISTINCT cat.*, dat.*, mem.mem_usr_id AS member_date_role, mem.mem_approved as member_approval_state, mem.mem_leader,' . $additionalFields . '
                   FROM ' . TBL_DATE_ROLE . ' AS dtr
             INNER JOIN ' . TBL_DATES . ' AS dat
-=======
-        $sql = 'SELECT DISTINCT cat.*, dat.*, mem.mem_usr_id AS member_date_role, mem.mem_approved as member_approval_state, mem.mem_leader,' . $additionalFields . '
-                  FROM ' . TBL_DATE_ROLE . ' dtr
-            INNER JOIN ' . TBL_DATES . ' dat
->>>>>>> 1c2bc190
                     ON dat_id = dtr_dat_id
             INNER JOIN ' . TBL_CATEGORIES . ' AS cat
                     ON cat_id = dat_cat_id
