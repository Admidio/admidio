--- conflicted
+++ resolved
@@ -444,12 +444,7 @@
             // show all events from category
             if ($catId > 0)
             {
-<<<<<<< HEAD
-                // show all events from category
                 $sqlConditions .= ' AND cat_id = ' . $catId;
-=======
-                $sqlConditions .= ' AND cat_id = ' . $this->getParameter('cat_id');
->>>>>>> 75994b84
             }
         }
 
