<?php
/**
 ***********************************************************************************************
 * @copyright 2004-2018 The Admidio Team
 * @see https://www.admidio.org/
 * @license https://www.gnu.org/licenses/gpl-2.0.html GNU General Public License v2.0 only
 ***********************************************************************************************
 */

/**
 * @class Organization
 * @brief Handle organization data of Admidio and is connected to database table adm_organizations
 *
 * This class creates the organization object and manages the access to the
 * organization specific preferences of the table adm_preferences. There
 * are also some method to read the relationship of organizations if the
 * database contains more then one organization.
 * @par Examples
 * @code // create object and read the value of the language preference
 * $organization    = new Organization($gDb, $organizationId);
 * $settingsManager =& $organization->getSettingsManager();
 * $language        = $settingsManager->get('system_language');
 * // language = 'de' @endcode
 ***********************************************************************************************
 */
class Organization extends TableAccess
{
    /**
     * @var bool Flag will be set if the class had already search for child organizations
     */
    protected $bCheckChildOrganizations = false;
    /**
     * @var array<int,string> Array with all child organizations of this organization
     */
    protected $childOrganizations = array();
    /**
     * @var SettingsManager Manager for organization preferences
     */
    protected $settingsManager;
    /**
     * @var int Number of all organizations in database
     */
    protected $countOrganizations = 0;

    /**
     * Constructor that will create an object of a recordset of the table adm_organizations.
     * If the id is set than the specific organization will be loaded.
     * @param Database   $database     Object of the class Database. This should be the default global object **$gDb**.
     * @param int|string $organization The recordset of the organization with this id will be loaded.
     *                                 The organization can be the table id or the organization shortname.
     *                                 If id isn't set than an empty object of the table is created.
     */
    public function __construct(Database $database, $organization = '')
    {
        parent::__construct($database, TBL_ORGANIZATIONS, 'org');

        if(is_numeric($organization))
        {
            $this->readDataById($organization);
        }
        else
        {
            $this->readDataByColumns(array('org_shortname' => $organization));
        }

        if((int) $this->getValue('org_id') > 0)
        {
            $this->settingsManager = new SettingsManager($database, (int) $this->getValue('org_id'));
        }
    }

    /**
     * @return SettingsManager
     */
    public function &getSettingsManager()
    {
        if(!$this->settingsManager instanceof SettingsManager)
        {
            $this->settingsManager = new SettingsManager($this->db, (int) $this->getValue('org_id'));
        }

        return $this->settingsManager;
    }

    /**
     * Initialize all necessary data of this object.
     * @return void
     */
    public function clear()
    {
        parent::clear();

        $this->bCheckChildOrganizations = false;
        $this->childOrganizations       = array();
        if ($this->settingsManager instanceof SettingsManager)
        {
            $this->settingsManager->clearAll();
        }
    }

    /**
     * Reads the number of all records of this table. In addition to the parent method
     * this method will cache the value and will return the cached value on multiple calls.
     * @return int Number of all organizations in database.
     */
    public function countAllRecords()
    {
        if($this->countOrganizations === 0)
        {
            $this->countOrganizations = parent::countAllRecords();
        }
        return $this->countOrganizations;
    }

    /**
     * Creates all necessary data for a new organization. This method can only be called once for an organization.
     * It will create the basic categories, lists, roles, systemmails etc.
     * @param int $userId The id of the administrator who creates the new organization.
     *                    This will be the first valid user of the new organization.
     */
    public function createBasicData($userId)
    {
        global $gL10n, $gProfileFields;

        // read id of system user from database
        $sql = 'SELECT usr_id
                  FROM '.TBL_USERS.'
                 WHERE usr_login_name = ? -- $gL10n->get(\'SYS_SYSTEM\')';
        $systemUserStatement = $this->db->queryPrepared($sql, array($gL10n->get('SYS_SYSTEM')));
        $systemUserId = (int) $systemUserStatement->fetchColumn();

        // create all systemmail texts and write them into table adm_texts
        $systemmailsTexts = array(
            'SYSMAIL_REGISTRATION_USER'      => $gL10n->get('SYS_SYSMAIL_REGISTRATION_USER'),
            'SYSMAIL_REGISTRATION_WEBMASTER' => $gL10n->get('SYS_SYSMAIL_REGISTRATION_ADMINISTRATOR'),
            'SYSMAIL_REFUSE_REGISTRATION'    => $gL10n->get('SYS_SYSMAIL_REFUSE_REGISTRATION'),
            'SYSMAIL_NEW_PASSWORD'           => $gL10n->get('SYS_SYSMAIL_NEW_PASSWORD'),
            'SYSMAIL_ACTIVATION_LINK'        => $gL10n->get('SYS_SYSMAIL_ACTIVATION_LINK')
        );
        $text = new TableText($this->db);

        $orgId = $this->getValue('org_id');

        foreach($systemmailsTexts as $key => $value)
        {
            // convert <br /> to a normal line feed
            $value = preg_replace('/<br[[:space:]]*\/?[[:space:]]*>/', chr(13).chr(10), $value);

            $text->clear();
            $text->setValue('txt_org_id', $orgId);
            $text->setValue('txt_name', $key);
            $text->setValue('txt_text', $value);
            $text->save();
        }

        // create default category for roles, events and weblinks
        $sql = 'INSERT INTO '.TBL_CATEGORIES.'
                       (cat_org_id, cat_type, cat_name_intern, cat_name, cat_default, cat_sequence, cat_usr_id_create, cat_timestamp_create)
                VALUES (?, \'ROL\', \'COMMON\', \'SYS_COMMON\', 1, 1, ?, ?)';
        $queryParams = array($orgId, $systemUserId, DATETIME_NOW);
        $this->db->queryPrepared($sql, $queryParams);
        $categoryCommon = $this->db->lastInsertId();

        $sql = 'INSERT INTO '.TBL_CATEGORIES.'
                       (cat_org_id, cat_type, cat_name_intern, cat_name, cat_default, cat_system, cat_sequence, cat_usr_id_create, cat_timestamp_create)
                VALUES (?, \'ROL\', \'GROUPS\',    \'INS_GROUPS\',    0, 0, 2, ?, ?)
                     , (?, \'ROL\', \'COURSES\',   \'INS_COURSES\',   0, 0, 3, ?, ?)
                     , (?, \'ROL\', \'TEAMS\',     \'INS_TEAMS\',     0, 0, 4, ?, ?)
                     , (?, \'ROL\', \'EVENTS\',    \'SYS_EVENTS_CONFIRMATION_OF_PARTICIPATION\', 0, 1, 5, ?, ?)
                     , (?, \'LNK\', \'COMMON\',    \'SYS_COMMON\',    1, 0, 1, ?, ?)
                     , (?, \'LNK\', \'INTERN\',    \'INS_INTERN\',    0, 0, 2, ?, ?)
                     , (?, \'ANN\', \'COMMON\',    \'SYS_COMMON\',    1, 0, 1, ?, ?)
                     , (?, \'ANN\', \'IMPORTANT\', \'SYS_IMPORTANT\', 0, 0, 2, ?, ?)
                     , (?, \'DAT\', \'COMMON\',    \'SYS_COMMON\',    1, 0, 1, ?, ?)
                     , (?, \'DAT\', \'TRAINING\',  \'INS_TRAINING\',  0, 0, 2, ?, ?)
                     , (?, \'DAT\', \'COURSES\',   \'INS_COURSES\',   0, 0, 3, ?, ?)';
        $queryParams = array(
            $orgId, $systemUserId, DATETIME_NOW,
            $orgId, $systemUserId, DATETIME_NOW,
            $orgId, $systemUserId, DATETIME_NOW,
            $orgId, $systemUserId, DATETIME_NOW,
            $orgId, $systemUserId, DATETIME_NOW,
            $orgId, $systemUserId, DATETIME_NOW,
            $orgId, $systemUserId, DATETIME_NOW,
            $orgId, $systemUserId, DATETIME_NOW,
            $orgId, $systemUserId, DATETIME_NOW,
            $orgId, $systemUserId, DATETIME_NOW,
            $orgId, $systemUserId, DATETIME_NOW
        );
        $this->db->queryPrepared($sql, $queryParams);

        // if the second organization is added than also create global categories
        if($this->countAllRecords() === 2)
        {
            $categoryAnnouncement = new TableCategory($this->db);
            $categoryAnnouncement->setValue('cat_type', 'ANN');
            $categoryAnnouncement->setValue('cat_name_intern', 'ANN_ALL_ORGANIZATIONS');
            $categoryAnnouncement->setValue('cat_name', 'SYS_ALL_ORGANIZATIONS');
            $categoryAnnouncement->save();

            $categoryEvents = new TableCategory($this->db);
            $categoryEvents->setValue('cat_type', 'DAT');
            $categoryEvents->setValue('cat_name_intern', 'DAT_ALL_ORGANIZATIONS');
            $categoryEvents->setValue('cat_name', 'SYS_ALL_ORGANIZATIONS');
            $categoryEvents->save();

            $categoryWeblinks = new TableCategory($this->db);
            $categoryWeblinks->setValue('cat_type', 'LNK');
            $categoryWeblinks->setValue('cat_name_intern', 'LNK_ALL_ORGANIZATIONS');
            $categoryWeblinks->setValue('cat_name', 'SYS_ALL_ORGANIZATIONS');
            $categoryWeblinks->save();
        }

        // insert root folder name for download module
        $sql = 'INSERT INTO '.TBL_FOLDERS.'
                       (fol_org_id, fol_type, fol_name, fol_path, fol_locked, fol_public, fol_usr_id, fol_timestamp)
                VALUES (?, \'DOWNLOAD\', ?, ?, 0, 1, ?, ?)';
        $queryParams = array($orgId, TableFolder::getRootFolderName(), FOLDER_DATA, $systemUserId, DATETIME_NOW);
        $this->db->queryPrepared($sql, $queryParams);

        // now create default roles

        // Create role administrator
        $roleAdministrator = new TableRoles($this->db);
        $roleAdministrator->setValue('rol_cat_id', $categoryCommon);
        $roleAdministrator->setValue('rol_name', $gL10n->get('SYS_ADMINISTRATOR'));
        $roleAdministrator->setValue('rol_description', $gL10n->get('INS_DESCRIPTION_ADMINISTRATOR'));
        $roleAdministrator->setValue('rol_assign_roles', 1);
        $roleAdministrator->setValue('rol_approve_users', 1);
        $roleAdministrator->setValue('rol_announcements', 1);
        $roleAdministrator->setValue('rol_dates', 1);
        $roleAdministrator->setValue('rol_download', 1);
        $roleAdministrator->setValue('rol_guestbook', 1);
        $roleAdministrator->setValue('rol_guestbook_comments', 1);
        $roleAdministrator->setValue('rol_photo', 1);
        $roleAdministrator->setValue('rol_weblinks', 1);
        $roleAdministrator->setValue('rol_edit_user', 1);
        $roleAdministrator->setValue('rol_mail_to_all', 1);
        $roleAdministrator->setValue('rol_mail_this_role', 3);
        $roleAdministrator->setValue('rol_profile', 1);
        $roleAdministrator->setValue('rol_this_list_view', 1);
        $roleAdministrator->setValue('rol_all_lists_view', 1);
        $roleAdministrator->setValue('rol_administrator', 1);
        $roleAdministrator->save();

        // Create role member
        $roleMember = new TableRoles($this->db);
        $roleMember->setValue('rol_cat_id', $categoryCommon);
        $roleMember->setValue('rol_name', $gL10n->get('SYS_MEMBER'));
        $roleMember->setValue('rol_description', $gL10n->get('INS_DESCRIPTION_MEMBER'));
        $roleMember->setValue('rol_mail_this_role', 2);
        $roleMember->setValue('rol_profile', 1);
        $roleMember->setValue('rol_this_list_view', 1);
        $roleMember->setValue('rol_default_registration', 1);
        $roleMember->save();

        // Create role board
        $roleManagement = new TableRoles($this->db);
        $roleManagement->setValue('rol_cat_id', $categoryCommon);
        $roleManagement->setValue('rol_name', $gL10n->get('INS_BOARD'));
        $roleManagement->setValue('rol_description', $gL10n->get('INS_DESCRIPTION_BOARD'));
        $roleManagement->setValue('rol_announcements', 1);
        $roleManagement->setValue('rol_dates', 1);
        $roleManagement->setValue('rol_weblinks', 1);
        $roleManagement->setValue('rol_edit_user', 1);
        $roleManagement->setValue('rol_mail_to_all', 1);
        $roleManagement->setValue('rol_mail_this_role', 2);
        $roleManagement->setValue('rol_profile', 1);
        $roleManagement->setValue('rol_this_list_view', 1);
        $roleManagement->setValue('rol_all_lists_view', 1);
        $roleManagement->save();

        // Create membership for user in role 'Administrator' and 'Members'
        $member = new TableMembers($this->db);
        $member->startMembership((int) $roleAdministrator->getValue('rol_id'), $userId);
        $member->startMembership((int) $roleMember->getValue('rol_id'), $userId);

        // create object with current user field structure
        $gProfileFields = new ProfileFields($this->db, $orgId);

        // create default list configurations
        $addressList = new ListConfiguration($this->db);
        $addressList->setValue('lst_name', $gL10n->get('INS_ADDRESS_LIST'));
        $addressList->setValue('lst_org_id', $orgId);
        $addressList->setValue('lst_global', 1);
        $addressList->addColumn(1, $gProfileFields->getProperty('LAST_NAME', 'usf_id'), 'ASC');
        $addressList->addColumn(2, $gProfileFields->getProperty('FIRST_NAME', 'usf_id'), 'ASC');
        $addressList->addColumn(3, $gProfileFields->getProperty('BIRTHDAY', 'usf_id'));
        $addressList->addColumn(4, $gProfileFields->getProperty('STREET', 'usf_id'));
        $addressList->addColumn(5, $gProfileFields->getProperty('POSTCODE', 'usf_id'));
        $addressList->addColumn(6, $gProfileFields->getProperty('CITY', 'usf_id'));
        $addressList->save();

        // set addresslist to default configuration
        $sql = 'UPDATE '.TBL_PREFERENCES.'
                   SET prf_value  = ? -- $addressList->getValue(\'lst_id\')
                 WHERE prf_org_id = ? -- $orgId
                   AND prf_name   = \'lists_default_configuration\'';
        $this->db->queryPrepared($sql, array($addressList->getValue('lst_id'), $orgId));

        $phoneList = new ListConfiguration($this->db);
        $phoneList->setValue('lst_name', $gL10n->get('INS_PHONE_LIST'));
        $phoneList->setValue('lst_org_id', $orgId);
        $phoneList->setValue('lst_global', 1);
        $phoneList->addColumn(1, $gProfileFields->getProperty('LAST_NAME', 'usf_id'), 'ASC');
        $phoneList->addColumn(2, $gProfileFields->getProperty('FIRST_NAME', 'usf_id'), 'ASC');
        $phoneList->addColumn(3, $gProfileFields->getProperty('PHONE', 'usf_id'));
        $phoneList->addColumn(4, $gProfileFields->getProperty('MOBILE', 'usf_id'));
        $phoneList->addColumn(5, $gProfileFields->getProperty('EMAIL', 'usf_id'));
        $phoneList->addColumn(6, $gProfileFields->getProperty('FAX', 'usf_id'));
        $phoneList->save();

        $contactList = new ListConfiguration($this->db);
        $contactList->setValue('lst_name', $gL10n->get('SYS_CONTACT_DETAILS'));
        $contactList->setValue('lst_org_id', $orgId);
        $contactList->setValue('lst_global', 1);
        $contactList->addColumn(1, $gProfileFields->getProperty('LAST_NAME', 'usf_id'), 'ASC');
        $contactList->addColumn(2, $gProfileFields->getProperty('FIRST_NAME', 'usf_id'), 'ASC');
        $contactList->addColumn(3, $gProfileFields->getProperty('BIRTHDAY', 'usf_id'));
        $contactList->addColumn(4, $gProfileFields->getProperty('STREET', 'usf_id'));
        $contactList->addColumn(5, $gProfileFields->getProperty('POSTCODE', 'usf_id'));
        $contactList->addColumn(6, $gProfileFields->getProperty('CITY', 'usf_id'));
        $contactList->addColumn(7, $gProfileFields->getProperty('PHONE', 'usf_id'));
        $contactList->addColumn(8, $gProfileFields->getProperty('MOBILE', 'usf_id'));
        $contactList->addColumn(9, $gProfileFields->getProperty('EMAIL', 'usf_id'));
        $contactList->save();

        $formerList = new ListConfiguration($this->db);
        $formerList->setValue('lst_name', $gL10n->get('INS_MEMBERSHIP'));
        $formerList->setValue('lst_org_id', $orgId);
        $formerList->setValue('lst_global', 1);
        $formerList->addColumn(1, $gProfileFields->getProperty('LAST_NAME', 'usf_id'), 'ASC');
        $formerList->addColumn(2, $gProfileFields->getProperty('FIRST_NAME', 'usf_id'), 'ASC');
        $formerList->addColumn(3, $gProfileFields->getProperty('BIRTHDAY', 'usf_id'));
        $formerList->addColumn(4, 'mem_begin');
        $formerList->addColumn(5, 'mem_end');
        $formerList->save();

        $participantList = new ListConfiguration($this->db);
        $participantList->setValue('lst_name', $gL10n->get('SYS_PARTICIPANTS'));
        $participantList->setValue('lst_org_id', $orgId);
        $participantList->setValue('lst_global', 1);
        $participantList->addColumn(1, $gProfileFields->getProperty('LAST_NAME', 'usf_id'), 'ASC');
        $participantList->addColumn(2, $gProfileFields->getProperty('FIRST_NAME', 'usf_id'), 'ASC');
        $participantList->addColumn(3, 'mem_approved');
        $participantList->addColumn(4, 'mem_comment');
        $participantList->addColumn(5, 'mem_count_guests');
        $participantList->save();

        // set participant list to default configuration in date module settings
        $sql = 'UPDATE '.TBL_PREFERENCES.'
                   SET prf_value = ? -- $participantList->getValue(lst_id)
                 WHERE prf_name   = \'dates_default_list_configuration\'
                   AND prf_org_id = ? -- $orgId';
        $this->db->queryPrepared($sql, array($participantList->getValue('lst_id'), $orgId));
    }

    /**
     * Create a comma separated list with all organization ids of children,
     * parent and this organization that is prepared for use in SQL
     * @param bool $shortname If set to true then a list of all shortnames will be returned
     * @return string Returns a string with a comma separated list of all organization
     *                ids that are parents or children and the own id
     */
    public function getFamilySQL($shortname = false)
    {
        $organizations = $this->getOrganizationsInRelationship();

        if($shortname)
        {
            /**
             * @param string $value
             * @return string
             */
            function addQuotationMarks($value)
            {
                return '\''.$value.'\'';
            }

            $organizationShortnames = array_values($organizations);
            $organizationShortnames[] = $this->getValue('org_shortname');
            $organizationShortnames = array_map('addQuotationMarks', $organizationShortnames);
            return implode(',', $organizationShortnames);
        }

        $organizationIds = array_keys($organizations);
        $organizationIds[] = $this->getValue('org_id');
        return implode(',', $organizationIds);
    }

    /**
     * Read all child and parent organizations of this organization and returns an array with them.
     * @param bool $child    If set to **true** (default) then all child organizations will be in the array
     * @param bool $parent   If set to **true** (default) then the parent organization will be in the array
     * @param bool $longname If set to **true** then the value of the array will be the **org_longname**
     *                       otherwise it will be **org_shortname**
     * @return array<int,string> Returns an array with all child and parent organizations e.g. array('org_id' => 'org_shortname')
     */
    public function getOrganizationsInRelationship($child = true, $parent = true, $longname = false)
    {
        $sqlWhere = array();
        $queryParams = array();

        if ($child)
        {
            $sqlWhere[] = 'org_org_id_parent = ?';
            $queryParams[] = $this->getValue('org_id');
        }
        $orgParentId = (int) $this->getValue('org_org_id_parent');
        if ($parent && $orgParentId > 0)
        {
            $sqlWhere[] = 'org_id = ?';
            $queryParams[] = $orgParentId;
        }

        $sql = 'SELECT org_id, org_longname, org_shortname
                  FROM '.TBL_ORGANIZATIONS.'
                 WHERE '.implode(' OR ', $sqlWhere);
        $pdoStatement = $this->db->queryPrepared($sql, $queryParams);

        $childOrganizations = array();
        while ($row = $pdoStatement->fetch())
        {
            $orgId = (int) $row['org_id'];
            if ($longname)
            {
                $childOrganizations[$orgId] = $row['org_longname'];
            }
            else
            {
                $childOrganizations[$orgId] = $row['org_shortname'];
            }
        }
        return $childOrganizations;
    }

    /**
     * @return array<int,string> Returns an array with all child organizations
     */
    protected function getChildOrganizations()
    {
        if(!$this->bCheckChildOrganizations)
        {
            // Daten erst einmal aus DB einlesen
            $this->childOrganizations = $this->getOrganizationsInRelationship(true, false);
            $this->bCheckChildOrganizations = true;
        }

        return $this->childOrganizations;
    }

    /**
     * Method checks if the organization is configured as a child organization in the recordset.
     * @return bool Return **true** if the organization is a child of another organization
     */
    public function isChildOrganization()
    {
        return $this->getValue('org_org_id_parent') > 0;
    }

    /**
     * Method checks if the organization is configured as a parent organization in the recordset.
     * @return bool Return **true** if the organization is the parent of a least one other organization
     */
    public function isParentOrganization()
    {
        return count($this->getChildOrganizations()) > 0;
    }

    /**
     * Set a new value for a column of the database table.
     * The value is only saved in the object. You must call the method **save** to store the new value to the database
     * @param string $columnName The name of the database column whose value should get a new value
     * @param mixed  $newValue   The new value that should be stored in the database field
     * @param bool   $checkValue The value will be checked if it's valid. If set to **false** than the value will not be checked.
     * @return bool Returns **true** if the value is stored in the current object and **false** if a check failed
     */
    public function setValue($columnName, $newValue, $checkValue = true)
    {
        // org_shortname shouldn't be edited
        if($columnName === 'org_shortname' && !$this->newRecord)
        {
            return false;
        }

        if($columnName === 'org_homepage' && $newValue !== '')
        {
            $newValue = admFuncCheckUrl($newValue);

            if ($newValue === false)
            {
                return false;
            }
        }
        return parent::setValue($columnName, $newValue, $checkValue);
    }

    /**
     * @return array<string,mixed>
     */
    public function getDbColumns()
    {
        return $this->dbColumns;
    }
<<<<<<< HEAD
=======

    /**
     * Reads all preferences of the current organization out of the database table adm_preferences.
     * If the object has read the preferences than the method will return the stored values of the object.
     * @deprecated 3.3.0:4.0.0 Switch to new method "$this->getSettingsManager()->getAll()".
     * @param bool $update Should the preferences data be updated.
     * @return array<string,string> Returns an array with all preferences of this organization.
     *                              Array key is the column **prf_name** and array value is the column **prf_value**.
     */
    public function getPreferences($update = false)
    {
        return $this->settingsManager->getAll($update);
    }

    /**
     * Writes all preferences of the array **$preferences** in the database table **adm_preferences**.
     * The method will only insert or update changed preferences.
     * @deprecated 3.3.0:4.0.0 Switch to new method "$this->getSettingsManager()->setMulti()".
     * @param array<string,string> $settings Array with all preferences that should be stored in database. array('name_of_preference' => 'value')
     * @param bool                 $update   If set to **false** then no update will be done, only inserts
     * @throws \UnexpectedValueException
     */
    public function setPreferences(array $settings, $update = true)
    {
        $this->settingsManager->setMulti($settings, $update);
    }
>>>>>>> 0124c044
}<|MERGE_RESOLUTION|>--- conflicted
+++ resolved
@@ -502,33 +502,4 @@
     {
         return $this->dbColumns;
     }
-<<<<<<< HEAD
-=======
-
-    /**
-     * Reads all preferences of the current organization out of the database table adm_preferences.
-     * If the object has read the preferences than the method will return the stored values of the object.
-     * @deprecated 3.3.0:4.0.0 Switch to new method "$this->getSettingsManager()->getAll()".
-     * @param bool $update Should the preferences data be updated.
-     * @return array<string,string> Returns an array with all preferences of this organization.
-     *                              Array key is the column **prf_name** and array value is the column **prf_value**.
-     */
-    public function getPreferences($update = false)
-    {
-        return $this->settingsManager->getAll($update);
-    }
-
-    /**
-     * Writes all preferences of the array **$preferences** in the database table **adm_preferences**.
-     * The method will only insert or update changed preferences.
-     * @deprecated 3.3.0:4.0.0 Switch to new method "$this->getSettingsManager()->setMulti()".
-     * @param array<string,string> $settings Array with all preferences that should be stored in database. array('name_of_preference' => 'value')
-     * @param bool                 $update   If set to **false** then no update will be done, only inserts
-     * @throws \UnexpectedValueException
-     */
-    public function setPreferences(array $settings, $update = true)
-    {
-        $this->settingsManager->setMulti($settings, $update);
-    }
->>>>>>> 0124c044
 }