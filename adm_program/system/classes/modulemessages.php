<?php
/**
 ***********************************************************************************************
 * @copyright 2004-2017 The Admidio Team
 * @see https://www.admidio.org/
 * @license https://www.gnu.org/licenses/gpl-2.0.html GNU General Public License v2.0 only
 ***********************************************************************************************
 */

/**
 * @class modulemessages
 * @brief some functions for the messages module
 *
 * This class adds some functions that are used in the messages module to keep the
 * code easy to read and short
 *
 * @par Examples
 * @code // check the given Array for charecter and split it.
 * $gMessage->show($gL10n->get('SYS_MESSAGE_TEXT_ID'));
 *
 * // show a message and set a link to a page that should be shown after user click ok
 * $gMessage->setForwardUrl('https://www.example.com/mypage.php');
 * $gMessage->show($gL10n->get('SYS_MESSAGE_TEXT_ID'));
 *
 * // show a message with yes and no button and set a link to a page that should be shown after user click yes
 * $gMessage->setForwardYesNo('https://www.example.com/mypage.php');
 * $gMessage->show($gL10n->get('SYS_MESSAGE_TEXT_ID')); @endcode
 */
class ModuleMessages
{
    /**
     * Constructor that initialize the class member parameters
     */
    public function __construct()
    {

    }

    /**
     * Check for roles and give back a string with rolename. If former members or activa and former
     * members were selected than an additional string will be shown after the rolename.
     * @param string $roleIdsString A string with several role ids. (e.g: "groupID: 4-2")
     * @return string Returns the rolename and the status if former members were selected.
     */
    public function msgGroupNameSplit($roleIdsString)
    {
        global $gCurrentOrganization, $gL10n, $gDb;

        $groupInfo = $this->msgGroupSplit($roleIdsString);

        $sql = 'SELECT rol_name
                  FROM ' . TBL_ROLES . '
            INNER JOIN ' . TBL_CATEGORIES . '
                    ON cat_id = rol_cat_id
                 WHERE rol_id = ? -- $groupInfo[\'id\']
                   AND (  cat_org_id = ? -- $gCurrentOrganization->getValue(\'org_id\')
                       OR cat_org_id IS NULL)';
        $statement = $gDb->queryPrepared($sql, array($groupInfo['id'], $gCurrentOrganization->getValue('org_id')));
        $roleName = $statement->fetchColumn();

        switch ($groupInfo['status'])
        {
//            case 'active':
//                return $roleName . ' (' . $gL10n->get('LST_ACTIVE_MEMBERS') . ')';
            case 'former':
                return $roleName . ' (' . $gL10n->get('LST_FORMER_MEMBERS') . ')';
            case 'active_former':
                return $roleName . ' (' . $gL10n->get('LST_ACTIVE_FORMER_MEMBERS') . ')';
            default:
                return $roleName;
        }
    }

    /**
     * check for Group and give back a array with group ID[0] and if it is active, inactive or both [1].
     * @param string $groupString (e.g: "groupID: 4-2")
     * @return array Returns the groupId and status
     */
    public function msgGroupSplit($groupString)
    {
        $groupSplit = explode(':', $groupString);
        $groupIdAndStatus = explode('-', trim($groupSplit[1]));

        if (count($groupIdAndStatus) === 1)
        {
            $status = 'active';
        }
        elseif ($groupIdAndStatus[1] === '1')
        {
            $status = 'former';
        }
        elseif ($groupIdAndStatus[1] === '2')
        {
            $status = 'active_former';
        }
        else
        {
            $status = 'unknown';
        }

        return array(
            'id'     => (int) $groupIdAndStatus[0],
            'status' => $status
        );
    }

    /**
     * return an array with all Email-Messages of the given user.
     * @param int $userId
     * @return \PDOStatement
     */
    public function msgGetUserEmails($userId)
    {
        global $gDb;

        $sql = 'SELECT msg_id, msg_usr_id_receiver AS user
                  FROM ' . TBL_MESSAGES . '
                 WHERE msg_type = \'EMAIL\'
                   AND msg_usr_id_sender = ? -- $userId
              ORDER BY msg_id DESC';

        return $gDb->queryPrepared($sql, array($userId));
    }

    /**
     * return an array with all unread Messages of the given user.
     * @param int $userId
     * @return \PDOStatement
     */
    public function msgGetUserUnread($userId)
    {
        global $gDb;

        $sql = 'SELECT msg_id, msg_usr_id_sender, msg_usr_id_receiver
                  FROM ' . TBL_MESSAGES . '
                 WHERE msg_type = \'PM\'
<<<<<<< HEAD
                   AND msg_usr_id_receiver LIKE ? -- $userId
=======
                   AND msg_usr_id_receiver = \'' . $userId . '\'
>>>>>>> 1c2bc190
                   AND msg_read = 1
              ORDER BY msg_id DESC';

        return $gDb->queryPrepared($sql, array($userId));
    }

    /**
     * return an array with all unread Messages of the given user.
     * @param int $userId
     * @return \PDOStatement
     */
    public function msgGetUser($userId)
    {
        global $gDb;

        $sql = 'SELECT msg_id, msg_usr_id_sender, msg_usr_id_receiver
                  FROM ' . TBL_MESSAGES . '
                 WHERE msg_type = \'PM\'
<<<<<<< HEAD
                   AND ( (msg_usr_id_receiver LIKE ? AND msg_read <> 1) -- $userId
                       OR (msg_usr_id_sender  =    ? AND msg_read < 2)) -- $userId
=======
                   AND ( (msg_usr_id_receiver = \'' . $userId . '\' AND msg_read <> 1)
                       OR (msg_usr_id_sender = ' . $userId . ' AND msg_read < 2))
>>>>>>> 1c2bc190
              ORDER BY msg_id DESC';

        return $gDb->queryPrepared($sql, array($userId, $userId));
    }

    /**
     * return the message ID of the admidio chat.
     * @return int
     */
    public function msgGetChatId()
    {
        global $gDb;

        $sql = 'SELECT msg_id
                  FROM ' . TBL_MESSAGES . '
                 WHERE msg_type = \'CHAT\'';
        $statement = $gDb->query($sql);

        return (int) $statement->fetchColumn();
    }

}<|MERGE_RESOLUTION|>--- conflicted
+++ resolved
@@ -134,11 +134,7 @@
         $sql = 'SELECT msg_id, msg_usr_id_sender, msg_usr_id_receiver
                   FROM ' . TBL_MESSAGES . '
                  WHERE msg_type = \'PM\'
-<<<<<<< HEAD
-                   AND msg_usr_id_receiver LIKE ? -- $userId
-=======
-                   AND msg_usr_id_receiver = \'' . $userId . '\'
->>>>>>> 1c2bc190
+                   AND msg_usr_id_receiver = ? -- $userId
                    AND msg_read = 1
               ORDER BY msg_id DESC';
 
@@ -157,13 +153,8 @@
         $sql = 'SELECT msg_id, msg_usr_id_sender, msg_usr_id_receiver
                   FROM ' . TBL_MESSAGES . '
                  WHERE msg_type = \'PM\'
-<<<<<<< HEAD
-                   AND ( (msg_usr_id_receiver LIKE ? AND msg_read <> 1) -- $userId
-                       OR (msg_usr_id_sender  =    ? AND msg_read < 2)) -- $userId
-=======
-                   AND ( (msg_usr_id_receiver = \'' . $userId . '\' AND msg_read <> 1)
-                       OR (msg_usr_id_sender = ' . $userId . ' AND msg_read < 2))
->>>>>>> 1c2bc190
+                   AND ( (msg_usr_id_receiver = ? AND msg_read <> 1) -- $userId
+                       OR (msg_usr_id_sender  = ? AND msg_read < 2)) -- $userId
               ORDER BY msg_id DESC';
 
         return $gDb->queryPrepared($sql, array($userId, $userId));
