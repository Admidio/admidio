--- conflicted
+++ resolved
@@ -167,7 +167,6 @@
     }
 
     /**
-<<<<<<< HEAD
      * Get number of available announcements
      * @Return int Returns the total count and push it in the array
      */
@@ -190,13 +189,9 @@
     }
 
     /**
-     * Prepare SQL Statement.
-     * @return string
-=======
      * Add several conditions to an SQL string that could later be used 
      * as additional conditions in other SQL queries.
      * @return string Return SQL string with additional conditions.
->>>>>>> 75994b84
      */
     private function getSqlConditions()
     {
