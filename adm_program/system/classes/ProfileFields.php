<?php
/**
 ***********************************************************************************************
 * @copyright 2004-2018 The Admidio Team
 * @see https://www.admidio.org/
 * @license https://www.gnu.org/licenses/gpl-2.0.html GNU General Public License v2.0 only
 ***********************************************************************************************
 */

/**
 * Reads the user fields structure out of database and give access to it
 *
 * When an object is created than the actual profile fields structure will
 * be read. In addition to this structure you can read the user values for
 * all fields if you call @c readUserData . If you read field values than
 * you will get the formated output. It's also possible to set user data and
 * save this data to the database
 */
class ProfileFields
{
    /**
     * @var Database An object of the class Database for communication with the database
     */
    protected $db;
    /**
     * @var array<string,TableUserField> Array with all user fields objects
     */
    protected $mProfileFields = array();
    /**
     * @var array<int,TableAccess> Array with all user data objects
     */
    protected $mUserData = array();
    /**
     * @var int UserId of the current user of this object
     */
    protected $mUserId = 0;
    /**
     * @var bool if true, than no value will be checked if method setValue is called
     */
    protected $noValueCheck = false;
    /**
     * @var bool flag if a value of one field had changed
     */
    protected $columnsValueChanged = false;

    /**
     * constructor that will initialize variables and read the profile field structure
     * @param Database $database       Database object (should be **$gDb**)
     * @param int      $organizationId The id of the organization for which the profile field structure should be read
     */
    public function __construct(Database $database, $organizationId)
    {
        $this->db =& $database;
        $this->readProfileFields($organizationId);
    }

    /**
     * An wakeup add the current database object to this class
     */
    public function __wakeup()
    {
        global $gDb;

        if ($gDb instanceof Database)
        {
            $this->db = $gDb;
        }
    }

    /**
     * user data of all profile fields will be initialized
     * the fields array will not be renewed
     */
    public function clearUserData()
    {
        $this->mUserData = array();
        $this->mUserId = 0;
        $this->columnsValueChanged = false;
    }

    /**
     * Delete all data of the user in table adm_user_data
     * @return void
     */
    public function deleteUserData()
    {
        $this->db->startTransaction();

        // delete every entry from adm_users_data
        foreach ($this->mUserData as $field)
        {
            $field->delete();
        }

        $this->mUserData = array();

        $this->db->endTransaction();
    }

    /**
     * @return array<string,TableUserField>
     */
    public function getProfileFields()
    {
        return $this->mProfileFields;
    }

    /**
     * returns for a fieldname intern (usf_name_intern) the value of the column from table adm_user_fields
     * @param string $fieldNameIntern Expects the **usf_name_intern** of table **adm_user_fields**
     * @param string $column          The column name of **adm_user_field** for which you want the value
     * @param string $format          Optional the format (is necessary for timestamps)
     * @return mixed
     */
    public function getProperty($fieldNameIntern, $column, $format = '')
    {
        if (array_key_exists($fieldNameIntern, $this->mProfileFields))
        {
            return $this->mProfileFields[$fieldNameIntern]->getValue($column, $format);
        }

        // if id-field not exists then return zero
        if (StringUtils::strContains($column, '_id'))
        {
            return 0;
        }
        return '';
    }

    /**
     * returns for field id (usf_id) the value of the column from table adm_user_fields
     * @param int    $fieldId Expects the **usf_id** of table **adm_user_fields**
     * @param string $column  The column name of **adm_user_field** for which you want the value
     * @param string $format  Optional the format (is necessary for timestamps)
     * @return string
     */
    public function getPropertyById($fieldId, $column, $format = '')
    {
        foreach ($this->mProfileFields as $field)
        {
            if ((int) $field->getValue('usf_id') === (int) $fieldId)
            {
                return $field->getValue($column, $format);
            }
        }

        return '';
    }

    /**
     * Returns the value of the field in html format with consideration of all layout parameters
     * @param string     $fieldNameIntern Internal profile field name of the field that should be html formated
     * @param string|int $value           The value that should be formated must be commited so that layout
     *                                    is also possible for values that aren't stored in database
     * @param int        $value2          An optional parameter that is necessary for some special fields like email to commit the user id
     * @return string Returns an html formated string that considered the profile field settings
     */
    public function getHtmlValue($fieldNameIntern, $value, $value2 = null)
    {
        global $gSettingsManager;

        if (!array_key_exists($fieldNameIntern, $this->mProfileFields))
        {
            return $value;
        }

        // if value is empty or null, then do nothing
        if ($value != '')
        {
            // create html for each field type
            $htmlValue = $value;

            $usfType = $this->mProfileFields[$fieldNameIntern]->getValue('usf_type');
            switch ($usfType)
            {
                case 'CHECKBOX':
                    if ($value == 1)
                    {
                        $htmlValue = '<i class="fas fa-check-square"></i>';
                    }
                    else
                    {
                        $htmlValue = '<i class="fas fa-square"></i>';
                    }
                    break;
                case 'DATE':
                    if ($value !== '')
                    {
                        // date must be formated
                        $date = \DateTime::createFromFormat('Y-m-d', $value);
                        if ($date instanceof \DateTime)
                        {
                            $htmlValue = $date->format($gSettingsManager->getString('system_date'));
                        }
                    }
                    break;
                case 'EMAIL':
                    // the value in db is only the position, now search for the text
                    if ($value !== '')
                    {
                        if (!$gSettingsManager->getBool('enable_mail_module'))
                        {
                            $emailLink = 'mailto:' . $value;
                        }
                        else
                        {
                            // set value2 to user id because we need a second parameter in the link to mail module
                            if ($value2 === null)
                            {
                                $value2 = $this->mUserId;
                            }

                            $emailLink = SecurityUtils::encodeUrl(ADMIDIO_URL . FOLDER_MODULES . '/messages/messages_write.php', array('usr_id' => $value2));
                        }
                        if (strlen($value) > 30)
                        {
                            $htmlValue = '<a href="' . $emailLink . '" title="' . $value . '">' . substr($value, 0, 30) . '...</a>';
                        }
                        else
                        {
                            $htmlValue = '<a href="' . $emailLink . '" title="' . $value . '" style="overflow: visible; display: inline;">' . $value . '</a>';
                        }
                    }
                    break;
                case 'DROPDOWN':
                case 'RADIO_BUTTON':
                    $arrListValuesWithKeys = array(); // array with list values and keys that represents the internal value

                    // first replace windows new line with unix new line and then create an array
                    $valueFormated = str_replace("\r\n", "\n", $this->mProfileFields[$fieldNameIntern]->getValue('usf_value_list', 'database'));
                    $arrListValues = explode("\n", $valueFormated);

                    foreach ($arrListValues as $index => $listValue)
                    {
                        // if value is imagefile or imageurl then show image
                        if ($usfType === 'RADIO_BUTTON' && (Image::isFontAwesomeIcon($listValue)
                        || StringUtils::strContains($listValue, '.png', false) || StringUtils::strContains($listValue, '.jpg', false))) // TODO: simplify check for images
                        {
                            // if there is imagefile and text separated by | then explode them
                            if (StringUtils::strContains($listValue, '|'))
                            {
                                list($listValueImage, $listValueText) = explode('|', $listValue);
                            }
                            else
                            {
                                $listValueImage = $listValue;
                                $listValueText  = $this->getValue('usf_name');
                            }

                            // if text is a translation-id then translate it
                            $listValueText = Language::translateIfTranslationStrId($listValueText);

                            // get html snippet with image tag
                            $listValue = Image::getIconHtml($listValueImage, $listValueText);
                        }

                        // if text is a translation-id then translate it
                        $listValue = Language::translateIfTranslationStrId($listValue);

                        // save values in new array that starts with key = 1
                        $arrListValuesWithKeys[++$index] = $listValue;
                    }

                    $htmlValue = $arrListValuesWithKeys[$value];
                    break;
                case 'PHONE':
                    if ($value !== '')
                    {
                        $htmlValue = '<a href="tel:' . str_replace(array('-', '/', ' ', '(', ')'), '', $value) . '">' . $value . '</a>';
                    }
                    break;
                case 'URL':
                    if ($value !== '')
                    {
                        $displayValue = $value;

                        // trim "http://", "https://", "//"
                        if (StringUtils::strContains($displayValue, '//'))
                        {
                            $displayValue = substr($displayValue, strpos($displayValue, '//') + 2);
                        }
                        // trim after the 35th char
                        if (strlen($value) > 35)
                        {
                            $displayValue = substr($displayValue, 0, 35) . '...';
                        }
                        $htmlValue = '<a href="' . $value . '" target="_blank" title="' . $value . '">' . $displayValue . '</a>';
                    }
                    break;
                case 'TEXT_BIG':
                    $htmlValue = nl2br($value);
                    break;
            }

            // if field has url then create a link
            $usfUrl = $this->mProfileFields[$fieldNameIntern]->getValue('usf_url');
            if ($usfUrl !== '')
            {
                if ($fieldNameIntern === 'FACEBOOK' && is_numeric($value))
                {
                    // facebook has two different profile urls (id and facebook name),
                    // we could only store one way in database (facebook name) and the other (id) is defined here
                    $htmlValue = '<a href="' . SecurityUtils::encodeUrl('https://www.facebook.com/profile.php', array('id' => $value)) . '" target="_blank">' . $htmlValue . '</a>';
                }
                else
                {
                    $htmlValue = '<a href="' . $usfUrl . '" target="_blank">' . $htmlValue . '</a>';
                }

                // replace a variable in url with user value
                if (StringUtils::strContains($usfUrl, '#user_content#'))
                {
                    $htmlValue = str_replace('#user_content#', $value, $htmlValue);
                }
            }
            $value = $htmlValue;
        }
        // special case for type CHECKBOX and no value is there, then show unchecked checkbox
        else
        {
            if ($this->mProfileFields[$fieldNameIntern]->getValue('usf_type') === 'CHECKBOX')
            {
                $value = '<i class="fas fa-square"></i>';

                // if field has url then create a link
                $usfUrl = $this->mProfileFields[$fieldNameIntern]->getValue('usf_url');
                if ($usfUrl !== '')
                {
                    $value = '<a href="' . $usfUrl . '" target="_blank">' . $value . '</a>';
                }
            }
        }

        return $value;
    }

    /**
     * Returns the user value for this column.
     * @param string $fieldNameIntern Expects the **usf_name_intern** of the field whose value should be read
     * @param string $format          Returns the field value in a special format **text**, **html**, **database**
     *                                or datetime (detailed description in method description)
     *                                * 'd.m.Y' : a date or timestamp field accepts the format of the PHP date() function
     *                                * 'html'  : returns the value in html-format if this is necessary for that field type.
     *                                * 'database' : returns the value that is stored in database with no format applied
     * @return string|int|bool Returns the value for the column.
     */
    public function getValue($fieldNameIntern, $format = '')
    {
        global $gL10n, $gSettingsManager;

        $value = '';

        // exists a profile field with that name ?
        // then check if user has a data object for this field and then read value of this object
        if (array_key_exists($fieldNameIntern, $this->mProfileFields)
        &&  array_key_exists($this->mProfileFields[$fieldNameIntern]->getValue('usf_id'), $this->mUserData))
        {
            $value = $this->mUserData[$this->mProfileFields[$fieldNameIntern]->getValue('usf_id')]->getValue('usd_value', $format);

            if ($format === 'database')
            {
                return $value;
            }

            if ($fieldNameIntern === 'COUNTRY')
            {
                if ($value !== '')
                {
                    // read the language name of the country
                    $value = $gL10n->getCountryName($value);
                }
            }
            else
            {
                switch ($this->mProfileFields[$fieldNameIntern]->getValue('usf_type'))
                {
                    case 'DATE':
                        if ($value !== '')
                        {
                            // if date field then the current date format must be used
                            $date = \DateTime::createFromFormat('Y-m-d', $value);
                            if ($date === false)
                            {
                                return $value;
                            }

                            // if no format or html is set then show date format from Admidio settings
                            if ($format === '' || $format === 'html')
                            {
                                $value = $date->format($gSettingsManager->getString('system_date'));
                            }
                            else
                            {
                                $value = $date->format($format);
                            }
                        }
                        break;
                    case 'DROPDOWN':
                    case 'RADIO_BUTTON':
                        // the value in db is only the position, now search for the text
                        if ($value > 0 && $format !== 'html')
                        {
                            $arrListValues = $this->mProfileFields[$fieldNameIntern]->getValue('usf_value_list', $format);
                            $value = $arrListValues[$value];
                        }
                        break;
                }
            }
        }

        // get html output for that field type and value
        if ($format === 'html')
        {
            $value = $this->getHtmlValue($fieldNameIntern, $value);
        }

        return $value;
    }

    /**
     * returns true if a column of user table or profile fields has changed
     * @return bool
     */
    public function hasColumnsValueChanged()
    {
        return $this->columnsValueChanged;
    }

    /**
     * This method checks if the current user is allowed to edit this profile field of $fieldNameIntern
     * within the context of the user in this object.
     * !!! NOTE that this method ONLY checks if it could be possible to edit this field. There MUST be
     * another check if the current user is allowed to edit the user profile generally.
     * @param string $fieldNameIntern Expects the **usf_name_intern** of the field that should be checked.
     * @param bool   $allowedToEditProfile Set to **true** if the current user has the right to edit the profile
     *                                    in which context the right should be checked. This param must not be
     *                                    set if you are not in a user context.
     * @return bool Return true if the current user is allowed to view this profile field
     */
    public function isEditable($fieldNameIntern, $allowedToEditProfile)
    {
        global $gCurrentUser;

<<<<<<< HEAD
        return $this->isVisible($fieldNameIntern) && ($gCurrentUser->editUsers() || $this->mProfileFields[$fieldNameIntern]->getValue('usf_disabled') == 0);
=======
        return($this->isVisible($fieldNameIntern, $allowedToEditProfile)
        && ($gCurrentUser->editUsers() || $this->mProfileFields[$fieldNameIntern]->getValue('usf_disabled') == 0));
>>>>>>> 8e043591
    }

    /**
     * This method checks if the current user is allowed to view this profile field of $fieldNameIntern
     * within the context of the user in this object. If no context is set than we only check if the
     * current user has the right to view the category of the profile field.
     * @param string $fieldNameIntern Expects the **usf_name_intern** of the field that should be checked.
     * @param bool   $allowedToEditProfile Set to **true** if the current user has the right to edit the profile
     *                                    in which context the right should be checked. This param must not be
     *                                    set if you are not in a user context.
     * @return bool Return true if the current user is allowed to view this profile field
     */
    public function isVisible($fieldNameIntern, $allowedToEditProfile = false)
    {
        global $gCurrentUser;

        // check if the current user could view the category of the profile field
        // if it's the own profile than we check if user could edit his profile and if so he could view all fields
        // check if the profile field is only visible for users that could edit this
        return ((array_key_exists($fieldNameIntern, $this->mProfileFields) && $this->mProfileFields[$fieldNameIntern]->isVisible())
                || (int) $gCurrentUser->getValue('usr_id') === $this->mUserId)
            && ($allowedToEditProfile || $this->mProfileFields[$fieldNameIntern]->getValue('usf_hidden') == 0);
    }

    /**
     * If this method is called than all further calls of method **setValue** will not check the values.
     * The values will be stored in database without any inspections !
     */
    public function noValueCheck()
    {
        $this->noValueCheck = true;
    }

    /**
     * Reads the profile fields structure out of database table **adm_user_fields**
     * and adds an object for each field structure to the **mProfileFields** array.
     * @param int $organizationId The id of the organization for which the profile fields
     *                            structure should be read.
     */
    public function readProfileFields($organizationId)
    {
        // first initialize existing data
        $this->mProfileFields = array();
        $this->clearUserData();

        // read all user fields and belonging category data of organization
        $sql = 'SELECT *
                  FROM '.TBL_USER_FIELDS.'
            INNER JOIN '.TBL_CATEGORIES.'
                    ON cat_id = usf_cat_id
                 WHERE cat_org_id IS NULL
                    OR cat_org_id = ? -- $organizationId
              ORDER BY cat_sequence ASC, usf_sequence ASC';
        $userFieldsStatement = $this->db->queryPrepared($sql, array($organizationId));

        while ($row = $userFieldsStatement->fetch())
        {
            if (!array_key_exists($row['usf_name_intern'], $this->mProfileFields))
            {
                $this->mProfileFields[$row['usf_name_intern']] = new TableUserField($this->db);
            }
            $this->mProfileFields[$row['usf_name_intern']]->setArray($row);
        }
    }

    /**
     * Reads the user data of all profile fields out of database table **adm_user_data**
     * and adds an object for each field data to the **mUserData** array.
     * If profile fields structure wasn't read, this will be done before.
     * @param int $userId         The id of the user for which the user data should be read.
     * @param int $organizationId The id of the organization for which the profile fields
     *                            structure should be read if necessary.
     */
    public function readUserData($userId, $organizationId)
    {
        if (count($this->mProfileFields) === 0)
        {
            $this->readProfileFields($organizationId);
        }

        if ($userId > 0)
        {
            // remember the user
            $this->mUserId = (int) $userId;

            // read all user data of user
            $sql = 'SELECT *
                      FROM '.TBL_USER_DATA.'
                INNER JOIN '.TBL_USER_FIELDS.'
                        ON usf_id = usd_usf_id
                     WHERE usd_usr_id = ? -- $userId';
            $userDataStatement = $this->db->queryPrepared($sql, array($userId));

            while ($row = $userDataStatement->fetch())
            {
                if (!array_key_exists($row['usd_usf_id'], $this->mUserData))
                {
                    $this->mUserData[$row['usd_usf_id']] = new TableAccess($this->db, TBL_USER_DATA, 'usd');
                }
                $this->mUserData[$row['usd_usf_id']]->setArray($row);
            }
        }
    }

    /**
     * save data of every user field
     * @param int $userId id is necessary if new user, that id was not known before
     */
    public function saveUserData($userId)
    {
        $this->db->startTransaction();

        foreach ($this->mUserData as $value)
        {
            // if new user than set user id
            if ($this->mUserId === 0)
            {
                $value->setValue('usd_usr_id', $userId);
            }

            // if value exists and new value is empty then delete entry
            if ($value->getValue('usd_id') > 0 && $value->getValue('usd_value') === '')
            {
                $value->delete();
            }
            else
            {
                $value->save();
            }
        }

        $this->columnsValueChanged = false;
        $this->mUserId = (int) $userId;

        $this->db->endTransaction();
    }

    /**
     * set value for column usd_value of field
     * @param string $fieldNameIntern Expects the **usf_name_intern** of the field that should get a new value.
     * @param mixed  $fieldValue
     * @return bool
     */
    public function setValue($fieldNameIntern, $fieldValue)
    {
        global $gSettingsManager;

        if (!array_key_exists($fieldNameIntern, $this->mProfileFields))
        {
            return false;
        }

        if ($fieldValue !== '')
        {
            switch ($this->mProfileFields[$fieldNameIntern]->getValue('usf_type'))
            {
                case 'CHECKBOX':
                    // Checkbox darf nur 0 oder 1 haben
                    if (!$this->noValueCheck && $fieldValue !== '0' && $fieldValue !== '1')
                    {
                        return false;
                    }
                    break;
                case 'DATE':
                    // Datum muss gueltig sein und formatiert werden
                    $date = \DateTime::createFromFormat($gSettingsManager->getString('system_date'), $fieldValue);
                    if ($date === false)
                    {
                        $date = \DateTime::createFromFormat('Y-m-d', $fieldValue);
                        if ($date === false && !$this->noValueCheck)
                        {
                            return false;
                        }
                    }
                    else
                    {
                        $fieldValue = $date->format('Y-m-d');
                    }
                    break;
                case 'EMAIL':
                    // Email darf nur gueltige Zeichen enthalten und muss einem festen Schema entsprechen
                    if (!$this->noValueCheck && !StringUtils::strValidCharacters($fieldValue, 'email'))
                    {
                        return false;
                    }
                    break;
                case 'NUMBER':
                    // A number must be numeric
                    if (!$this->noValueCheck && !is_numeric($fieldValue))
                    {
                        return false;
                    }

                    // numbers don't have leading zero
                    $fieldValue = preg_replace('/^0*(\d+)$/', '${1}', $fieldValue);
                    break;
                case 'DECIMAL':
                    // A decimal must be numeric
                    if (!$this->noValueCheck && !is_numeric(str_replace(',', '.', $fieldValue)))
                    {
                        return false;
                    }

                    // decimals don't have leading zero
                    $fieldValue = preg_replace('/^0*(\d+([,.]\d*)?)$/', '${1}', $fieldValue);
                    break;
                case 'PHONE':
                    // check phone number for valid characters
                    if (!$this->noValueCheck && !StringUtils::strValidCharacters($fieldValue, 'phone'))
                    {
                        return false;
                    }
                    break;
                case 'URL':
                    $fieldValue = admFuncCheckUrl($fieldValue);

                    if (!$this->noValueCheck && $fieldValue === false)
                    {
                        return false;
                    }
                    break;
            }
        }

        $usfId = (int) $this->mProfileFields[$fieldNameIntern]->getValue('usf_id');

        if (!array_key_exists($usfId, $this->mUserData) && $fieldValue !== '')
        {
            $this->mUserData[$usfId] = new TableAccess($this->db, TBL_USER_DATA, 'usd');
            $this->mUserData[$usfId]->setValue('usd_usf_id', $usfId);
            $this->mUserData[$usfId]->setValue('usd_usr_id', $this->mUserId);
        }

        // first check if user has a data object for this field and then set value of this user field
        if (array_key_exists($usfId, $this->mUserData))
        {
            $valueChanged = $this->mUserData[$usfId]->setValue('usd_value', $fieldValue);

            if ($valueChanged && $this->mUserData[$usfId]->hasColumnsValueChanged())
            {
                $this->columnsValueChanged = true;

                return true;
            }
        }

        return false;
    }
}<|MERGE_RESOLUTION|>--- conflicted
+++ resolved
@@ -441,12 +441,8 @@
     {
         global $gCurrentUser;
 
-<<<<<<< HEAD
-        return $this->isVisible($fieldNameIntern) && ($gCurrentUser->editUsers() || $this->mProfileFields[$fieldNameIntern]->getValue('usf_disabled') == 0);
-=======
         return($this->isVisible($fieldNameIntern, $allowedToEditProfile)
         && ($gCurrentUser->editUsers() || $this->mProfileFields[$fieldNameIntern]->getValue('usf_disabled') == 0));
->>>>>>> 8e043591
     }
 
     /**
