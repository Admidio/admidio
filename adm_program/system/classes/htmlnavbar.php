<?php
/**
 ***********************************************************************************************
 * @copyright 2004-2017 The Admidio Team
 * @see https://www.admidio.org/
 * @license https://www.gnu.org/licenses/gpl-2.0.html GNU General Public License v2.0 only
 ***********************************************************************************************
 */

/**
 * @class HtmlNavbar
 * @brief Class manages display of navbar in modules
 *
 * This class manage the presentation of a module menu. You can add as many
 * items to the menu and the class tries to display them in the perfect
 * way for the module. If there are to many items to display all than it
 * will create a menu button where you can find all the other menu items.
 * The position of the items is important. Only the first items will display
 * permanently in the module. The other items are summarized in a submenu.
 * @par Examples
 * @code   // create module menu
 * $myNavbar = new HtmlNavbar('menu_my_module', 'My module');
 *
 * // show link to create new announcement
<<<<<<< HEAD
 * $myNavbar->addItem('menu_item_new_entry', $g_root_path.'/adm_program/modules/mymodule/mymodule_new.php',
 *                         $gL10n->get('SYS_CREATE'), 'add.png');
=======
 * $myNavbar->addItem(
 *     'menu_item_new_entry', ADMIDIO_URL.FOLDER_MODULES.'/mymodule/mymodule_new.php',
 *     $gL10n->get('SYS_CREATE'), 'add.png'
 * );
>>>>>>> f0772dba
 * $myNavbar->show(); @endcode
 */
class HtmlNavbar
{
    /**
     * @var array<string,array<string,string|array<string,array<string,string>>>> An array with all items that should be displayed at the left part of the navbar
     */
    protected $leftItems = array();
    /**
     * @var array<string,array<string,string|array<string,array<string,string>>>> An array with all items that should be displayed at the right part of the navbar
     */
    protected $rightItems = array();
    /**
     * @var HtmlPage A HtmlPage object that will be used to add javascript code or files to the html output page.
     */
    protected $htmlPage;
    /**
     * @var string Parameter that includes the html of the form that should be shown within the navbar
     */
    protected $htmlForm = '';
    /**
     * @var string|null Name of the navbar that will be shown when navbar changed to vertical mode on small devices
     */
    protected $name;
    /**
     * @var string Navbar type. There is the @b default and the @b filter type possible.
     */
    protected $type;
    /**
     * @var string The id of the navbar.
     */
    protected $id;
    /**
     * @var string A css class name that should be added to the main nav tag of the navbar
     */
    protected $customCssClass = '';

    /**
     * creates the object of the module menu and initialize all class parameters
     * @param string   $id       Html id of the navbar
     * @param string   $name     Name of the navbar that will be shown when navbar changed to vertical mode on small devices
     * @param HtmlPage $htmlPage Optional a HtmlPage object that will be used to add javascript code
     *                           or files to the html output page.
     * @param string   $type     Different types of the navbar can be defined.
     *                           default: will be the standard navbar of all modules.
     *                           filter:  should be used if this navbar is used to filter data of within the script.
     */
    public function __construct($id, $name = null, HtmlPage $htmlPage = null, $type = 'default')
    {
        global $gL10n;

        if ($name === null)
        {
            if ($type === 'default')
            {
                $name = $gL10n->get('SYS_MENU');
            }
            elseif ($type === 'filter')
            {
                $name = $gL10n->get('SYS_FILTER');
            }
        }

        if ($htmlPage instanceof HtmlPage)
        {
            $this->htmlPage =& $htmlPage;
        }

        $this->name = $name;
        $this->type = $type;
        $this->id   = $id;
    }

    /**
     * Creates the html for the menu entry.
     * @param array<string,string> $data An array with all data if the item. This will be @id, @url, @text and @icon.
     * @return string Returns the html for the menu entry
     */
    protected function createHtmlLink(array $data)
    {
        $icon = '';

        if ($data['icon'] !== '')
        {
            $icon = '<img src="' . $data['icon'] . '" alt="' . strip_tags($data['text']) . '" />';
        }

        $html = '
            <li class="' . $data['class'] . '">
                <a class="navbar-link" id="' . $data['id'] . '" href="' . $data['url'] . '">' . $icon . $data['text'] . '</a>
            </li>';

        return $html;
    }

    /**
     * This method adds an additional css class to the main nav tag of the menu.
     * @param string $className The name of a css class that should be add to the main nav tag of the manu
     */
    public function addCssClass($className)
    {
        $this->customCssClass = ' '.$className;
    }

    /**
     * Add a form to the menu. The form will be added between the left and the right part of the navbar.
     * @param string $htmlForm A html code of a form that will be added to the menu
     */
    public function addForm($htmlForm)
    {
        $this->htmlForm = $htmlForm;
    }

    /**
     * Add a new item to the menu. This can be added to the left or right part of the navbar.
     * You can also add another item to an existing dropdown item. Therefore use the @b $parentItem parameter.
     * @param string $id          Html id of the item.
     * @param string $url         The url of the generated link of this item.
     * @param string $text        The text of the item and the generated link.
     * @param string $icon        Icon of the menu item, that will also be linked
     * @param string $orientation The item can be shown at the @b left or @b right part of the navbar.
     * @param string $parentItem  All items should be added to the @b navbar as parent. But if you
     *                            have already added a dropdown than you can add the item to that
     *                            dropdown. Just commit the id of that item.
     * @param string $class       Optional a css class that will be set for the item.
     */
    public function addItem($id, $url, $text, $icon, $orientation = 'left', $parentItem = 'navbar', $class = '')
    {
        global $g_root_path;

        $urlStartRegex = '/^(http(s?):)?\/\//';

        // add root path to link unless the full URL is given
        if ($url !== '' && $url !== '#' && preg_match($urlStartRegex, $url) === 0)
        {
            $url = $g_root_path . $url;
        }

        // add THEME_PATH to images unless the full URL is given
        if ($icon !== '' && preg_match($urlStartRegex, $icon) === 0)
        {
            if (preg_match('/icons/', $icon) === 0)
            {
                $icon = THEME_PATH . '/icons/' . $icon;
            }
            else
            {
                $icon = THEME_PATH . $icon;
            }
        }

        $item = array('id' => $id, 'text' => $text, 'icon' => $icon, 'url' => $url, 'class' => $class);

        if ($orientation === 'left')
        {
            if ($parentItem === 'navbar')
            {
                $this->leftItems[$id] = $item;
            }
            elseif (array_key_exists($parentItem, $this->leftItems))
            {
                $this->leftItems[$parentItem]['items'][$id] = $item;
            }
        }
        elseif ($orientation === 'right')
        {
            if ($parentItem === 'navbar')
            {
                $this->rightItems[$id] = $item;
            }
            elseif (array_key_exists($parentItem, $this->rightItems))
            {
                $this->rightItems[$parentItem]['items'][$id] = $item;
            }
        }
    }

    /**
     * Set the name of the navbar that will be shown when navbar changed to vertical mode on small devices.
     * @param string $name New name of the navbar.
     */
    public function setName($name)
    {
        $this->name = $name;
    }

    /**
     * @param array<string,array<string,string|array<string,array<string,string>>>> $items
     * @param string                                                                $class
     * @return string
     */
    private function getNavHtml(array $items, $class = '')
    {
        $html = '<ul class="nav navbar-nav ' . $class . '">';

        foreach($items as $menuEntry)
        {
            if (array_key_exists('items', $menuEntry) && is_array($menuEntry['items']))
            {
                if (count($menuEntry['items']) === 1)
                {
                    // only one entry then add a simple link to the navbar
                    $html .= $this->createHtmlLink(current($menuEntry['items']));
                }
                else
                {
                    // add a dropdown to the navbar
                    $html .= '
                        <li class="dropdown ' . $menuEntry['class'] . '">
                            <a id="' . $menuEntry['id'] . '" href="#" class="dropdown-toggle" data-toggle="dropdown">
                                <span class="glyphicon glyphicon-menu-hamburger"></span>' . $menuEntry['text'] . '<span class="caret"></span>
                            </a>
                            <ul class="dropdown-menu" role="menu">';

                    foreach ($menuEntry['items'] as $menuEntryDropDown)
                    {
                        $html .= $this->createHtmlLink($menuEntryDropDown);
                    }
                    $html .= '</ul></li>';
                }
            }
            else
            {
                // add a simple link to the navbar
                $html .= $this->createHtmlLink($menuEntry);
            }
        }

        $html .= '</ul>';

        return $html;
    }

    /**
     * Creates the html output of the module menu. Each added menu item will be displayed.
     * If one item has several subitems than a dropdown button will be created.
     * @return string Returns the html output for the complete menu
     */
    public function show()
    {
        $showNavbar = false;
        $navHtml = '';

        // add left item block to navbar
        if (count($this->leftItems) > 0)
        {
            $showNavbar = true;
            $navHtml .= $this->getNavHtml($this->leftItems, 'navbar-left');
        }

        // add form to navbar
        if ($this->htmlForm !== '')
        {
            $showNavbar = true;
            $navHtml .= $this->htmlForm;
        }

        // add right item block to navbar
        if (count($this->rightItems) > 0)
        {
            $showNavbar = true;
            $navHtml .= $this->getNavHtml($this->rightItems, 'navbar-right');
        }

        if (!$showNavbar)
        {
            // dont show navbar if no menu item or form was added
            return '';
        }

        // if navbar will be shown then set this flag in page object
        if ($this->htmlPage instanceof HtmlPage)
        {
            $this->htmlPage->hasNavbar();
        }

        $cssClassBrand = '';
        $cssClassNavbar = '';

        // default navbar should not show the brand, only in xs mode
        if ($this->type === 'default')
        {
            $cssClassBrand = 'visible-xs-block';
            $cssClassNavbar = 'navbar-menu';
        }
        elseif ($this->type === 'filter')
        {
            $cssClassNavbar = 'navbar-filter';
        }

        // add html for navbar
        $html = '
            <nav class="navbar navbar-default ' . $cssClassNavbar . $this->customCssClass . '" role="navigation">
                <div class="container-fluid">
                    <!-- Brand and toggle get grouped for better mobile display -->
                    <div class="navbar-header">
                      <button type="button" class="navbar-toggle" data-toggle="collapse" data-target="#' . $this->id . '">
                        <span class="sr-only">Toggle navigation</span>
                        <span class="icon-bar"></span>
                        <span class="icon-bar"></span>
                        <span class="icon-bar"></span>
                      </button>
                      <a class="navbar-brand ' . $cssClassBrand . '" href="#">' . $this->name . '</a>
                    </div>
                    <div class="collapse navbar-collapse" id="' . $this->id . '">';

        $html .= $navHtml;
        $html .= '</div></div></nav>';

        // now show the complete html of the menu
        return $html;
    }
}<|MERGE_RESOLUTION|>--- conflicted
+++ resolved
@@ -22,15 +22,8 @@
  * $myNavbar = new HtmlNavbar('menu_my_module', 'My module');
  *
  * // show link to create new announcement
-<<<<<<< HEAD
  * $myNavbar->addItem('menu_item_new_entry', $g_root_path.'/adm_program/modules/mymodule/mymodule_new.php',
  *                         $gL10n->get('SYS_CREATE'), 'add.png');
-=======
- * $myNavbar->addItem(
- *     'menu_item_new_entry', ADMIDIO_URL.FOLDER_MODULES.'/mymodule/mymodule_new.php',
- *     $gL10n->get('SYS_CREATE'), 'add.png'
- * );
->>>>>>> f0772dba
  * $myNavbar->show(); @endcode
  */
 class HtmlNavbar
