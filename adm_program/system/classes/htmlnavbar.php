<?php
/**
 ***********************************************************************************************
 * @copyright 2004-2017 The Admidio Team
 * @see https://www.admidio.org/
 * @license https://www.gnu.org/licenses/gpl-2.0.html GNU General Public License v2.0 only
 ***********************************************************************************************
 */

/**
 * @class HtmlNavbar
 * @brief Class manages display of navbar in modules
 *
 * This class manage the presentation of a module menu. You can add as many
 * items to the menu and the class tries to display them in the perfect
 * way for the module. If there are to many items to display all than it
 * will create a menu button where you can find all the other menu items.
 * The position of the items is important. Only the first items will display
 * permanently in the module. The other items are summarized in a submenu.
 * @par Examples
 * @code   // create module menu
 * $myNavbar = new HtmlNavbar('menu_my_module', 'My module');
 *
 * // show link to create new announcement
 * $myNavbar->addItem('menu_item_new_entry', $g_root_path.'/adm_program/modules/mymodule/mymodule_new.php',
 *                         $gL10n->get('SYS_CREATE'), 'add.png');
 * $myNavbar->show(); @endcode
 */
class HtmlNavbar
{
    /**
     * @var array<string,array<string,string|array<string,array<string,string>>>> An array with all items that should be displayed at the left part of the navbar
     */
    protected $leftItems = array();
    /**
     * @var array<string,array<string,string|array<string,array<string,string>>>> An array with all items that should be displayed at the right part of the navbar
     */
    protected $rightItems = array();
    /**
     * @var HtmlPage A HtmlPage object that will be used to add javascript code or files to the html output page.
     */
    protected $htmlPage;
    /**
     * @var string Parameter that includes the html of the form that should be shown within the navbar
     */
    protected $htmlForm = '';
    /**
     * @var string|null Name of the navbar that will be shown when navbar changed to vertical mode on small devices
     */
    protected $name;
    /**
     * @var string Navbar type. There is the @b default and the @b filter type possible.
     */
    protected $type;
    /**
     * @var string The id of the navbar.
     */
    protected $id;
    /**
     * @var string A css class name that should be added to the main nav tag of the navbar
     */
    protected $customCssClass = '';

    /**
     * creates the object of the module menu and initialize all class parameters
     * @param string   $id       Html id of the navbar
     * @param string   $name     Name of the navbar that will be shown when navbar changed to vertical mode on small devices
     * @param HtmlPage $htmlPage Optional a HtmlPage object that will be used to add javascript code
     *                           or files to the html output page.
     * @param string   $type     Different types of the navbar can be defined.
     *                           default: will be the standard navbar of all modules.
     *                           filter:  should be used if this navbar is used to filter data of within the script.
     */
    public function __construct($id, $name = null, HtmlPage $htmlPage = null, $type = 'default')
    {
        global $gL10n;

        if ($name === null)
        {
            if ($type === 'default')
            {
                $name = $gL10n->get('SYS_MENU');
            }
            elseif ($type === 'filter')
            {
                $name = $gL10n->get('SYS_FILTER');
            }
        }

        if ($htmlPage instanceof HtmlPage)
        {
            $this->htmlPage =& $htmlPage;
        }

        $this->name = $name;
        $this->type = $type;
        $this->id   = $id;
    }

    /**
     * Creates the html for the menu entry.
     * @param array<string,string> $data An array with all data if the item. This will be @id, @url, @text and @icon.
     * @return string Returns the html for the menu entry
     */
    protected function createHtmlLink(array $data)
    {
        $icon = '';

        if ($data['icon'] !== '')
        {
            $icon = '<img src="' . $data['icon'] . '" alt="' . strip_tags($data['text']) . '" />';
        }

        $html = '
            <li class="' . $data['class'] . '">
                <a class="navbar-link" id="' . $data['id'] . '" href="' . $data['url'] . '">' . $icon . $data['text'] . '</a>
            </li>';

        return $html;
    }

    /**
     * This method adds an additional css class to the main nav tag of the menu.
     * @param string $className The name of a css class that should be add to the main nav tag of the manu
     */
    public function addCssClass($className)
    {
        $this->customCssClass = ' '.$className;
    }

    /**
     * Add a form to the menu. The form will be added between the left and the right part of the navbar.
     * @param string $htmlForm A html code of a form that will be added to the menu
     */
    public function addForm($htmlForm)
    {
        $this->htmlForm = $htmlForm;
    }

    /**
     * Add a new item to the menu. This can be added to the left or right part of the navbar.
     * You can also add another item to an existing dropdown item. Therefore use the @b $parentItem parameter.
     * @param string $id          Html id of the item.
     * @param string $url         The url of the generated link of this item.
     * @param string $text        The text of the item and the generated link.
     * @param string $icon        Icon of the menu item, that will also be linked
     * @param string $orientation The item can be shown at the @b left or @b right part of the navbar.
     * @param string $parentItem  All items should be added to the @b navbar as parent. But if you
     *                            have already added a dropdown than you can add the item to that
     *                            dropdown. Just commit the id of that item.
     * @param string $class       Optional a css class that will be set for the item.
     */
    public function addItem($id, $url, $text, $icon = '', $orientation = 'left', $parentItem = 'navbar', $class = '')
    {
<<<<<<< HEAD
        global $g_root_path;

        $urlStartRegex = '/^(http(s?):)?\/\//';
=======
        $urlStartRegex = '/^(https?:)?\/\//i';
>>>>>>> e0424141

        // add root path to link unless the full URL is given
        if ($url !== '' && $url !== '#' && preg_match($urlStartRegex, $url) === 0)
        {
<<<<<<< HEAD
            $url = $g_root_path . $url;
=======
            $url = ADMIDIO_URL . '/' . $url;
>>>>>>> e0424141
        }

        // add THEME_PATH to images unless the full URL is given
        if ($icon !== '' && preg_match($urlStartRegex, $icon) === 0)
        {
            if (preg_match('/icons/', $icon) === 0)
            {
                $icon = THEME_PATH . '/icons/' . $icon;
            }
            else
            {
                $icon = THEME_PATH . $icon;
            }
        }

        $item = array('id' => $id, 'text' => $text, 'icon' => $icon, 'url' => $url, 'class' => $class);

        if ($orientation === 'left')
        {
            if ($parentItem === 'navbar')
            {
                $this->leftItems[$id] = $item;
            }
            elseif (array_key_exists($parentItem, $this->leftItems))
            {
                $this->leftItems[$parentItem]['items'][$id] = $item;
            }
        }
        elseif ($orientation === 'right')
        {
            if ($parentItem === 'navbar')
            {
                $this->rightItems[$id] = $item;
            }
            elseif (array_key_exists($parentItem, $this->rightItems))
            {
                $this->rightItems[$parentItem]['items'][$id] = $item;
            }
        }
    }

    /**
     * Set the name of the navbar that will be shown when navbar changed to vertical mode on small devices.
     * @param string $name New name of the navbar.
     */
    public function setName($name)
    {
        $this->name = $name;
    }

    /**
     * @param array<string,array<string,string|array<string,array<string,string>>>> $items
     * @param string                                                                $class
     * @return string
     */
    private function getNavHtml(array $items, $class = '')
    {
        $html = '<ul class="nav navbar-nav ' . $class . '">';

        foreach($items as $menuEntry)
        {
            if (array_key_exists('items', $menuEntry) && is_array($menuEntry['items']))
            {
                if (count($menuEntry['items']) === 1)
                {
                    // only one entry then add a simple link to the navbar
                    $html .= $this->createHtmlLink(current($menuEntry['items']));
                }
                else
                {
                    // add a dropdown to the navbar
                    $html .= '
                        <li class="dropdown ' . $menuEntry['class'] . '">
                            <a id="' . $menuEntry['id'] . '" href="#" class="dropdown-toggle" data-toggle="dropdown">
                                <span class="glyphicon glyphicon-menu-hamburger"></span>' . $menuEntry['text'] . '<span class="caret"></span>
                            </a>
                            <ul class="dropdown-menu" role="menu">';

                    foreach ($menuEntry['items'] as $menuEntryDropDown)
                    {
                        $html .= $this->createHtmlLink($menuEntryDropDown);
                    }
                    $html .= '</ul></li>';
                }
            }
            else
            {
                // add a simple link to the navbar
                $html .= $this->createHtmlLink($menuEntry);
            }
        }

        $html .= '</ul>';

        return $html;
    }

    /**
     * Creates the html output of the module menu. Each added menu item will be displayed.
     * If one item has several subitems than a dropdown button will be created.
     * @return string Returns the html output for the complete menu
     */
    public function show()
    {
        $showNavbar = false;
        $navHtml = '';

        // add left item block to navbar
        if (count($this->leftItems) > 0)
        {
            $showNavbar = true;
            $navHtml .= $this->getNavHtml($this->leftItems, 'navbar-left');
        }

        // add form to navbar
        if ($this->htmlForm !== '')
        {
            $showNavbar = true;
            $navHtml .= $this->htmlForm;
        }

        // add right item block to navbar
        if (count($this->rightItems) > 0)
        {
            $showNavbar = true;
            $navHtml .= $this->getNavHtml($this->rightItems, 'navbar-right');
        }

        if (!$showNavbar)
        {
            // dont show navbar if no menu item or form was added
            return '';
        }

        // if navbar will be shown then set this flag in page object
        if ($this->htmlPage instanceof HtmlPage)
        {
            $this->htmlPage->hasNavbar();
        }

        $cssClassBrand = '';
        $cssClassNavbar = '';

        // default navbar should not show the brand, only in xs mode
        if ($this->type === 'default')
        {
            $cssClassBrand = 'visible-xs-block';
            $cssClassNavbar = 'navbar-menu';
        }
        elseif ($this->type === 'filter')
        {
            $cssClassNavbar = 'navbar-filter';
        }

        // add html for navbar
        $html = '
            <nav class="navbar navbar-default ' . $cssClassNavbar . $this->customCssClass . '" role="navigation">
                <div class="container-fluid">
                    <!-- Brand and toggle get grouped for better mobile display -->
                    <div class="navbar-header">
                      <button type="button" class="navbar-toggle" data-toggle="collapse" data-target="#' . $this->id . '">
                        <span class="sr-only">Toggle navigation</span>
                        <span class="icon-bar"></span>
                        <span class="icon-bar"></span>
                        <span class="icon-bar"></span>
                      </button>
                      <a class="navbar-brand ' . $cssClassBrand . '" href="#">' . $this->name . '</a>
                    </div>
                    <div class="collapse navbar-collapse" id="' . $this->id . '">';

        $html .= $navHtml;
        $html .= '</div></div></nav>';

        // now show the complete html of the menu
        return $html;
    }
}<|MERGE_RESOLUTION|>--- conflicted
+++ resolved
@@ -152,22 +152,12 @@
      */
     public function addItem($id, $url, $text, $icon = '', $orientation = 'left', $parentItem = 'navbar', $class = '')
     {
-<<<<<<< HEAD
-        global $g_root_path;
-
-        $urlStartRegex = '/^(http(s?):)?\/\//';
-=======
         $urlStartRegex = '/^(https?:)?\/\//i';
->>>>>>> e0424141
 
         // add root path to link unless the full URL is given
         if ($url !== '' && $url !== '#' && preg_match($urlStartRegex, $url) === 0)
         {
-<<<<<<< HEAD
-            $url = $g_root_path . $url;
-=======
             $url = ADMIDIO_URL . '/' . $url;
->>>>>>> e0424141
         }
 
         // add THEME_PATH to images unless the full URL is given
