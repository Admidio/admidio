--- conflicted
+++ resolved
@@ -39,15 +39,9 @@
     {
         $sql = 'SELECT COUNT(*) AS count
                   FROM '.$this->tableName.'
-<<<<<<< HEAD
                  WHERE msg_read = 1
-                   AND msg_usr_id_receiver LIKE ? -- $usrId';
+                   AND msg_usr_id_receiver = ? -- $usrId';
         $countStatement = $this->db->queryPrepared($sql, array($usrId));
-=======
-                 WHERE msg_usr_id_receiver = \''. $usrId .'\'
-                   AND msg_read = 1';
-        $countStatement = $this->db->query($sql);
->>>>>>> 1c2bc190
 
         return (int) $countStatement->fetchColumn();
     }
@@ -87,13 +81,8 @@
     {
         $sql = 'UPDATE '.TBL_MESSAGES.'
                    SET msg_read = \'0\'
-<<<<<<< HEAD
                  WHERE msg_id   = ? -- $this->msgId
-                   AND msg_usr_id_receiver LIKE ? -- $usrId';
-=======
-                 WHERE msg_id   = '.$this->msgId.'
-                   AND msg_usr_id_receiver = \''.$usrId.'\'';
->>>>>>> 1c2bc190
+                   AND msg_usr_id_receiver = ? -- $usrId';
 
         return $this->db->queryPrepared($sql, array($this->msgId, $usrId));
     }
