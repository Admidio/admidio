--- conflicted
+++ resolved
@@ -196,11 +196,7 @@
      * @param int $folderId
      * @return bool **true** if no error occurred
      */
-<<<<<<< HEAD
     public function delete(int $folderId = 0): bool
-=======
-    public function delete($folderId = 0): bool
->>>>>>> 03719526
     {
         global $gLogger;
 
@@ -669,11 +665,7 @@
      * @see TableAccess#readDataByUuid
      * @see TableAccess#readDataByColumns
      */
-<<<<<<< HEAD
-    protected function readData($sqlWhereCondition, array $queryParams = array()): bool
-=======
     protected function readData(string $sqlWhereCondition, array $queryParams = array()): bool
->>>>>>> 03719526
     {
         if (parent::readData($sqlWhereCondition, $queryParams)) {
             $folId = (int) $this->getValue('fol_id');
@@ -741,11 +733,7 @@
      * @return bool If an update or insert into the database was done then return true, otherwise false.
      * @throws AdmException
      */
-<<<<<<< HEAD
-    public function save($updateFingerPrint = true): bool
-=======
     public function save(bool $updateFingerPrint = true): bool
->>>>>>> 03719526
     {
         if ($this->newRecord) {
             $this->setValue('fol_timestamp', DATETIME_NOW);
