<?php
/**
 ***********************************************************************************************
 * @copyright 2004-2019 The Admidio Team
 * @see https://www.admidio.org/
 * @license https://www.gnu.org/licenses/gpl-2.0.html GNU General Public License v2.0 only
 ***********************************************************************************************
 */

/**
 * Creates an Admidio specific form with special elements
 *
 * This class inherits the common HtmlFormBasic class and extends their elements
 * with custom Admidio form elements. The class should be used to create the
 * html part of all Admidio forms. The Admidio elements will contain
 * the label of fields and some other specific features like a identification
 * of mandatory fields, help buttons and special css classes for every
 * element.
 *
 * **Code examples**
 * ```
 * // create a simple form with one input field and a button
 * $form = new HtmlForm('simple-form', 'next_page.php');
 * $form->openGroupBox('gbSimpleForm', $gL10n->get('SYS_SIMPLE_FORM'));
 * $form->addInput('name', $gL10n->get('SYS_NAME'), $formName);
 * $form->addSelectBox('type', $gL10n->get('SYS_TYPE'), array('simple' => 'SYS_SIMPLE', 'very-simple' => 'SYS_VERY_SIMPLE'),
 *                     array('defaultValue' => 'simple', 'showContextDependentFirstEntry' => true));
 * $form->closeGroupBox();
 * $form->addSubmitButton('next-page', $gL10n->get('SYS_NEXT'), array('icon' => 'fa-arrow-circle-right'));
 * $form->show();
 * ```
 */
class HtmlForm extends HtmlFormBasic
{
    const FIELD_DEFAULT  = 0;
    const FIELD_REQUIRED = 1;
    const FIELD_DISABLED = 2;
    const FIELD_READONLY = 3;
    const FIELD_HIDDEN   = 4;

    const SELECT_BOX_MODUS_EDIT = 'EDIT_CATEGORIES';
    const SELECT_BOX_MODUS_FILTER = 'FILTER_CATEGORIES';

    /**
     * @var bool Flag if this form has required fields. Then a notice must be written at the end of the form
     */
    protected $flagRequiredFields = false;
    /**
     * @var bool Flag if required fields should get a special css class to make them more visible to the user.
     */
    protected $showRequiredFields;
    /**
     * @var HtmlPage A HtmlPage object that will be used to add javascript code or files to the html output page.
     */
    protected $htmlPage;
    /**
     * @var int Number of elements in this form
     */
    protected $countElements = 0;
    /**
     * @var bool Flag if datepicker is already initialized
     */
    protected $datepickerInitialized = false;
    /**
     * @var string Form type. Possible values are **default**, **vertical** or **navbar**.
     */
    protected $type;
    /**
     * @var string Id of the form
     */
    protected $id;
    /**
     * @var bool Flag that indicates if a bootstrap button-group is open and should be closed later
     */
    protected $buttonGroupOpen = false;

    /**
     * Constructor creates the form element
     * @param string   $id       Id of the form
     * @param string   $action   Action attribute of the form
     * @param HtmlPage $htmlPage (optional) A HtmlPage object that will be used to add javascript code or files to the html output page.
     * @param array    $options  (optional) An array with the following possible entries:
     *                           - **type** : Set the form type. Every type has some special features:
     *                             + **default**  : A form that can be used to edit and save data of a database table. The label
     *                               and the element have a horizontal orientation.
     *                             + **vertical** : A form that can be used to edit and save data but has a vertical orientation.
     *                               The label is positioned above the form element.
     *                             + **navbar**   : A form that should be used in a navbar. The form content will
     *                               be send with the 'GET' method and this form should not get a default focus.
     *                           - **method** : Method how the values of the form are submitted.
     *                             Possible values are **get** (default) and **post**.
     *                           - **enableFileUpload** : Set specific parameters that are necessary for file upload with a form
     *                           - **showRequiredFields** : If this is set to **true** (default) then every required field got a special
     *                             css class and also the form got a **div** that explains the required layout.
     *                             If this is set to **false** then only the html flag **required** will be set.
     *                           - **setFocus** : Default is set to **true**. Set the focus on page load to the first field
     *                             of this form.
     *                           - **class** : An additional css classname. The class **form-horizontal**
     *                             is set as default and need not set with this parameter.
     */
    public function __construct($id, $action = null, HtmlPage $htmlPage = null, array $options = array())
    {
        // create array with all options
        $optionsDefault = array(
            'type'               => 'default',
            'enableFileUpload'   => false,
            'showRequiredFields' => true,
            'setFocus'           => true,
            'class'              => '',
            'method'             => 'post'
        );
        $optionsAll = array_replace($optionsDefault, $options);

        // navbar forms should send the data as GET
        if ($optionsAll['type'] === 'navbar')
        {
            $optionsAll['method'] = 'get';
        }

        parent::__construct($action, $id, $optionsAll['method']);

        $this->showRequiredFields = $optionsAll['showRequiredFields'];
        $this->type = $optionsAll['type'];
        $this->id   = $id;

        // set specific Admidio css form class
        $this->addAttribute('role', 'form');

        if ($this->type === 'default')
        {
            $optionsAll['class'] .= ' form-horizontal form-dialog';
        }
        elseif ($this->type === 'vertical')
        {
            $optionsAll['class'] .= ' admidio-form-vertical form-dialog';
        }
        elseif ($this->type === 'navbar')
        {
            $optionsAll['class'] .= ' form-inline ';
        }

        if ($optionsAll['class'] !== '')
        {
            $this->addAttribute('class', $optionsAll['class']);
        }

        // Set specific parameters that are necessary for file upload with a form
        if ($optionsAll['enableFileUpload'])
        {
            $this->addAttribute('enctype', 'multipart/form-data');
        }

        if ($htmlPage instanceof HtmlPage)
        {
            $this->htmlPage =& $htmlPage;
        }

        // if its not a navbar form and not a static form then first field of form should get focus
        if ($optionsAll['setFocus'])
        {
            $this->addJavascriptCode('$(".form-dialog:first *:input:enabled:first").focus();', true);
        }
    }

    /**
     * Add a new button with a custom text to the form. This button could have
     * an icon in front of the text.
     * @param string $id      Id of the button. This will also be the name of the button.
     * @param string $text    Text of the button
     * @param array  $options (optional) An array with the following possible entries:
     *                        - **icon** : Optional parameter. Path and filename of an icon.
     *                          If set a icon will be shown in front of the text.
     *                        - **link** : If set a javascript click event with a page load to this link
     *                          will be attached to the button.
     *                        - **onClickText** : A text that will be shown after a click on this button
     *                          until the next page is loaded. The button will be disabled after click.
     *                        - **class** : Optional an additional css classname. The class **admButton**
     *                          is set as default and need not set with this parameter.
     *                        - **type** : Optional a button type could be set. The default is **button**.
     */
    public function addButton($id, $text, array $options = array())
    {
        ++$this->countElements;

        // create array with all options
        $optionsDefault = array('icon' => '', 'link' => '', 'onClickText' => '', 'class' => '', 'type' => 'button', 'data-admidio' => '');
        $optionsAll     = array_replace($optionsDefault, $options);

        // add text and icon to button
        $value = $text;

        // add default css class
        if ($optionsAll['class'] !== '')
        {
            $optionsAll['class'] .= ' btn';
        }
        else
        {
            $optionsAll['class'] = 'btn btn-secondary';            
        }

        if ($optionsAll['icon'] !== '')
        {
            if (Image::isFontAwesomeIcon($optionsAll['icon']))
            {
                if (StringUtils::strStartsWith($optionsAll['icon'], 'fa-'))
                {
                    $optionsAll['icon'] = 'fas ' . $optionsAll['icon'];
                }
                $value = '<i class="' . $optionsAll['icon'] . '"></i>' . $value;
            }
            else
            {
                $value = '<img src="' . $optionsAll['icon'] . '" alt="' . $text . '" />' . $value;
            }
        }
        $this->addElement('button');

        if ($optionsAll['data-admidio'] !== '')
        {
            $this->addAttribute('data-admidio', (string) $optionsAll['data-admidio']);
        }

        if ($optionsAll['onClickText'] !== '')
        {
            $this->addAttribute('data-loading-text', $optionsAll['onClickText']);
            $this->addAttribute('autocomplete', 'off');
        }

        // add javascript for stateful button and/or
        // a different link that should be loaded after click

        $javascriptCode = '';

        if ($optionsAll['link'] !== '')
        {
            // disable default form submit
            $javascriptCode .= 'self.location.href="' . $optionsAll['link'] . '";';
        }

        if ($optionsAll['onClickText'] !== '')
        {
            $javascriptCode .= '$(this).button("loading");';
        }

        if ($optionsAll['link'] !== '' || $optionsAll['onClickText'] !== '')
        {
            if ($optionsAll['type'] === 'submit')
            {
                $javascriptCode .= '$(this).submit();';
            }

            $javascriptCode = '
                $("#' . $id . '").click(function(event) {
                    ' . $javascriptCode . '
                });';

            // if a htmlPage object was set then add code to the page, otherwise to the current string
            $this->addJavascriptCode($javascriptCode, true);
        }

        if ($optionsAll['class'] !== '')
        {
            $this->addAttribute('class', $optionsAll['class']);
        }
        else
        {
            $this->addAttribute('class', 'btn btn-secondary');
        }

        $this->addSimpleButton($id, $optionsAll['type'], $value, $id);
    }

    /**
     * Add a captcha with an input field to the form. The captcha could be a picture with a character code
     * or a simple mathematical calculation that must be solved.
     * @param string $id    Id of the captcha field. This will also be the name of the captcha field.
     * @param string $class (optional) An additional css classname. The class **admTextInput**
     *                      is set as default and need not set with this parameter.
     */
    public function addCaptcha($id, $class = '')
    {
        global $gL10n;

        $attributes = array('class' => 'captcha');
        ++$this->countElements;

        // set specific css class for this field
        if ($class !== '')
        {
            $attributes['class'] .= ' ' . $class;
        }

        // add a row with the captcha puzzle
        $this->openControlStructure('captcha_puzzle', '', self::FIELD_DEFAULT, '', '', $attributes['class']);
        $onClickCode = 'document.getElementById(\'captcha\').src=\'' . ADMIDIO_URL . FOLDER_LIBS_SERVER . '/securimage/securimage_show.php?\' + Math.random(); return false;';
        $this->addHtml('<img id="captcha" src="' . ADMIDIO_URL . FOLDER_LIBS_SERVER . '/securimage/securimage_show.php" alt="CAPTCHA Image" />
                        <a class="admidio-icon-link" href="javascript:void(0)" onclick="' . $onClickCode . '">
                            <i class="fas fa-sync-alt fa-lg" data-toggle="tooltip" title="'.$gL10n->get('SYS_RELOAD').'"></i></a>');
        $this->closeControlStructure();

        // now add a row with a text field where the user can write the solution for the puzzle
        $this->addInput(
            $id, $gL10n->get('SYS_CAPTCHA_CONFIRMATION_CODE'), '',
            array('property' => self::FIELD_REQUIRED, 'helpTextIdLabel' => 'SYS_CAPTCHA_DESCRIPTION', 'class' => 'form-control-small')
        );
    }

    /**
     * Add a new checkbox with a label to the form.
     * @param string $id      Id of the checkbox. This will also be the name of the checkbox.
     * @param string $label   The label of the checkbox.
     * @param bool   $checked A value for the checkbox. The value could only be **0** or **1**. If the value is **1** then
     *                        the checkbox will be checked when displayed.
     * @param array  $options (optional) An array with the following possible entries:
     *                        - **property** : With this param you can set the following properties:
     *                          + **self::FIELD_DEFAULT**  : The field can accept an input.
     *                          + **self::FIELD_REQUIRED** : The field will be marked as a mandatory field where the user must insert a value.
     *                          + **self::FIELD_DISABLED** : The field will be disabled and could not accept an input.
     *                        - **helpTextIdLabel** : A unique text id from the translation xml files that should be shown
     *                          e.g. SYS_DATA_CATEGORY_GLOBAL. If set a help icon will be shown after the control label where
     *                          the user can see the text if he hover over the icon. If you need an additional parameter
     *                          for the text you can add an array. The first entry must be the unique text id and the second
     *                          entry will be a parameter of the text id.
     *                        - **helpTextIdInline** : A unique text id from the translation xml files that should be shown
     *                          e.g. SYS_DATA_CATEGORY_GLOBAL. If set the complete text will be shown after the form element.
     *                          If you need an additional parameter for the text you can add an array. The first entry must
     *                          be the unique text id and the second entry will be a parameter of the text id.
     *                        - **icon** : An icon can be set. This will be placed in front of the label.
     *                        - **class** : An additional css classname. The class **admSelectbox**
     *                          is set as default and need not set with this parameter.
     */
    public function addCheckbox($id, $label, $checked = false, array $options = array())
    {
        $attributes   = array('class' => '');
        $htmlIcon     = '';
        $htmlHelpIcon = '';
        $cssClasses   = 'checkbox';
        ++$this->countElements;

        // create array with all options
        $optionsDefault = array(
            'property'         => self::FIELD_DEFAULT,
            'helpTextIdLabel'  => '',
            'helpTextIdInline' => '',
            'icon'             => '',
            'class'            => ''
        );
        $optionsAll = array_replace($optionsDefault, $options);

        // disable field
        if ($optionsAll['property'] === self::FIELD_DISABLED)
        {
            $attributes['disabled'] = 'disabled';
        }
        elseif ($optionsAll['property'] === self::FIELD_REQUIRED)
        {
            $attributes['required'] = 'required';
        }

        // if checked = true then set checkbox checked
        if ($checked)
        {
            $attributes['checked'] = 'checked';
        }

        // set specific css class for this field
        if ($optionsAll['class'] !== '')
        {
            $attributes['class'] .= ' ' . $optionsAll['class'];
        }

        if ($optionsAll['icon'] !== '')
        {
            // create html for icon
            $htmlIcon = Image::getIconHtml($optionsAll['icon'], '');
        }

        if ($optionsAll['helpTextIdLabel'] !== '')
        {
            $htmlHelpIcon = self::getHelpTextIcon($optionsAll['helpTextIdLabel']);
        }

        // now create html for the field
        $this->openControlStructure($id, '');
        $this->addHtml('<div class="' . $cssClasses . '"><label>');
        $this->addSimpleInput('checkbox', $id, $id, '1', $attributes);
        $this->addHtml($htmlIcon . $label . $htmlHelpIcon . '</label></div>');
        $this->closeControlStructure($optionsAll['helpTextIdInline']);
    }

    /**
     * Add custom html content to the form within the default field structure.
     * The Label will be set but instead of an form control you can define any html.
     * If you don't need the field structure and want to add html then use the method addHtml()
     * @param string $label   The label of the custom content.
     * @param string $content A simple Text or html that would be placed instead of an form element.
     * @param array  $options (optional) An array with the following possible entries:
     *                        - **referenceId** : Optional the id of a form control if this is defined within the custom content
     *                        - **helpTextIdLabel** : A unique text id from the translation xml files that should be shown
     *                          e.g. SYS_DATA_CATEGORY_GLOBAL. If set a help icon will be shown after the control label where
     *                          the user can see the text if he hover over the icon. If you need an additional parameter
     *                          for the text you can add an array. The first entry must be the unique text id and the second
     *                          entry will be a parameter of the text id.
     *                        - **helpTextIdInline** : A unique text id from the translation xml files that should be shown
     *                          e.g. SYS_DATA_CATEGORY_GLOBAL. If set the complete text will be shown after the form element.
     *                          If you need an additional parameter for the text you can add an array. The first entry must
     *                          be the unique text id and the second entry will be a parameter of the text id.
     *                        - **icon** : An icon can be set. This will be placed in front of the label.
     *                        - **class** : An additional css classname. The class **admSelectbox**
     *                          is set as default and need not set with this parameter.
     */
    public function addCustomContent($label, $content, array $options = array())
    {
        ++$this->countElements;

        // create array with all options
        $optionsDefault = array(
            'referenceId'      => '',
            'helpTextIdLabel'  => '',
            'helpTextIdInline' => '',
            'icon'             => '',
            'class'            => ''
        );
        $optionsAll = array_replace($optionsDefault, $options);

        $this->openControlStructure(
            $optionsAll['referenceId'], $label, self::FIELD_DEFAULT,
            $optionsAll['helpTextIdLabel'], $optionsAll['icon'], 'form-custom-content ' . $optionsAll['class']
        );
        $this->addHtml($content);
        $this->closeControlStructure($optionsAll['helpTextIdInline']);
    }

    /**
     * Add a line with a custom description to the form. No form elements will be displayed in this line.
     * @param string $text The (html) text that should be displayed.
     */
    public function addDescription($text)
    {
        $this->addHtml('<p>' . $text . '</p>');
    }

    /**
     * Add a new CKEditor element to the form.
     * @param string $id      Id of the password field. This will also be the name of the password field.
     * @param string $label   The label of the password field.
     * @param string $value   A value for the editor field. The editor will contain this value when created.
     * @param array  $options (optional) An array with the following possible entries:
     *                        - **property** : With this param you can set the following properties:
     *                          + **self::FIELD_DEFAULT**  : The field can accept an input.
     *                          + **self::FIELD_REQUIRED** : The field will be marked as a mandatory field where the user must insert a value.
     *                        - **toolbar** : Optional set a predefined toolbar for the editor. Possible values are
     *                          **AdmidioDefault**, **AdmidioGuestbook** and **AdmidioPlugin_WC**
     *                        - **height** : Optional set the height in pixel of the editor. The default will be 300.
     *                        - **labelVertical** : If set to **true** (default) then the label will be display above the control and the control get a width of 100%.
     *                          Otherwise the label will be displayed in front of the control.
     *                        - **helpTextIdLabel** : A unique text id from the translation xml files that should be shown
     *                          e.g. SYS_DATA_CATEGORY_GLOBAL. If set a help icon will be shown after the control label where
     *                          the user can see the text if he hover over the icon. If you need an additional parameter
     *                          for the text you can add an array. The first entry must be the unique text id and the second
     *                          entry will be a parameter of the text id.
     *                        - **helpTextIdInline** : A unique text id from the translation xml files that should be shown
     *                          e.g. SYS_DATA_CATEGORY_GLOBAL. If set the complete text will be shown after the form element.
     *                          If you need an additional parameter for the text you can add an array. The first entry must
     *                          be the unique text id and the second entry will be a parameter of the text id.
     *                        - **icon** : An icon can be set. This will be placed in front of the label.
     *                        - **class** : An additional css classname. The class **admSelectbox**
     *                          is set as default and need not set with this parameter.
     */
    public function addEditor($id, $label, $value, array $options = array())
    {
        global $gSettingsManager, $gL10n;

        ++$this->countElements;
        $attributes = array('class' => 'editor');
        $flagLabelVertical = $this->type;

        // create array with all options
        $optionsDefault = array(
            'property'         => self::FIELD_DEFAULT,
            'toolbar'          => 'AdmidioDefault',
            'height'           => '300',
            'helpTextIdLabel'  => '',
            'helpTextIdInline' => '',
            'labelVertical'    => true,
            'icon'             => '',
            'class'            => ''
        );
        $optionsAll = array_replace($optionsDefault, $options);

        if ($optionsAll['labelVertical'])
        {
            $this->type = 'vertical';
        }

        if ($optionsAll['property'] === self::FIELD_REQUIRED)
        {
            $attributes['required'] = 'required';
        }

        // set specific css class for this field
        if ($optionsAll['class'] !== '')
        {
            $attributes['class'] .= ' ' . $optionsAll['class'];
        }

        $javascriptCode = '
            CKEDITOR.replace("' . $id . '", {
                toolbar: "' . $optionsAll['toolbar'] . '",
                language: "' . $gL10n->getLanguageLibs() . '",
                uiColor: "' . $gSettingsManager->getString('system_js_editor_color') . '",
                filebrowserImageUploadUrl: "' . ADMIDIO_URL . '/adm_program/system/ckeditor_upload_handler.php"
            });
            CKEDITOR.config.height = "' . $optionsAll['height'] . '";';

        if ($gSettingsManager->getBool('system_js_editor_enabled'))
        {
            // if a htmlPage object was set then add code to the page, otherwise to the current string
            if ($this->htmlPage instanceof HtmlPage)
            {
                $this->htmlPage->addJavascriptFile(ADMIDIO_URL . FOLDER_LIBS_CLIENT . '/ckeditor/ckeditor.js');
            }
            $this->addJavascriptCode($javascriptCode, true);
        }

        $this->openControlStructure(
            $id, $label, $optionsAll['property'], $optionsAll['helpTextIdLabel'],
            $optionsAll['icon'], 'form-group-editor'
        );
        $this->addHtml(
            '<div class="' . $attributes['class'] . '">
                <textarea id="' . $id . '" name="' . $id . '" style="width: 100%;">' . $value . '</textarea>
            </div>'
        );
        $this->closeControlStructure($optionsAll['helpTextIdInline']);

        $this->type = $flagLabelVertical;
    }

    /**
     * Add a field for file upload. If necessary multiple files could be uploaded.
     * The fields for multiple upload could be added dynamically to the form by the user.
     * @param string $id      Id of the input field. This will also be the name of the input field.
     * @param string $label   The label of the input field.
     * @param array  $options (optional) An array with the following possible entries:
     *                        - **property** : With this param you can set the following properties:
     *                          + **self::FIELD_DEFAULT**  : The field can accept an input.
     *                          + **self::FIELD_REQUIRED** : The field will be marked as a mandatory field where the user must insert a value.
     *                          + **self::FIELD_DISABLED** : The field will be disabled and could not accept an input.
     *                        - **allowedMimeTypes** : An array with the allowed MIME types (https://wiki.selfhtml.org/wiki/Referenz:MIME-Typen).
     *                          If this is set then the user can only choose the specified files with the browser file dialog.
     *                          You should check the uploaded file against the MIME type because the file could be manipulated.
     *                        - **maxUploadSize** : The size in byte that could be maximum uploaded.
     *                          The default will be $gSettingsManager->getInt('max_file_upload_size') * 1024 * 1024.
     *                        - **enableMultiUploads** : If set to true a button will be added where the user can
     *                          add new upload fields to upload more than one file.
     *                        - **multiUploadLabel** : The label for the button who will add new upload fields to the form.
     *                        - **hideUploadField** : Hide the upload field if multi uploads are enabled. Then the first
     *                          upload field will be shown if the user will click the multi upload button.
     *                        - **helpTextIdLabel** : A unique text id from the translation xml files that should be shown
     *                          e.g. SYS_DATA_CATEGORY_GLOBAL. If set a help icon will be shown after the control label where
     *                          the user can see the text if he hover over the icon. If you need an additional parameter
     *                          for the text you can add an array. The first entry must be the unique text id and the second
     *                          entry will be a parameter of the text id.
     *                        - **helpTextIdInline** : A unique text id from the translation xml files that should be shown
     *                          e.g. SYS_DATA_CATEGORY_GLOBAL. If set the complete text will be shown after the form element.
     *                          If you need an additional parameter for the text you can add an array. The first entry must
     *                          be the unique text id and the second entry will be a parameter of the text id.
     *                        - **icon** : An icon can be set. This will be placed in front of the label.
     *                        - **class** : An additional css classname. The class **admSelectbox**
     *                          is set as default and need not set with this parameter.
     */
    public function addFileUpload($id, $label, array $options = array())
    {
        global $gSettingsManager;

        $attributes = array('class' => 'form-control');
        ++$this->countElements;

        // create array with all options
        $optionsDefault = array(
            'property'           => self::FIELD_DEFAULT,
            'maxUploadSize'      => $gSettingsManager->getInt('max_file_upload_size') * 1024 * 1024, // MiB
            'allowedMimeTypes'   => array(),
            'enableMultiUploads' => false,
            'hideUploadField'    => false,
            'multiUploadLabel'   => '',
            'helpTextIdLabel'    => '',
            'helpTextIdInline'   => '',
            'icon'               => '',
            'class'              => ''
        );
        $optionsAll = array_replace($optionsDefault, $options);

        // disable field
        if ($optionsAll['property'] === self::FIELD_DISABLED)
        {
            $attributes['disabled'] = 'disabled';
        }
        elseif ($optionsAll['property'] === self::FIELD_REQUIRED)
        {
            $attributes['required'] = 'required';
        }

        if (count($optionsAll['allowedMimeTypes']) > 0)
        {
            $attributes['accept'] = implode(',', $optionsAll['allowedMimeTypes']);
        }

        if ($optionsAll['icon'] === '')
        {
            $optionsAll['icon'] = 'fa-upload';
        }

        // set specific css class for this field
        if ($optionsAll['class'] !== '')
        {
            $attributes['class'] .= ' ' . $optionsAll['class'];
        }

        // if multiple uploads are enabled then add javascript that will
        // dynamically add new upload fields to the form
        if ($optionsAll['enableMultiUploads'])
        {
            $javascriptCode = '
                // add new line to add new attachment to this mail
                $("#btn_add_attachment_' . $id . '").click(function() {
                    newAttachment = document.createElement("input");
                    $(newAttachment).attr("type", "file");
                    $(newAttachment).attr("name", "userfile[]");
                    $(newAttachment).attr("class", "' . $attributes['class'] . '");
                    $(newAttachment).hide();
                    $("#btn_add_attachment_' . $id . '").before(newAttachment);
                    $(newAttachment).show("slow");
                });';

            // if a htmlPage object was set then add code to the page, otherwise to the current string
            $this->addJavascriptCode($javascriptCode, true);
        }

        $this->openControlStructure($id, $label, $optionsAll['property'], $optionsAll['helpTextIdLabel'],
                                    '', 'form-upload');
        $this->addSimpleInput('hidden', 'MAX_FILE_SIZE', 'MAX_FILE_SIZE', (string) $optionsAll['maxUploadSize']);

        // if multi uploads are enabled then the file upload field could be hidden
        // until the user will click on the button to add a new upload field
        if (!$optionsAll['hideUploadField'] || !$optionsAll['enableMultiUploads'])
        {
            $this->addSimpleInput('file', 'userfile[]', null, '', $attributes);
        }

        if ($optionsAll['enableMultiUploads'])
        {
            // show button to add new upload field to form
            $this->addHtml(
                '<button type="button" id="btn_add_attachment_' . $id . '" class="btn btn-secondary">
                    <i class="fas ' . $optionsAll['icon'] . '"></i>' . $optionsAll['multiUploadLabel'] . '
                </button>'
            );
        }
        $this->closeControlStructure($optionsAll['helpTextIdInline']);
    }

    /**
     * Add a new input field with a label to the form.
     * @param string $id      Id of the input field. This will also be the name of the input field.
     * @param string $label   The label of the input field.
     * @param string $value   A value for the text field. The field will be created with this value.
     * @param array  $options (optional) An array with the following possible entries:
     *                        - **type** : Set the type if the field. Default will be **text**. Possible values are **text**,
     *                          **number**, **date**, **datetime** or **birthday**. If **date**, **datetime** or **birthday** are set
     *                          than a small calendar will be shown if the date field will be selected.
     *                        - **maxLength** : The maximum number of characters that are allowed in a text field.
     *                        - **minNumber** : The minimum number that is allowed in a number field.
     *                        - **maxNumber** : The maximum number that is allowed in a number field.
     *                        - **step** : The steps between two numbers that are allowed.
     *                          E.g. if steps is set to 5 then only values 5, 10, 15 ... are allowed
     *                        - **property** : With this param you can set the following properties:
     *                          + **self::FIELD_DEFAULT**  : The field can accept an input.
     *                          + **self::FIELD_REQUIRED** : The field will be marked as a mandatory field where the user must insert a value.
     *                          + **self::FIELD_DISABLED** : The field will be disabled and could not accept an input.
     *                          + **self::FIELD_HIDDEN**   : The field will not be shown. Useful to transport additional informations.
     *                        - **helpTextIdLabel** : A unique text id from the translation xml files that should be shown
     *                          e.g. SYS_DATA_CATEGORY_GLOBAL. If set a help icon will be shown after the control label where
     *                          the user can see the text if he hover over the icon. If you need an additional parameter
     *                          for the text you can add an array. The first entry must be the unique text id and the second
     *                          entry will be a parameter of the text id.
     *                        - **helpTextIdInline** : A unique text id from the translation xml files that should be shown
     *                          e.g. SYS_DATA_CATEGORY_GLOBAL. If set the complete text will be shown after the form element.
     *                          If you need an additional parameter for the text you can add an array. The first entry must
     *                          be the unique text id and the second entry will be a parameter of the text id.
     *                        - **icon** : An icon can be set. This will be placed in front of the label.
     *                        - **class** : An additional css classname. The class **admSelectbox**
     *                          is set as default and need not set with this parameter.
     *                        - **htmlAfter** : Add html code after the input field.
     */
    public function addInput($id, $label, $value, array $options = array())
    {
        global $gL10n, $gSettingsManager, $gLogger;

        $attributes = array('class' => 'form-control');
        ++$this->countElements;

        // create array with all options
        $optionsDefault = array(
            'type'             => 'text',
            'placeholder'      => '',
            'pattern'          => '',
            'minLength'        => null,
            'maxLength'        => null,
            'minNumber'        => null,
            'maxNumber'        => null,
            'step'             => null,
            'property'         => self::FIELD_DEFAULT,
            'passwordStrength' => false,
            'passwordUserData' => array(),
            'helpTextIdLabel'  => '',
            'helpTextIdInline' => '',
            'icon'             => '',
            'class'            => '',
            'htmlAfter'        => ''
        );
        $optionsAll = array_replace($optionsDefault, $options);

        $attributes['placeholder'] = $optionsAll['placeholder'];

        // set min/max input length
        switch ($optionsAll['type'])
        {
            case 'text':
            case 'search':
            case 'email':
            case 'url':
            case 'tel':
            case 'password':
                $attributes['pattern'] = $optionsAll['pattern'];

                $attributes['minlength'] = $optionsAll['minLength'];

                if ($optionsAll['maxLength'] > 0)
                {
                    $attributes['maxlength'] = $optionsAll['maxLength'];

                    if ($attributes['minlength'] > $attributes['maxlength'])
                    {
                        $gLogger->warning(
                            'Attribute "minlength" is greater than "maxlength"!',
                            array('minlength' => $attributes['maxlength'], 'maxlength' => $attributes['maxlength'])
                        );
                    }
                }
                break;
            case 'number':
                $attributes['min'] = $optionsAll['minNumber'];
                $attributes['max'] = $optionsAll['maxNumber'];
                $attributes['step'] = $optionsAll['step'];

                if ($attributes['min'] > $attributes['max'])
                {
                    $gLogger->warning(
                        'Attribute "min" is greater than "max"!',
                        array('min' => $attributes['min'], 'max' => $attributes['max'])
                    );
                }
                break;
        }

        // disable field
        switch ($optionsAll['property'])
        {
            case self::FIELD_DISABLED:
                $attributes['disabled'] = 'disabled';
                break;

            case self::FIELD_READONLY:
                $attributes['readonly'] = 'readonly';
                break;

            case self::FIELD_REQUIRED:
                $attributes['required'] = 'required';
                break;

            case self::FIELD_HIDDEN:
                $attributes['hidden'] = 'hidden';
                $attributes['class'] .= ' invisible';
                break;
        }

        // set specific css class for this field
        if ($optionsAll['class'] !== '')
        {
            $attributes['class'] .= ' '.$optionsAll['class'];
        }

        // add a nice modern datepicker to date inputs
        if (in_array($optionsAll['type'], array('date', 'datetime', 'birthday'), true))
        {
            if ($optionsAll['placeholder'] === '')
            {
                $attributes['placeholder'] = DateTimeExtended::getDateFormatForDatepicker($gSettingsManager->getString('system_date'));
            }
            else
            {
                $attributes['placeholder'] = $optionsAll['placeholder'];
            }

            // if you have a birthday field than start with the years selection
            if ($optionsAll['type'] === 'birthday')
            {
                $attributes['data-provide'] = 'datepicker-birthday';
                $datepickerOptions = ' startView: 2, ';
            }
            else
            {
                $attributes['data-provide'] = 'datepicker';
                $datepickerOptions = ' todayBtn: "linked", ';
            }

            $javascriptCode = '';

            if (!$this->datepickerInitialized || $optionsAll['type'] === 'birthday')
            {
                $javascriptCode = '
                    $("input[data-provide=\'' . $attributes['data-provide'] . '\']").each(function() {
                        $(this).datepicker({
                            language: "' . $gL10n->getLanguageLibs() . '",
                            format: "' . DateTimeExtended::getDateFormatForDatepicker($gSettingsManager->getString('system_date')) . '",
                            ' . $datepickerOptions . '
                            todayHighlight: true
                        });
                    })';

                if ($optionsAll['type'] !== 'birthday')
                {
                    $this->datepickerInitialized = true;
                }
            }

            // if a htmlPage object was set then add code to the page, otherwise to the current string
            if ($this->htmlPage instanceof HtmlPage)
            {
                $this->htmlPage->addCssFile(ADMIDIO_URL . FOLDER_LIBS_CLIENT . '/bootstrap-datepicker/dist/css/bootstrap-datepicker3.css');
                $this->htmlPage->addJavascriptFile(ADMIDIO_URL . FOLDER_LIBS_CLIENT . '/bootstrap-datepicker/dist/js/bootstrap-datepicker.js');
                $this->htmlPage->addJavascriptFile(ADMIDIO_URL . FOLDER_LIBS_CLIENT . '/bootstrap-datepicker/dist/locales/bootstrap-datepicker.' . $gL10n->getLanguageLibs() . '.min.js');
            }
            $this->addJavascriptCode($javascriptCode, true);
        }

        // Remove attributes that are not set
        $attributes = array_filter($attributes, function ($attribute)
        {
            return $attribute !== '' && $attribute !== null;
        });

        if ($optionsAll['property'] !== self::FIELD_HIDDEN)
        {
            // now create html for the field
            $this->openControlStructure($id, $label, $optionsAll['property'], $optionsAll['helpTextIdLabel'], $optionsAll['icon']);
        }

        // if datetime then add a time field behind the date field
        if ($optionsAll['type'] === 'datetime')
        {
            $dateValue = '';
            $timeValue = '';

            // first try to split datetime to a date and a time value
            $datetime = \DateTime::createFromFormat($gSettingsManager->getString('system_date') . ' ' . $gSettingsManager->getString('system_time'), $value);

            if ($datetime)
            {
                $dateValue = $datetime->format($gSettingsManager->getString('system_date'));
                $timeValue = $datetime->format($gSettingsManager->getString('system_time'));
            }
            // now add a date and a time field to the form
            $attributes['class'] .= ' datetime-date-control';
            $this->addSimpleInput('text', $id, $id, $dateValue, $attributes);
            $attributes['class'] .= ' datetime-time-control';
            $attributes['placeholder'] = 'HH:MM';
            $attributes['data-provide'] = '';
            $this->addSimpleInput('text', $id . '_time', $id . '_time', $timeValue, $attributes);
        }
        else
        {
            // a date type has some problems with chrome so we set it as text type
            if ($optionsAll['type'] === 'date' || $optionsAll['type'] === 'birthday')
            {
                $optionsAll['type'] = 'text';
            }
            $this->addSimpleInput($optionsAll['type'], $id, $id, $value, $attributes);
        }

        if ($optionsAll['htmlAfter'] !== '')
        {
            $this->addHtml($optionsAll['htmlAfter']);
        }

        if ($optionsAll['passwordStrength'])
        {
            $passwordStrengthLevel = 1;
            if ($gSettingsManager instanceof SettingsManager && $gSettingsManager->getInt('password_min_strength'))
            {
                $passwordStrengthLevel = $gSettingsManager->getInt('password_min_strength');
            }

            if ($this->htmlPage instanceof HtmlPage)
            {
                $zxcvbnUserInputs = json_encode($optionsAll['passwordUserData'], JSON_UNESCAPED_SLASHES | JSON_UNESCAPED_UNICODE);
                $javascriptCode = '
                    $("#admidio-password-strength-minimum").css("margin-left", "calc(" + $("#admidio-password-strength").css("width") + " / 4 * '.$passwordStrengthLevel.')");

                    $("#' . $id . '").keyup(function(e) {
                        var result = zxcvbn(e.target.value, ' . $zxcvbnUserInputs . ');
                        var cssClasses = ["progress-bar-danger", "progress-bar-danger", "progress-bar-warning", "progress-bar-info", "progress-bar-success"];

                        var progressBar = $("#admidio-password-strength .progress-bar");
                        progressBar.attr("aria-valuenow", result.score * 25);
                        progressBar.css("width", result.score * 25 + "%");
                        progressBar.removeClass(cssClasses.join(" "));
                        progressBar.addClass(cssClasses[result.score]);
                    });
                ';
                $this->htmlPage->addJavascriptFile(ADMIDIO_URL . FOLDER_LIBS_CLIENT . '/zxcvbn/dist/zxcvbn.js');
                $this->htmlPage->addJavascript($javascriptCode, true);
            }

            $this->addHtml('
                <div id="admidio-password-strength" class="progress ' . $optionsAll['class'] . '">
                    <div class="progress-bar" role="progressbar" aria-valuenow="0" aria-valuemin="0" aria-valuemax="100" style="width: 0%;"></div>
                    <div id="admidio-password-strength-minimum"></div>
                </div>
            ');
        }

        if ($optionsAll['property'] !== self::FIELD_HIDDEN)
        {
            $this->closeControlStructure($optionsAll['helpTextIdInline']);
        }
    }

    /**
     * Adds any javascript content to the page. The javascript will be added to the page header or as inline script.
     * @param string $javascriptCode       A valid javascript code that will be added to the header of the page or as inline script.
     * @param bool   $executeAfterPageLoad (optional) If set to **true** the javascript code will be executed after
     *                                     the page is fully loaded.
     */
    protected function addJavascriptCode($javascriptCode, $executeAfterPageLoad = false)
    {
        if ($this->htmlPage instanceof HtmlPage)
        {
            $this->htmlPage->addJavascript($javascriptCode, $executeAfterPageLoad);
            return;
        }

        if ($executeAfterPageLoad)
        {
            $javascriptCode = '$(function() { ' . $javascriptCode . ' });';
        }
        $this->addHtml('<script type="text/javascript">' . $javascriptCode . '</script>');
    }

    /**
     * Add a simple line to the form. This could be used to structure a form. The line has only a visual effect.
     */
    public function addLine()
    {
        $this->addHtml('<hr />');
    }

    /**
     * Add a new textarea field with a label to the form.
     * @param string $id      Id of the input field. This will also be the name of the input field.
     * @param string $label   The label of the input field.
     * @param string $value   A value for the text field. The field will be created with this value.
     * @param int    $rows    The number of rows that the textarea field should have.
     * @param array  $options (optional) An array with the following possible entries:
     *                        - **maxLength** : The maximum number of characters that are allowed in this field. If set
     *                          then show a counter how many characters still available
     *                        - **property** : With this param you can set the following properties:
     *                          + **self::FIELD_DEFAULT**  : The field can accept an input.
     *                          + **self::FIELD_REQUIRED** : The field will be marked as a mandatory field where the user must insert a value.
     *                          + **self::FIELD_DISABLED** : The field will be disabled and could not accept an input.
     *                        - **helpTextIdLabel** : A unique text id from the translation xml files that should be shown
     *                          e.g. SYS_DATA_CATEGORY_GLOBAL. If set a help icon will be shown after the control label where
     *                          the user can see the text if he hover over the icon. If you need an additional parameter
     *                          for the text you can add an array. The first entry must be the unique text id and the second
     *                          entry will be a parameter of the text id.
     *                        - **helpTextIdInline** : A unique text id from the translation xml files that should be shown
     *                          e.g. SYS_DATA_CATEGORY_GLOBAL. If set the complete text will be shown after the form element.
     *                          If you need an additional parameter for the text you can add an array. The first entry must
     *                          be the unique text id and the second entry will be a parameter of the text id.
     *                        - **icon** : An icon can be set. This will be placed in front of the label.
     *                        - **class** : An additional css classname. The class **admSelectbox**
     *                          is set as default and need not set with this parameter.
     */
    public function addMultilineTextInput($id, $label, $value, $rows, array $options = array())
    {
        global $gL10n;

        $attributes = array('class' => 'form-control');
        ++$this->countElements;

        // create array with all options
        $optionsDefault = array(
            'property'         => self::FIELD_DEFAULT,
            'maxLength'        => 0,
            'helpTextIdLabel'  => '',
            'helpTextIdInline' => '',
            'icon'             => '',
            'class'            => ''
        );
        $optionsAll = array_replace($optionsDefault, $options);

        // disable field
        if ($optionsAll['property'] === self::FIELD_DISABLED)
        {
            $attributes['disabled'] = 'disabled';
        }
        elseif ($optionsAll['property'] === self::FIELD_REQUIRED)
        {
            $attributes['required'] = 'required';
        }
        elseif ($optionsAll['property'] === self::FIELD_HIDDEN)
        {
            $attributes['hidden'] = 'hidden';
            $attributes['class']  = 'invisible';
            $label                = '';
        }

        // set specific css class for this field
        if ($optionsAll['class'] !== '')
        {
            $attributes['class'] .= ' ' . $optionsAll['class'];
        }

        if ($optionsAll['maxLength'] > 0)
        {
            $attributes['maxlength'] = $optionsAll['maxLength'];

            // if max field length is set then show a counter how many characters still available
            $javascriptCode = '
                $("#' . $id . '").NobleCount("#' . $id . '_counter", {
                    max_chars: ' . $optionsAll['maxLength'] . ',
                    on_negative: "systeminfoBad",
                    block_negative: true
                });';

            // if a htmlPage object was set then add code to the page, otherwise to the current string
            if ($this->htmlPage instanceof HtmlPage)
            {
                $this->htmlPage->addJavascriptFile(ADMIDIO_URL . FOLDER_LIBS_CLIENT . '/noblecount/jquery.noblecount.js');
            }
            $this->addJavascriptCode($javascriptCode, true);
        }

        $this->openControlStructure($id, $label, $optionsAll['property'], $optionsAll['helpTextIdLabel'], $optionsAll['icon']);
        $this->addTextArea($id, $rows, 80, $value, $id, $attributes);

        if ($optionsAll['maxLength'] > 0 && $optionsAll['property'] !== self::FIELD_HIDDEN)
        {
            // if max field length is set and field is not hidden then show a counter how many characters still available
            $this->addHtml('
                <small class="characters-count">('
                    .$gL10n->get('SYS_STILL_X_CHARACTERS', array('<span id="' . $id . '_counter" class="">255</span>')).
                ')</small>'
            );
        }
        $this->closeControlStructure($optionsAll['helpTextIdInline']);
    }

    /**
     * Add a new radio button with a label to the form. The radio button could have different status
     * which could be defined with an array.
     * @param string $id      Id of the radio button. This will also be the name of the radio button.
     * @param string $label   The label of the radio button.
     * @param array  $values  Array with all entries of the radio button;
     *                        Array key will be the internal value of the entry
     *                        Array value will be the visual value of the entry
     * @param array  $options (optional) An array with the following possible entries:
     *                        - **property** : With this param you can set the following properties:
     *                          + **self::FIELD_DEFAULT**  : The field can accept an input.
     *                          + **self::FIELD_REQUIRED** : The field will be marked as a mandatory field where the user must insert a value.
     *                          + **self::FIELD_DISABLED** : The field will be disabled and could not accept an input.
     *                        - **defaultValue** : This is the value of that radio button that is preselected.
     *                        - **showNoValueButton** : If set to true than one radio with no value will be set in front of the other array.
     *                          This could be used if the user should also be able to set no radio to value.
     *                        - **helpTextIdLabel** : A unique text id from the translation xml files that should be shown
     *                          e.g. SYS_DATA_CATEGORY_GLOBAL. If set a help icon will be shown after the control label where
     *                          the user can see the text if he hover over the icon. If you need an additional parameter
     *                          for the text you can add an array. The first entry must be the unique text id and the second
     *                          entry will be a parameter of the text id.
     *                        - **helpTextIdInline** : A unique text id from the translation xml files that should be shown
     *                          e.g. SYS_DATA_CATEGORY_GLOBAL. If set the complete text will be shown after the form element.
     *                          If you need an additional parameter for the text you can add an array. The first entry must
     *                          be the unique text id and the second entry will be a parameter of the text id.
     *                        - **icon** : An icon can be set. This will be placed in front of the label.
     *                        - **class** : An additional css classname. The class **admSelectbox**
     *                          is set as default and need not set with this parameter.
     */
    public function addRadioButton($id, $label, array $values, array $options = array())
    {
        $attributes = array('class' => '');
        ++$this->countElements;

        // create array with all options
        $optionsDefault = array(
            'property'          => self::FIELD_DEFAULT,
            'defaultValue'      => '',
            'showNoValueButton' => false,
            'helpTextIdLabel'   => '',
            'helpTextIdInline'  => '',
            'icon'              => '',
            'class'             => ''
        );
        $optionsAll = array_replace($optionsDefault, $options);

        // disable field
        if ($optionsAll['property'] === self::FIELD_DISABLED)
        {
            $attributes['disabled'] = 'disabled';
        }
        elseif ($optionsAll['property'] === self::FIELD_REQUIRED)
        {
            $attributes['required'] = 'required';
        }

        // set specific css class for this field
        if ($optionsAll['class'] !== '')
        {
            $attributes['class'] .= ' ' . $optionsAll['class'];
        }

        $this->openControlStructure($id, $label, $optionsAll['property'], $optionsAll['helpTextIdLabel'], $optionsAll['icon']);

        // set one radio button with no value will be set in front of the other array.
        if ($optionsAll['showNoValueButton'])
        {
            if ($optionsAll['defaultValue'] === '')
            {
                $attributes['checked'] = 'checked';
            }

            $this->addHtml('<label for="' . $id . '_0' . '" class="radio-inline">');
            $this->addSimpleInput('radio', $id, $id . '_0', '', $attributes);
            $this->addHtml('---</label>');
        }

        // for each entry of the array create an input radio field
        foreach ($values as $key => $value)
        {
            unset($attributes['checked']);

            if ($optionsAll['defaultValue'] == $key)
            {
                $attributes['checked'] = 'checked';
            }

            $this->addHtml('<label for="' . $id . '_' . $key . '" class="radio-inline">');
            $this->addSimpleInput('radio', $id, $id . '_' . $key, (string) $key, $attributes);
            $this->addHtml($value . '</label>');
        }

        $this->closeControlStructure($optionsAll['helpTextIdInline']);
    }

    /**
     * Add a new selectbox with a label to the form. The selectbox
     * could have different values and a default value could be set.
     * @param string $id      Id of the selectbox. This will also be the name of the selectbox.
     * @param string $label   The label of the selectbox.
     * @param array  $values  Array with all entries of the select box;
     *                        Array key will be the internal value of the entry
     *                        Array value will be the visual value of the entry
     *                        If you need an option group within the selectbox than you must add an array as value.
     *                        This array exists of 3 entries: array(0 => id, 1 => value name, 2 => option group name)
     * @param array  $options (optional) An array with the following possible entries:
     *                        - **property** : With this param you can set the following properties:
     *                          + **self::FIELD_DEFAULT**  : The field can accept an input.
     *                          + **self::FIELD_REQUIRED** : The field will be marked as a mandatory field where the user must insert a value.
     *                          + **self::FIELD_DISABLED** : The field will be disabled and could not accept an input.
     *                        - **defaultValue** : This is the value the selectbox shows when loaded. If **multiselect** is activated than
     *                          an array with all default values could be set.
     *                        - **showContextDependentFirstEntry** : If set to **true** the select box will get an additional first entry.
     *                          If self::FIELD_REQUIRED is set than "Please choose" will be the first entry otherwise
     *                          an empty entry will be added so you must not select something.
     *                        - **firstEntry** : Here you can define a string that should be shown as firstEntry and will be the
     *                          default value if no other value is set. This entry will only be added if **showContextDependentFirstEntry**
     *                          is set to false!
     *                        - **arrayKeyIsNotValue** : If set to **true** than the entry of the values-array will be used as 
     *                          option value and not the key of the array
     *                        - **multiselect** : If set to **true** than the jQuery plugin Select2 will be used to create a selectbox
     *                          where the user could select multiple values from the selectbox. Then an array will be
     *                          created within the $_POST array.
     *                        - **search** : If set to **true** the jQuery plugin Select2 will be used to create a selectbox
     *                          with a search field.
     *                        - **placeholder** : When using the jQuery plugin Select2 you can set a placeholder that will be shown
     *                          if no entry is selected
     *                        - **maximumSelectionNumber** : If **multiselect** is enabled then you can configure the maximum number
     *                          of selections that could be done. If this limit is reached the user can't add another entry to the selectbox.
     *                        - **valueAttributes**: An array which contain the same ids as the value array. The value of this array will be
     *                          onother array with the combination of attributes name and attributes value.
     *                        - **infoAlert** : Add a bootstrap info alert box after the select box. The value of this option will be the
     *                          text of the alertbox
     *                        - **helpTextIdLabel** : A unique text id from the translation xml files that should be shown
     *                          e.g. SYS_DATA_CATEGORY_GLOBAL. If set a help icon will be shown after the control label where
     *                          the user can see the text if he hover over the icon. If you need an additional parameter
     *                          for the text you can add an array. The first entry must be the unique text id and the second
     *                          entry will be a parameter of the text id.
     *                        - **helpTextIdInline** : A unique text id from the translation xml files that should be shown
     *                          e.g. SYS_DATA_CATEGORY_GLOBAL. If set the complete text will be shown after the form element.
     *                          If you need an additional parameter for the text you can add an array. The first entry must
     *                          be the unique text id and the second entry will be a parameter of the text id.
     *                        - **icon** : An icon can be set. This will be placed in front of the label.
     *                        - **class** : An additional css classname. The class **admSelectbox**
     *                          is set as default and need not set with this parameter.
     */
    public function addSelectBox($id, $label, array $values, array $options = array())
    {
        global $gL10n;

        $attributes = array('class' => 'form-control');
        $name = $id;

        ++$this->countElements;

        // create array with all options
        $optionsDefault = array(
            'property'                       => self::FIELD_DEFAULT,
            'defaultValue'                   => '',
            'showContextDependentFirstEntry' => true,
            'firstEntry'                     => '',
            'arrayKeyIsNotValue'             => false,
            'multiselect'                    => false,
            'search'                         => false,
            'placeholder'                    => '',
            'maximumSelectionNumber'         => 0,
            'valueAttributes'                => '',
            'infoAlert'                      => '',
            'helpTextIdLabel'                => '',
            'helpTextIdInline'               => '',
            'icon'                           => '',
            'class'                          => ''
        );
        $optionsAll = array_replace($optionsDefault, $options);

        // disable field
        if ($optionsAll['property'] === self::FIELD_DISABLED ||
            ($optionsAll['firstEntry'] === '' && !$optionsAll['showContextDependentFirstEntry'] && count($values) === 0))
        {
            $attributes['disabled'] = 'disabled';
        }
        // multiselect couldn't handle the required property
        elseif ($optionsAll['property'] === self::FIELD_REQUIRED && !$optionsAll['multiselect'])
        {
            $attributes['required'] = 'required';
        }

        if ($optionsAll['multiselect'])
        {
            $attributes['multiple'] = 'multiple';
            $name = $id . '[]';

            if ($optionsAll['defaultValue'] !== '' && !is_array($optionsAll['defaultValue']))
            {
                $optionsAll['defaultValue'] = array($optionsAll['defaultValue']);
            }

            if ($optionsAll['showContextDependentFirstEntry'] && $optionsAll['property'] === self::FIELD_REQUIRED)
            {
                if($optionsAll['placeholder'] === '')
                {
                    $optionsAll['placeholder'] = $gL10n->get('SYS_SELECT_FROM_LIST');
                }

                // reset the preferences so the logic for not multiselect will not be performed
                $optionsAll['showContextDependentFirstEntry'] = false;
            }
        }

        // set specific css class for this field
        if ($optionsAll['class'] !== '')
        {
            $attributes['class'] .= ' ' . $optionsAll['class'];
        }

        // now create html for the field
        $this->openControlStructure($id, $label, $optionsAll['property'], $optionsAll['helpTextIdLabel'], $optionsAll['icon']);

        $this->addSelect($name, $id, $attributes);

        // add an additional first entry to the select box and set this as preselected if necessary
        $defaultEntry = false;
        if ($optionsAll['firstEntry'] !== '' || $optionsAll['showContextDependentFirstEntry'])
        {
            if ($optionsAll['defaultValue'] === '')
            {
                $defaultEntry = true;
            }
        }

        if ($optionsAll['firstEntry'] !== '')
        {
            if(is_array($optionsAll['firstEntry']))
            {
                $this->addOption($optionsAll['firstEntry'][0], $optionsAll['firstEntry'][1], null, $defaultEntry);
            }
            else
            {
                $this->addOption('', '- ' . $optionsAll['firstEntry'] . ' -', null, $defaultEntry);
            }
        }
        elseif ($optionsAll['showContextDependentFirstEntry'])
        {
            if ($optionsAll['property'] === self::FIELD_REQUIRED)
            {
                $this->addOption('', '- ' . $gL10n->get('SYS_PLEASE_CHOOSE') . ' -', null, $defaultEntry);
            }
            else
            {
                $this->addOption('', ' ', null, $defaultEntry);
            }
        }
        elseif (count($values) === 0)
        {
            $this->addOption('', '');
        }

        $optionGroup = null;

        foreach ($values as $key => $value)
        {
            // create entry in html
            $defaultEntry = false;

            // if each array element is an array then create option groups
            if (is_array($value))
            {
                // add optiongroup if necessary
                if ($optionGroup !== $value[2])
                {
                    if ($optionGroup !== null)
                    {
                        $this->closeOptionGroup();
                    }

                    $this->addOptionGroup(Language::translateIfTranslationStrId($value[2]));
                    $optionGroup = $value[2];
                }

                // if value is a translation string we must translate it
                $value[1] = Language::translateIfTranslationStrId($value[1]);

                // add option
                if (!$optionsAll['multiselect'] && $optionsAll['defaultValue'] == $value[0])
                {
                    $defaultEntry = true;
                }

                if(is_array($optionsAll['valueAttributes']))
                {
                    $this->addOption((string) $value[0], $value[1], null, $defaultEntry, false, $optionsAll['valueAttributes'][$value[0]]);
                }
                else
                {
                    $this->addOption((string) $value[0], $value[1], null, $defaultEntry);
                }
            }
            else
            {
                // if value is a translation string we must translate it
                $value = Language::translateIfTranslationStrId($value);

                // set the value attribute of the option tag
                $optionValue = $key;

                if($optionsAll['arrayKeyIsNotValue'])
                {
                    $optionValue = $value;
                }

                // array has only key and value then create a normal selectbox without optiongroups
                if (!$optionsAll['multiselect'] && $optionsAll['defaultValue'] == $optionValue)
                {
                    $defaultEntry = true;
                }

                if(is_array($optionsAll['valueAttributes']))
                {
                    $this->addOption((string) $optionValue, $value, null, $defaultEntry, false, $optionsAll['valueAttributes'][$key]);
                }
                else
                {
                    $this->addOption((string) $optionValue, $value, null, $defaultEntry);
                }
            }
        }

        if ($optionGroup !== null)
        {
            $this->closeOptionGroup();
        }

        if ($optionsAll['multiselect'] || $optionsAll['search'])
        {
            $maximumSelectionNumber = '';
            $allowClear = 'false';

            if ($optionsAll['maximumSelectionNumber'] > 0)
            {
                $maximumSelectionNumber = ' maximumSelectionLength: ' . $optionsAll['maximumSelectionNumber'] . ', ';
                $allowClear = 'true';
            }

            $javascriptCode = '
                $("#' . $id . '").select2({
                    theme: "bootstrap",
                    allowClear: ' . $allowClear . ',
                    ' . $maximumSelectionNumber . '
                    placeholder: "' . $optionsAll['placeholder'] . '",
                    language: "' . $gL10n->getLanguageLibs() . '"
                });';

            // add default values to multi select
            if (is_array($optionsAll['defaultValue']) && count($optionsAll['defaultValue']) > 0)
            {
                $htmlDefaultValues = '"' . implode('", "', $optionsAll['defaultValue']) . '"';

                $javascriptCode .= ' $("#' . $id . '").val([' . $htmlDefaultValues . ']).trigger("change");';
            }

            // if a htmlPage object was set then add code to the page, otherwise to the current string
            if ($this->htmlPage instanceof HtmlPage)
            {
                $this->htmlPage->addCssFile(ADMIDIO_URL . FOLDER_LIBS_CLIENT . '/select2/css/select2.css');
                $this->htmlPage->addCssFile(ADMIDIO_URL . FOLDER_LIBS_CLIENT . '/select2-bootstrap-theme/select2-bootstrap.css');
                $this->htmlPage->addJavascriptFile(ADMIDIO_URL . FOLDER_LIBS_CLIENT . '/select2/js/select2.js');
                $this->htmlPage->addJavascriptFile(ADMIDIO_URL . FOLDER_LIBS_CLIENT . '/select2/js/i18n/' . $gL10n->getLanguageLibs() . '.js');
            }
            $this->addJavascriptCode($javascriptCode, true);
        }

        $this->closeSelect();

        if($optionsAll['infoAlert'] !== '')
        {
            $this->addHtml('<div id="' . $id . '_alert" class="alert alert-info" role="alert">'.$optionsAll['infoAlert'].'</div>');
        }

        $this->closeControlStructure($optionsAll['helpTextIdInline']);
    }

    /**
     * Add a new selectbox with a label to the form. The selectbox get their data from a sql statement.
     * You can create any sql statement and this method should create a selectbox with the found data.
     * The sql must contain at least two columns. The first column represents the value and the second
     * column represents the label of each option of the selectbox. Optional you can add a third column
     * to the sql statement. This column will be used as label for an optiongroup. Each time the value
     * of the third column changed a new optiongroup will be created.
     * @param string       $id       Id of the selectbox. This will also be the name of the selectbox.
     * @param string       $label    The label of the selectbox.
     * @param Database     $database Object of the class Database. This should be the default global object **$gDb**.
     * @param array|string $sql      Any SQL statement that return 2 columns. The first column will be the internal value of the
     *                               selectbox item and will be submitted with the form. The second column represents the
     *                               displayed value of the item. Each row of the result will be a new selectbox entry.
     * @param array        $options  (optional) An array with the following possible entries:
     *                               - **property** : With this param you can set the following properties:
     *                                 + **self::FIELD_DEFAULT**  : The field can accept an input.
     *                                 + **self::FIELD_REQUIRED** : The field will be marked as a mandatory field where the user must insert a value.
     *                                 + **self::FIELD_DISABLED** : The field will be disabled and could not accept an input.
     *                               - **defaultValue** : This is the value the selectbox shows when loaded. If **multiselect** is activated than
     *                                 an array with all default values could be set.
     *                               - **arrayKeyIsNotValue** : If set to **true** than the entry of the values-array will be used as 
     *                                 option value and not the key of the array
     *                               - **showContextDependentFirstEntry** : If set to **true** the select box will get an additional first entry.
     *                                 If self::FIELD_REQUIRED is set than "Please choose" will be the first entry otherwise
     *                                 an empty entry will be added so you must not select something.
     *                               - **firstEntry** : Here you can define a string that should be shown as firstEntry and will be the
     *                                 default value if no other value is set. This entry will only be added if **showContextDependentFirstEntry**
     *                                 is set to false!
     *                               - **multiselect** : If set to **true** than the jQuery plugin Select2 will be used to create a selectbox
     *                                 where the user could select multiple values from the selectbox. Then an array will be
     *                                 created within the $_POST array.
     *                               - **maximumSelectionNumber** : If **multiselect** is enabled then you can configure the maximum number
     *                                 of selections that could be done. If this limit is reached the user can't add another entry to the selectbox.
     *                               - **valueAttributes**: An array which contain the same ids as the value array. The value of this array will be
     *                                 onother array with the combination of attributes name and attributes value.
     *                               - **infoAlert** : Add a bootstrap info alert box after the select box. The value of this option will be the
     *                                 text of the alertbox
     *                               - **helpTextIdLabel** : A unique text id from the translation xml files that should be shown
     *                                 e.g. SYS_DATA_CATEGORY_GLOBAL. If set a help icon will be shown after the control label where
     *                                 the user can see the text if he hover over the icon. If you need an additional parameter
     *                                 for the text you can add an array. The first entry must be the unique text id and the second
     *                                 entry will be a parameter of the text id.
     *                               - **helpTextIdInline** : A unique text id from the translation xml files that should be shown
     *                                 e.g. SYS_DATA_CATEGORY_GLOBAL. If set the complete text will be shown after the form element.
     *                                 If you need an additional parameter for the text you can add an array. The first entry must
     *                                 be the unique text id and the second entry will be a parameter of the text id.
     *                               - **icon** : An icon can be set. This will be placed in front of the label.
     *                               - **class** : An additional css classname. The class **admSelectbox**
     *                                 is set as default and need not set with this parameter.
     * **Code examples**
     * ```
     * // create a selectbox with all profile fields of a specific category
     * $sql = 'SELECT usf_id, usf_name FROM '.TBL_USER_FIELDS.' WHERE usf_cat_id = 4711'
     * $form = new HtmlForm('simple-form', 'next_page.php');
     * $form->addSelectBoxFromSql('admProfileFieldsBox', $gL10n->get('SYS_FIELDS'), $gDb, $sql, array('defaultValue' => $gL10n->get('SYS_SURNAME'), 'showContextDependentFirstEntry' => true));
     * $form->show();
     * ```
     */
    public function addSelectBoxFromSql($id, $label, Database $database, $sql, array $options = array())
    {
        $selectBoxEntries = array();

        // execute the sql statement
        if (is_array($sql))
        {
            $pdoStatement = $database->queryPrepared($sql['query'], $sql['params']);
        }
        else
        {
            // TODO deprecated: remove in Admidio 4.0
            $pdoStatement = $database->query($sql);
        }

        // create array from sql result
        while ($row = $pdoStatement->fetch(\PDO::FETCH_NUM))
        {
            // if result has 3 columns then create a array in array
            if(array_key_exists(2, $row))
            {
                // translate category name
                $row[2] = Language::translateIfTranslationStrId($row[2]);

                $selectBoxEntries[] = array($row[0], $row[1], $row[2]);
            }
            else
            {
                $selectBoxEntries[$row[0]] = $row[1];
            }
        }

        // now call default method to create a selectbox
        $this->addSelectBox($id, $label, $selectBoxEntries, $options);
    }

    /**
     * Add a new selectbox with a label to the form. The selectbox could have
     * different values and a default value could be set.
     * @param string $id          Id of the selectbox. This will also be the name of the selectbox.
     * @param string $label       The label of the selectbox.
     * @param string $xmlFile     Serverpath to the xml file
     * @param string $xmlValueTag Name of the xml tag that should contain the internal value of a selectbox entry
     * @param string $xmlViewTag  Name of the xml tag that should contain the visual value of a selectbox entry
     * @param array  $options (optional) An array with the following possible entries:
     *                        - **property** : With this param you can set the following properties:
     *                          + **self::FIELD_DEFAULT**  : The field can accept an input.
     *                          + **self::FIELD_REQUIRED** : The field will be marked as a mandatory field where the user must insert a value.
     *                          + **self::FIELD_DISABLED** : The field will be disabled and could not accept an input.
     *                        - **defaultValue** : This is the value the selectbox shows when loaded. If **multiselect** is activated than
     *                          an array with all default values could be set.
     *                        - **arrayKeyIsNotValue** : If set to **true** than the entry of the values-array will be used as 
     *                          option value and not the key of the array
     *                        - **showContextDependentFirstEntry** : If set to **true** the select box will get an additional first entry.
     *                          If self::FIELD_REQUIRED is set than "Please choose" will be the first entry otherwise
     *                          an empty entry will be added so you must not select something.
     *                        - **firstEntry** : Here you can define a string that should be shown as firstEntry and will be the
     *                          default value if no other value is set. This entry will only be added if **showContextDependentFirstEntry**
     *                          is set to false!
     *                        - **multiselect** : If set to **true** than the jQuery plugin Select2 will be used to create a selectbox
     *                          where the user could select multiple values from the selectbox. Then an array will be
     *                          created within the $_POST array.
     *                        - **maximumSelectionNumber** : If **multiselect** is enabled then you can configure the maximum number
     *                          of selections that could be done. If this limit is reached the user can't add another entry to the selectbox.
     *                        - **valueAttributes**: An array which contain the same ids as the value array. The value of this array will be
     *                          onother array with the combination of attributes name and attributes value.
     *                        - **infoAlert** : Add a bootstrap info alert box after the select box. The value of this option will be the
     *                          text of the alertbox
     *                        - **helpTextIdLabel** : A unique text id from the translation xml files that should be shown
     *                          e.g. SYS_DATA_CATEGORY_GLOBAL. If set a help icon will be shown after the control label where
     *                          the user can see the text if he hover over the icon. If you need an additional parameter
     *                          for the text you can add an array. The first entry must be the unique text id and the second
     *                          entry will be a parameter of the text id.
     *                        - **helpTextIdInline** : A unique text id from the translation xml files that should be shown
     *                          e.g. SYS_DATA_CATEGORY_GLOBAL. If set the complete text will be shown after the form element.
     *                          If you need an additional parameter for the text you can add an array. The first entry must
     *                          be the unique text id and the second entry will be a parameter of the text id.
     *                        - **icon** : An icon can be set. This will be placed in front of the label.
     *                        - **class** : An additional css classname. The class **admSelectbox**
     *                          is set as default and need not set with this parameter.
     */
    public function addSelectBoxFromXml($id, $label, $xmlFile, $xmlValueTag, $xmlViewTag, array $options = array())
    {
        $selectBoxEntries = array();

        $xmlRootNode = new \SimpleXMLElement($xmlFile, 0, true);

        /**
         * @var \SimpleXMLElement $xmlChildNode
         */
        foreach ($xmlRootNode->children() as $xmlChildNode)
        {
            $key   = '';
            $value = '';

            /**
             * @var \SimpleXMLElement $xmlChildChildNode
             */
            foreach ($xmlChildNode->children() as $xmlChildChildNode)
            {
                if ($xmlChildChildNode->getName() === $xmlValueTag)
                {
                    $key = (string) $xmlChildChildNode;
                }
                if ($xmlChildChildNode->getName() === $xmlViewTag)
                {
                    $value = (string) $xmlChildChildNode;
                }
            }

            $selectBoxEntries[$key] = $value;
        }

        // now call default method to create a selectbox
        $this->addSelectBox($id, $label, $selectBoxEntries, $options);
    }

    /**
     * Add a new selectbox with a label to the form. The selectbox get their data from table adm_categories.
     * You must define the category type (roles, dates, links ...). All categories of this type will be shown.
     * @param string   $id             Id of the selectbox. This will also be the name of the selectbox.
     * @param string   $label          The label of the selectbox.
     * @param Database $database       A Admidio database object that contains a valid connection to a database
     * @param string   $categoryType   Type of category ('DAT', 'LNK', 'ROL', 'USF') that should be shown
     * @param string   $selectBoxModus The selectbox could be shown in 2 different modus.
     *                                 - **EDIT_CATEGORIES** : First entry will be "Please choose" and default category will be preselected.
     *                                 - **FILTER_CATEGORIES** : First entry will be "All" and only categories with childs will be shown.
     * @param array    $options        (optional) An array with the following possible entries:
     *                                 - **property** : With this param you can set the following properties:
     *                                   + **self::FIELD_DEFAULT**  : The field can accept an input.
     *                                   + **self::FIELD_REQUIRED** : The field will be marked as a mandatory field where the user must insert a value.
     *                                   + **self::FIELD_DISABLED** : The field will be disabled and could not accept an input.
     *                                 - **defaultValue** : Id of category that should be selected per default.
     *.                                - **arrayKeyIsNotValue** : If set to **true** than the entry of the values-array will be used as 
     *                                   option value and not the key of the array
     *                                 - **showSystemCategory** : Show user defined and system categories
     *                                 - **helpTextIdLabel** : A unique text id from the translation xml files that should be shown
     *                                   e.g. SYS_DATA_CATEGORY_GLOBAL. If set a help icon will be shown after the control label where
     *                                   the user can see the text if he hover over the icon. If you need an additional parameter
     *                                   for the text you can add an array. The first entry must be the unique text id and the second
     *                                   entry will be a parameter of the text id.
     *                                 - **helpTextIdInline** : A unique text id from the translation xml files that should be shown
     *                                   e.g. SYS_DATA_CATEGORY_GLOBAL. If set the complete text will be shown after the form element.
     *                                   If you need an additional parameter for the text you can add an array. The first entry must
     *                                   be the unique text id and the second entry will be a parameter of the text id.
     *                                 - **icon** : An icon can be set. This will be placed in front of the label.
     *                                 - **class** : An additional css classname. The class **admSelectbox**
     *                                   is set as default and need not set with this parameter.
     */
    public function addSelectBoxForCategories($id, $label, Database $database, $categoryType, $selectBoxModus, array $options = array())
    {
        global $gCurrentOrganization, $gCurrentUser, $gL10n;

        // create array with all options
        $optionsDefault = array(
            'property'                       => self::FIELD_DEFAULT,
            'defaultValue'                   => '',
            'arrayKeyIsNotValue'             => false,
            'showContextDependentFirstEntry' => true,
            'multiselect'                    => false,
            'showSystemCategory'             => true,
            'infoAlert'                      => '',
            'helpTextIdLabel'                => '',
            'helpTextIdInline'               => '',
            'icon'                           => '',
            'class'                          => ''
        );
        $optionsAll = array_replace($optionsDefault, $options);

        if($selectBoxModus === self::SELECT_BOX_MODUS_EDIT && $gCurrentOrganization->countAllRecords() > 1)
        {
            $optionsAll['infoAlert'] = $gL10n->get('SYS_ALL_ORGANIZATIONS_DESC', array(implode(', ', $gCurrentOrganization->getOrganizationsInRelationship(true, true, true))));

            $this->addJavascriptCode('
                $("#'.$id.'").change(function() {
                    if($("option:selected", this).attr("data-global") == 1) {
                        $("#'.$id.'_alert").show("slow");
                    } else {
                        $("#'.$id.'_alert").hide();
                    }
                });
                $("#'.$id.'").trigger("change");',
                true
            );
        }

        $sqlTables     = '';
        $sqlConditions = '';

        // create sql conditions if category must have child elements
        if ($selectBoxModus === self::SELECT_BOX_MODUS_FILTER)
        {
            $catIdParams = array_merge(array(0), $gCurrentUser->getAllVisibleCategories($categoryType));
            $optionsAll['showContextDependentFirstEntry'] = false;

            switch ($categoryType)
            {
                case 'DAT':
                    $sqlTables = ' INNER JOIN ' . TBL_DATES . ' ON cat_id = dat_cat_id ';
                    break;
                case 'LNK':
                    $sqlTables = ' INNER JOIN ' . TBL_LINKS . ' ON cat_id = lnk_cat_id ';
                    break;
                case 'ROL':
                    // don't show system categories
                    $sqlTables = ' INNER JOIN ' . TBL_ROLES . ' ON cat_id = rol_cat_id';
                    $sqlConditions = ' AND cat_name_intern <> \'EVENTS\' ';
                    break;
            }
        }
        else
        {
            $catIdParams = array_merge(array(0), $gCurrentUser->getAllEditableCategories($categoryType));
        }

        if (!$optionsAll['showSystemCategory'])
        {
            $sqlConditions .= ' AND cat_system = 0 ';
        }

        // within edit dialogs child organizations are not allowed to assign categories of all organizations
        if($selectBoxModus === self::SELECT_BOX_MODUS_EDIT && $gCurrentOrganization->isChildOrganization())
        {
            $sqlConditions .= ' AND cat_org_id = ? -- $gCurrentOrganization->getValue(\'org_id\') ';
        }
        else
        {
            $sqlConditions .= ' AND (  cat_org_id = ? -- $gCurrentOrganization->getValue(\'org_id\')
                                    OR cat_org_id IS NULL ) ';
        }

        // the sql statement which returns all found categories
        $sql = 'SELECT DISTINCT cat_id, cat_org_id, cat_name, cat_default, cat_sequence
                  FROM ' . TBL_CATEGORIES . '
                       ' . $sqlTables . '
                 WHERE cat_id IN (' . Database::getQmForValues($catIdParams) . ')
                   AND cat_type = ? -- $categoryType
                       ' . $sqlConditions . '
              ORDER BY cat_sequence ASC';
        $queryParams = array_merge(
            $catIdParams,
            array(
                $categoryType,
                (int) $gCurrentOrganization->getValue('org_id')
            )
        );
        $pdoStatement = $database->queryPrepared($sql, $queryParams);
        $countCategories = $pdoStatement->rowCount();

        // if no or only one category exist and in filter modus, than don't show category
        if ($selectBoxModus === self::SELECT_BOX_MODUS_FILTER && ($countCategories === 0 || $countCategories === 1))
        {
            return;
        }

        $categoriesArray = array();
        $optionsAll['valueAttributes'] = array();

        if ($selectBoxModus === self::SELECT_BOX_MODUS_FILTER && $countCategories > 1)
        {
            $categoriesArray[0] = $gL10n->get('SYS_ALL');
            $optionsAll['valueAttributes'][0] = array('data-global' => 0);
        }

        while ($row = $pdoStatement->fetch())
        {
            // if several categories exist than select default category
            if ($optionsAll['defaultValue'] === '' && ($countCategories === 1 || $row['cat_default'] === 1))
            {
                $optionsAll['defaultValue'] = $row['cat_id'];
            }

            // if text is a translation-id then translate it
            $categoriesArray[$row['cat_id']] = Language::translateIfTranslationStrId($row['cat_name']);

            // add label that this category is visible to all organizations
            if($row['cat_org_id'] === null)
            {
                if($categoriesArray[$row['cat_id']] !== $gL10n->get('SYS_ALL_ORGANIZATIONS'))
                {
                    $categoriesArray[$row['cat_id']] = $categoriesArray[$row['cat_id']] . ' (' . $gL10n->get('SYS_ALL_ORGANIZATIONS') . ')';
                }
                $optionsAll['valueAttributes'][$row['cat_id']] = array('data-global' => 1);
            }
            else
            {
                $optionsAll['valueAttributes'][$row['cat_id']] = array('data-global' => 0);
            }
        }

        // now call method to create selectbox from array
        $this->addSelectBox($id, $label, $categoriesArray, $optionsAll);
    }

    /**
     * Add a new static control to the form. A static control is only a simple text instead of an input field.
     * This could be used if the value should not be changed by the user.
     * @param string $id      Id of the static control. This will also be the name of the static control.
     * @param string $label   The label of the static control.
     * @param string $value   A value of the static control. The control will be created with this value.
     * @param array  $options (optional) An array with the following possible entries:
     *                        - **helpTextIdLabel** : A unique text id from the translation xml files that should be shown
     *                          e.g. SYS_DATA_CATEGORY_GLOBAL. If set a help icon will be shown after the control label where
     *                          the user can see the text if he hover over the icon. If you need an additional parameter
     *                          for the text you can add an array. The first entry must be the unique text id and the second
     *                          entry will be a parameter of the text id.
     *                        - **helpTextIdInline** : A unique text id from the translation xml files that should be shown
     *                          e.g. SYS_DATA_CATEGORY_GLOBAL. If set the complete text will be shown after the form element.
     *                          If you need an additional parameter for the text you can add an array. The first entry must
     *                          be the unique text id and the second entry will be a parameter of the text id.
     *                        - **icon** : An icon can be set. This will be placed in front of the label.
     *                        - **class** : An additional css classname. The class **admSelectbox**
     *                          is set as default and need not set with this parameter.
     */
    public function addStaticControl($id, $label, $value, array $options = array())
    {
        $attributes = array('class' => 'form-control-static');
        ++$this->countElements;

        // create array with all options
        $optionsDefault = array('helpTextIdLabel' => '', 'helpTextIdInline' => '', 'icon' => '', 'class' => '');
        $optionsAll     = array_replace($optionsDefault, $options);

        // set specific css class for this field
        if ($optionsAll['class'] !== '')
        {
            $attributes['class'] .= ' ' . $optionsAll['class'];
        }

        // now create html for the field
        $this->openControlStructure('', $label, self::FIELD_DEFAULT, $optionsAll['helpTextIdLabel'], $optionsAll['icon']);
        $this->addHtml('<p class="' . $attributes['class'] . '">' . $value . '</p>');
        $this->closeControlStructure($optionsAll['helpTextIdInline']);
    }

    /**
     * Add a new button with a custom text to the form. This button could have
     * an icon in front of the text. Different to addButton this method adds an
     * additional **div** around the button and the type of the button is **submit**.
     * @param string $id      Id of the button. This will also be the name of the button.
     * @param string $text    Text of the button
     * @param array  $options (optional) An array with the following possible entries:
     *                        - **icon** : Optional parameter. Path and filename of an icon.
     *                          If set a icon will be shown in front of the text.
     *                        - **link** : If set a javascript click event with a page load to this link
     *                          will be attached to the button.
     *                        - **onClickText** : A text that will be shown after a click on this button
     *                          until the next page is loaded. The button will be disabled after click.
     *                        - **class** : Optional an additional css classname. The class **admButton**
     *                          is set as default and need not set with this parameter.
     *                        - **type** : If set to true this button get the type **submit**. This will
     *                          be the default.
     */
    public function addSubmitButton($id, $text, array $options = array())
    {
        // create array with all options
        $optionsDefault = array('icon' => '', 'link' => '', 'onClickText' => '', 'class' => '', 'type' => 'submit');
        $optionsAll     = array_replace($optionsDefault, $options);

        // add default css class
        $optionsAll['class'] .= ' btn-primary admidio-margin-bottom';

        // now add button to form
        $this->addButton($id, $text, $optionsAll);

        if (!$this->buttonGroupOpen)
        {
            $this->addHtml('<div class="form-alert" style="display: none;">&nbsp;</div>');
        }
    }

    /**
     * Close an open bootstrap btn-group
     */
    public function closeButtonGroup()
    {
        $this->buttonGroupOpen = false;
        $this->addHtml('</div><div class="form-alert" style="display: none;">&nbsp;</div>');
    }

    /**
     * Closes a field structure that was added with the method openControlStructure.
     * @param string|array $helpTextId A unique text id from the translation xml files that should be shown e.g. SYS_DATA_CATEGORY_GLOBAL.
     *                                 If set the complete text will be shown after the form element.
     */
    protected function closeControlStructure($helpTextId = '')
    {
        global $gL10n;

        $parameters = array();
        if (is_array($helpTextId))
        {
            $parameters = $helpTextId[1];
            $helpTextId = $helpTextId[0];
        }

        if ($helpTextId !== '')
        {
            // if text is a translation-id then translate it
            if (Language::isTranslationStringId($helpTextId))
            {
                foreach ($parameters as &$parameter)
                {
                    // parameters should be strings
                    $parameter = (string) $parameter;

                    // if parameter is a translation-id then translate it
                    $parameter = Language::translateIfTranslationStrId($parameter);
                }
                unset($parameter);

                $helpText = $gL10n->get($helpTextId, $parameters);
            }
            else
            {
                $helpText = $helpTextId;
            }

            $this->addHtml('<div class="help-block">' . $helpText . '</div>');
        }

        if ($this->type === 'vertical' || $this->type === 'navbar')
        {
            $this->addHtml('</div>');
        }
        else
        {
            $this->addHtml('</div></div>');
        }
    }

    /**
     * Close all html elements of a groupbox that was created before.
     */
    public function closeGroupBox()
    {
        $this->addHtml('</div></div>');
    }

    /**
     * Add a small help icon to the form at the current element which shows the
     * translated text of the text-id on mouseover or when you click on the icon.
     * @param string $textId    A unique text id from the translation xml files that should be shown e.g. SYS_DATA_CATEGORY_GLOBAL.
     * @param string $parameter If you need an additional parameter for the text you can set this parameter.
     * @return string Return a html snippet that contains a help icon with a link to a popup box that shows the message.
     */
    public static function getHelpTextIcon($textId, $parameter = null)
    {
        global $gL10n, $gProfileFields;

        if ($parameter === null)
        {
            if(Language::isTranslationStringId($textId))
            {
                $text = $gL10n->get($textId);
            }
            else
            {
                $text = $textId;
            }
        }
        else
        {
            $text = $gL10n->get($textId, array($parameter));
        }

        if(Language::isTranslationStringId($textId))
        {
            $html = '<i class="fas fa-info-circle admidio-info-icon" data-toggle="popover" data-html="true" data-trigger="hover" data-placement="auto"
                title="'.$gL10n->get('SYS_NOTE').'" data-content="' . SecurityUtils::encodeHTML($text) . '"></i>';
        }
        else
        {
<<<<<<< HEAD
            $html = '<a class="admidio-icon-link openPopup" href="javascript:void(0);" data-class="modal-lg"
                data-href="'.SecurityUtils::encodeUrl(ADMIDIO_URL.'/adm_program/system/msg_window.php', array('message_id' => $textId, 'inline' => 'true')).'"><i 
                class="fas fa-info-circle admidio-info-icon"></i>
=======
            $html = '<a class="admidio-icon-link" data-toggle="modal" data-target="#admidio_modal"
                href="'.safeUrl(ADMIDIO_URL.'/adm_program/system/msg_window.php', array('message_id' => $textId, 'inline' => 'true')).'"><img
                src="'.THEME_URL.'/icons/help.png" alt="Help" />
>>>>>>> 0dec87eb
            </a>';
        }

        return $html;
    }

    /**
     * Open a bootstrap btn-group if the form need more than one button.
     */
    public function openButtonGroup()
    {
        $this->buttonGroupOpen = true;
        $this->addHtml('<div class="btn-group" role="group">');
    }

    /**
     * Creates a html structure for a form field. This structure contains the label and the div for the form element.
     * After the form element is added the method closeControlStructure must be called.
     * @param string $id         The id of this field structure.
     * @param string $label      The label of the field. This string should already be translated.
     * @param int    $property   (optional) With this param you can set the following properties:
     *                           - **self::FIELD_DEFAULT**  : The field can accept an input.
     *                           - **self::FIELD_REQUIRED** : The field will be marked as a mandatory field where the user must insert a value.
     *                           - **self::FIELD_DISABLED** : The field will be disabled and could not accept an input.
     * @param string $helpTextId (optional) A unique text id from the translation xml files that should be shown e.g. SYS_DATA_CATEGORY_GLOBAL.
     *                           If set a help icon will be shown where the user can see the text if he hover over the icon.
     *                           If you need an additional parameter for the text you can add an array. The first entry
     *                           must be the unique text id and the second entry will be a parameter of the text id.
     * @param string $icon       (optional) An icon can be set. This will be placed in front of the label.
     * @param string $class      (optional) An additional css classname for the row. The class **admFieldRow**
     *                           is set as default and need not set with this parameter.
     */
    protected function openControlStructure($id, $label, $property = self::FIELD_DEFAULT, $helpTextId = '', $icon = '', $class = '')
    {
        $cssClassRow  = 'form-group';
        $htmlIcon     = '';
        $htmlHelpIcon = '';
        $htmlIdFor    = '';

        // set specific css class for this row
        if ($class !== '')
        {
            $cssClassRow .= ' ' . $class;
        }

        if($this->type === 'default')
        {
            $cssClassRow .= ' row';
        }

        // if necessary set css class for a mandatory element
        if ($property === self::FIELD_REQUIRED && $this->showRequiredFields)
        {
            $cssClassRow .= ' admidio-form-group-required';
            $this->flagRequiredFields = true;
        }

        if ($id !== '')
        {
            $htmlIdFor = ' for="' . $id . '"';
            $this->addHtml('<div id="' . $id . '_group" class="' . $cssClassRow . '">');
        }
        else
        {
            $this->addHtml('<div class="' . $cssClassRow . '">');
        }

        if ($icon !== '')
        {
            // create html for icon
            $htmlIcon = Image::getIconHtml($icon, $label);
        }

        if ($helpTextId !== '')
        {
            $htmlHelpIcon = self::getHelpTextIcon($helpTextId);
        }

        // add label element
        if ($this->type === 'vertical' || $this->type === 'navbar')
        {
            if ($label !== '')
            {
                $this->addHtml('<label' . $htmlIdFor . '>' . $htmlIcon . $label . $htmlHelpIcon . '</label>');
            }
        }
        else
        {
            if ($label !== '')
            {
                $this->addHtml(
                    '<label' . $htmlIdFor . ' class="col-sm-3 control-label">' . $htmlIcon . $label . $htmlHelpIcon . '</label>
                    <div class="col-sm-9">'
                );
            }
            else
            {
                $this->addHtml('<div class="offset-sm-3 col-sm-9">');
            }
        }
    }

    /**
     * Add a new groupbox to the form. This could be used to group some elements
     * together. There is also the option to set a headline to this group box.
     * @param string $id       Id the the groupbox.
     * @param string $headline (optional) A headline that will be shown to the user.
     * @param string $class    (optional) An additional css classname for the row. The class **admFieldRow**
     *                         is set as default and need not set with this parameter.
     */
    public function openGroupBox($id, $headline = null, $class = '')
    {
        $this->addHtml('<div id="' . $id . '" class="card admidio-field-group ' . $class . '">');
        // add headline to groupbox
        if ($headline !== null)
        {
            $this->addHtml('<div class="card-header">' . $headline . '</div>');
        }
        $this->addHtml('<div class="card-body">');
    }


    /**
     * This method create the whole html code of the form. Call this method
     * if you have finished your form layout. If mandatory fields were set than a notice
     * which marker represents the mandatory will be shown before the form.
     * @return string Return the html code of the form.
     */
    public function show()
    {
        global $gL10n;

        // if there are no elements in the form then return nothing
        if ($this->countElements === 0)
        {
            return '';
        }

        $html = '';

        // If required fields were set than a notice which marker represents the required fields will be shown.
        if ($this->flagRequiredFields && $this->showRequiredFields)
        {
            $html .= '<div class="admidio-form-required-notice"><span>' . $gL10n->get('SYS_REQUIRED_FIELDS') . '</span></div>';
        }

        // now get whole form html code
        $html .= $this->getHtmlForm();

        return $html;
    }
}<|MERGE_RESOLUTION|>--- conflicted
+++ resolved
@@ -196,7 +196,7 @@
         }
         else
         {
-            $optionsAll['class'] = 'btn btn-secondary';            
+            $optionsAll['class'] = 'btn btn-secondary';
         }
 
         if ($optionsAll['icon'] !== '')
@@ -1187,7 +1187,7 @@
      *                        - **firstEntry** : Here you can define a string that should be shown as firstEntry and will be the
      *                          default value if no other value is set. This entry will only be added if **showContextDependentFirstEntry**
      *                          is set to false!
-     *                        - **arrayKeyIsNotValue** : If set to **true** than the entry of the values-array will be used as 
+     *                        - **arrayKeyIsNotValue** : If set to **true** than the entry of the values-array will be used as
      *                          option value and not the key of the array
      *                        - **multiselect** : If set to **true** than the jQuery plugin Select2 will be used to create a selectbox
      *                          where the user could select multiple values from the selectbox. Then an array will be
@@ -1470,7 +1470,7 @@
      *                                 + **self::FIELD_DISABLED** : The field will be disabled and could not accept an input.
      *                               - **defaultValue** : This is the value the selectbox shows when loaded. If **multiselect** is activated than
      *                                 an array with all default values could be set.
-     *                               - **arrayKeyIsNotValue** : If set to **true** than the entry of the values-array will be used as 
+     *                               - **arrayKeyIsNotValue** : If set to **true** than the entry of the values-array will be used as
      *                                 option value and not the key of the array
      *                               - **showContextDependentFirstEntry** : If set to **true** the select box will get an additional first entry.
      *                                 If self::FIELD_REQUIRED is set than "Please choose" will be the first entry otherwise
@@ -1559,7 +1559,7 @@
      *                          + **self::FIELD_DISABLED** : The field will be disabled and could not accept an input.
      *                        - **defaultValue** : This is the value the selectbox shows when loaded. If **multiselect** is activated than
      *                          an array with all default values could be set.
-     *                        - **arrayKeyIsNotValue** : If set to **true** than the entry of the values-array will be used as 
+     *                        - **arrayKeyIsNotValue** : If set to **true** than the entry of the values-array will be used as
      *                          option value and not the key of the array
      *                        - **showContextDependentFirstEntry** : If set to **true** the select box will get an additional first entry.
      *                          If self::FIELD_REQUIRED is set than "Please choose" will be the first entry otherwise
@@ -1641,7 +1641,7 @@
      *                                   + **self::FIELD_REQUIRED** : The field will be marked as a mandatory field where the user must insert a value.
      *                                   + **self::FIELD_DISABLED** : The field will be disabled and could not accept an input.
      *                                 - **defaultValue** : Id of category that should be selected per default.
-     *.                                - **arrayKeyIsNotValue** : If set to **true** than the entry of the values-array will be used as 
+     *.                                - **arrayKeyIsNotValue** : If set to **true** than the entry of the values-array will be used as
      *                                   option value and not the key of the array
      *                                 - **showSystemCategory** : Show user defined and system categories
      *                                 - **helpTextIdLabel** : A unique text id from the translation xml files that should be shown
@@ -1981,15 +1981,9 @@
         }
         else
         {
-<<<<<<< HEAD
             $html = '<a class="admidio-icon-link openPopup" href="javascript:void(0);" data-class="modal-lg"
-                data-href="'.SecurityUtils::encodeUrl(ADMIDIO_URL.'/adm_program/system/msg_window.php', array('message_id' => $textId, 'inline' => 'true')).'"><i 
+                data-href="'.SecurityUtils::encodeUrl(ADMIDIO_URL.'/adm_program/system/msg_window.php', array('message_id' => $textId, 'inline' => 'true')).'"><i
                 class="fas fa-info-circle admidio-info-icon"></i>
-=======
-            $html = '<a class="admidio-icon-link" data-toggle="modal" data-target="#admidio_modal"
-                href="'.safeUrl(ADMIDIO_URL.'/adm_program/system/msg_window.php', array('message_id' => $textId, 'inline' => 'true')).'"><img
-                src="'.THEME_URL.'/icons/help.png" alt="Help" />
->>>>>>> 0dec87eb
             </a>';
         }
 
