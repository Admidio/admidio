--- conflicted
+++ resolved
@@ -1961,15 +1961,10 @@
             $text = $gL10n->get($textId, array($parameter));
         }
 
-<<<<<<< HEAD
-        return '<i class="fas fa-info-circle admidio-info-icon" data-toggle="popover" data-html="true" data-trigger="hover" data-placement="auto"
-            title="'.$gL10n->get('SYS_NOTE').'" data-content="' . SecurityUtils::encodeHTML($text) . '"></i>';
-=======
         if(Language::isTranslationStringId($textId))
         {
-            $html = '<img class="admidio-icon-help" src="' . THEME_URL . '/icons/help.png"
-                title="' . $gL10n->get('SYS_NOTE') . '" alt="Help" data-toggle="popover" data-html="true"
-                data-trigger="hover" data-placement="auto" data-content="' . htmlspecialchars($text) . '" />';
+            $html = '<i class="fas fa-info-circle admidio-info-icon" data-toggle="popover" data-html="true" data-trigger="hover" data-placement="auto"
+                title="'.$gL10n->get('SYS_NOTE').'" data-content="' . SecurityUtils::encodeHTML($text) . '"></i>';
         }
         else
         {
@@ -1980,7 +1975,6 @@
         }
         
         return $html;
->>>>>>> 308858fa
     }
 
     /**
