<?php
/**
 ***********************************************************************************************
 * @copyright 2004-2019 The Admidio Team
 * @see https://www.admidio.org/
 * @license https://www.gnu.org/licenses/gpl-2.0.html GNU General Public License v2.0 only
 ***********************************************************************************************
 */

/**
 * Creates an Admidio specific form with special elements
 *
 * This class inherits the common HtmlFormBasic class and extends their elements
 * with custom Admidio form elements. The class should be used to create the
 * html part of all Admidio forms. The Admidio elements will contain
 * the label of fields and some other specific features like a identification
 * of mandatory fields, help buttons and special css classes for every
 * element.
 *
 * **Code examples**
 * ```
 * // create a simple form with one input field and a button
 * $form = new HtmlForm('simple-form', 'next_page.php');
 * $form->openGroupBox('gbSimpleForm', $gL10n->get('SYS_SIMPLE_FORM'));
 * $form->addInput('name', $gL10n->get('SYS_NAME'), $formName);
 * $form->addSelectBox('type', $gL10n->get('SYS_TYPE'), array('simple' => 'SYS_SIMPLE', 'very-simple' => 'SYS_VERY_SIMPLE'),
 *                     array('defaultValue' => 'simple', 'showContextDependentFirstEntry' => true));
 * $form->closeGroupBox();
 * $form->addSubmitButton('next-page', $gL10n->get('SYS_NEXT'), array('icon' => 'fa-arrow-circle-right'));
 * $form->show();
 * ```
 */
class HtmlForm extends HtmlFormBasic
{
    const FIELD_DEFAULT  = 0;
    const FIELD_REQUIRED = 1;
    const FIELD_DISABLED = 2;
    const FIELD_READONLY = 3;
    const FIELD_HIDDEN   = 4;

    const SELECT_BOX_MODUS_EDIT = 'EDIT_CATEGORIES';
    const SELECT_BOX_MODUS_FILTER = 'FILTER_CATEGORIES';

    /**
     * @var bool Flag if this form has required fields. Then a notice must be written at the end of the form
     */
    protected $flagRequiredFields = false;
    /**
     * @var bool Flag if required fields should get a special css class to make them more visible to the user.
     */
    protected $showRequiredFields;
    /**
     * @var HtmlPage A HtmlPage object that will be used to add javascript code or files to the html output page.
     */
    protected $htmlPage;
    /**
     * @var int Number of elements in this form
     */
    protected $countElements = 0;
    /**
     * @var bool Flag if datepicker is already initialized
     */
    protected $datepickerInitialized = false;
    /**
     * @var string Form type. Possible values are **default**, **vertical** or **navbar**.
     */
    protected $type;
    /**
     * @var string Id of the form
     */
    protected $id;
    /**
     * @var bool Flag that indicates if a bootstrap button-group is open and should be closed later
     */
    protected $buttonGroupOpen = false;

    /**
     * Constructor creates the form element
     * @param string   $id       Id of the form
     * @param string   $action   Action attribute of the form
     * @param HtmlPage $htmlPage (optional) A HtmlPage object that will be used to add javascript code or files to the html output page.
     * @param array    $options  (optional) An array with the following possible entries:
     *                           - **type** : Set the form type. Every type has some special features:
     *                             + **default**  : A form that can be used to edit and save data of a database table. The label
     *                               and the element have a horizontal orientation.
     *                             + **vertical** : A form that can be used to edit and save data but has a vertical orientation.
     *                               The label is positioned above the form element.
     *                             + **navbar**   : A form that should be used in a navbar. The form content will
     *                               be send with the 'GET' method and this form should not get a default focus.
     *                           - **method** : Method how the values of the form are submitted.
     *                             Possible values are **get** (default) and **post**.
     *                           - **enableFileUpload** : Set specific parameters that are necessary for file upload with a form
     *                           - **showRequiredFields** : If this is set to **true** (default) then every required field got a special
     *                             css class and also the form got a **div** that explains the required layout.
     *                             If this is set to **false** then only the html flag **required** will be set.
     *                           - **setFocus** : Default is set to **true**. Set the focus on page load to the first field
     *                             of this form.
     *                           - **class** : An additional css classname. The class **form-horizontal**
     *                             is set as default and need not set with this parameter.
     */
    public function __construct($id, $action = null, HtmlPage $htmlPage = null, array $options = array())
    {
        // create array with all options
        $optionsDefault = array(
            'type'               => 'default',
            'enableFileUpload'   => false,
            'showRequiredFields' => true,
            'setFocus'           => true,
            'class'              => '',
            'method'             => 'post'
        );
        $optionsAll = array_replace($optionsDefault, $options);

        // navbar forms should send the data as GET
        if ($optionsAll['type'] === 'navbar')
        {
            $optionsAll['method'] = 'get';
        }

        parent::__construct($action, $id, $optionsAll['method']);

        $this->showRequiredFields = $optionsAll['showRequiredFields'];
        $this->type = $optionsAll['type'];
        $this->id   = $id;

        // set specific Admidio css form class
        $this->addAttribute('role', 'form');

        if ($this->type === 'default')
        {
            $optionsAll['class'] .= ' form-horizontal form-dialog';
        }
        elseif ($this->type === 'vertical')
        {
            $optionsAll['class'] .= ' admidio-form-vertical form-dialog';
        }
        elseif ($this->type === 'navbar')
        {
            $optionsAll['class'] .= ' form-inline ';
        }

        if ($optionsAll['class'] !== '')
        {
            $this->addAttribute('class', $optionsAll['class']);
        }

        // Set specific parameters that are necessary for file upload with a form
        if ($optionsAll['enableFileUpload'])
        {
            $this->addAttribute('enctype', 'multipart/form-data');
        }

        if ($htmlPage instanceof HtmlPage)
        {
            $this->htmlPage =& $htmlPage;
        }

        // if its not a navbar form and not a static form then first field of form should get focus
        if ($optionsAll['setFocus'])
        {
            $this->addJavascriptCode('$(".form-dialog:first *:input:enabled:first").focus();', true);
        }
    }

    /**
     * Adds any javascript content to the page. The javascript will be added to the page header or as inline script.
     * @param string $javascriptCode       A valid javascript code that will be added to the header of the page or as inline script.
     * @param bool   $executeAfterPageLoad (optional) If set to **true** the javascript code will be executed after
     *                                     the page is fully loaded.
     */
    protected function addJavascriptCode($javascriptCode, $executeAfterPageLoad = false)
    {
        if ($this->htmlPage instanceof HtmlPage)
        {
            $this->htmlPage->addJavascript($javascriptCode, $executeAfterPageLoad);
            return;
        }

        if ($executeAfterPageLoad)
        {
            $javascriptCode = '$(function() { ' . $javascriptCode . ' });';
        }
        $this->addHtml('<script type="text/javascript">' . $javascriptCode . '</script>');
    }

    /**
     * Add a new button with a custom text to the form. This button could have
     * an icon in front of the text.
     * @param string $id      Id of the button. This will also be the name of the button.
     * @param string $text    Text of the button
     * @param array  $options (optional) An array with the following possible entries:
     *                        - **icon** : Optional parameter. Path and filename of an icon.
     *                          If set a icon will be shown in front of the text.
     *                        - **link** : If set a javascript click event with a page load to this link
     *                          will be attached to the button.
     *                        - **onClickText** : A text that will be shown after a click on this button
     *                          until the next page is loaded. The button will be disabled after click.
     *                        - **class** : Optional an additional css classname. The class **admButton**
     *                          is set as default and need not set with this parameter.
     *                        - **type** : Optional a button type could be set. The default is **button**.
     */
    public function addButton($id, $text, array $options = array())
    {
        ++$this->countElements;

        // create array with all options
        $optionsDefault = array('icon' => '', 'link' => '', 'onClickText' => '', 'class' => '', 'type' => 'button', 'data-admidio' => '');
        $optionsAll     = array_replace($optionsDefault, $options);

        // add text and icon to button
        $value = $text;

        if ($optionsAll['icon'] !== '')
        {
            if (Image::isFontAwesomeIcon($optionsAll['icon']))
            {
                if (StringUtils::strStartsWith($optionsAll['icon'], 'fa-'))
                {
                    $optionsAll['icon'] = 'fas ' . $optionsAll['icon'];
                }
                $value = '<i class="' . $optionsAll['icon'] . '"></i>' . $value;
            }
            else
            {
                $value = '<img src="' . $optionsAll['icon'] . '" alt="' . $text . '" />' . $value;
            }
        }
        $this->addElement('button');
        $this->addAttribute('class', 'btn btn-secondary');

        if ($optionsAll['data-admidio'] !== '')
        {
            $this->addAttribute('data-admidio', (string) $optionsAll['data-admidio']);
        }

        if ($optionsAll['onClickText'] !== '')
        {
            $this->addAttribute('data-loading-text', $optionsAll['onClickText']);
            $this->addAttribute('autocomplete', 'off');
        }

        // add javascript for stateful button and/or
        // a different link that should be loaded after click

        $javascriptCode = '';

        if ($optionsAll['link'] !== '')
        {
            // disable default form submit
            $javascriptCode .= 'self.location.href="' . $optionsAll['link'] . '";';
        }

        if ($optionsAll['onClickText'] !== '')
        {
            $javascriptCode .= '$(this).button("loading");';
        }

        if ($optionsAll['link'] !== '' || $optionsAll['onClickText'] !== '')
        {
            if ($optionsAll['type'] === 'submit')
            {
                $javascriptCode .= '$(this).submit();';
            }

            $javascriptCode = '
                $("#' . $id . '").click(function(event) {
                    ' . $javascriptCode . '
                });';

            // if a htmlPage object was set then add code to the page, otherwise to the current string
            $this->addJavascriptCode($javascriptCode, true);
        }

        if ($optionsAll['class'] !== '')
        {
            $this->addAttribute('class', $optionsAll['class']);
        }

        $this->addSimpleButton($id, $optionsAll['type'], $value, $id);
    }

    /**
     * Add a new button with a custom text to the form. This button could have
     * an icon in front of the text. Different to addButton this method adds an
     * additional **div** around the button and the type of the button is **submit**.
     * @param string $id      Id of the button. This will also be the name of the button.
     * @param string $text    Text of the button
     * @param array  $options (optional) An array with the following possible entries:
     *                        - **icon** : Optional parameter. Path and filename of an icon.
     *                          If set a icon will be shown in front of the text.
     *                        - **link** : If set a javascript click event with a page load to this link
     *                          will be attached to the button.
     *                        - **onClickText** : A text that will be shown after a click on this button
     *                          until the next page is loaded. The button will be disabled after click.
     *                        - **class** : Optional an additional css classname. The class **admButton**
     *                          is set as default and need not set with this parameter.
     *                        - **type** : If set to true this button get the type **submit**. This will
     *                          be the default.
     */
    public function addSubmitButton($id, $text, array $options = array())
    {
        // create array with all options
        $optionsDefault = array('icon' => '', 'link' => '', 'onClickText' => '', 'class' => '', 'type' => 'submit');
        $optionsAll     = array_replace($optionsDefault, $options);

        // add default css class
        $optionsAll['class'] .= ' btn-primary';

        // now add button to form
        $this->addButton($id, $text, $optionsAll);

        if (!$this->buttonGroupOpen)
        {
            $this->addHtml('<div class="form-alert" style="display: none;">&nbsp;</div>');
        }
    }

    /**
     * Add a captcha with an input field to the form. The captcha could be a picture with a character code
     * or a simple mathematical calculation that must be solved.
     * @param string $id    Id of the captcha field. This will also be the name of the captcha field.
     * @param string $class (optional) An additional css classname. The class **admTextInput**
     *                      is set as default and need not set with this parameter.
     */
    public function addCaptcha($id, $class = '')
    {
        global $gL10n;

        $attributes = array('class' => 'captcha');
        ++$this->countElements;

        // set specific css class for this field
        if ($class !== '')
        {
            $attributes['class'] .= ' ' . $class;
        }

        // add a row with the captcha puzzle
        $this->openControlStructure('captcha_puzzle', '', self::FIELD_DEFAULT, '', '', $attributes['class']);
        $onClickCode = 'document.getElementById(\'captcha\').src=\'' . ADMIDIO_URL . FOLDER_LIBS_SERVER . '/securimage/securimage_show.php?\' + Math.random(); return false;';
        $this->addHtml('<img id="captcha" src="' . ADMIDIO_URL . FOLDER_LIBS_SERVER . '/securimage/securimage_show.php" alt="CAPTCHA Image" />
                        <a class="admidio-icon-link" href="javascript:void(0)" onclick="' . $onClickCode . '">
                            <i class="fas fa-sync-alt fa-lg" data-toggle="tooltip" title="'.$gL10n->get('SYS_RELOAD').'"></i></a>');
        $this->closeControlStructure();

        // now add a row with a text field where the user can write the solution for the puzzle
        $this->addInput(
            $id, $gL10n->get('SYS_CAPTCHA_CONFIRMATION_CODE'), '',
            array('property' => self::FIELD_REQUIRED, 'helpTextIdLabel' => 'SYS_CAPTCHA_DESCRIPTION', 'class' => 'form-control-small')
        );
    }

    /**
     * Add a new checkbox with a label to the form.
     * @param string $id      Id of the checkbox. This will also be the name of the checkbox.
     * @param string $label   The label of the checkbox.
     * @param bool   $checked A value for the checkbox. The value could only be **0** or **1**. If the value is **1** then
     *                        the checkbox will be checked when displayed.
     * @param array  $options (optional) An array with the following possible entries:
     *                        - **property** : With this param you can set the following properties:
     *                          + **self::FIELD_DEFAULT**  : The field can accept an input.
     *                          + **self::FIELD_REQUIRED** : The field will be marked as a mandatory field where the user must insert a value.
     *                          + **self::FIELD_DISABLED** : The field will be disabled and could not accept an input.
     *                        - **helpTextIdLabel** : A unique text id from the translation xml files that should be shown
     *                          e.g. SYS_DATA_CATEGORY_GLOBAL. If set a help icon will be shown after the control label where
     *                          the user can see the text if he hover over the icon. If you need an additional parameter
     *                          for the text you can add an array. The first entry must be the unique text id and the second
     *                          entry will be a parameter of the text id.
     *                        - **helpTextIdInline** : A unique text id from the translation xml files that should be shown
     *                          e.g. SYS_DATA_CATEGORY_GLOBAL. If set the complete text will be shown after the form element.
     *                          If you need an additional parameter for the text you can add an array. The first entry must
     *                          be the unique text id and the second entry will be a parameter of the text id.
     *                        - **icon** : An icon can be set. This will be placed in front of the label.
     *                        - **class** : An additional css classname. The class **admSelectbox**
     *                          is set as default and need not set with this parameter.
     */
    public function addCheckbox($id, $label, $checked = false, array $options = array())
    {
        $attributes   = array('class' => '');
        $htmlIcon     = '';
        $htmlHelpIcon = '';
        $cssClasses   = 'checkbox';
        ++$this->countElements;

        // create array with all options
        $optionsDefault = array(
            'property'         => self::FIELD_DEFAULT,
            'helpTextIdLabel'  => '',
            'helpTextIdInline' => '',
            'icon'             => '',
            'class'            => ''
        );
        $optionsAll = array_replace($optionsDefault, $options);

        // disable field
        if ($optionsAll['property'] === self::FIELD_DISABLED)
        {
            $attributes['disabled'] = 'disabled';
        }
        elseif ($optionsAll['property'] === self::FIELD_REQUIRED)
        {
            $attributes['required'] = 'required';
        }

        // if checked = true then set checkbox checked
        if ($checked)
        {
            $attributes['checked'] = 'checked';
        }

        // set specific css class for this field
        if ($optionsAll['class'] !== '')
        {
            $attributes['class'] .= ' ' . $optionsAll['class'];
        }

        if ($optionsAll['icon'] !== '')
        {
            // create html for icon
            $htmlIcon = Image::getIconHtml($optionsAll['icon'], $label);
        }

        if ($optionsAll['helpTextIdLabel'] !== '')
        {
            $htmlHelpIcon = self::getHelpTextIcon($optionsAll['helpTextIdLabel']);
        }

        // now create html for the field
        $this->openControlStructure($id, '');
        $this->addHtml('<div class="' . $cssClasses . '"><label>');
        $this->addSimpleInput('checkbox', $id, $id, '1', $attributes);
        $this->addHtml($htmlIcon . $label . $htmlHelpIcon . '</label></div>');
        $this->closeControlStructure($optionsAll['helpTextIdInline']);
    }

    /**
     * Add custom html content to the form within the default field structure.
     * The Label will be set but instead of an form control you can define any html.
     * If you don't need the field structure and want to add html then use the method addHtml()
     * @param string $label   The label of the custom content.
     * @param string $content A simple Text or html that would be placed instead of an form element.
     * @param array  $options (optional) An array with the following possible entries:
     *                        - **referenceId** : Optional the id of a form control if this is defined within the custom content
     *                        - **helpTextIdLabel** : A unique text id from the translation xml files that should be shown
     *                          e.g. SYS_DATA_CATEGORY_GLOBAL. If set a help icon will be shown after the control label where
     *                          the user can see the text if he hover over the icon. If you need an additional parameter
     *                          for the text you can add an array. The first entry must be the unique text id and the second
     *                          entry will be a parameter of the text id.
     *                        - **helpTextIdInline** : A unique text id from the translation xml files that should be shown
     *                          e.g. SYS_DATA_CATEGORY_GLOBAL. If set the complete text will be shown after the form element.
     *                          If you need an additional parameter for the text you can add an array. The first entry must
     *                          be the unique text id and the second entry will be a parameter of the text id.
     *                        - **icon** : An icon can be set. This will be placed in front of the label.
     *                        - **class** : An additional css classname. The class **admSelectbox**
     *                          is set as default and need not set with this parameter.
     */
    public function addCustomContent($label, $content, array $options = array())
    {
        ++$this->countElements;

        // create array with all options
        $optionsDefault = array(
            'referenceId'      => '',
            'helpTextIdLabel'  => '',
            'helpTextIdInline' => '',
            'icon'             => '',
            'class'            => ''
        );
        $optionsAll = array_replace($optionsDefault, $options);

        $this->openControlStructure(
            $optionsAll['referenceId'], $label, self::FIELD_DEFAULT,
            $optionsAll['helpTextIdLabel'], $optionsAll['icon'], 'form-custom-content ' . $optionsAll['class']
        );
        $this->addHtml($content);
        $this->closeControlStructure($optionsAll['helpTextIdInline']);
    }

    /**
     * Add a line with a custom description to the form. No form elements will be displayed in this line.
     * @param string $text The (html) text that should be displayed.
     */
    public function addDescription($text)
    {
        $this->addHtml('<p>' . $text . '</p>');
    }

    /**
     * Add a new CKEditor element to the form.
     * @param string $id      Id of the password field. This will also be the name of the password field.
     * @param string $label   The label of the password field.
     * @param string $value   A value for the editor field. The editor will contain this value when created.
     * @param array  $options (optional) An array with the following possible entries:
     *                        - **property** : With this param you can set the following properties:
     *                          + **self::FIELD_DEFAULT**  : The field can accept an input.
     *                          + **self::FIELD_REQUIRED** : The field will be marked as a mandatory field where the user must insert a value.
     *                        - **toolbar** : Optional set a predefined toolbar for the editor. Possible values are
     *                          **AdmidioDefault**, **AdmidioGuestbook** and **AdmidioPlugin_WC**
     *                        - **height** : Optional set the height in pixel of the editor. The default will be 300.
     *                        - **labelVertical** : If set to **true** (default) then the label will be display above the control and the control get a width of 100%.
     *                          Otherwise the label will be displayed in front of the control.
     *                        - **helpTextIdLabel** : A unique text id from the translation xml files that should be shown
     *                          e.g. SYS_DATA_CATEGORY_GLOBAL. If set a help icon will be shown after the control label where
     *                          the user can see the text if he hover over the icon. If you need an additional parameter
     *                          for the text you can add an array. The first entry must be the unique text id and the second
     *                          entry will be a parameter of the text id.
     *                        - **helpTextIdInline** : A unique text id from the translation xml files that should be shown
     *                          e.g. SYS_DATA_CATEGORY_GLOBAL. If set the complete text will be shown after the form element.
     *                          If you need an additional parameter for the text you can add an array. The first entry must
     *                          be the unique text id and the second entry will be a parameter of the text id.
     *                        - **icon** : An icon can be set. This will be placed in front of the label.
     *                        - **class** : An additional css classname. The class **admSelectbox**
     *                          is set as default and need not set with this parameter.
     */
    public function addEditor($id, $label, $value, array $options = array())
    {
        global $gSettingsManager, $gL10n;

        ++$this->countElements;
        $attributes = array('class' => 'editor');
        $flagLabelVertical = $this->type;

        // create array with all options
        $optionsDefault = array(
            'property'         => self::FIELD_DEFAULT,
            'toolbar'          => 'AdmidioDefault',
            'height'           => '300',
            'helpTextIdLabel'  => '',
            'helpTextIdInline' => '',
            'labelVertical'    => true,
            'icon'             => '',
            'class'            => ''
        );
        $optionsAll = array_replace($optionsDefault, $options);

        if ($optionsAll['labelVertical'])
        {
            $this->type = 'vertical';
        }

        if ($optionsAll['property'] === self::FIELD_REQUIRED)
        {
            $attributes['required'] = 'required';
        }

        // set specific css class for this field
        if ($optionsAll['class'] !== '')
        {
            $attributes['class'] .= ' ' . $optionsAll['class'];
        }

        $javascriptCode = '
            CKEDITOR.replace("' . $id . '", {
                toolbar: "' . $optionsAll['toolbar'] . '",
                language: "' . $gL10n->getLanguageLibs() . '",
                uiColor: "' . $gSettingsManager->getString('system_js_editor_color') . '",
                filebrowserImageUploadUrl: "' . ADMIDIO_URL . '/adm_program/system/ckeditor_upload_handler.php"
            });
            CKEDITOR.config.height = "' . $optionsAll['height'] . '";';

        if ($gSettingsManager->getBool('system_js_editor_enabled'))
        {
            // if a htmlPage object was set then add code to the page, otherwise to the current string
            if ($this->htmlPage instanceof HtmlPage)
            {
                $this->htmlPage->addJavascriptFile(ADMIDIO_URL . FOLDER_LIBS_CLIENT . '/ckeditor/ckeditor.js');
            }
            $this->addJavascriptCode($javascriptCode, true);
        }

        $this->openControlStructure(
            $id, $label, $optionsAll['property'], $optionsAll['helpTextIdLabel'],
            $optionsAll['icon'], 'form-group-editor'
        );
        $this->addHtml(
            '<div class="' . $attributes['class'] . '">
                <textarea id="' . $id . '" name="' . $id . '" style="width: 100%;">' . $value . '</textarea>
            </div>'
        );
        $this->closeControlStructure($optionsAll['helpTextIdInline']);

        $this->type = $flagLabelVertical;
    }

    /**
     * Add a field for file upload. If necessary multiple files could be uploaded.
     * The fields for multiple upload could be added dynamically to the form by the user.
     * @param string $id      Id of the input field. This will also be the name of the input field.
     * @param string $label   The label of the input field.
     * @param array  $options (optional) An array with the following possible entries:
     *                        - **property** : With this param you can set the following properties:
     *                          + **self::FIELD_DEFAULT**  : The field can accept an input.
     *                          + **self::FIELD_REQUIRED** : The field will be marked as a mandatory field where the user must insert a value.
     *                          + **self::FIELD_DISABLED** : The field will be disabled and could not accept an input.
     *                        - **allowedMimeTypes** : An array with the allowed MIME types (https://wiki.selfhtml.org/wiki/Referenz:MIME-Typen).
     *                          If this is set then the user can only choose the specified files with the browser file dialog.
     *                          You should check the uploaded file against the MIME type because the file could be manipulated.
     *                        - **maxUploadSize** : The size in byte that could be maximum uploaded.
     *                          The default will be $gSettingsManager->getInt('max_file_upload_size') * 1024 * 1024.
     *                        - **enableMultiUploads** : If set to true a button will be added where the user can
     *                          add new upload fields to upload more than one file.
     *                        - **multiUploadLabel** : The label for the button who will add new upload fields to the form.
     *                        - **hideUploadField** : Hide the upload field if multi uploads are enabled. Then the first
     *                          upload field will be shown if the user will click the multi upload button.
     *                        - **helpTextIdLabel** : A unique text id from the translation xml files that should be shown
     *                          e.g. SYS_DATA_CATEGORY_GLOBAL. If set a help icon will be shown after the control label where
     *                          the user can see the text if he hover over the icon. If you need an additional parameter
     *                          for the text you can add an array. The first entry must be the unique text id and the second
     *                          entry will be a parameter of the text id.
     *                        - **helpTextIdInline** : A unique text id from the translation xml files that should be shown
     *                          e.g. SYS_DATA_CATEGORY_GLOBAL. If set the complete text will be shown after the form element.
     *                          If you need an additional parameter for the text you can add an array. The first entry must
     *                          be the unique text id and the second entry will be a parameter of the text id.
     *                        - **icon** : An icon can be set. This will be placed in front of the label.
     *                        - **class** : An additional css classname. The class **admSelectbox**
     *                          is set as default and need not set with this parameter.
     */
    public function addFileUpload($id, $label, array $options = array())
    {
        global $gSettingsManager;

        $attributes = array('class' => 'form-control');
        ++$this->countElements;

        // create array with all options
        $optionsDefault = array(
            'property'           => self::FIELD_DEFAULT,
            'maxUploadSize'      => $gSettingsManager->getInt('max_file_upload_size') * 1024 * 1024, // MiB
            'allowedMimeTypes'   => array(),
            'enableMultiUploads' => false,
            'hideUploadField'    => false,
            'multiUploadLabel'   => '',
            'helpTextIdLabel'    => '',
            'helpTextIdInline'   => '',
            'icon'               => '',
            'class'              => ''
        );
        $optionsAll = array_replace($optionsDefault, $options);

        // disable field
        if ($optionsAll['property'] === self::FIELD_DISABLED)
        {
            $attributes['disabled'] = 'disabled';
        }
        elseif ($optionsAll['property'] === self::FIELD_REQUIRED)
        {
            $attributes['required'] = 'required';
        }

        if (count($optionsAll['allowedMimeTypes']) > 0)
        {
            $attributes['accept'] = implode(',', $optionsAll['allowedMimeTypes']);
        }

        if ($optionsAll['icon'] === '')
        {
            $optionsAll['icon'] = 'fa-upload';
        }

        // set specific css class for this field
        if ($optionsAll['class'] !== '')
        {
            $attributes['class'] .= ' ' . $optionsAll['class'];
        }

        // if multiple uploads are enabled then add javascript that will
        // dynamically add new upload fields to the form
        if ($optionsAll['enableMultiUploads'])
        {
            $javascriptCode = '
                // add new line to add new attachment to this mail
                $("#btn_add_attachment_' . $id . '").click(function() {
                    newAttachment = document.createElement("input");
                    $(newAttachment).attr("type", "file");
                    $(newAttachment).attr("name", "userfile[]");
                    $(newAttachment).attr("class", "' . $attributes['class'] . '");
                    $(newAttachment).hide();
                    $("#btn_add_attachment_' . $id . '").before(newAttachment);
                    $(newAttachment).show("slow");
                });';

            // if a htmlPage object was set then add code to the page, otherwise to the current string
            $this->addJavascriptCode($javascriptCode, true);
        }

        $this->openControlStructure($id, $label, $optionsAll['property'], $optionsAll['helpTextIdLabel'],
                                    '', 'form-upload');
        $this->addSimpleInput('hidden', 'MAX_FILE_SIZE', 'MAX_FILE_SIZE', (string) $optionsAll['maxUploadSize']);

        // if multi uploads are enabled then the file upload field could be hidden
        // until the user will click on the button to add a new upload field
        if (!$optionsAll['hideUploadField'] || !$optionsAll['enableMultiUploads'])
        {
            $this->addSimpleInput('file', 'userfile[]', null, '', $attributes);
        }

        if ($optionsAll['enableMultiUploads'])
        {
            // show button to add new upload field to form
            $this->addHtml(
                '<button type="button" id="btn_add_attachment_' . $id . '" class="btn btn-secondary">
                    <i class="fas ' . $optionsAll['icon'] . '"></i>' . $optionsAll['multiUploadLabel'] . '
                </button>'
            );
        }
        $this->closeControlStructure($optionsAll['helpTextIdInline']);
    }

    /**
     * Add a new input field with a label to the form.
     * @param string $id      Id of the input field. This will also be the name of the input field.
     * @param string $label   The label of the input field.
     * @param string $value   A value for the text field. The field will be created with this value.
     * @param array  $options (optional) An array with the following possible entries:
     *                        - **type** : Set the type if the field. Default will be **text**. Possible values are **text**,
     *                          **number**, **date**, **datetime** or **birthday**. If **date**, **datetime** or **birthday** are set
     *                          than a small calendar will be shown if the date field will be selected.
     *                        - **maxLength** : The maximum number of characters that are allowed in a text field.
     *                        - **minNumber** : The minimum number that is allowed in a number field.
     *                        - **maxNumber** : The maximum number that is allowed in a number field.
     *                        - **step** : The steps between two numbers that are allowed.
     *                          E.g. if steps is set to 5 then only values 5, 10, 15 ... are allowed
     *                        - **property** : With this param you can set the following properties:
     *                          + **self::FIELD_DEFAULT**  : The field can accept an input.
     *                          + **self::FIELD_REQUIRED** : The field will be marked as a mandatory field where the user must insert a value.
     *                          + **self::FIELD_DISABLED** : The field will be disabled and could not accept an input.
     *                          + **self::FIELD_HIDDEN**   : The field will not be shown. Useful to transport additional informations.
     *                        - **helpTextIdLabel** : A unique text id from the translation xml files that should be shown
     *                          e.g. SYS_DATA_CATEGORY_GLOBAL. If set a help icon will be shown after the control label where
     *                          the user can see the text if he hover over the icon. If you need an additional parameter
     *                          for the text you can add an array. The first entry must be the unique text id and the second
     *                          entry will be a parameter of the text id.
     *                        - **helpTextIdInline** : A unique text id from the translation xml files that should be shown
     *                          e.g. SYS_DATA_CATEGORY_GLOBAL. If set the complete text will be shown after the form element.
     *                          If you need an additional parameter for the text you can add an array. The first entry must
     *                          be the unique text id and the second entry will be a parameter of the text id.
     *                        - **icon** : An icon can be set. This will be placed in front of the label.
     *                        - **class** : An additional css classname. The class **admSelectbox**
     *                          is set as default and need not set with this parameter.
     *                        - **htmlAfter** : Add html code after the input field.
     */
    public function addInput($id, $label, $value, array $options = array())
    {
        global $gL10n, $gSettingsManager, $gLogger;

        $attributes = array('class' => 'form-control');
        ++$this->countElements;

        // create array with all options
        $optionsDefault = array(
            'type'             => 'text',
            'placeholder'      => '',
            'pattern'          => '',
            'minLength'        => null,
            'maxLength'        => null,
            'minNumber'        => null,
            'maxNumber'        => null,
            'step'             => null,
            'property'         => self::FIELD_DEFAULT,
            'passwordStrength' => false,
            'passwordUserData' => array(),
            'helpTextIdLabel'  => '',
            'helpTextIdInline' => '',
            'icon'             => '',
            'class'            => '',
            'htmlAfter'        => ''
        );
        $optionsAll = array_replace($optionsDefault, $options);

        $attributes['placeholder'] = $optionsAll['placeholder'];

        // set min/max input length
        switch ($optionsAll['type'])
        {
            case 'text':
            case 'search':
            case 'email':
            case 'url':
            case 'tel':
            case 'password':
                $attributes['pattern'] = $optionsAll['pattern'];

                $attributes['minlength'] = $optionsAll['minLength'];

                if ($optionsAll['maxLength'] > 0)
                {
                    $attributes['maxlength'] = $optionsAll['maxLength'];

                    if ($attributes['minlength'] > $attributes['maxlength'])
                    {
                        $gLogger->warning(
                            'Attribute "minlength" is greater than "maxlength"!',
                            array('minlength' => $attributes['maxlength'], 'maxlength' => $attributes['maxlength'])
                        );
                    }
                }
                break;
            case 'number':
                $attributes['min'] = $optionsAll['minNumber'];
                $attributes['max'] = $optionsAll['maxNumber'];
                $attributes['step'] = $optionsAll['step'];

                if ($attributes['min'] > $attributes['max'])
                {
                    $gLogger->warning(
                        'Attribute "min" is greater than "max"!',
                        array('min' => $attributes['min'], 'max' => $attributes['max'])
                    );
                }
                break;
        }

        // disable field
        switch ($optionsAll['property'])
        {
            case self::FIELD_DISABLED:
                $attributes['disabled'] = 'disabled';
                break;

            case self::FIELD_READONLY:
                $attributes['readonly'] = 'readonly';
                break;

            case self::FIELD_REQUIRED:
                $attributes['required'] = 'required';
                break;

            case self::FIELD_HIDDEN:
                $attributes['hidden'] = 'hidden';
                $attributes['class'] .= ' hide';
                break;
        }

        // set specific css class for this field
        if ($optionsAll['class'] !== '')
        {
            $attributes['class'] .= ' '.$optionsAll['class'];
        }

        // add a nice modern datepicker to date inputs
        if (in_array($optionsAll['type'], array('date', 'datetime', 'birthday'), true))
        {
            if ($optionsAll['placeholder'] === '')
            {
                $attributes['placeholder'] = DateTimeExtended::getDateFormatForDatepicker($gSettingsManager->getString('system_date'));
            }
            else
            {
                $attributes['placeholder'] = $optionsAll['placeholder'];
            }

            // if you have a birthday field than start with the years selection
            if ($optionsAll['type'] === 'birthday')
            {
                $attributes['data-provide'] = 'datepicker-birthday';
                $datepickerOptions = ' startView: 2, ';
            }
            else
            {
                $attributes['data-provide'] = 'datepicker';
                $datepickerOptions = ' todayBtn: "linked", ';
            }

            $javascriptCode = '';

            if (!$this->datepickerInitialized || $optionsAll['type'] === 'birthday')
            {
                $javascriptCode = '
                    $("input[data-provide=\'' . $attributes['data-provide'] . '\']").each(function() {
                        $(this).datepicker({
                            language: "' . $gL10n->getLanguageLibs() . '",
                            format: "' . DateTimeExtended::getDateFormatForDatepicker($gSettingsManager->getString('system_date')) . '",
                            ' . $datepickerOptions . '
                            todayHighlight: true
                        });
                    })';

                if ($optionsAll['type'] !== 'birthday')
                {
                    $this->datepickerInitialized = true;
                }
            }

            // if a htmlPage object was set then add code to the page, otherwise to the current string
            if ($this->htmlPage instanceof HtmlPage)
            {
                $this->htmlPage->addCssFile(ADMIDIO_URL . FOLDER_LIBS_CLIENT . '/bootstrap-datepicker/dist/css/bootstrap-datepicker3.css');
                $this->htmlPage->addJavascriptFile(ADMIDIO_URL . FOLDER_LIBS_CLIENT . '/bootstrap-datepicker/dist/js/bootstrap-datepicker.js');
                $this->htmlPage->addJavascriptFile(ADMIDIO_URL . FOLDER_LIBS_CLIENT . '/bootstrap-datepicker/dist/locales/bootstrap-datepicker.' . $gL10n->getLanguageLibs() . '.min.js');
            }
            $this->addJavascriptCode($javascriptCode, true);
        }

        // Remove attributes that are not set
        $attributes = array_filter($attributes, function ($attribute)
        {
            return $attribute !== '' && $attribute !== null;
        });

        if ($optionsAll['property'] !== self::FIELD_HIDDEN)
        {
            // now create html for the field
            $this->openControlStructure($id, $label, $optionsAll['property'], $optionsAll['helpTextIdLabel'], $optionsAll['icon']);
        }

        // if datetime then add a time field behind the date field
        if ($optionsAll['type'] === 'datetime')
        {
            $dateValue = '';
            $timeValue = '';

            // first try to split datetime to a date and a time value
            $datetime = \DateTime::createFromFormat($gSettingsManager->getString('system_date') . ' ' . $gSettingsManager->getString('system_time'), $value);

            if ($datetime)
            {
                $dateValue = $datetime->format($gSettingsManager->getString('system_date'));
                $timeValue = $datetime->format($gSettingsManager->getString('system_time'));
            }
            // now add a date and a time field to the form
            $attributes['class'] .= ' datetime-date-control';
            $this->addSimpleInput('text', $id, $id, $dateValue, $attributes);
            $attributes['class'] .= ' datetime-time-control';
            $attributes['placeholder'] = 'HH:MM';
            $attributes['data-provide'] = '';
            $this->addSimpleInput('text', $id . '_time', $id . '_time', $timeValue, $attributes);
        }
        else
        {
            // a date type has some problems with chrome so we set it as text type
            if ($optionsAll['type'] === 'date' || $optionsAll['type'] === 'birthday')
            {
                $optionsAll['type'] = 'text';
            }
            $this->addSimpleInput($optionsAll['type'], $id, $id, $value, $attributes);
        }

        if ($optionsAll['htmlAfter'] !== '')
        {
            $this->addHtml($optionsAll['htmlAfter']);
        }

        if ($optionsAll['passwordStrength'])
        {
            $passwordStrengthLevel = 1;
            if ($gSettingsManager instanceof SettingsManager && $gSettingsManager->getInt('password_min_strength'))
            {
                $passwordStrengthLevel = $gSettingsManager->getInt('password_min_strength');
            }

            if ($this->htmlPage instanceof HtmlPage)
            {
                $zxcvbnUserInputs = json_encode($optionsAll['passwordUserData'], JSON_UNESCAPED_SLASHES | JSON_UNESCAPED_UNICODE);
                $javascriptCode = '
                    $("#admidio-password-strength-minimum").css("margin-left", "calc(" + $("#admidio-password-strength").css("width") + " / 4 * '.$passwordStrengthLevel.')");

                    $("#' . $id . '").keyup(function(e) {
                        var result = zxcvbn(e.target.value, ' . $zxcvbnUserInputs . ');
                        var cssClasses = ["progress-bar-danger", "progress-bar-danger", "progress-bar-warning", "progress-bar-info", "progress-bar-success"];

                        var progressBar = $("#admidio-password-strength .progress-bar");
                        progressBar.attr("aria-valuenow", result.score * 25);
                        progressBar.css("width", result.score * 25 + "%");
                        progressBar.removeClass(cssClasses.join(" "));
                        progressBar.addClass(cssClasses[result.score]);
                    });
                ';
                $this->htmlPage->addJavascriptFile(ADMIDIO_URL . FOLDER_LIBS_CLIENT . '/zxcvbn/dist/zxcvbn.js');
                $this->htmlPage->addJavascript($javascriptCode, true);
            }

            $this->addHtml('
                <div id="admidio-password-strength" class="progress ' . $optionsAll['class'] . '">
                    <div class="progress-bar" role="progressbar" aria-valuenow="0" aria-valuemin="0" aria-valuemax="100" style="width: 0%;"></div>
                    <div id="admidio-password-strength-minimum"></div>
                </div>
            ');
        }

        if ($optionsAll['property'] !== self::FIELD_HIDDEN)
        {
            $this->closeControlStructure($optionsAll['helpTextIdInline']);
        }
    }

    /**
     * Add a simple line to the form. This could be used to structure a form. The line has only a visual effect.
     */
    public function addLine()
    {
        $this->addHtml('<hr />');
    }

    /**
     * Add a new textarea field with a label to the form.
     * @param string $id      Id of the input field. This will also be the name of the input field.
     * @param string $label   The label of the input field.
     * @param string $value   A value for the text field. The field will be created with this value.
     * @param int    $rows    The number of rows that the textarea field should have.
     * @param array  $options (optional) An array with the following possible entries:
     *                        - **maxLength** : The maximum number of characters that are allowed in this field. If set
     *                          then show a counter how many characters still available
     *                        - **property** : With this param you can set the following properties:
     *                          + **self::FIELD_DEFAULT**  : The field can accept an input.
     *                          + **self::FIELD_REQUIRED** : The field will be marked as a mandatory field where the user must insert a value.
     *                          + **self::FIELD_DISABLED** : The field will be disabled and could not accept an input.
     *                        - **helpTextIdLabel** : A unique text id from the translation xml files that should be shown
     *                          e.g. SYS_DATA_CATEGORY_GLOBAL. If set a help icon will be shown after the control label where
     *                          the user can see the text if he hover over the icon. If you need an additional parameter
     *                          for the text you can add an array. The first entry must be the unique text id and the second
     *                          entry will be a parameter of the text id.
     *                        - **helpTextIdInline** : A unique text id from the translation xml files that should be shown
     *                          e.g. SYS_DATA_CATEGORY_GLOBAL. If set the complete text will be shown after the form element.
     *                          If you need an additional parameter for the text you can add an array. The first entry must
     *                          be the unique text id and the second entry will be a parameter of the text id.
     *                        - **icon** : An icon can be set. This will be placed in front of the label.
     *                        - **class** : An additional css classname. The class **admSelectbox**
     *                          is set as default and need not set with this parameter.
     */
    public function addMultilineTextInput($id, $label, $value, $rows, array $options = array())
    {
        global $gL10n;

        $attributes = array('class' => 'form-control');
        ++$this->countElements;

        // create array with all options
        $optionsDefault = array(
            'property'         => self::FIELD_DEFAULT,
            'maxLength'        => 0,
            'helpTextIdLabel'  => '',
            'helpTextIdInline' => '',
            'icon'             => '',
            'class'            => ''
        );
        $optionsAll = array_replace($optionsDefault, $options);

        // disable field
        if ($optionsAll['property'] === self::FIELD_DISABLED)
        {
            $attributes['disabled'] = 'disabled';
        }
        elseif ($optionsAll['property'] === self::FIELD_REQUIRED)
        {
            $attributes['required'] = 'required';
        }
        elseif ($optionsAll['property'] === self::FIELD_HIDDEN)
        {
            $attributes['hidden'] = 'hidden';
            $attributes['class']  = 'hide';
            $label                = '';
        }

        // set specific css class for this field
        if ($optionsAll['class'] !== '')
        {
            $attributes['class'] .= ' ' . $optionsAll['class'];
        }

        if ($optionsAll['maxLength'] > 0)
        {
            $attributes['maxlength'] = $optionsAll['maxLength'];

            // if max field length is set then show a counter how many characters still available
            $javascriptCode = '
                $("#' . $id . '").NobleCount("#' . $id . '_counter", {
                    max_chars: ' . $optionsAll['maxLength'] . ',
                    on_negative: "systeminfoBad",
                    block_negative: true
                });';

            // if a htmlPage object was set then add code to the page, otherwise to the current string
            if ($this->htmlPage instanceof HtmlPage)
            {
                $this->htmlPage->addJavascriptFile(ADMIDIO_URL . FOLDER_LIBS_CLIENT . '/noblecount/jquery.noblecount.js');
            }
            $this->addJavascriptCode($javascriptCode, true);
        }

        $this->openControlStructure($id, $label, $optionsAll['property'], $optionsAll['helpTextIdLabel'], $optionsAll['icon']);
        $this->addTextArea($id, $rows, 80, $value, $id, $attributes);

        if ($optionsAll['maxLength'] > 0 && $optionsAll['property'] !== self::FIELD_HIDDEN)
        {
            // if max field length is set and field is not hidden then show a counter how many characters still available
            $this->addHtml('
                <small class="characters-count">('
                    .$gL10n->get('SYS_STILL_X_CHARACTERS', array('<span id="' . $id . '_counter" class="">255</span>')).
                ')</small>'
            );
        }
        $this->closeControlStructure($optionsAll['helpTextIdInline']);
    }

    /**
     * Add a new radio button with a label to the form. The radio button could have different status
     * which could be defined with an array.
     * @param string $id      Id of the radio button. This will also be the name of the radio button.
     * @param string $label   The label of the radio button.
     * @param array  $values  Array with all entries of the radio button;
     *                        Array key will be the internal value of the entry
     *                        Array value will be the visual value of the entry
     * @param array  $options (optional) An array with the following possible entries:
     *                        - **property** : With this param you can set the following properties:
     *                          + **self::FIELD_DEFAULT**  : The field can accept an input.
     *                          + **self::FIELD_REQUIRED** : The field will be marked as a mandatory field where the user must insert a value.
     *                          + **self::FIELD_DISABLED** : The field will be disabled and could not accept an input.
     *                        - **defaultValue** : This is the value of that radio button that is preselected.
     *                        - **showNoValueButton** : If set to true than one radio with no value will be set in front of the other array.
     *                          This could be used if the user should also be able to set no radio to value.
     *                        - **helpTextIdLabel** : A unique text id from the translation xml files that should be shown
     *                          e.g. SYS_DATA_CATEGORY_GLOBAL. If set a help icon will be shown after the control label where
     *                          the user can see the text if he hover over the icon. If you need an additional parameter
     *                          for the text you can add an array. The first entry must be the unique text id and the second
     *                          entry will be a parameter of the text id.
     *                        - **helpTextIdInline** : A unique text id from the translation xml files that should be shown
     *                          e.g. SYS_DATA_CATEGORY_GLOBAL. If set the complete text will be shown after the form element.
     *                          If you need an additional parameter for the text you can add an array. The first entry must
     *                          be the unique text id and the second entry will be a parameter of the text id.
     *                        - **icon** : An icon can be set. This will be placed in front of the label.
     *                        - **class** : An additional css classname. The class **admSelectbox**
     *                          is set as default and need not set with this parameter.
     */
    public function addRadioButton($id, $label, array $values, array $options = array())
    {
        $attributes = array('class' => '');
        ++$this->countElements;

        // create array with all options
        $optionsDefault = array(
            'property'          => self::FIELD_DEFAULT,
            'defaultValue'      => '',
            'showNoValueButton' => false,
            'helpTextIdLabel'   => '',
            'helpTextIdInline'  => '',
            'icon'              => '',
            'class'             => ''
        );
        $optionsAll = array_replace($optionsDefault, $options);

        // disable field
        if ($optionsAll['property'] === self::FIELD_DISABLED)
        {
            $attributes['disabled'] = 'disabled';
        }
        elseif ($optionsAll['property'] === self::FIELD_REQUIRED)
        {
            $attributes['required'] = 'required';
        }

        // set specific css class for this field
        if ($optionsAll['class'] !== '')
        {
            $attributes['class'] .= ' ' . $optionsAll['class'];
        }

        $this->openControlStructure($id, $label, $optionsAll['property'], $optionsAll['helpTextIdLabel'], $optionsAll['icon']);

        // set one radio button with no value will be set in front of the other array.
        if ($optionsAll['showNoValueButton'])
        {
            if ($optionsAll['defaultValue'] === '')
            {
                $attributes['checked'] = 'checked';
            }

            $this->addHtml('<label for="' . $id . '_0' . '" class="radio-inline">');
            $this->addSimpleInput('radio', $id, $id . '_0', '', $attributes);
            $this->addHtml('---</label>');
        }

        // for each entry of the array create an input radio field
        foreach ($values as $key => $value)
        {
            unset($attributes['checked']);

            if ($optionsAll['defaultValue'] == $key)
            {
                $attributes['checked'] = 'checked';
            }

            $this->addHtml('<label for="' . $id . '_' . $key . '" class="radio-inline">');
            $this->addSimpleInput('radio', $id, $id . '_' . $key, (string) $key, $attributes);
            $this->addHtml($value . '</label>');
        }

        $this->closeControlStructure($optionsAll['helpTextIdInline']);
    }

    /**
     * Add a new selectbox with a label to the form. The selectbox
     * could have different values and a default value could be set.
     * @param string $id      Id of the selectbox. This will also be the name of the selectbox.
     * @param string $label   The label of the selectbox.
     * @param array  $values  Array with all entries of the select box;
     *                        Array key will be the internal value of the entry
     *                        Array value will be the visual value of the entry
     *                        If you need an option group within the selectbox than you must add an array as value.
     *                        This array exists of 3 entries: array(0 => id, 1 => value name, 2 => option group name)
     * @param array  $options (optional) An array with the following possible entries:
     *                        - **property** : With this param you can set the following properties:
     *                          + **self::FIELD_DEFAULT**  : The field can accept an input.
     *                          + **self::FIELD_REQUIRED** : The field will be marked as a mandatory field where the user must insert a value.
     *                          + **self::FIELD_DISABLED** : The field will be disabled and could not accept an input.
     *                        - **defaultValue** : This is the value the selectbox shows when loaded. If **multiselect** is activated than
     *                          an array with all default values could be set.
     *                        - **showContextDependentFirstEntry** : If set to **true** the select box will get an additional first entry.
     *                          If self::FIELD_REQUIRED is set than "Please choose" will be the first entry otherwise
     *                          an empty entry will be added so you must not select something.
     *                        - **firstEntry** : Here you can define a string that should be shown as firstEntry and will be the
     *                          default value if no other value is set. This entry will only be added if **showContextDependentFirstEntry**
     *                          is set to false!
     *                        - **arrayKeyIsNotValue** : If set to **true** than the entry of the values-array will be used as 
     *                          option value and not the key of the array
     *                        - **multiselect** : If set to **true** than the jQuery plugin Select2 will be used to create a selectbox
     *                          where the user could select multiple values from the selectbox. Then an array will be
     *                          created within the $_POST array.
     *                        - **search** : If set to **true** the jQuery plugin Select2 will be used to create a selectbox
     *                          with a search field.
     *                        - **placeholder** : When using the jQuery plugin Select2 you can set a placeholder that will be shown
     *                          if no entry is selected
     *                        - **maximumSelectionNumber** : If **multiselect** is enabled then you can configure the maximum number
     *                          of selections that could be done. If this limit is reached the user can't add another entry to the selectbox.
     *                        - **valueAttributes**: An array which contain the same ids as the value array. The value of this array will be
     *                          onother array with the combination of attributes name and attributes value.
     *                        - **infoAlert** : Add a bootstrap info alert box after the select box. The value of this option will be the
     *                          text of the alertbox
     *                        - **helpTextIdLabel** : A unique text id from the translation xml files that should be shown
     *                          e.g. SYS_DATA_CATEGORY_GLOBAL. If set a help icon will be shown after the control label where
     *                          the user can see the text if he hover over the icon. If you need an additional parameter
     *                          for the text you can add an array. The first entry must be the unique text id and the second
     *                          entry will be a parameter of the text id.
     *                        - **helpTextIdInline** : A unique text id from the translation xml files that should be shown
     *                          e.g. SYS_DATA_CATEGORY_GLOBAL. If set the complete text will be shown after the form element.
     *                          If you need an additional parameter for the text you can add an array. The first entry must
     *                          be the unique text id and the second entry will be a parameter of the text id.
     *                        - **icon** : An icon can be set. This will be placed in front of the label.
     *                        - **class** : An additional css classname. The class **admSelectbox**
     *                          is set as default and need not set with this parameter.
     */
    public function addSelectBox($id, $label, array $values, array $options = array())
    {
        global $gL10n;

        $attributes = array('class' => 'form-control');
        $name = $id;

        ++$this->countElements;

        // create array with all options
        $optionsDefault = array(
            'property'                       => self::FIELD_DEFAULT,
            'defaultValue'                   => '',
            'showContextDependentFirstEntry' => true,
            'firstEntry'                     => '',
            'arrayKeyIsNotValue'             => false,
            'multiselect'                    => false,
            'search'                         => false,
            'placeholder'                    => '',
            'maximumSelectionNumber'         => 0,
            'valueAttributes'                => '',
            'infoAlert'                      => '',
            'helpTextIdLabel'                => '',
            'helpTextIdInline'               => '',
            'icon'                           => '',
            'class'                          => ''
        );
        $optionsAll = array_replace($optionsDefault, $options);

        // disable field
        if ($optionsAll['property'] === self::FIELD_DISABLED ||
            ($optionsAll['firstEntry'] === '' && !$optionsAll['showContextDependentFirstEntry'] && count($values) === 0))
        {
            $attributes['disabled'] = 'disabled';
        }
        // multiselect couldn't handle the required property
        elseif ($optionsAll['property'] === self::FIELD_REQUIRED && !$optionsAll['multiselect'])
        {
            $attributes['required'] = 'required';
        }

        if ($optionsAll['multiselect'])
        {
            $attributes['multiple'] = 'multiple';
            $name = $id . '[]';

            if ($optionsAll['defaultValue'] !== '' && !is_array($optionsAll['defaultValue']))
            {
                $optionsAll['defaultValue'] = array($optionsAll['defaultValue']);
            }

            if ($optionsAll['showContextDependentFirstEntry'] && $optionsAll['property'] === self::FIELD_REQUIRED)
            {
                if($optionsAll['placeholder'] === '')
                {
                    $optionsAll['placeholder'] = $gL10n->get('SYS_SELECT_FROM_LIST');
                }

                // reset the preferences so the logic for not multiselect will not be performed
                $optionsAll['showContextDependentFirstEntry'] = false;
            }
        }

        // set specific css class for this field
        if ($optionsAll['class'] !== '')
        {
            $attributes['class'] .= ' ' . $optionsAll['class'];
        }

        // now create html for the field
        $this->openControlStructure($id, $label, $optionsAll['property'], $optionsAll['helpTextIdLabel'], $optionsAll['icon']);

        $this->addSelect($name, $id, $attributes);

        // add an additional first entry to the select box and set this as preselected if necessary
        $defaultEntry = false;
        if ($optionsAll['firstEntry'] !== '' || $optionsAll['showContextDependentFirstEntry'])
        {
            if ($optionsAll['defaultValue'] === '')
            {
                $defaultEntry = true;
            }
        }

        if ($optionsAll['firstEntry'] !== '')
        {
            if(is_array($optionsAll['firstEntry']))
            {
                $this->addOption($optionsAll['firstEntry'][0], $optionsAll['firstEntry'][1], null, $defaultEntry);
            }
            else
            {
                $this->addOption('', '- ' . $optionsAll['firstEntry'] . ' -', null, $defaultEntry);
            }
        }
        elseif ($optionsAll['showContextDependentFirstEntry'])
        {
            if ($optionsAll['property'] === self::FIELD_REQUIRED)
            {
                $this->addOption('', '- ' . $gL10n->get('SYS_PLEASE_CHOOSE') . ' -', null, $defaultEntry);
            }
            else
            {
                $this->addOption('', ' ', null, $defaultEntry);
            }
        }
        elseif (count($values) === 0)
        {
            $this->addOption('', '');
        }

        $optionGroup = null;

        foreach ($values as $key => $value)
        {
            // create entry in html
            $defaultEntry = false;

            // if each array element is an array then create option groups
            if (is_array($value))
            {
                // add optiongroup if necessary
                if ($optionGroup !== $value[2])
                {
                    if ($optionGroup !== null)
                    {
                        $this->closeOptionGroup();
                    }

                    $this->addOptionGroup(Language::translateIfTranslationStrId($value[2]));
                    $optionGroup = $value[2];
                }

                // if value is a translation string we must translate it
                $value[1] = Language::translateIfTranslationStrId($value[1]);

                // add option
                if (!$optionsAll['multiselect'] && $optionsAll['defaultValue'] == $value[0])
                {
                    $defaultEntry = true;
                }

                if(is_array($optionsAll['valueAttributes']))
                {
                    $this->addOption((string) $value[0], $value[1], null, $defaultEntry, false, $optionsAll['valueAttributes'][$value[0]]);
                }
                else
                {
                    $this->addOption((string) $value[0], $value[1], null, $defaultEntry);
                }
            }
            else
            {
                // if value is a translation string we must translate it
                $value = Language::translateIfTranslationStrId($value);

                // set the value attribute of the option tag
                $optionValue = $key;

                if($optionsAll['arrayKeyIsNotValue'])
                {
                    $optionValue = $value;
                }

                // array has only key and value then create a normal selectbox without optiongroups
                if (!$optionsAll['multiselect'] && $optionsAll['defaultValue'] == $optionValue)
                {
                    $defaultEntry = true;
                }

                if(is_array($optionsAll['valueAttributes']))
                {
                    $this->addOption((string) $optionValue, $value, null, $defaultEntry, false, $optionsAll['valueAttributes'][$key]);
                }
                else
                {
                    $this->addOption((string) $optionValue, $value, null, $defaultEntry);
                }
            }
        }

        if ($optionGroup !== null)
        {
            $this->closeOptionGroup();
        }

        if ($optionsAll['multiselect'] || $optionsAll['search'])
        {
            $maximumSelectionNumber = '';
            $allowClear = 'false';

            if ($optionsAll['maximumSelectionNumber'] > 0)
            {
                $maximumSelectionNumber = ' maximumSelectionLength: ' . $optionsAll['maximumSelectionNumber'] . ', ';
                $allowClear = 'true';
            }

            $javascriptCode = '
                $("#' . $id . '").select2({
                    theme: "bootstrap",
                    allowClear: ' . $allowClear . ',
                    ' . $maximumSelectionNumber . '
                    placeholder: "' . $optionsAll['placeholder'] . '",
                    language: "' . $gL10n->getLanguageLibs() . '"
                });';

            // add default values to multi select
            if (is_array($optionsAll['defaultValue']) && count($optionsAll['defaultValue']) > 0)
            {
                $htmlDefaultValues = '"' . implode('", "', $optionsAll['defaultValue']) . '"';

                $javascriptCode .= ' $("#' . $id . '").val([' . $htmlDefaultValues . ']).trigger("change");';
            }

            // if a htmlPage object was set then add code to the page, otherwise to the current string
            if ($this->htmlPage instanceof HtmlPage)
            {
                $this->htmlPage->addCssFile(ADMIDIO_URL . FOLDER_LIBS_CLIENT . '/select2/dist/css/select2.css');
                $this->htmlPage->addCssFile(ADMIDIO_URL . FOLDER_LIBS_CLIENT . '/select2-bootstrap-theme/select2-bootstrap.css');
                $this->htmlPage->addJavascriptFile(ADMIDIO_URL . FOLDER_LIBS_CLIENT . '/select2/dist/js/select2.js');
                $this->htmlPage->addJavascriptFile(ADMIDIO_URL . FOLDER_LIBS_CLIENT . '/select2/dist/js/i18n/' . $gL10n->getLanguageLibs() . '.js');
            }
            $this->addJavascriptCode($javascriptCode, true);
        }

        $this->closeSelect();

        if($optionsAll['infoAlert'] !== '')
        {
            $this->addHtml('<div id="' . $id . '_alert" class="alert alert-info" role="alert">'.$optionsAll['infoAlert'].'</div>');
        }

        $this->closeControlStructure($optionsAll['helpTextIdInline']);
    }

    /**
     * Add a new selectbox with a label to the form. The selectbox get their data from a sql statement.
     * You can create any sql statement and this method should create a selectbox with the found data.
     * The sql must contain at least two columns. The first column represents the value and the second
     * column represents the label of each option of the selectbox. Optional you can add a third column
     * to the sql statement. This column will be used as label for an optiongroup. Each time the value
     * of the third column changed a new optiongroup will be created.
     * @param string       $id       Id of the selectbox. This will also be the name of the selectbox.
     * @param string       $label    The label of the selectbox.
     * @param Database     $database Object of the class Database. This should be the default global object **$gDb**.
     * @param array|string $sql      Any SQL statement that return 2 columns. The first column will be the internal value of the
     *                               selectbox item and will be submitted with the form. The second column represents the
     *                               displayed value of the item. Each row of the result will be a new selectbox entry.
     * @param array        $options  (optional) An array with the following possible entries:
     *                               - **property** : With this param you can set the following properties:
     *                                 + **self::FIELD_DEFAULT**  : The field can accept an input.
     *                                 + **self::FIELD_REQUIRED** : The field will be marked as a mandatory field where the user must insert a value.
     *                                 + **self::FIELD_DISABLED** : The field will be disabled and could not accept an input.
     *                               - **defaultValue** : This is the value the selectbox shows when loaded. If **multiselect** is activated than
     *                                 an array with all default values could be set.
     *                               - **arrayKeyIsNotValue** : If set to **true** than the entry of the values-array will be used as 
     *                                 option value and not the key of the array
     *                               - **showContextDependentFirstEntry** : If set to **true** the select box will get an additional first entry.
     *                                 If self::FIELD_REQUIRED is set than "Please choose" will be the first entry otherwise
     *                                 an empty entry will be added so you must not select something.
     *                               - **firstEntry** : Here you can define a string that should be shown as firstEntry and will be the
     *                                 default value if no other value is set. This entry will only be added if **showContextDependentFirstEntry**
     *                                 is set to false!
     *                               - **multiselect** : If set to **true** than the jQuery plugin Select2 will be used to create a selectbox
     *                                 where the user could select multiple values from the selectbox. Then an array will be
     *                                 created within the $_POST array.
     *                               - **maximumSelectionNumber** : If **multiselect** is enabled then you can configure the maximum number
     *                                 of selections that could be done. If this limit is reached the user can't add another entry to the selectbox.
     *                               - **valueAttributes**: An array which contain the same ids as the value array. The value of this array will be
     *                                 onother array with the combination of attributes name and attributes value.
     *                               - **infoAlert** : Add a bootstrap info alert box after the select box. The value of this option will be the
     *                                 text of the alertbox
     *                               - **helpTextIdLabel** : A unique text id from the translation xml files that should be shown
     *                                 e.g. SYS_DATA_CATEGORY_GLOBAL. If set a help icon will be shown after the control label where
     *                                 the user can see the text if he hover over the icon. If you need an additional parameter
     *                                 for the text you can add an array. The first entry must be the unique text id and the second
     *                                 entry will be a parameter of the text id.
     *                               - **helpTextIdInline** : A unique text id from the translation xml files that should be shown
     *                                 e.g. SYS_DATA_CATEGORY_GLOBAL. If set the complete text will be shown after the form element.
     *                                 If you need an additional parameter for the text you can add an array. The first entry must
     *                                 be the unique text id and the second entry will be a parameter of the text id.
     *                               - **icon** : An icon can be set. This will be placed in front of the label.
     *                               - **class** : An additional css classname. The class **admSelectbox**
     *                                 is set as default and need not set with this parameter.
     * **Code examples**
     * ```
     * // create a selectbox with all profile fields of a specific category
     * $sql = 'SELECT usf_id, usf_name FROM '.TBL_USER_FIELDS.' WHERE usf_cat_id = 4711'
     * $form = new HtmlForm('simple-form', 'next_page.php');
     * $form->addSelectBoxFromSql('admProfileFieldsBox', $gL10n->get('SYS_FIELDS'), $gDb, $sql, array('defaultValue' => $gL10n->get('SYS_SURNAME'), 'showContextDependentFirstEntry' => true));
     * $form->show();
     * ```
     */
    public function addSelectBoxFromSql($id, $label, Database $database, $sql, array $options = array())
    {
        $selectBoxEntries = array();

        // execute the sql statement
        if (is_array($sql))
        {
            $pdoStatement = $database->queryPrepared($sql['query'], $sql['params']);
        }
        else
        {
            // TODO deprecated: remove in Admidio 4.0
            $pdoStatement = $database->query($sql);
        }

        // create array from sql result
        while ($row = $pdoStatement->fetch(\PDO::FETCH_NUM))
        {
            // if result has 3 columns then create a array in array
            if(array_key_exists(2, $row))
            {
                // translate category name
                $row[2] = Language::translateIfTranslationStrId($row[2]);

                $selectBoxEntries[] = array($row[0], $row[1], $row[2]);
            }
            else
            {
                $selectBoxEntries[$row[0]] = $row[1];
            }
        }

        // now call default method to create a selectbox
        $this->addSelectBox($id, $label, $selectBoxEntries, $options);
    }

    /**
     * Add a new selectbox with a label to the form. The selectbox could have
     * different values and a default value could be set.
     * @param string $id          Id of the selectbox. This will also be the name of the selectbox.
     * @param string $label       The label of the selectbox.
     * @param string $xmlFile     Serverpath to the xml file
     * @param string $xmlValueTag Name of the xml tag that should contain the internal value of a selectbox entry
     * @param string $xmlViewTag  Name of the xml tag that should contain the visual value of a selectbox entry
     * @param array  $options (optional) An array with the following possible entries:
     *                        - **property** : With this param you can set the following properties:
     *                          + **self::FIELD_DEFAULT**  : The field can accept an input.
     *                          + **self::FIELD_REQUIRED** : The field will be marked as a mandatory field where the user must insert a value.
     *                          + **self::FIELD_DISABLED** : The field will be disabled and could not accept an input.
     *                        - **defaultValue** : This is the value the selectbox shows when loaded. If **multiselect** is activated than
     *                          an array with all default values could be set.
     *                        - **arrayKeyIsNotValue** : If set to **true** than the entry of the values-array will be used as 
     *                          option value and not the key of the array
     *                        - **showContextDependentFirstEntry** : If set to **true** the select box will get an additional first entry.
     *                          If self::FIELD_REQUIRED is set than "Please choose" will be the first entry otherwise
     *                          an empty entry will be added so you must not select something.
     *                        - **firstEntry** : Here you can define a string that should be shown as firstEntry and will be the
     *                          default value if no other value is set. This entry will only be added if **showContextDependentFirstEntry**
     *                          is set to false!
     *                        - **multiselect** : If set to **true** than the jQuery plugin Select2 will be used to create a selectbox
     *                          where the user could select multiple values from the selectbox. Then an array will be
     *                          created within the $_POST array.
     *                        - **maximumSelectionNumber** : If **multiselect** is enabled then you can configure the maximum number
     *                          of selections that could be done. If this limit is reached the user can't add another entry to the selectbox.
     *                        - **valueAttributes**: An array which contain the same ids as the value array. The value of this array will be
     *                          onother array with the combination of attributes name and attributes value.
     *                        - **infoAlert** : Add a bootstrap info alert box after the select box. The value of this option will be the
     *                          text of the alertbox
     *                        - **helpTextIdLabel** : A unique text id from the translation xml files that should be shown
     *                          e.g. SYS_DATA_CATEGORY_GLOBAL. If set a help icon will be shown after the control label where
     *                          the user can see the text if he hover over the icon. If you need an additional parameter
     *                          for the text you can add an array. The first entry must be the unique text id and the second
     *                          entry will be a parameter of the text id.
     *                        - **helpTextIdInline** : A unique text id from the translation xml files that should be shown
     *                          e.g. SYS_DATA_CATEGORY_GLOBAL. If set the complete text will be shown after the form element.
     *                          If you need an additional parameter for the text you can add an array. The first entry must
     *                          be the unique text id and the second entry will be a parameter of the text id.
     *                        - **icon** : An icon can be set. This will be placed in front of the label.
     *                        - **class** : An additional css classname. The class **admSelectbox**
     *                          is set as default and need not set with this parameter.
     */
    public function addSelectBoxFromXml($id, $label, $xmlFile, $xmlValueTag, $xmlViewTag, array $options = array())
    {
        $selectBoxEntries = array();

        $xmlRootNode = new \SimpleXMLElement($xmlFile, 0, true);

        /**
         * @var \SimpleXMLElement $xmlChildNode
         */
        foreach ($xmlRootNode->children() as $xmlChildNode)
        {
            $key   = '';
            $value = '';

            /**
             * @var \SimpleXMLElement $xmlChildChildNode
             */
            foreach ($xmlChildNode->children() as $xmlChildChildNode)
            {
                if ($xmlChildChildNode->getName() === $xmlValueTag)
                {
                    $key = (string) $xmlChildChildNode;
                }
                if ($xmlChildChildNode->getName() === $xmlViewTag)
                {
                    $value = (string) $xmlChildChildNode;
                }
            }

            $selectBoxEntries[$key] = $value;
        }

        // now call default method to create a selectbox
        $this->addSelectBox($id, $label, $selectBoxEntries, $options);
    }

    /**
     * Add a new selectbox with a label to the form. The selectbox get their data from table adm_categories.
     * You must define the category type (roles, dates, links ...). All categories of this type will be shown.
     * @param string   $id             Id of the selectbox. This will also be the name of the selectbox.
     * @param string   $label          The label of the selectbox.
     * @param Database $database       A Admidio database object that contains a valid connection to a database
     * @param string   $categoryType   Type of category ('DAT', 'LNK', 'ROL', 'USF') that should be shown
     * @param string   $selectBoxModus The selectbox could be shown in 2 different modus.
     *                                 - **EDIT_CATEGORIES** : First entry will be "Please choose" and default category will be preselected.
     *                                 - **FILTER_CATEGORIES** : First entry will be "All" and only categories with childs will be shown.
     * @param array    $options        (optional) An array with the following possible entries:
     *                                 - **property** : With this param you can set the following properties:
     *                                   + **self::FIELD_DEFAULT**  : The field can accept an input.
     *                                   + **self::FIELD_REQUIRED** : The field will be marked as a mandatory field where the user must insert a value.
     *                                   + **self::FIELD_DISABLED** : The field will be disabled and could not accept an input.
     *                                 - **defaultValue** : Id of category that should be selected per default.
     *.                                - **arrayKeyIsNotValue** : If set to **true** than the entry of the values-array will be used as 
     *                                   option value and not the key of the array
     *                                 - **showSystemCategory** : Show user defined and system categories
     *                                 - **helpTextIdLabel** : A unique text id from the translation xml files that should be shown
     *                                   e.g. SYS_DATA_CATEGORY_GLOBAL. If set a help icon will be shown after the control label where
     *                                   the user can see the text if he hover over the icon. If you need an additional parameter
     *                                   for the text you can add an array. The first entry must be the unique text id and the second
     *                                   entry will be a parameter of the text id.
     *                                 - **helpTextIdInline** : A unique text id from the translation xml files that should be shown
     *                                   e.g. SYS_DATA_CATEGORY_GLOBAL. If set the complete text will be shown after the form element.
     *                                   If you need an additional parameter for the text you can add an array. The first entry must
     *                                   be the unique text id and the second entry will be a parameter of the text id.
     *                                 - **icon** : An icon can be set. This will be placed in front of the label.
     *                                 - **class** : An additional css classname. The class **admSelectbox**
     *                                   is set as default and need not set with this parameter.
     */
    public function addSelectBoxForCategories($id, $label, Database $database, $categoryType, $selectBoxModus, array $options = array())
    {
        global $gCurrentOrganization, $gCurrentUser, $gL10n;

        // create array with all options
        $optionsDefault = array(
            'property'                       => self::FIELD_DEFAULT,
            'defaultValue'                   => '',
            'arrayKeyIsNotValue'             => false,
            'showContextDependentFirstEntry' => true,
            'multiselect'                    => false,
            'showSystemCategory'             => true,
            'infoAlert'                      => '',
            'helpTextIdLabel'                => '',
            'helpTextIdInline'               => '',
            'icon'                           => '',
            'class'                          => ''
        );
        $optionsAll = array_replace($optionsDefault, $options);

        if($selectBoxModus === self::SELECT_BOX_MODUS_EDIT && $gCurrentOrganization->countAllRecords() > 1)
        {
            $optionsAll['infoAlert'] = $gL10n->get('SYS_ALL_ORGANIZATIONS_DESC', array(implode(', ', $gCurrentOrganization->getOrganizationsInRelationship(true, true, true))));

            $this->addJavascriptCode('
                $("#'.$id.'").change(function() {
                    if($("option:selected", this).attr("data-global") == 1) {
                        $("#'.$id.'_alert").show("slow");
                    } else {
                        $("#'.$id.'_alert").hide();
                    }
                });
                $("#'.$id.'").trigger("change");',
                true
            );
        }

        $sqlTables     = '';
        $sqlConditions = '';

        // create sql conditions if category must have child elements
        if ($selectBoxModus === self::SELECT_BOX_MODUS_FILTER)
        {
            $catIdParams = array_merge(array(0), $gCurrentUser->getAllVisibleCategories($categoryType));
            $optionsAll['showContextDependentFirstEntry'] = false;

            switch ($categoryType)
            {
                case 'DAT':
                    $sqlTables = ' INNER JOIN ' . TBL_DATES . ' ON cat_id = dat_cat_id ';
                    break;
                case 'LNK':
                    $sqlTables = ' INNER JOIN ' . TBL_LINKS . ' ON cat_id = lnk_cat_id ';
                    break;
                case 'ROL':
                    // don't show system categories
                    $sqlTables = ' INNER JOIN ' . TBL_ROLES . ' ON cat_id = rol_cat_id';
                    $sqlConditions = ' AND cat_name_intern <> \'EVENTS\' ';
                    break;
            }
        }
        else
        {
            $catIdParams = array_merge(array(0), $gCurrentUser->getAllEditableCategories($categoryType));
        }

        if (!$optionsAll['showSystemCategory'])
        {
            $sqlConditions .= ' AND cat_system = 0 ';
        }

        // within edit dialogs child organizations are not allowed to assign categories of all organizations
        if($selectBoxModus === self::SELECT_BOX_MODUS_EDIT && $gCurrentOrganization->isChildOrganization())
        {
            $sqlConditions .= ' AND cat_org_id = ? -- $gCurrentOrganization->getValue(\'org_id\') ';
        }
        else
        {
            $sqlConditions .= ' AND (  cat_org_id = ? -- $gCurrentOrganization->getValue(\'org_id\')
                                    OR cat_org_id IS NULL ) ';
        }

        // the sql statement which returns all found categories
        $sql = 'SELECT DISTINCT cat_id, cat_org_id, cat_name, cat_default, cat_sequence
                  FROM ' . TBL_CATEGORIES . '
                       ' . $sqlTables . '
                 WHERE cat_id IN (' . Database::getQmForValues($catIdParams) . ')
                   AND cat_type = ? -- $categoryType
                       ' . $sqlConditions . '
              ORDER BY cat_sequence ASC';
        $queryParams = array_merge(
            $catIdParams,
            array(
                $categoryType,
                (int) $gCurrentOrganization->getValue('org_id')
            )
        );
        $pdoStatement = $database->queryPrepared($sql, $queryParams);
        $countCategories = $pdoStatement->rowCount();

        // if no or only one category exist and in filter modus, than don't show category
        if ($selectBoxModus === self::SELECT_BOX_MODUS_FILTER && ($countCategories === 0 || $countCategories === 1))
        {
            return;
        }

        $categoriesArray = array();
        $optionsAll['valueAttributes'] = array();

        if ($selectBoxModus === self::SELECT_BOX_MODUS_FILTER && $countCategories > 1)
        {
            $categoriesArray[0] = $gL10n->get('SYS_ALL');
            $optionsAll['valueAttributes'][0] = array('data-global' => 0);
        }

        while ($row = $pdoStatement->fetch())
        {
            // if several categories exist than select default category
            if ($optionsAll['defaultValue'] === '' && ($countCategories === 1 || $row['cat_default'] === 1))
            {
                $optionsAll['defaultValue'] = $row['cat_id'];
            }

            // if text is a translation-id then translate it
            $categoriesArray[$row['cat_id']] = Language::translateIfTranslationStrId($row['cat_name']);

            // add label that this category is visible to all organizations
            if($row['cat_org_id'] === null)
            {
                if($categoriesArray[$row['cat_id']] !== $gL10n->get('SYS_ALL_ORGANIZATIONS'))
                {
                    $categoriesArray[$row['cat_id']] = $categoriesArray[$row['cat_id']] . ' (' . $gL10n->get('SYS_ALL_ORGANIZATIONS') . ')';
                }
                $optionsAll['valueAttributes'][$row['cat_id']] = array('data-global' => 1);
            }
            else
            {
                $optionsAll['valueAttributes'][$row['cat_id']] = array('data-global' => 0);
            }
        }

        // now call method to create selectbox from array
        $this->addSelectBox($id, $label, $categoriesArray, $optionsAll);
    }

    /**
     * Add a new static control to the form. A static control is only a simple text instead of an input field.
     * This could be used if the value should not be changed by the user.
     * @param string $id      Id of the static control. This will also be the name of the static control.
     * @param string $label   The label of the static control.
     * @param string $value   A value of the static control. The control will be created with this value.
     * @param array  $options (optional) An array with the following possible entries:
     *                        - **helpTextIdLabel** : A unique text id from the translation xml files that should be shown
     *                          e.g. SYS_DATA_CATEGORY_GLOBAL. If set a help icon will be shown after the control label where
     *                          the user can see the text if he hover over the icon. If you need an additional parameter
     *                          for the text you can add an array. The first entry must be the unique text id and the second
     *                          entry will be a parameter of the text id.
     *                        - **helpTextIdInline** : A unique text id from the translation xml files that should be shown
     *                          e.g. SYS_DATA_CATEGORY_GLOBAL. If set the complete text will be shown after the form element.
     *                          If you need an additional parameter for the text you can add an array. The first entry must
     *                          be the unique text id and the second entry will be a parameter of the text id.
     *                        - **icon** : An icon can be set. This will be placed in front of the label.
     *                        - **class** : An additional css classname. The class **admSelectbox**
     *                          is set as default and need not set with this parameter.
     */
    public function addStaticControl($id, $label, $value, array $options = array())
    {
        $attributes = array('class' => 'form-control-static');
        ++$this->countElements;

        // create array with all options
        $optionsDefault = array('helpTextIdLabel' => '', 'helpTextIdInline' => '', 'icon' => '', 'class' => '');
        $optionsAll     = array_replace($optionsDefault, $options);

        // set specific css class for this field
        if ($optionsAll['class'] !== '')
        {
            $attributes['class'] .= ' ' . $optionsAll['class'];
        }

        // now create html for the field
        $this->openControlStructure('', $label, self::FIELD_DEFAULT, $optionsAll['helpTextIdLabel'], $optionsAll['icon']);
        $this->addHtml('<p class="' . $attributes['class'] . '">' . $value . '</p>');
        $this->closeControlStructure($optionsAll['helpTextIdInline']);
    }

    /**
     * Close an open bootstrap btn-group
     */
    public function closeButtonGroup()
    {
        $this->buttonGroupOpen = false;
        $this->addHtml('</div><div class="form-alert" style="display: none;">&nbsp;</div>');
    }

    /**
     * Closes a field structure that was added with the method openControlStructure.
     * @param string|array $helpTextId A unique text id from the translation xml files that should be shown e.g. SYS_DATA_CATEGORY_GLOBAL.
     *                                 If set the complete text will be shown after the form element.
     */
    protected function closeControlStructure($helpTextId = '')
    {
        global $gL10n;

        $parameters = array();
        if (is_array($helpTextId))
        {
            $parameters = $helpTextId[1];
            $helpTextId = $helpTextId[0];
        }

        if ($helpTextId !== '')
        {
            // if text is a translation-id then translate it
            if (Language::isTranslationStringId($helpTextId))
            {
                foreach ($parameters as &$parameter)
                {
                    // parameters should be strings
                    $parameter = (string) $parameter;

                    // if parameter is a translation-id then translate it
                    $parameter = Language::translateIfTranslationStrId($parameter);
                }
                unset($parameter);

                $helpText = $gL10n->get($helpTextId, $parameters);
            }
            else
            {
                $helpText = $helpTextId;
            }

            $this->addHtml('<div class="help-block">' . $helpText . '</div>');
        }

        if ($this->type === 'vertical' || $this->type === 'navbar')
        {
            $this->addHtml('</div>');
        }
        else
        {
            $this->addHtml('</div></div>');
        }
    }

    /**
     * Close all html elements of a groupbox that was created before.
     */
    public function closeGroupBox()
    {
        $this->addHtml('</div></div>');
    }

    /**
     * Add a small help icon to the form at the current element which shows the
     * translated text of the text-id on mouseover or when you click on the icon.
     * @param string $textId    A unique text id from the translation xml files that should be shown e.g. SYS_DATA_CATEGORY_GLOBAL.
     * @param string $parameter If you need an additional parameter for the text you can set this parameter.
     * @return string Return a html snippet that contains a help icon with a link to a popup box that shows the message.
     */
    public static function getHelpTextIcon($textId, $parameter = null)
    {
        global $gL10n, $gProfileFields;

        if ($parameter === null)
        {
            if(Language::isTranslationStringId($textId))
            {
                $text = $gL10n->get($textId);
            }
            else
            {
                $text = $textId;
            }
        }
        else
        {
            $text = $gL10n->get($textId, array($parameter));
        }

<<<<<<< HEAD
        if(Language::isTranslationStringId($textId))
        {
            $html = '<i class="fas fa-info-circle admidio-info-icon" data-toggle="popover" data-html="true" data-trigger="hover" data-placement="auto"
                title="'.$gL10n->get('SYS_NOTE').'" data-content="' . SecurityUtils::encodeHTML($text) . '"></i>';
        }
        else
        {
            $html = '<a class="admidio-icon-link" data-toggle="modal" data-target="#admidio_modal"
                href="'.safeUrl(ADMIDIO_URL.'/adm_program/system/msg_window.php', array('message_id' => $textId, 'inline' => 'true')).'"><img
                src="'.THEME_URL.'/icons/help.png" alt="Help" />
            </a>';
        }
=======
        $html = '<img class="admidio-icon-help" src="' . THEME_URL . '/icons/help.png"
            title="' . $gL10n->get('SYS_NOTE') . '" alt="Help" data-toggle="popover" data-html="true"
            data-trigger="hover" data-placement="auto" data-content="' . htmlspecialchars($text) . '" />';
>>>>>>> 308f6217

        return $html;
    }

    /**
     * Open a bootstrap btn-group if the form need more than one button.
     */
    public function openButtonGroup()
    {
        $this->buttonGroupOpen = true;
        $this->addHtml('<div class="btn-group" role="group">');
    }

    /**
     * Creates a html structure for a form field. This structure contains the label and the div for the form element.
     * After the form element is added the method closeControlStructure must be called.
     * @param string $id         The id of this field structure.
     * @param string $label      The label of the field. This string should already be translated.
     * @param int    $property   (optional) With this param you can set the following properties:
     *                           - **self::FIELD_DEFAULT**  : The field can accept an input.
     *                           - **self::FIELD_REQUIRED** : The field will be marked as a mandatory field where the user must insert a value.
     *                           - **self::FIELD_DISABLED** : The field will be disabled and could not accept an input.
     * @param string $helpTextId (optional) A unique text id from the translation xml files that should be shown e.g. SYS_DATA_CATEGORY_GLOBAL.
     *                           If set a help icon will be shown where the user can see the text if he hover over the icon.
     *                           If you need an additional parameter for the text you can add an array. The first entry
     *                           must be the unique text id and the second entry will be a parameter of the text id.
     * @param string $icon       (optional) An icon can be set. This will be placed in front of the label.
     * @param string $class      (optional) An additional css classname for the row. The class **admFieldRow**
     *                           is set as default and need not set with this parameter.
     */
    protected function openControlStructure($id, $label, $property = self::FIELD_DEFAULT, $helpTextId = '', $icon = '', $class = '')
    {
        $cssClassRow  = 'form-group';
        $htmlIcon     = '';
        $htmlHelpIcon = '';
        $htmlIdFor    = '';

        // set specific css class for this row
        if ($class !== '')
        {
            $cssClassRow .= ' ' . $class;
        }

        if($this->type === 'default')
        {
            $cssClassRow .= ' row';
        }

        // if necessary set css class for a mandatory element
        if ($property === self::FIELD_REQUIRED && $this->showRequiredFields)
        {
            $cssClassRow .= ' admidio-form-group-required';
            $this->flagRequiredFields = true;
        }

        if ($id !== '')
        {
            $htmlIdFor = ' for="' . $id . '"';
            $this->addHtml('<div id="' . $id . '_group" class="' . $cssClassRow . '">');
        }
        else
        {
            $this->addHtml('<div class="' . $cssClassRow . '">');
        }

        if ($icon !== '')
        {
            // create html for icon
            $htmlIcon = Image::getIconHtml($icon, $label);
        }

        if ($helpTextId !== '')
        {
            $htmlHelpIcon = self::getHelpTextIcon($helpTextId);
        }

        // add label element
        if ($this->type === 'vertical' || $this->type === 'navbar')
        {
            if ($label !== '')
            {
                $this->addHtml('<label' . $htmlIdFor . '>' . $htmlIcon . $label . $htmlHelpIcon . '</label>');
            }
        }
        else
        {
            if ($label !== '')
            {
                $this->addHtml(
                    '<label' . $htmlIdFor . ' class="col-sm-3 control-label">' . $htmlIcon . $label . $htmlHelpIcon . '</label>
                    <div class="col-sm-9">'
                );
            }
            else
            {
                $this->addHtml('<div class="offset-sm-3 col-sm-9">');
            }
        }
    }

    /**
     * Add a new groupbox to the form. This could be used to group some elements
     * together. There is also the option to set a headline to this group box.
     * @param string $id       Id the the groupbox.
     * @param string $headline (optional) A headline that will be shown to the user.
     * @param string $class    (optional) An additional css classname for the row. The class **admFieldRow**
     *                         is set as default and need not set with this parameter.
     */
    public function openGroupBox($id, $headline = null, $class = '')
    {
        $this->addHtml('<div id="' . $id . '" class="card ' . $class . '">');
        // add headline to groupbox
        if ($headline !== null)
        {
            $this->addHtml('<div class="card-header">' . $headline . '</div>');
        }
        $this->addHtml('<div class="card-body">');
    }


    /**
     * This method create the whole html code of the form. Call this method
     * if you have finished your form layout. If mandatory fields were set than a notice
     * which marker represents the mandatory will be shown before the form.
     * @return string Return the html code of the form.
     */
    public function show()
    {
        global $gL10n;

        // if there are no elements in the form then return nothing
        if ($this->countElements === 0)
        {
            return '';
        }

        $html = '';

        // If required fields were set than a notice which marker represents the required fields will be shown.
        if ($this->flagRequiredFields && $this->showRequiredFields)
        {
            $html .= '<div class="admidio-form-required-notice"><span>' . $gL10n->get('SYS_REQUIRED_FIELDS') . '</span></div>';
        }

        // now get whole form html code
        $html .= $this->getHtmlForm();

        return $html;
    }
}<|MERGE_RESOLUTION|>--- conflicted
+++ resolved
@@ -1210,7 +1210,7 @@
      *                        - **firstEntry** : Here you can define a string that should be shown as firstEntry and will be the
      *                          default value if no other value is set. This entry will only be added if **showContextDependentFirstEntry**
      *                          is set to false!
-     *                        - **arrayKeyIsNotValue** : If set to **true** than the entry of the values-array will be used as 
+     *                        - **arrayKeyIsNotValue** : If set to **true** than the entry of the values-array will be used as
      *                          option value and not the key of the array
      *                        - **multiselect** : If set to **true** than the jQuery plugin Select2 will be used to create a selectbox
      *                          where the user could select multiple values from the selectbox. Then an array will be
@@ -1493,7 +1493,7 @@
      *                                 + **self::FIELD_DISABLED** : The field will be disabled and could not accept an input.
      *                               - **defaultValue** : This is the value the selectbox shows when loaded. If **multiselect** is activated than
      *                                 an array with all default values could be set.
-     *                               - **arrayKeyIsNotValue** : If set to **true** than the entry of the values-array will be used as 
+     *                               - **arrayKeyIsNotValue** : If set to **true** than the entry of the values-array will be used as
      *                                 option value and not the key of the array
      *                               - **showContextDependentFirstEntry** : If set to **true** the select box will get an additional first entry.
      *                                 If self::FIELD_REQUIRED is set than "Please choose" will be the first entry otherwise
@@ -1582,7 +1582,7 @@
      *                          + **self::FIELD_DISABLED** : The field will be disabled and could not accept an input.
      *                        - **defaultValue** : This is the value the selectbox shows when loaded. If **multiselect** is activated than
      *                          an array with all default values could be set.
-     *                        - **arrayKeyIsNotValue** : If set to **true** than the entry of the values-array will be used as 
+     *                        - **arrayKeyIsNotValue** : If set to **true** than the entry of the values-array will be used as
      *                          option value and not the key of the array
      *                        - **showContextDependentFirstEntry** : If set to **true** the select box will get an additional first entry.
      *                          If self::FIELD_REQUIRED is set than "Please choose" will be the first entry otherwise
@@ -1664,7 +1664,7 @@
      *                                   + **self::FIELD_REQUIRED** : The field will be marked as a mandatory field where the user must insert a value.
      *                                   + **self::FIELD_DISABLED** : The field will be disabled and could not accept an input.
      *                                 - **defaultValue** : Id of category that should be selected per default.
-     *.                                - **arrayKeyIsNotValue** : If set to **true** than the entry of the values-array will be used as 
+     *.                                - **arrayKeyIsNotValue** : If set to **true** than the entry of the values-array will be used as
      *                                   option value and not the key of the array
      *                                 - **showSystemCategory** : Show user defined and system categories
      *                                 - **helpTextIdLabel** : A unique text id from the translation xml files that should be shown
@@ -1961,24 +1961,9 @@
             $text = $gL10n->get($textId, array($parameter));
         }
 
-<<<<<<< HEAD
-        if(Language::isTranslationStringId($textId))
-        {
-            $html = '<i class="fas fa-info-circle admidio-info-icon" data-toggle="popover" data-html="true" data-trigger="hover" data-placement="auto"
-                title="'.$gL10n->get('SYS_NOTE').'" data-content="' . SecurityUtils::encodeHTML($text) . '"></i>';
-        }
-        else
-        {
-            $html = '<a class="admidio-icon-link" data-toggle="modal" data-target="#admidio_modal"
-                href="'.safeUrl(ADMIDIO_URL.'/adm_program/system/msg_window.php', array('message_id' => $textId, 'inline' => 'true')).'"><img
-                src="'.THEME_URL.'/icons/help.png" alt="Help" />
-            </a>';
-        }
-=======
-        $html = '<img class="admidio-icon-help" src="' . THEME_URL . '/icons/help.png"
-            title="' . $gL10n->get('SYS_NOTE') . '" alt="Help" data-toggle="popover" data-html="true"
-            data-trigger="hover" data-placement="auto" data-content="' . htmlspecialchars($text) . '" />';
->>>>>>> 308f6217
+        $html = '<i class="fas fa-info-circle admidio-info-icon" data-toggle="popover"
+            data-html="true" data-trigger="hover" data-placement="auto"
+            title="'.$gL10n->get('SYS_NOTE').'" data-content="' . SecurityUtils::encodeHTML($text) . '"></i>';
 
         return $html;
     }
