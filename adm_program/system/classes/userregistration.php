<?php
/*****************************************************************************
 *
 *  Copyright    : (c) 2004 - 2015 The Admidio Team
 *  Homepage     : http://www.admidio.org
 *  License      : GNU Public License 2 https://www.gnu.org/licenses/gpl-2.0.html
 *
 *****************************************************************************/

/**
 * @class UserRegistration
 * @brief Creates, assign and update user registrations in database
 *
 * This class extends the User class with some special functions for new registrations.
 * If a new user is saved than there will be an additional table entry in the
 * registration table. This entry must be deleted if a registration is confirmed
 * or deleted. If a registration is confirmed or deleted then a notification SystemMail
 * will be send to the user. If email couldn't be send than an AdmException will be thrown.
 * @par Example 1
 * @code // create a valid registration
 * $user = new UserRegistration($gDb, $gProfileFields);
 * $user->setValue('LAST_NAME', 'Schmidt');
 * $user->setValue('FIRST_NAME', 'Franka');
 * ...
 * // save user data and create registration
 * $user->save(); @endcode
 * @par Example 2
 * @code // assign a registration
 * $userId = 4711;
 * $user = new UserRegistration($gDb, $gProfileFields, $userId);
 * // set user to valid and send notification email
 * $user->acceptRegistration(); @endcode
 */
class UserRegistration extends User
{
    private $sendEmail; ///< Flag if the object will send a SystemMail if registration is accepted or deleted.

    /**
     * Constructor that will create an object of a recordset of the users table.
     * If the id is set than this recordset will be loaded.
     * @param object $database       Object of the class Database. This should be the default global object @b $gDb.
     * @param object $userFields     An object of the ProfileFields class with the profile field structure
     *                               of the current organization. This could be the default object @b $gProfileFields.
     * @param int    $userId         The id of the user who should be loaded. If id isn't set than an empty object
     *                               with no specific user is created.
     * @param int    $organizationId The id of the organization for which the user should be registered.
     *                               If no id is set than the user will be registered for the current organization.
     */
    public function __construct(&$database, $userFields, $userId = 0, $organizationId = 0)
    {
        global $gCurrentOrganization;

        $this->sendEmail = true;

        parent::__construct($database, $userFields, $userId);

        if($organizationId > 0)
        {
            $this->setOrganization($organizationId);
        }

        // create recordset for registration table
        $this->TableRegistration = new TableAccess($this->db, TBL_REGISTRATIONS, 'reg');
        $this->TableRegistration->readDataByColumns(array('reg_org_id' => $this->organizationId, 'reg_usr_id' => $userId));
    }

    /**
     * Deletes the registration record and set the user to valid. The user will also be assigned to all roles
     * that have the flag @b rol_default_registration. After that a notification email is send to the user.
     * If function returns true than the user can login for the organization of this object.
     * @return true Returns @b true if the registration was successful
     */
    public function acceptRegistration()
    {
        global $gMessage, $gL10n, $gPreferences;

        $this->db->startTransaction();

        // set user active
        $this->setValue('usr_valid', 1);
        $this->save();

        // delete registration record in registration table
        $this->TableRegistration->delete();

        // every user will get the default roles for registration
        $this->assignDefaultRoles();

        $this->db->endTransaction();

        // only send mail if systemmails are enabled
        if($gPreferences['enable_system_mails'] == 1 && $this->sendEmail)
        {
            // send mail to user that his registration was accepted
            $sysmail = new SystemMail($this->db);
<<<<<<< HEAD
            $sysmail->addRecipient($this->getValue('EMAIL'), $this->getValue('FIRST_NAME').' '.$this->getValue('LAST_NAME'));
=======
            $sysmail->addRecipient($this->getValue('EMAIL'), $this->getValue('FIRST_NAME', 'database'). ' '. $this->getValue('LAST_NAME', 'database'));
>>>>>>> c37e0eb5
            $sysmail->sendSystemMail('SYSMAIL_REGISTRATION_USER', $this);
        }

        return true;
    }

    /**
     * Deletes the selected user registration. If user is not valid and has no other registrations than
     * delete user because he has no use for the system. After that a notification email is send to the user.
     * If the user is valid than only the registration will be deleted!
     * @return bool @b true if no error occurred
     */
    public function delete()
    {
        global $gMessage, $gL10n, $gPreferences;

        $userEmail = $this->getValue('EMAIL');

        $this->db->startTransaction();

        // delete registration record in registration table
        $return = $this->TableRegistration->delete();

        // if user is not valid and has no other registrations
        // than delete user because he has no use for the system
        if($this->getValue('usr_valid') == 0)
        {
            $sql = 'SELECT reg_id FROM '.TBL_REGISTRATIONS.' WHERE reg_usr_id = '.$this->getValue('usr_id');
            $registrationsStatement = $this->db->query($sql);

            if($registrationsStatement->rowCount() === 0)
            {
                $return = parent::delete();
            }
        }

        $this->db->endTransaction();

        // only send mail if systemmails are enabled and user has email address
        if($gPreferences['enable_system_mails'] == 1 && $this->sendEmail && $userEmail !== '')
        {
            // send mail to user that his registration was accepted
            $sysmail = new SystemMail($this->db);
            $sysmail->addRecipient($this->getValue('EMAIL'), $this->getValue('FIRST_NAME'). ' '. $this->getValue('LAST_NAME'));
            $sysmail->sendSystemMail('SYSMAIL_REFUSE_REGISTRATION', $this);
        }

        return $return;
    }

    /**
     * If called than the object will not send a SystemMail when registration was accepted or deleted.
     */
    public function notSendEmail()
    {
        $this->sendEmail = false;
    }

    /**
     * Save all changed columns of the recordset in table of database. If it's a new user
     * than the registration table will also be filled with a new recordset and optional a
     * notification mail will be send to all users of roles that have the right to confirm registrations
     * @param bool $updateFingerPrint Default @b true. Will update the creator or editor of the recordset
     *                                if table has columns like @b usr_id_create or @b usr_id_changed
     */
    public function save($updateFingerPrint = true)
    {
        global $gMessage, $gL10n, $gPreferences;

        // if new registration is saved then set user not valid
        if($this->TableRegistration->isNewRecord())
        {
            $this->setValue('usr_valid', 0);
        }

        parent::save($updateFingerPrint);

        // if new registration is saved then save also record in registration table and send notification mail
        if($this->TableRegistration->isNewRecord())
        {
            // save registration record
            $this->TableRegistration->setValue('reg_org_id', $this->organizationId);
            $this->TableRegistration->setValue('reg_usr_id', $this->getValue('usr_id'));
            $this->TableRegistration->setValue('reg_timestamp', DATETIME_NOW);
            $this->TableRegistration->save();

            // send a notification mail to all role members of roles that can approve registrations
            // therefore the flags system mails and notification mail for roles with approve registration must be activated
            if($gPreferences['enable_system_mails'] == 1 && $gPreferences['enable_registration_admin_mail'] == 1 && $this->sendEmail)
            {
                $sql = 'SELECT DISTINCT first_name.usd_value as first_name, last_name.usd_value as last_name, email.usd_value as email
                          FROM '. TBL_ROLES. ', '. TBL_CATEGORIES. ', '. TBL_MEMBERS. ', '. TBL_USERS. '
                         RIGHT JOIN '. TBL_USER_DATA. ' email
                            ON email.usd_usr_id = usr_id
                           AND email.usd_usf_id = '. $this->mProfileFieldsData->getProperty('EMAIL', 'usf_id'). '
                           AND LENGTH(email.usd_value) > 0
                          LEFT JOIN '. TBL_USER_DATA. ' first_name
                            ON first_name.usd_usr_id = usr_id
                           AND first_name.usd_usf_id = '. $this->mProfileFieldsData->getProperty('FIRST_NAME', 'usf_id'). '
                          LEFT JOIN '. TBL_USER_DATA. ' last_name
                            ON last_name.usd_usr_id = usr_id
                           AND last_name.usd_usf_id = '. $this->mProfileFieldsData->getProperty('LAST_NAME', 'usf_id'). '
                         WHERE rol_approve_users = 1
                           AND rol_cat_id        = cat_id
                           AND cat_org_id        = '.$this->organizationId.'
                           AND mem_rol_id        = rol_id
                           AND mem_begin        <= \''.DATE_NOW.'\'
                           AND mem_end           > \''.DATE_NOW.'\'
                           AND mem_usr_id        = usr_id
                           AND usr_valid         = 1 ';
                $emailStatement = $this->db->query($sql);

                while($row = $emailStatement->fetch())
                {
                    // send mail that a new registration is available
                    $sysmail = new SystemMail($this->db);
                    $sysmail->addRecipient($row['email'], $row['first_name']. ' '. $row['last_name']);
                    $sysmail->sendSystemMail('SYSMAIL_REGISTRATION_WEBMASTER', $this);
                }
            }
        }
    }
}
?>
<|MERGE_RESOLUTION|>--- conflicted
+++ resolved
@@ -1,224 +1,220 @@
-<?php
-/*****************************************************************************
- *
- *  Copyright    : (c) 2004 - 2015 The Admidio Team
- *  Homepage     : http://www.admidio.org
- *  License      : GNU Public License 2 https://www.gnu.org/licenses/gpl-2.0.html
- *
- *****************************************************************************/
-
-/**
- * @class UserRegistration
- * @brief Creates, assign and update user registrations in database
- *
- * This class extends the User class with some special functions for new registrations.
- * If a new user is saved than there will be an additional table entry in the
- * registration table. This entry must be deleted if a registration is confirmed
- * or deleted. If a registration is confirmed or deleted then a notification SystemMail
- * will be send to the user. If email couldn't be send than an AdmException will be thrown.
- * @par Example 1
- * @code // create a valid registration
- * $user = new UserRegistration($gDb, $gProfileFields);
- * $user->setValue('LAST_NAME', 'Schmidt');
- * $user->setValue('FIRST_NAME', 'Franka');
- * ...
- * // save user data and create registration
- * $user->save(); @endcode
- * @par Example 2
- * @code // assign a registration
- * $userId = 4711;
- * $user = new UserRegistration($gDb, $gProfileFields, $userId);
- * // set user to valid and send notification email
- * $user->acceptRegistration(); @endcode
- */
-class UserRegistration extends User
-{
-    private $sendEmail; ///< Flag if the object will send a SystemMail if registration is accepted or deleted.
-
-    /**
-     * Constructor that will create an object of a recordset of the users table.
-     * If the id is set than this recordset will be loaded.
-     * @param object $database       Object of the class Database. This should be the default global object @b $gDb.
-     * @param object $userFields     An object of the ProfileFields class with the profile field structure
-     *                               of the current organization. This could be the default object @b $gProfileFields.
-     * @param int    $userId         The id of the user who should be loaded. If id isn't set than an empty object
-     *                               with no specific user is created.
-     * @param int    $organizationId The id of the organization for which the user should be registered.
-     *                               If no id is set than the user will be registered for the current organization.
-     */
-    public function __construct(&$database, $userFields, $userId = 0, $organizationId = 0)
-    {
-        global $gCurrentOrganization;
-
-        $this->sendEmail = true;
-
-        parent::__construct($database, $userFields, $userId);
-
-        if($organizationId > 0)
-        {
-            $this->setOrganization($organizationId);
-        }
-
-        // create recordset for registration table
-        $this->TableRegistration = new TableAccess($this->db, TBL_REGISTRATIONS, 'reg');
-        $this->TableRegistration->readDataByColumns(array('reg_org_id' => $this->organizationId, 'reg_usr_id' => $userId));
-    }
-
-    /**
-     * Deletes the registration record and set the user to valid. The user will also be assigned to all roles
-     * that have the flag @b rol_default_registration. After that a notification email is send to the user.
-     * If function returns true than the user can login for the organization of this object.
-     * @return true Returns @b true if the registration was successful
-     */
-    public function acceptRegistration()
-    {
-        global $gMessage, $gL10n, $gPreferences;
-
-        $this->db->startTransaction();
-
-        // set user active
-        $this->setValue('usr_valid', 1);
-        $this->save();
-
-        // delete registration record in registration table
-        $this->TableRegistration->delete();
-
-        // every user will get the default roles for registration
-        $this->assignDefaultRoles();
-
-        $this->db->endTransaction();
-
-        // only send mail if systemmails are enabled
-        if($gPreferences['enable_system_mails'] == 1 && $this->sendEmail)
-        {
-            // send mail to user that his registration was accepted
-            $sysmail = new SystemMail($this->db);
-<<<<<<< HEAD
-            $sysmail->addRecipient($this->getValue('EMAIL'), $this->getValue('FIRST_NAME').' '.$this->getValue('LAST_NAME'));
-=======
-            $sysmail->addRecipient($this->getValue('EMAIL'), $this->getValue('FIRST_NAME', 'database'). ' '. $this->getValue('LAST_NAME', 'database'));
->>>>>>> c37e0eb5
-            $sysmail->sendSystemMail('SYSMAIL_REGISTRATION_USER', $this);
-        }
-
-        return true;
-    }
-
-    /**
-     * Deletes the selected user registration. If user is not valid and has no other registrations than
-     * delete user because he has no use for the system. After that a notification email is send to the user.
-     * If the user is valid than only the registration will be deleted!
-     * @return bool @b true if no error occurred
-     */
-    public function delete()
-    {
-        global $gMessage, $gL10n, $gPreferences;
-
-        $userEmail = $this->getValue('EMAIL');
-
-        $this->db->startTransaction();
-
-        // delete registration record in registration table
-        $return = $this->TableRegistration->delete();
-
-        // if user is not valid and has no other registrations
-        // than delete user because he has no use for the system
-        if($this->getValue('usr_valid') == 0)
-        {
-            $sql = 'SELECT reg_id FROM '.TBL_REGISTRATIONS.' WHERE reg_usr_id = '.$this->getValue('usr_id');
-            $registrationsStatement = $this->db->query($sql);
-
-            if($registrationsStatement->rowCount() === 0)
-            {
-                $return = parent::delete();
-            }
-        }
-
-        $this->db->endTransaction();
-
-        // only send mail if systemmails are enabled and user has email address
-        if($gPreferences['enable_system_mails'] == 1 && $this->sendEmail && $userEmail !== '')
-        {
-            // send mail to user that his registration was accepted
-            $sysmail = new SystemMail($this->db);
-            $sysmail->addRecipient($this->getValue('EMAIL'), $this->getValue('FIRST_NAME'). ' '. $this->getValue('LAST_NAME'));
-            $sysmail->sendSystemMail('SYSMAIL_REFUSE_REGISTRATION', $this);
-        }
-
-        return $return;
-    }
-
-    /**
-     * If called than the object will not send a SystemMail when registration was accepted or deleted.
-     */
-    public function notSendEmail()
-    {
-        $this->sendEmail = false;
-    }
-
-    /**
-     * Save all changed columns of the recordset in table of database. If it's a new user
-     * than the registration table will also be filled with a new recordset and optional a
-     * notification mail will be send to all users of roles that have the right to confirm registrations
-     * @param bool $updateFingerPrint Default @b true. Will update the creator or editor of the recordset
-     *                                if table has columns like @b usr_id_create or @b usr_id_changed
-     */
-    public function save($updateFingerPrint = true)
-    {
-        global $gMessage, $gL10n, $gPreferences;
-
-        // if new registration is saved then set user not valid
-        if($this->TableRegistration->isNewRecord())
-        {
-            $this->setValue('usr_valid', 0);
-        }
-
-        parent::save($updateFingerPrint);
-
-        // if new registration is saved then save also record in registration table and send notification mail
-        if($this->TableRegistration->isNewRecord())
-        {
-            // save registration record
-            $this->TableRegistration->setValue('reg_org_id', $this->organizationId);
-            $this->TableRegistration->setValue('reg_usr_id', $this->getValue('usr_id'));
-            $this->TableRegistration->setValue('reg_timestamp', DATETIME_NOW);
-            $this->TableRegistration->save();
-
-            // send a notification mail to all role members of roles that can approve registrations
-            // therefore the flags system mails and notification mail for roles with approve registration must be activated
-            if($gPreferences['enable_system_mails'] == 1 && $gPreferences['enable_registration_admin_mail'] == 1 && $this->sendEmail)
-            {
-                $sql = 'SELECT DISTINCT first_name.usd_value as first_name, last_name.usd_value as last_name, email.usd_value as email
-                          FROM '. TBL_ROLES. ', '. TBL_CATEGORIES. ', '. TBL_MEMBERS. ', '. TBL_USERS. '
-                         RIGHT JOIN '. TBL_USER_DATA. ' email
-                            ON email.usd_usr_id = usr_id
-                           AND email.usd_usf_id = '. $this->mProfileFieldsData->getProperty('EMAIL', 'usf_id'). '
-                           AND LENGTH(email.usd_value) > 0
-                          LEFT JOIN '. TBL_USER_DATA. ' first_name
-                            ON first_name.usd_usr_id = usr_id
-                           AND first_name.usd_usf_id = '. $this->mProfileFieldsData->getProperty('FIRST_NAME', 'usf_id'). '
-                          LEFT JOIN '. TBL_USER_DATA. ' last_name
-                            ON last_name.usd_usr_id = usr_id
-                           AND last_name.usd_usf_id = '. $this->mProfileFieldsData->getProperty('LAST_NAME', 'usf_id'). '
-                         WHERE rol_approve_users = 1
-                           AND rol_cat_id        = cat_id
-                           AND cat_org_id        = '.$this->organizationId.'
-                           AND mem_rol_id        = rol_id
-                           AND mem_begin        <= \''.DATE_NOW.'\'
-                           AND mem_end           > \''.DATE_NOW.'\'
-                           AND mem_usr_id        = usr_id
-                           AND usr_valid         = 1 ';
-                $emailStatement = $this->db->query($sql);
-
-                while($row = $emailStatement->fetch())
-                {
-                    // send mail that a new registration is available
-                    $sysmail = new SystemMail($this->db);
-                    $sysmail->addRecipient($row['email'], $row['first_name']. ' '. $row['last_name']);
-                    $sysmail->sendSystemMail('SYSMAIL_REGISTRATION_WEBMASTER', $this);
-                }
-            }
-        }
-    }
-}
-?>
+<?php
+/*****************************************************************************
+ *
+ *  Copyright    : (c) 2004 - 2015 The Admidio Team
+ *  Homepage     : http://www.admidio.org
+ *  License      : GNU Public License 2 https://www.gnu.org/licenses/gpl-2.0.html
+ *
+ *****************************************************************************/
+
+/**
+ * @class UserRegistration
+ * @brief Creates, assign and update user registrations in database
+ *
+ * This class extends the User class with some special functions for new registrations.
+ * If a new user is saved than there will be an additional table entry in the
+ * registration table. This entry must be deleted if a registration is confirmed
+ * or deleted. If a registration is confirmed or deleted then a notification SystemMail
+ * will be send to the user. If email couldn't be send than an AdmException will be thrown.
+ * @par Example 1
+ * @code // create a valid registration
+ * $user = new UserRegistration($gDb, $gProfileFields);
+ * $user->setValue('LAST_NAME', 'Schmidt');
+ * $user->setValue('FIRST_NAME', 'Franka');
+ * ...
+ * // save user data and create registration
+ * $user->save(); @endcode
+ * @par Example 2
+ * @code // assign a registration
+ * $userId = 4711;
+ * $user = new UserRegistration($gDb, $gProfileFields, $userId);
+ * // set user to valid and send notification email
+ * $user->acceptRegistration(); @endcode
+ */
+class UserRegistration extends User
+{
+    private $sendEmail; ///< Flag if the object will send a SystemMail if registration is accepted or deleted.
+
+    /**
+     * Constructor that will create an object of a recordset of the users table.
+     * If the id is set than this recordset will be loaded.
+     * @param object $database       Object of the class Database. This should be the default global object @b $gDb.
+     * @param object $userFields     An object of the ProfileFields class with the profile field structure
+     *                               of the current organization. This could be the default object @b $gProfileFields.
+     * @param int    $userId         The id of the user who should be loaded. If id isn't set than an empty object
+     *                               with no specific user is created.
+     * @param int    $organizationId The id of the organization for which the user should be registered.
+     *                               If no id is set than the user will be registered for the current organization.
+     */
+    public function __construct(&$database, $userFields, $userId = 0, $organizationId = 0)
+    {
+        global $gCurrentOrganization;
+
+        $this->sendEmail = true;
+
+        parent::__construct($database, $userFields, $userId);
+
+        if($organizationId > 0)
+        {
+            $this->setOrganization($organizationId);
+        }
+
+        // create recordset for registration table
+        $this->TableRegistration = new TableAccess($this->db, TBL_REGISTRATIONS, 'reg');
+        $this->TableRegistration->readDataByColumns(array('reg_org_id' => $this->organizationId, 'reg_usr_id' => $userId));
+    }
+
+    /**
+     * Deletes the registration record and set the user to valid. The user will also be assigned to all roles
+     * that have the flag @b rol_default_registration. After that a notification email is send to the user.
+     * If function returns true than the user can login for the organization of this object.
+     * @return true Returns @b true if the registration was successful
+     */
+    public function acceptRegistration()
+    {
+        global $gMessage, $gL10n, $gPreferences;
+
+        $this->db->startTransaction();
+
+        // set user active
+        $this->setValue('usr_valid', 1);
+        $this->save();
+
+        // delete registration record in registration table
+        $this->TableRegistration->delete();
+
+        // every user will get the default roles for registration
+        $this->assignDefaultRoles();
+
+        $this->db->endTransaction();
+
+        // only send mail if systemmails are enabled
+        if($gPreferences['enable_system_mails'] == 1 && $this->sendEmail)
+        {
+            // send mail to user that his registration was accepted
+            $sysmail = new SystemMail($this->db);
+            $sysmail->addRecipient($this->getValue('EMAIL'), $this->getValue('FIRST_NAME', 'database').' '.$this->getValue('LAST_NAME', 'database'));
+            $sysmail->sendSystemMail('SYSMAIL_REGISTRATION_USER', $this);
+        }
+
+        return true;
+    }
+
+    /**
+     * Deletes the selected user registration. If user is not valid and has no other registrations than
+     * delete user because he has no use for the system. After that a notification email is send to the user.
+     * If the user is valid than only the registration will be deleted!
+     * @return bool @b true if no error occurred
+     */
+    public function delete()
+    {
+        global $gMessage, $gL10n, $gPreferences;
+
+        $userEmail = $this->getValue('EMAIL');
+
+        $this->db->startTransaction();
+
+        // delete registration record in registration table
+        $return = $this->TableRegistration->delete();
+
+        // if user is not valid and has no other registrations
+        // than delete user because he has no use for the system
+        if($this->getValue('usr_valid') == 0)
+        {
+            $sql = 'SELECT reg_id FROM '.TBL_REGISTRATIONS.' WHERE reg_usr_id = '.$this->getValue('usr_id');
+            $registrationsStatement = $this->db->query($sql);
+
+            if($registrationsStatement->rowCount() === 0)
+            {
+                $return = parent::delete();
+            }
+        }
+
+        $this->db->endTransaction();
+
+        // only send mail if systemmails are enabled and user has email address
+        if($gPreferences['enable_system_mails'] == 1 && $this->sendEmail && $userEmail !== '')
+        {
+            // send mail to user that his registration was accepted
+            $sysmail = new SystemMail($this->db);
+            $sysmail->addRecipient($this->getValue('EMAIL'), $this->getValue('FIRST_NAME'). ' '. $this->getValue('LAST_NAME'));
+            $sysmail->sendSystemMail('SYSMAIL_REFUSE_REGISTRATION', $this);
+        }
+
+        return $return;
+    }
+
+    /**
+     * If called than the object will not send a SystemMail when registration was accepted or deleted.
+     */
+    public function notSendEmail()
+    {
+        $this->sendEmail = false;
+    }
+
+    /**
+     * Save all changed columns of the recordset in table of database. If it's a new user
+     * than the registration table will also be filled with a new recordset and optional a
+     * notification mail will be send to all users of roles that have the right to confirm registrations
+     * @param bool $updateFingerPrint Default @b true. Will update the creator or editor of the recordset
+     *                                if table has columns like @b usr_id_create or @b usr_id_changed
+     */
+    public function save($updateFingerPrint = true)
+    {
+        global $gMessage, $gL10n, $gPreferences;
+
+        // if new registration is saved then set user not valid
+        if($this->TableRegistration->isNewRecord())
+        {
+            $this->setValue('usr_valid', 0);
+        }
+
+        parent::save($updateFingerPrint);
+
+        // if new registration is saved then save also record in registration table and send notification mail
+        if($this->TableRegistration->isNewRecord())
+        {
+            // save registration record
+            $this->TableRegistration->setValue('reg_org_id', $this->organizationId);
+            $this->TableRegistration->setValue('reg_usr_id', $this->getValue('usr_id'));
+            $this->TableRegistration->setValue('reg_timestamp', DATETIME_NOW);
+            $this->TableRegistration->save();
+
+            // send a notification mail to all role members of roles that can approve registrations
+            // therefore the flags system mails and notification mail for roles with approve registration must be activated
+            if($gPreferences['enable_system_mails'] == 1 && $gPreferences['enable_registration_admin_mail'] == 1 && $this->sendEmail)
+            {
+                $sql = 'SELECT DISTINCT first_name.usd_value as first_name, last_name.usd_value as last_name, email.usd_value as email
+                          FROM '. TBL_ROLES. ', '. TBL_CATEGORIES. ', '. TBL_MEMBERS. ', '. TBL_USERS. '
+                         RIGHT JOIN '. TBL_USER_DATA. ' email
+                            ON email.usd_usr_id = usr_id
+                           AND email.usd_usf_id = '. $this->mProfileFieldsData->getProperty('EMAIL', 'usf_id'). '
+                           AND LENGTH(email.usd_value) > 0
+                          LEFT JOIN '. TBL_USER_DATA. ' first_name
+                            ON first_name.usd_usr_id = usr_id
+                           AND first_name.usd_usf_id = '. $this->mProfileFieldsData->getProperty('FIRST_NAME', 'usf_id'). '
+                          LEFT JOIN '. TBL_USER_DATA. ' last_name
+                            ON last_name.usd_usr_id = usr_id
+                           AND last_name.usd_usf_id = '. $this->mProfileFieldsData->getProperty('LAST_NAME', 'usf_id'). '
+                         WHERE rol_approve_users = 1
+                           AND rol_cat_id        = cat_id
+                           AND cat_org_id        = '.$this->organizationId.'
+                           AND mem_rol_id        = rol_id
+                           AND mem_begin        <= \''.DATE_NOW.'\'
+                           AND mem_end           > \''.DATE_NOW.'\'
+                           AND mem_usr_id        = usr_id
+                           AND usr_valid         = 1 ';
+                $emailStatement = $this->db->query($sql);
+
+                while($row = $emailStatement->fetch())
+                {
+                    // send mail that a new registration is available
+                    $sysmail = new SystemMail($this->db);
+                    $sysmail->addRecipient($row['email'], $row['first_name']. ' '. $row['last_name']);
+                    $sysmail->sendSystemMail('SYSMAIL_REGISTRATION_WEBMASTER', $this);
+                }
+            }
+        }
+    }
+}
+?>