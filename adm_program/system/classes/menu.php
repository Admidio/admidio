--- conflicted
+++ resolved
@@ -55,11 +55,7 @@
      * @param string $desc
      * @return array<string,string|array>
      */
-<<<<<<< HEAD
-    private function mkItem($id, $link, $text, $icon, $desc = '', $code = false)
-=======
     private function buildItem($id, $link, $text, $icon, $desc = '')
->>>>>>> 7545cfa6
     {
         // add root path to link unless the full URL is given
         if (preg_match('/^http(s?):\/\//', $link) === 0)
