--- conflicted
+++ resolved
@@ -187,23 +187,6 @@
     /**
      * @throws AdmException
      */
-<<<<<<< HEAD
-    public function __wakeup()
-    {
-        global $gLogger;
-
-        $gLogger->debug('DATABASE: wakeup/unserialize!');
-
-        $this->connect();
-
-        $gLogger->debug('DATABASE: reconnected!');
-    }
-
-    /**
-     * @throws AdmException
-     */
-=======
->>>>>>> 284338c1
     protected function connect()
     {
         global $gLogger;
