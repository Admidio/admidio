<?php
/**
 ***********************************************************************************************
 * Class manages access to database table adm_user_relation_types
 *
 * @copyright 2004-2018 The Admidio Team
 * @see https://www.admidio.org/
 * @license https://www.gnu.org/licenses/gpl-2.0.html GNU General Public License v2.0 only
 ***********************************************************************************************
 */

/**
 * This class manages the set, update and delete in the table adm_user_relation_types
 */
class TableUserRelationType extends TableAccess
{
    const USER_RELATION_TYPE_UNIDIRECTIONAL = 'unidirectional';
    const USER_RELATION_TYPE_SYMMETRICAL    = 'symmetrical';
    const USER_RELATION_TYPE_ASYMMETRICAL   = 'asymmetrical';

    /**
     * Constructor that will create an object of a recordset of the table adm_user_relation_types.
     * If the id is set than the specific message will be loaded.
     * @param Database $database Object of the class Database. This should be the default global object **$gDb**.
     * @param int      $urtId    The recordset of the relationtype with this id will be loaded. If id isn't set than an empty object of the table is created.
     */
    public function __construct(Database $database, $urtId = 0)
    {
        parent::__construct($database, TBL_USER_RELATION_TYPES, 'urt', $urtId);
    }

    /**
     * Returns the inverse relationtype.
     * @return null|self Returns the inverse relationtype
     */
    public function getInverse()
    {
        $inverse = new self($this->db, $this->getValue('urt_id_inverse'));

        if ($inverse->isNewRecord())
        {
            return null;
        }

        return $inverse;
    }

    /**
     * Get the string of the current relationship type.
     * @return string The relationship type could be **asymmetrical**, **symmetrical** or **unidirectional**
     */
    public function getRelationTypeString()
    {
        if (!$this->isNewRecord())
        {
            if (empty($this->getValue('urt_id_inverse')))
            {
                return self::USER_RELATION_TYPE_UNIDIRECTIONAL;
            }
            elseif ((int) $this->getValue('urt_id_inverse') === (int) $this->getValue('urt_id'))
            {
                return self::USER_RELATION_TYPE_SYMMETRICAL;
            }
        }

        return self::USER_RELATION_TYPE_ASYMMETRICAL;
    }

    /**
     * @return bool
     */
    public function isAsymmetrical()
    {
        return $this->getRelationTypeString() === self::USER_RELATION_TYPE_ASYMMETRICAL;
    }

    /**
     * @return bool
     */
    public function isSymmetrical()
    {
        return $this->getRelationTypeString() === self::USER_RELATION_TYPE_SYMMETRICAL;
    }

    /**
     * @return bool
     */
    public function isUnidirectional()
    {
<<<<<<< HEAD
        $inverse = new self($this->db, (int) $this->getValue('urt_id_inverse'));

        if ($inverse->isNewRecord())
        {
            return null;
        }

        return $inverse;
=======
        return $this->getRelationTypeString() === self::USER_RELATION_TYPE_UNIDIRECTIONAL;
>>>>>>> 18c185e1
    }
}<|MERGE_RESOLUTION|>--- conflicted
+++ resolved
@@ -87,17 +87,6 @@
      */
     public function isUnidirectional()
     {
-<<<<<<< HEAD
-        $inverse = new self($this->db, (int) $this->getValue('urt_id_inverse'));
-
-        if ($inverse->isNewRecord())
-        {
-            return null;
-        }
-
-        return $inverse;
-=======
         return $this->getRelationTypeString() === self::USER_RELATION_TYPE_UNIDIRECTIONAL;
->>>>>>> 18c185e1
     }
 }