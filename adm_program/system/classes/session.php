<?php
/**
 ***********************************************************************************************
 * @copyright 2004-2017 The Admidio Team
 * @see https://www.admidio.org/
 * @license https://www.gnu.org/licenses/gpl-2.0.html GNU General Public License v2.0 only
 ***********************************************************************************************
 */

/**
 * @class Session
 * @brief Handle session data of Admidio and is connected to database table adm_sessions
 *
 * This class should be used together with the PHP session handling. If you
 * create a PHP session than you should also create this session object. The
 * class will create a recordset in adm_sessions which stores the PHP session id.
 * With this class it should be easy to add other objects to the session and read
 * them out if you need them elsewhere.
 * @par Examples
 * @code script_a.php
 * // add a new object to the session
 * $organization = new Organization($gDb, $organizationId);
 * $session = new Session($gDb, $sessionId);
 * $session->addObject('organization', $organization, true);
 *
 * script_b.php
 * // read object out of session
 * if($session->hasObject('organization'))
 * {
 *     $organization =& $session->getObject('organization');
 * } @endcode
 */
class Session extends TableAccess
{
    protected $mObjectArray = array();  ///< Array with all objects of this session object.
    protected $mAutoLogin;              ///< Object of table auto login that will handle an auto login
    protected $mCookiePrefix;           ///< The prefix that is used for the cookies and identify a cookie for this organization
    protected $cookieAutoLoginId;

    /**
     * Constructor that will create an object of a recordset of the table adm_sessions.
     * If the id is set than the specific session will be loaded.
     * @param \Database  $database Object of the class Database. This should be the default global object @b $gDb.
     * @param int|string $session  The recordset of the session with this id will be loaded.
     *                             The session can be the table id or the alphanumeric session id.
     *                             If id isn't set than an empty object of the table is created.
     * @param string     $cookiePrefix The prefix that is used for cookies
     */
    public function __construct(&$database, $session = 0, $cookiePrefix = '')
    {
        parent::__construct($database, TBL_SESSIONS, 'ses');

        $this->mCookiePrefix = $cookiePrefix; // Deprecated
        $this->cookieAutoLoginId = $cookiePrefix . '_AUTO_LOGIN_ID';

        if (is_int($session))
        {
            $this->readDataById($session);
        }
        else
        {
            $this->readDataByColumns(array('ses_session_id' => $session));

            if ($this->new_record)
            {
                // if PHP session id was commited then store them in that field
                $this->setValue('ses_session_id', $session);
                $this->setValue('ses_timestamp', DATETIME_NOW);
            }
        }

        // if cookie PREFIX_AUTO_LOGIN_ID is set then there could be an auto login
        // the auto login must be done here because after that the corresponding organization must be set
        if (array_key_exists($this->cookieAutoLoginId, $_COOKIE))
        {
            // restore user from auto login session
            $this->mAutoLogin = new AutoLogin($database, $_COOKIE[$this->cookieAutoLoginId]);

            // valid AutoLogin found
            if ($this->mAutoLogin->getValue('atl_id') > 0)
            {
                $this->mAutoLogin->setValue('atl_session_id', $session);
                $this->mAutoLogin->save();

                $this->setValue('ses_usr_id', $this->mAutoLogin->getValue('atl_usr_id'));
            }
            else
            {
                // an invalid AutoLogin should made the current AutoLogin unusable
                $this->mAutoLogin = null;
                self::setCookie($this->cookieAutoLoginId, $_COOKIE[$this->cookieAutoLoginId]);

                // now count invalid auto login for this user and delete all auto login of this users if number of wrong logins > 3
                $autoLoginParts = explode(':', $_COOKIE[$this->cookieAutoLoginId]);
                $userId = $autoLoginParts[0];

                $sql = 'UPDATE '.TBL_AUTO_LOGIN.'
                           SET atl_number_invalid = atl_number_invalid + 1
                         WHERE atl_usr_id = ? -- $userId';
                $this->db->queryPrepared($sql, array($userId));

                $sql = 'DELETE FROM '.TBL_AUTO_LOGIN.'
                         WHERE atl_usr_id = ? -- $userId
                           AND atl_number_invalid > 3 ';
                $this->db->queryPrepared($sql, array($userId));
            }
        }
    }

    /**
     * Set the database object for communication with the database of this class.
     * @param \Database $database An object of the class Database. This should be the global $gDb object.
     */
    public function setDatabase(&$database)
    {
        parent::setDatabase($database);

        if ($this->mAutoLogin instanceof \AutoLogin)
        {
            $this->mAutoLogin->setDatabase($database);
        }
    }

    /**
     * Checks if the object with this name exists in the object array of this class.
     * @param string $objectName Internal unique name of the object. The name was set with the method @b addObject
     * @return bool Returns @b true if the object exits otherwise @b false
     */
    public function hasObject($objectName)
    {
        return array_key_exists($objectName, $this->mObjectArray);
    }

    /**
     * Adds an object to the object array of this class. Objects in this array
     * will be stored in the session and could be read with the method @b getObject.
     * @param string $objectName Internal unique name of the object.
     * @param object $object     The object that should be stored in this class.
     * @return bool Return false if object isn't type object or objectName already exists
     */
    public function addObject($objectName, &$object)
    {
        if (is_object($object) && !array_key_exists($objectName, $this->mObjectArray))
        {
            $this->mObjectArray[$objectName] = &$object;
            return true;
        }
        return false;
    }

    /**
     * Returns a reference of an object that is stored in the session. If the stored object
     * has a database object than this could be renewed if the object has a method @b setDatabase.
     * This is necessary because the old database connection is not longer valid.
     * @param string $objectName Internal unique name of the object. The name was set with the method @b addObject
     * @return object|false Returns the reference to the object or false if the object was not found.
     */
    public function &getObject($objectName)
    {
        if (!array_key_exists($objectName, $this->mObjectArray))
        {
            // use parameter because we return a reference so only value will return an error
            $returnValue = false;
            return $returnValue;
        }

        // if object has database connection add database object
        if (method_exists($this->mObjectArray[$objectName], 'setDatabase'))
        {
            $this->mObjectArray[$objectName]->setDatabase($this->db);
        }

        // return reference of object
        return $this->mObjectArray[$objectName];
    }

    /**
     * @param string $name     Name of the cookie.
     * @param string $value    Value of the cookie. If value is "empty string" or "false",
     *                         the cookie will be set as deleted (Expire is set to 1 year in the past).
     * @param int    $expire   The Unix-Timestamp (Seconds) of the Date/Time when the cookie should expire.
     *                         With "0" the cookie will expire if the session ends. (When Browser gets closed)
     * @param string $path     Specify the path where the cookie should be available. (Also in sub-paths)
     * @param string $domain   Specify the domain where the cookie should be available. (Set ".example.org" to allow sub-domains)
     * @param bool   $secure   If "true" cookie is only set if connection is HTTPS. Default is an auto detection.
     * @param bool   $httpOnly If "true" cookie is accessible only via HTTP.
     *                         Set to "false" to allow access for JavaScript. (Possible XSS security leak)
     * @return bool Returns "true" if the cookie is successfully set.
     */
    public static function setCookie($name, $value = '', $expire = 0, $path = '', $domain = '', $secure = null, $httpOnly = true)
    {
        global $gLogger;

        if ($path === '')
        {
            $path = ADMIDIO_SUB_URL . '/';
        }
        if ($domain === '')
        {
            $domain = DOMAIN;
            // https://secure.php.net/manual/en/function.setcookie.php#73107
            if ($domain === 'localhost')
            {
                $domain = false;
            }
        }
        if ($secure === null)
        {
            $secure = HTTPS;
        }

        $gLogger->info('Set Cookie!', array('name' => $name, 'value' => $value, 'expire' => $expire, 'path' => $path, 'domain' => $domain, 'secure' => $secure, 'httpOnly' => $httpOnly));

        return setcookie($name, $value, $expire, $path, $domain, $secure, $httpOnly);
    }

    /**
     * Return the organization id of this session. If AutoLogin is enabled then the
     * organization may not be the organization of the config.php because the
     * user had set the AutoLogin to a different organization.
     * @return int Returns the organization id of this session
     */
    public function getOrganizationId()
    {
        if ($this->mAutoLogin instanceof \AutoLogin)
        {
            return (int) $this->mAutoLogin->getValue('atl_org_id');
        }

        return (int) $this->getValue('ses_org_id');
    }

    /**
     * clear user data
     */
    protected function clearUserData()
    {
        global $gCurrentUser;

        if (isset($gCurrentUser) && $gCurrentUser instanceof \User)
        {
            $gCurrentUser->clear();
        }
        $this->setValue('ses_usr_id', '');
    }

    /**
     * Check if the current session has a valid user login. Therefore the user id must be stored
     * within the session and the timestamps must be valid
     * @param int $userId The user id must be stored in this session and will be checked if valid.
     * @return bool Returns @b true if the user has a valid session login otherwise @b false;
     */
    public function isValidLogin($userId)
    {
        global $gPreferences;

        if ($userId > 0)
        {
            if ((int) $this->getValue('ses_usr_id') === $userId)
            {
                // session has a user assigned -> check if login is still valid
                $timeGap = time() - strtotime($this->getValue('ses_timestamp', 'Y-m-d H:i:s'));

                // Check how long the user was inactive. If time range is to long -> logout
                // if user has auto login than session is also valid
                if ($this->mAutoLogin instanceof \AutoLogin || $timeGap < $gPreferences['logout_minutes'] * 60)
                {
                    return true;
                }
            }

            // user was inactive -> clear user data and remove him from session
            // something is wrong -> clear user data
            $this->clearUserData();
        }

        return false;
    }

    /**
     * The current user should be removed from the session and auto login.
     * Also the auto login cookie should be removed.
     */
    public function logout()
    {
        $this->db->startTransaction();

        // remove user from current session
        $this->setValue('ses_usr_id', '');
        $this->save();

        if ($this->mAutoLogin instanceof \AutoLogin)
        {
            // remove auto login cookie from users browser by setting expired timestamp to 0
            self::setCookie($this->cookieAutoLoginId, $this->mAutoLogin->getValue('atl_auto_login_id'));

            // delete auto login and remove all data
            $this->mAutoLogin->delete();
            $this->mAutoLogin = null;
        }

        $this->db->endTransaction();
    }

    /**
     * Reload session data from database table adm_sessions. Refresh AutoLogin with
     * new auto_login_id. Check renew flag and reload organization object if necessary.
     */
    public function refreshSession()
    {
        global $gCheckIpAddress, $gLogger;

        // read session data from database to update the renew flag
        $this->readDataById((int) $this->getValue('ses_id'));

        // check if current connection has same ip address as of session initialization
        // if config parameter $gCheckIpAddress = 0 then don't check ip address
        $sesIpAddress = $this->getValue('ses_ip_address');
        if (isset($gCheckIpAddress) && $gCheckIpAddress && $sesIpAddress !== '' && $sesIpAddress !== $_SERVER['REMOTE_ADDR'])
        {
            $gLogger->warning('Admidio stored session ip address: ' . $sesIpAddress . ' :: Remote ip address: ' . $_SERVER['REMOTE_ADDR']);
            $gLogger->warning('The IP address does not match with the IP address the current session was started! For safety reasons the current session was closed.');

            unset($_SESSION['gCurrentSession']);
            $this->mObjectArray = array();
            $this->clear();

            exit('The IP address does not match with the IP address the current session was started! For safety reasons the current session was closed.');
        }

        // if AutoLogin is set then refresh the auto_login_id for security reasons
        if ($this->mAutoLogin instanceof \AutoLogin)
        {
            $autoLoginId = $this->mAutoLogin->generateAutoLoginId($this->getValue('ses_usr_id'));
            $this->mAutoLogin->setValue('atl_auto_login_id', $autoLoginId);
            $this->mAutoLogin->save();

            // save cookie for autologin
            $currDateTime = new DateTime();
            $oneYearDateInterval = new DateInterval('P1Y');
            $oneYearAfterDateTime = $currDateTime->add($oneYearDateInterval);
            $timestampExpired = $oneYearAfterDateTime->getTimestamp();

            self::setCookie($this->cookieAutoLoginId, $this->mAutoLogin->getValue('atl_auto_login_id'), $timestampExpired);
        }

        // if flag for reload of organization is set than reload the organization data
        $sesRenew = (int) $this->getValue('ses_renew');
        if ($sesRenew === 2 || $sesRenew === 3)
        {
            $organization =& $this->getObject('gCurrentOrganization');
            $organization->readDataById((int) $organization->getValue('org_id'));
            $this->setValue('ses_renew', 0);
        }
    }

    /**
     * If you call this function than a flag is set so that all other active sessions
     * know that they should renew the organization object. They will renew it when the
     * user perform the next action.
     */
    public function renewOrganizationObject()
    {
        $sql = 'UPDATE ' . TBL_SESSIONS . ' SET ses_renew = 2';
        $this->db->query($sql);
    }

    /**
     * If you call this function than a flag is set so that all other active sessions
     * know that they should renew their user object. They will renew it when the
     * user perform the next action.
     * @param int $userId (optional) if a user id is set then only user objects of this user id will be renewed
     */
    public function renewUserObject($userId = 0)
    {
        $sqlCondition = '';
        $queryParams = array();
        if ($userId > 0)
        {
            $sqlCondition = ' WHERE ses_usr_id = ? -- $userId';
            $queryParams[] = $userId;
        }

        $sql = 'UPDATE ' . TBL_SESSIONS . '
                   SET ses_renew = 1
                       ' . $sqlCondition;
        $this->db->queryPrepared($sql, $queryParams);
    }

    /**
     * Save all changed columns of the recordset in table of database. Therefore the class remembers if it's
     * a new record or if only an update is necessary. The update statement will only update
     * the changed columns. If the table has columns for creator or editor than these column
     * with their timestamp will be updated.
     * For new records the organization, timestamp, begin date and ip address will be set per default.
     * @param bool $updateFingerPrint Default @b true. Will update the creator or editor of the recordset if table has columns like @b usr_id_create or @b usr_id_changed
     * @return bool If an update or insert into the database was done then return true, otherwise false.
     */
    public function save($updateFingerPrint = true)
    {
        global $gCurrentOrganization;

        if ($this->new_record)
        {
            // Insert
            $this->setValue('ses_org_id', $gCurrentOrganization->getValue('org_id'));
            $this->setValue('ses_begin', DATETIME_NOW);
            $this->setValue('ses_ip_address', $_SERVER['REMOTE_ADDR']);
        }

        // Insert & Update
        $this->setValue('ses_timestamp', DATETIME_NOW);

        return parent::save($updateFingerPrint);
    }

    /**
     * Save all data that is necessary for an auto login. Therefore an AutoLogin object
     * will be created with an auto_login_id and this id will be stored in a cookie
     * in the browser of the current user.
     */
    public function setAutoLogin()
    {
        // create object and set current session data to AutoLogin
        $this->mAutoLogin = new AutoLogin($this->db);
        $this->mAutoLogin->setValue('atl_session_id', $this->getValue('ses_session_id'));
        $this->mAutoLogin->setValue('atl_org_id', $this->getValue('ses_org_id'));
        $this->mAutoLogin->setValue('atl_usr_id', $this->getValue('ses_usr_id'));

        // set new auto_login_id and save data
        $this->mAutoLogin->setValue('atl_auto_login_id', $this->mAutoLogin->generateAutoLoginId($this->getValue('ses_usr_id')));
        $this->mAutoLogin->save();

        // save cookie for autologin
        $currDateTime = new DateTime();
        $oneYearDateInterval = new DateInterval('P1Y');
        $oneYearAfterDateTime = $currDateTime->add($oneYearDateInterval);
        $timestampExpired = $oneYearAfterDateTime->getTimestamp();

        self::setCookie($this->cookieAutoLoginId, $this->mAutoLogin->getValue('atl_auto_login_id'), $timestampExpired);
    }

    /**
     * Deletes all sessions in table admSessions that are inactive since @b $maxInactiveTime minutes..
     * @param int $maxInactiveMinutes Time in Minutes after that a session will be deleted.
     */
    public function tableCleanup($maxInactiveMinutes = 30)
    {
        $now = new DateTime();
        $minutesBack = new DateInterval('PT' . $maxInactiveMinutes . 'M');
        $timestamp = $now->sub($minutesBack)->format('Y-m-d H:i:s');

        $sql = 'DELETE FROM '.TBL_SESSIONS.'
<<<<<<< HEAD
                 WHERE ses_timestamp < ? -- $timestamp
                   AND ses_session_id NOT LIKE ? -- $this->getValue(\'ses_session_id\')';
        $this->db->queryPrepared($sql, array($timestamp, $this->getValue('ses_session_id')));
=======
                 WHERE ses_timestamp < \''.$timestamp.'\'
                   AND ses_session_id <> \''.$this->getValue('ses_session_id').'\'';
        $this->db->query($sql);
>>>>>>> 1c2bc190
    }

    /**
     * @param string $name     The prefix name of the Cookie.
     * @param int    $limit    The Lifetime (Seconds) of the cookie when it should expire.
     *                         With "0" the cookie will expire if the session ends. (When Browser gets closed)
     * @param string $path     Specify the path where the cookie should be available. (Also in sub-paths)
     * @param string $domain   Specify the domain where the cookie should be available. (Set ".example.org" to allow sub-domains)
     * @param bool   $secure   If "true" cookie is only set if connection is HTTPS. Default is an auto detection.
     * @param bool   $httpOnly If "true" cookie is accessible only via HTTP.
     *                         Set to "false" to allow access for JavaScript. (Possible XSS security leak)
     */
    public static function start($name, $limit = 0, $path = '', $domain = '', $secure = null, $httpOnly = true)
    {
        global $gLogger;

        // Set the cookie name
        session_name($name . '_PHP_SESSION_ID');

        // Set session cookie options
        if ($path === '')
        {
            $path = ADMIDIO_SUB_URL . '/';
        }
        if ($domain === '')
        {
            $domain = DOMAIN;

            // TODO: Test if this is necessary
            // https://secure.php.net/manual/en/function.setcookie.php#73107
            if ($domain === 'localhost')
            {
                $domain = false;
            }
        }
        if ($secure === null)
        {
            $secure = HTTPS;
        }
        session_set_cookie_params($limit, $path, $domain, $secure, $httpOnly);

        if (session_id() !== '') // PHP 5.4+ => (session_status() === PHP_SESSION_ACTIVE)
        {
            $gLogger->notice('Session is already started!', array('sessionId' => session_id()));
        }

        // Start session
        session_start();

        $gLogger->info('Session Started!', array('name' => $name . '_PHP_SESSION_ID', 'limit' => $limit, 'path' => $path, 'domain' => $domain, 'secure' => $secure, 'httpOnly' => $httpOnly, 'sessionId' => session_id()));
    }
}<|MERGE_RESOLUTION|>--- conflicted
+++ resolved
@@ -451,15 +451,9 @@
         $timestamp = $now->sub($minutesBack)->format('Y-m-d H:i:s');
 
         $sql = 'DELETE FROM '.TBL_SESSIONS.'
-<<<<<<< HEAD
                  WHERE ses_timestamp < ? -- $timestamp
-                   AND ses_session_id NOT LIKE ? -- $this->getValue(\'ses_session_id\')';
+                   AND ses_session_id <> ? -- $this->getValue(\'ses_session_id\')';
         $this->db->queryPrepared($sql, array($timestamp, $this->getValue('ses_session_id')));
-=======
-                 WHERE ses_timestamp < \''.$timestamp.'\'
-                   AND ses_session_id <> \''.$this->getValue('ses_session_id').'\'';
-        $this->db->query($sql);
->>>>>>> 1c2bc190
     }
 
     /**
