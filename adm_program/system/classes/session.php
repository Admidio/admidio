<?php
/**
 ***********************************************************************************************
 * @copyright 2004-2017 The Admidio Team
 * @see https://www.admidio.org/
 * @license https://www.gnu.org/licenses/gpl-2.0.html GNU General Public License v2.0 only
 ***********************************************************************************************
 */

/**
 * @class Session
 * @brief Handle session data of Admidio and is connected to database table adm_sessions
 *
 * This class should be used together with the PHP session handling. If you
 * create a PHP session than you should also create this session object. The
 * class will create a recordset in adm_sessions which stores the PHP session id.
 * With this class it should be easy to add other objects to the session and read
 * them out if you need them elsewhere.
 * @par Examples
 * @code script_a.php
 * // add a new object to the session
 * $organization = new Organization($gDb, $organizationId);
 * $session = new Session($gDb, $sessionId);
 * $session->addObject('organization', $organization, true);
 *
 * script_b.php
 * // read object out of session
 * if($session->hasObject('organization'))
 * {
 *     $organization =& $session->getObject('organization');
 * } @endcode
 */
class Session extends TableAccess
{
    protected $mObjectArray = array();  ///< Array with all objects of this session object.
    protected $mAutoLogin;              ///< Object of table auto login that will handle an auto login
    protected $cookieAutoLoginId;

    /**
     * Constructor that will create an object of a recordset of the table adm_sessions.
     * If the id is set than the specific session will be loaded.
     * @param \Database  $database Object of the class Database. This should be the default global object @b $gDb.
     * @param int|string $session  The recordset of the session with this id will be loaded.
     *                             The session can be the table id or the alphanumeric session id.
     *                             If id isn't set than an empty object of the table is created.
     * @param string     $cookiePrefix The prefix that is used for cookies
     */
    public function __construct(&$database, $session = 0, $cookiePrefix = '')
    {
        parent::__construct($database, TBL_SESSIONS, 'ses');

        $this->cookieAutoLoginId = $cookiePrefix . '_AUTO_LOGIN_ID';

        if (is_int($session))
        {
            $this->readDataById($session);
        }
        else
        {
            $this->readDataByColumns(array('ses_session_id' => $session));

            if ($this->new_record)
            {
                // if PHP session id was commited then store them in that field
                $this->setValue('ses_session_id', $session);
                $this->setValue('ses_timestamp', DATETIME_NOW);
            }
        }

        // check for a valid auto login
        $this->refreshAutoLogin();
    }

    /**
     * Adds an object to the object array of this class. Objects in this array
     * will be stored in the session and could be read with the method @b getObject.
     * @param string $objectName Internal unique name of the object.
     * @param object $object     The object that should be stored in this class.
     * @return bool Return false if object isn't type object or objectName already exists
     */
    public function addObject($objectName, &$object)
    {
        if (is_object($object) && !array_key_exists($objectName, $this->mObjectArray))
        {
            $this->mObjectArray[$objectName] = &$object;
            return true;
        }
        return false;
    }

    /**
     * clear user data
     */
    protected function clearUserData()
    {
        global $gCurrentUser;

        if (isset($gCurrentUser) && $gCurrentUser instanceof \User)
        {
            $gCurrentUser->clear();
        }
        $this->setValue('ses_usr_id', '');
    }

    /**
     * Returns a reference of an object that is stored in the session. If the stored object
     * has a database object than this could be renewed if the object has a method @b setDatabase.
     * This is necessary because the old database connection is not longer valid.
     * @param string $objectName Internal unique name of the object. The name was set with the method @b addObject
     * @return object|false Returns the reference to the object or false if the object was not found.
     */
    public function &getObject($objectName)
    {
        if (!array_key_exists($objectName, $this->mObjectArray))
        {
            // use parameter because we return a reference so only value will return an error
            $returnValue = false;
            return $returnValue;
        }

        // if object has database connection add database object
        if (method_exists($this->mObjectArray[$objectName], 'setDatabase'))
        {
            $this->mObjectArray[$objectName]->setDatabase($this->db);
        }

        // return reference of object
        return $this->mObjectArray[$objectName];
    }

    /**
<<<<<<< HEAD
=======
     * @param string $name     Name of the cookie.
     * @param string $value    Value of the cookie. If value is "empty string" or "false",
     *                         the cookie will be set as deleted (Expire is set to 1 year in the past).
     * @param int    $expire   The Unix-Timestamp (Seconds) of the Date/Time when the cookie should expire.
     *                         With "0" the cookie will expire if the session ends. (When Browser gets closed)
     * @param string $path     Specify the path where the cookie should be available. (Also in sub-paths)
     * @param string $domain   Specify the domain where the cookie should be available. (Set ".example.org" to allow sub-domains)
     * @param bool   $secure   If "true" cookie is only set if connection is HTTPS. Default is an auto detection.
     * @param bool   $httpOnly If "true" cookie is accessible only via HTTP.
     *                         Set to "false" to allow access for JavaScript. (Possible XSS security leak)
     * @return bool Returns "true" if the cookie is successfully set.
     */
    public static function setCookie($name, $value = '', $expire = 0, $path = '', $domain = '', $secure = null, $httpOnly = true)
    {
        global $gLogger, $gSetCookieForDomain;

        if ($path === '')
        {
            if($gSetCookieForDomain)
            {
                $path = '/';
            }
            else
            {
                $path = ADMIDIO_URL_PATH . '/';
            }
        }

        if ($domain === '')
        {
            $domain = DOMAIN;
            // https://secure.php.net/manual/en/function.setcookie.php#73107
            if ($domain === 'localhost')
            {
                $domain = false;
            }
        }
        if ($secure === null)
        {
            $secure = HTTPS;
        }

        $gLogger->info('Set Cookie!', array('name' => $name, 'value' => $value, 'expire' => $expire, 'path' => $path, 'domain' => $domain, 'secure' => $secure, 'httpOnly' => $httpOnly));

        return setcookie($name, $value, $expire, $path, $domain, $secure, $httpOnly);
    }

    /**
>>>>>>> 95bcfa46
     * Return the organization id of this session. If AutoLogin is enabled then the
     * organization may not be the organization of the config.php because the
     * user had set the AutoLogin to a different organization.
     * @return int Returns the organization id of this session
     */
    public function getOrganizationId()
    {
        if ($this->mAutoLogin instanceof \AutoLogin)
        {
            return (int) $this->mAutoLogin->getValue('atl_org_id');
        }

        return (int) $this->getValue('ses_org_id');
    }

    /**
     * Checks if the object with this name exists in the object array of this class.
     * @param string $objectName Internal unique name of the object. The name was set with the method @b addObject
     * @return bool Returns @b true if the object exits otherwise @b false
     */
    public function hasObject($objectName)
    {
        return array_key_exists($objectName, $this->mObjectArray);
    }

    /**
     * Check if the current session has a valid user login. Therefore the user id must be stored
     * within the session and the timestamps must be valid
     * @param int $userId The user id must be stored in this session and will be checked if valid.
     * @return bool Returns @b true if the user has a valid session login otherwise @b false;
     */
    public function isValidLogin($userId)
    {
        global $gPreferences;

        if ($userId > 0)
        {
            if ((int) $this->getValue('ses_usr_id') === $userId)
            {
                // session has a user assigned -> check if login is still valid
                $timeGap = time() - strtotime($this->getValue('ses_timestamp', 'Y-m-d H:i:s'));

                // Check how long the user was inactive. If time range is to long -> logout
                // if user has auto login than session is also valid
                if ($this->mAutoLogin instanceof \AutoLogin || $timeGap < $gPreferences['logout_minutes'] * 60)
                {
                    return true;
                }
            }

            // user was inactive -> clear user data and remove him from session
            // something is wrong -> clear user data
            $this->clearUserData();
        }

        return false;
    }

    /**
     * The current user should be removed from the session and auto login.
     * Also the auto login cookie should be removed.
     */
    public function logout()
    {
        $this->db->startTransaction();

        // remove user from current session
        $this->setValue('ses_usr_id', '');
        $this->save();

        if ($this->mAutoLogin instanceof \AutoLogin)
        {
            // remove auto login cookie from users browser by setting expired timestamp to 0
            self::setCookie($this->cookieAutoLoginId, $this->mAutoLogin->getValue('atl_auto_login_id'));

            // delete auto login and remove all data
            $this->mAutoLogin->delete();
            $this->mAutoLogin = null;
        }

        $this->db->endTransaction();
    }

    /**
     * Reload auto login data from database table adm_auto_login. if cookie PREFIX_AUTO_LOGIN_ID
     * is set then there could be an auto login the auto login must be done here because after
     * that the corresponding organization must be set.
     */
    public function refreshAutoLogin()
    {
        if (array_key_exists($this->cookieAutoLoginId, $_COOKIE))
        {
            // restore user from auto login session
            $this->mAutoLogin = new AutoLogin($this->db, $_COOKIE[$this->cookieAutoLoginId]);

            // valid AutoLogin found
            if ($this->mAutoLogin->getValue('atl_id') > 0)
            {
                $autoLoginId = $this->mAutoLogin->generateAutoLoginId($this->getValue('ses_usr_id'));
                $this->mAutoLogin->setValue('atl_auto_login_id', $autoLoginId);
                $this->mAutoLogin->setValue('atl_session_id', $this->getValue('ses_session_id'));
                $this->mAutoLogin->save();

                $this->setValue('ses_usr_id', $this->mAutoLogin->getValue('atl_usr_id'));

                // save cookie for autologin
                $currDateTime = new DateTime();
                $oneYearDateInterval = new DateInterval('P1Y');
                $oneYearAfterDateTime = $currDateTime->add($oneYearDateInterval);
                $timestampExpired = $oneYearAfterDateTime->getTimestamp();

                self::setCookie($this->cookieAutoLoginId, $this->mAutoLogin->getValue('atl_auto_login_id'), $timestampExpired);
            }
            else
            {
                // an invalid AutoLogin should made the current AutoLogin unusable
                $this->mAutoLogin = null;
                self::setCookie($this->cookieAutoLoginId, $_COOKIE[$this->cookieAutoLoginId]);

                // now count invalid auto login for this user and delete all auto login of this users if number of wrong logins > 3
                $autoLoginParts = explode(':', $_COOKIE[$this->cookieAutoLoginId]);
                $userId = $autoLoginParts[0];

                if($userId > 0)
                {
<<<<<<< HEAD
                    $sql = 'UPDATE '.TBL_AUTO_LOGIN.'
                               SET atl_number_invalid = atl_number_invalid + 1
                             WHERE atl_usr_id = ? -- $userId';
                    $this->db->queryPrepared($sql, array($userId));
=======
                    $sql = 'UPDATE '.TBL_AUTO_LOGIN.' SET atl_number_invalid = atl_number_invalid + 1
                             WHERE atl_usr_id = '.$userId;
                    $this->db->query($sql);
>>>>>>> 95bcfa46

                    $sql = 'DELETE FROM '.TBL_AUTO_LOGIN.'
                             WHERE atl_usr_id = ? -- $userId
                               AND atl_number_invalid > 3 ';
                    $this->db->queryPrepared($sql, array($userId));
                }
            }
        }
    }

    /**
     * Reload session data from database table adm_sessions. Refresh AutoLogin with
     * new auto_login_id. Check renew flag and reload organization object if necessary.
     */
    public function refreshSession()
    {
        global $gCheckIpAddress, $gLogger;

        // read session data from database to update the renew flag
        $this->readDataById((int) $this->getValue('ses_id'));

        // check if current connection has same ip address as of session initialization
        // if config parameter $gCheckIpAddress = 0 then don't check ip address
        $sesIpAddress = $this->getValue('ses_ip_address');
        if (isset($gCheckIpAddress) && $gCheckIpAddress && $sesIpAddress !== '' && $sesIpAddress !== $_SERVER['REMOTE_ADDR'])
        {
            $gLogger->warning('Admidio stored session ip address: ' . $sesIpAddress . ' :: Remote ip address: ' . $_SERVER['REMOTE_ADDR']);
            $gLogger->warning('The IP address does not match with the IP address the current session was started! For safety reasons the current session was closed.');

            unset($_SESSION['gCurrentSession']);
            $this->mObjectArray = array();
            $this->clear();

            exit('The IP address does not match with the IP address the current session was started! For safety reasons the current session was closed.');
        }

        // session in database could be deleted if user was some time inactive and another user
        // clears the table. Therefore we must reset the user id
        if ($this->mAutoLogin instanceof \AutoLogin)
        {
            if((int) $this->getValue('ses_usr_id') === 0)
            {
                $this->setValue('ses_usr_id', $this->mAutoLogin->getValue('atl_usr_id'));
            }
        }
        elseif(array_key_exists($this->cookieAutoLoginId, $_COOKIE))
        {
            $this->refreshAutoLogin();
        }

        // if flag for reload of organization is set than reload the organization data
        $sesRenew = (int) $this->getValue('ses_renew');
        if ($sesRenew === 2 || $sesRenew === 3)
        {
            $organization =& $this->getObject('gCurrentOrganization');
            $organization->readDataById((int) $organization->getValue('org_id'));
            $this->setValue('ses_renew', 0);
        }
    }

    /**
     * If you call this function than a flag is set so that all other active sessions
     * know that they should renew the organization object. They will renew it when the
     * user perform the next action.
     */
    public function renewOrganizationObject()
    {
        $sql = 'UPDATE ' . TBL_SESSIONS . ' SET ses_renew = 2';
        $this->db->queryPrepared($sql);
    }

    /**
     * If you call this function than a flag is set so that all other active sessions
     * know that they should renew their user object. They will renew it when the
     * user perform the next action.
     * @param int $userId (optional) if a user id is set then only user objects of this user id will be renewed
     */
    public function renewUserObject($userId = 0)
    {
        $sqlCondition = '';
        $queryParams = array();
        if ($userId > 0)
        {
            $sqlCondition = ' WHERE ses_usr_id = ? -- $userId';
            $queryParams[] = $userId;
        }

        $sql = 'UPDATE ' . TBL_SESSIONS . '
                   SET ses_renew = 1
                       ' . $sqlCondition;
        $this->db->queryPrepared($sql, $queryParams);
    }

    /**
     * Save all changed columns of the recordset in table of database. Therefore the class remembers if it's
     * a new record or if only an update is necessary. The update statement will only update
     * the changed columns. If the table has columns for creator or editor than these column
     * with their timestamp will be updated.
     * For new records the organization, timestamp, begin date and ip address will be set per default.
     * @param bool $updateFingerPrint Default @b true. Will update the creator or editor of the recordset if table has columns like @b usr_id_create or @b usr_id_changed
     * @return bool If an update or insert into the database was done then return true, otherwise false.
     */
    public function save($updateFingerPrint = true)
    {
        global $gCurrentOrganization;

        if ($this->new_record)
        {
            // Insert
            $this->setValue('ses_org_id', $gCurrentOrganization->getValue('org_id'));
            $this->setValue('ses_begin', DATETIME_NOW);
            $this->setValue('ses_ip_address', $_SERVER['REMOTE_ADDR']);
        }

        // Insert & Update
        $this->setValue('ses_timestamp', DATETIME_NOW);

        return parent::save($updateFingerPrint);
    }

    /**
     * Save all data that is necessary for an auto login. Therefore an AutoLogin object
     * will be created with an auto_login_id and this id will be stored in a cookie
     * in the browser of the current user.
     */
    public function setAutoLogin()
    {
        // create object and set current session data to AutoLogin
        $this->mAutoLogin = new AutoLogin($this->db);
        $this->mAutoLogin->setValue('atl_session_id', $this->getValue('ses_session_id'));
        $this->mAutoLogin->setValue('atl_org_id', $this->getValue('ses_org_id'));
        $this->mAutoLogin->setValue('atl_usr_id', $this->getValue('ses_usr_id'));

        // set new auto_login_id and save data
        $this->mAutoLogin->setValue('atl_auto_login_id', $this->mAutoLogin->generateAutoLoginId($this->getValue('ses_usr_id')));
        $this->mAutoLogin->save();

        // save cookie for autologin
        $currDateTime = new DateTime();
        $oneYearDateInterval = new DateInterval('P1Y');
        $oneYearAfterDateTime = $currDateTime->add($oneYearDateInterval);
        $timestampExpired = $oneYearAfterDateTime->getTimestamp();

        self::setCookie($this->cookieAutoLoginId, $this->mAutoLogin->getValue('atl_auto_login_id'), $timestampExpired);
    }

    /**
     * @param string $name     Name of the cookie.
     * @param string $value    Value of the cookie. If value is "empty string" or "false",
     *                         the cookie will be set as deleted (Expire is set to 1 year in the past).
     * @param int    $expire   The Unix-Timestamp (Seconds) of the Date/Time when the cookie should expire.
     *                         With "0" the cookie will expire if the session ends. (When Browser gets closed)
     * @param string $path     Specify the path where the cookie should be available. (Also in sub-paths)
     * @param string $domain   Specify the domain where the cookie should be available. (Set ".example.org" to allow sub-domains)
     * @param bool   $secure   If "true" cookie is only set if connection is HTTPS. Default is an auto detection.
     * @param bool   $httpOnly If "true" cookie is accessible only via HTTP.
     *                         Set to "false" to allow access for JavaScript. (Possible XSS security leak)
     * @return bool Returns "true" if the cookie is successfully set.
     */
    public static function setCookie($name, $value = '', $expire = 0, $path = '', $domain = '', $secure = null, $httpOnly = true)
    {
        global $gLogger;

        if ($path === '')
        {
            $path = ADMIDIO_URL_PATH . '/';
        }
        if ($domain === '')
        {
            $domain = DOMAIN;
            // https://secure.php.net/manual/en/function.setcookie.php#73107
            if ($domain === 'localhost')
            {
                $domain = false;
            }
        }
        if ($secure === null)
        {
            $secure = HTTPS;
        }

        $gLogger->info('Set Cookie!', array('name' => $name, 'value' => $value, 'expire' => $expire, 'path' => $path, 'domain' => $domain, 'secure' => $secure, 'httpOnly' => $httpOnly));

        return setcookie($name, $value, $expire, $path, $domain, $secure, $httpOnly);
    }

    /**
     * Set the database object for communication with the database of this class.
     * @param \Database $database An object of the class Database. This should be the global $gDb object.
     */
    public function setDatabase(&$database)
    {
        parent::setDatabase($database);

        if ($this->mAutoLogin instanceof \AutoLogin)
        {
            $this->mAutoLogin->setDatabase($database);
        }
    }

    /**
     * @param string $name     The prefix name of the Cookie.
     * @param int    $limit    The Lifetime (Seconds) of the cookie when it should expire.
     *                         With "0" the cookie will expire if the session ends. (When Browser gets closed)
     * @param string $path     Specify the path where the cookie should be available. (Also in sub-paths)
     * @param string $domain   Specify the domain where the cookie should be available. (Set ".example.org" to allow sub-domains)
     * @param bool   $secure   If "true" cookie is only set if connection is HTTPS. Default is an auto detection.
     * @param bool   $httpOnly If "true" cookie is accessible only via HTTP.
     *                         Set to "false" to allow access for JavaScript. (Possible XSS security leak)
     */
    public static function start($name, $limit = 0, $path = '', $domain = '', $secure = null, $httpOnly = true)
    {
        global $gLogger, $gSetCookieForDomain;

        // Set the cookie name
        session_name($name . '_PHP_SESSION_ID');

        if ($path === '')
        {
            if($gSetCookieForDomain)
            {
                $path = '/';
            }
            else
            {
                $path = ADMIDIO_URL_PATH . '/';
            }
        }

        if ($domain === '')
        {
            $domain = DOMAIN;

            // TODO: Test if this is necessary
            // https://secure.php.net/manual/en/function.setcookie.php#73107
            if ($domain === 'localhost')
            {
                $domain = false;
            }
        }
        if ($secure === null)
        {
            $secure = HTTPS;
        }
        session_set_cookie_params($limit, $path, $domain, $secure, $httpOnly);

        if (session_id() !== '') // PHP 5.4+ => (session_status() === PHP_SESSION_ACTIVE)
        {
            $gLogger->notice('Session is already started!', array('sessionId' => session_id()));
        }

        // Start session
        session_start();

        $gLogger->info('Session Started!', array('name' => $name . '_PHP_SESSION_ID', 'limit' => $limit, 'path' => $path, 'domain' => $domain, 'secure' => $secure, 'httpOnly' => $httpOnly, 'sessionId' => session_id()));
    }

    /**
     * Deletes all sessions in table admSessions that are inactive since @b $maxInactiveTime minutes..
     * @param int $maxInactiveMinutes Time in Minutes after that a session will be deleted.
     */
    public function tableCleanup($maxInactiveMinutes = 30)
    {
        $now = new DateTime();
        $minutesBack = new DateInterval('PT' . $maxInactiveMinutes . 'M');
        $timestamp = $now->sub($minutesBack)->format('Y-m-d H:i:s');

        $sql = 'DELETE FROM '.TBL_SESSIONS.'
                 WHERE ses_timestamp < ? -- $timestamp
                   AND ses_session_id <> ? -- $this->getValue(\'ses_session_id\')';
        $this->db->queryPrepared($sql, array($timestamp, $this->getValue('ses_session_id')));
    }
}<|MERGE_RESOLUTION|>--- conflicted
+++ resolved
@@ -129,8 +129,282 @@
     }
 
     /**
-<<<<<<< HEAD
-=======
+     * Return the organization id of this session. If AutoLogin is enabled then the
+     * organization may not be the organization of the config.php because the
+     * user had set the AutoLogin to a different organization.
+     * @return int Returns the organization id of this session
+     */
+    public function getOrganizationId()
+    {
+        if ($this->mAutoLogin instanceof \AutoLogin)
+        {
+            return (int) $this->mAutoLogin->getValue('atl_org_id');
+        }
+
+        return (int) $this->getValue('ses_org_id');
+    }
+
+    /**
+     * Checks if the object with this name exists in the object array of this class.
+     * @param string $objectName Internal unique name of the object. The name was set with the method @b addObject
+     * @return bool Returns @b true if the object exits otherwise @b false
+     */
+    public function hasObject($objectName)
+    {
+        return array_key_exists($objectName, $this->mObjectArray);
+    }
+
+    /**
+     * Check if the current session has a valid user login. Therefore the user id must be stored
+     * within the session and the timestamps must be valid
+     * @param int $userId The user id must be stored in this session and will be checked if valid.
+     * @return bool Returns @b true if the user has a valid session login otherwise @b false;
+     */
+    public function isValidLogin($userId)
+    {
+        global $gPreferences;
+
+        if ($userId > 0)
+        {
+            if ((int) $this->getValue('ses_usr_id') === $userId)
+            {
+                // session has a user assigned -> check if login is still valid
+                $timeGap = time() - strtotime($this->getValue('ses_timestamp', 'Y-m-d H:i:s'));
+
+                // Check how long the user was inactive. If time range is to long -> logout
+                // if user has auto login than session is also valid
+                if ($this->mAutoLogin instanceof \AutoLogin || $timeGap < $gPreferences['logout_minutes'] * 60)
+                {
+                    return true;
+                }
+            }
+
+            // user was inactive -> clear user data and remove him from session
+            // something is wrong -> clear user data
+            $this->clearUserData();
+        }
+
+        return false;
+    }
+
+    /**
+     * The current user should be removed from the session and auto login.
+     * Also the auto login cookie should be removed.
+     */
+    public function logout()
+    {
+        $this->db->startTransaction();
+
+        // remove user from current session
+        $this->setValue('ses_usr_id', '');
+        $this->save();
+
+        if ($this->mAutoLogin instanceof \AutoLogin)
+        {
+            // remove auto login cookie from users browser by setting expired timestamp to 0
+            self::setCookie($this->cookieAutoLoginId, $this->mAutoLogin->getValue('atl_auto_login_id'));
+
+            // delete auto login and remove all data
+            $this->mAutoLogin->delete();
+            $this->mAutoLogin = null;
+        }
+
+        $this->db->endTransaction();
+    }
+
+    /**
+     * Reload auto login data from database table adm_auto_login. if cookie PREFIX_AUTO_LOGIN_ID
+     * is set then there could be an auto login the auto login must be done here because after
+     * that the corresponding organization must be set.
+     */
+    public function refreshAutoLogin()
+    {
+        if (array_key_exists($this->cookieAutoLoginId, $_COOKIE))
+        {
+            // restore user from auto login session
+            $this->mAutoLogin = new AutoLogin($this->db, $_COOKIE[$this->cookieAutoLoginId]);
+
+            // valid AutoLogin found
+            if ($this->mAutoLogin->getValue('atl_id') > 0)
+            {
+                $autoLoginId = $this->mAutoLogin->generateAutoLoginId($this->getValue('ses_usr_id'));
+                $this->mAutoLogin->setValue('atl_auto_login_id', $autoLoginId);
+                $this->mAutoLogin->setValue('atl_session_id', $this->getValue('ses_session_id'));
+                $this->mAutoLogin->save();
+
+                $this->setValue('ses_usr_id', $this->mAutoLogin->getValue('atl_usr_id'));
+
+                // save cookie for autologin
+                $currDateTime = new DateTime();
+                $oneYearDateInterval = new DateInterval('P1Y');
+                $oneYearAfterDateTime = $currDateTime->add($oneYearDateInterval);
+                $timestampExpired = $oneYearAfterDateTime->getTimestamp();
+
+                self::setCookie($this->cookieAutoLoginId, $this->mAutoLogin->getValue('atl_auto_login_id'), $timestampExpired);
+            }
+            else
+            {
+                // an invalid AutoLogin should made the current AutoLogin unusable
+                $this->mAutoLogin = null;
+                self::setCookie($this->cookieAutoLoginId, $_COOKIE[$this->cookieAutoLoginId]);
+
+                // now count invalid auto login for this user and delete all auto login of this users if number of wrong logins > 3
+                $autoLoginParts = explode(':', $_COOKIE[$this->cookieAutoLoginId]);
+                $userId = $autoLoginParts[0];
+
+                if($userId > 0)
+                {
+                    $sql = 'UPDATE '.TBL_AUTO_LOGIN.'
+                               SET atl_number_invalid = atl_number_invalid + 1
+                             WHERE atl_usr_id = ? -- $userId';
+                    $this->db->queryPrepared($sql, array($userId));
+
+                    $sql = 'DELETE FROM '.TBL_AUTO_LOGIN.'
+                             WHERE atl_usr_id = ? -- $userId
+                               AND atl_number_invalid > 3 ';
+                    $this->db->queryPrepared($sql, array($userId));
+                }
+            }
+        }
+    }
+
+    /**
+     * Reload session data from database table adm_sessions. Refresh AutoLogin with
+     * new auto_login_id. Check renew flag and reload organization object if necessary.
+     */
+    public function refreshSession()
+    {
+        global $gCheckIpAddress, $gLogger;
+
+        // read session data from database to update the renew flag
+        $this->readDataById((int) $this->getValue('ses_id'));
+
+        // check if current connection has same ip address as of session initialization
+        // if config parameter $gCheckIpAddress = 0 then don't check ip address
+        $sesIpAddress = $this->getValue('ses_ip_address');
+        if (isset($gCheckIpAddress) && $gCheckIpAddress && $sesIpAddress !== '' && $sesIpAddress !== $_SERVER['REMOTE_ADDR'])
+        {
+            $gLogger->warning('Admidio stored session ip address: ' . $sesIpAddress . ' :: Remote ip address: ' . $_SERVER['REMOTE_ADDR']);
+            $gLogger->warning('The IP address does not match with the IP address the current session was started! For safety reasons the current session was closed.');
+
+            unset($_SESSION['gCurrentSession']);
+            $this->mObjectArray = array();
+            $this->clear();
+
+            exit('The IP address does not match with the IP address the current session was started! For safety reasons the current session was closed.');
+        }
+
+        // session in database could be deleted if user was some time inactive and another user
+        // clears the table. Therefore we must reset the user id
+        if ($this->mAutoLogin instanceof \AutoLogin)
+        {
+            if((int) $this->getValue('ses_usr_id') === 0)
+            {
+                $this->setValue('ses_usr_id', $this->mAutoLogin->getValue('atl_usr_id'));
+            }
+        }
+        elseif(array_key_exists($this->cookieAutoLoginId, $_COOKIE))
+        {
+            $this->refreshAutoLogin();
+        }
+
+        // if flag for reload of organization is set than reload the organization data
+        $sesRenew = (int) $this->getValue('ses_renew');
+        if ($sesRenew === 2 || $sesRenew === 3)
+        {
+            $organization =& $this->getObject('gCurrentOrganization');
+            $organization->readDataById((int) $organization->getValue('org_id'));
+            $this->setValue('ses_renew', 0);
+        }
+    }
+
+    /**
+     * If you call this function than a flag is set so that all other active sessions
+     * know that they should renew the organization object. They will renew it when the
+     * user perform the next action.
+     */
+    public function renewOrganizationObject()
+    {
+        $sql = 'UPDATE ' . TBL_SESSIONS . ' SET ses_renew = 2';
+        $this->db->queryPrepared($sql);
+    }
+
+    /**
+     * If you call this function than a flag is set so that all other active sessions
+     * know that they should renew their user object. They will renew it when the
+     * user perform the next action.
+     * @param int $userId (optional) if a user id is set then only user objects of this user id will be renewed
+     */
+    public function renewUserObject($userId = 0)
+    {
+        $sqlCondition = '';
+        $queryParams = array();
+        if ($userId > 0)
+        {
+            $sqlCondition = ' WHERE ses_usr_id = ? -- $userId';
+            $queryParams[] = $userId;
+        }
+
+        $sql = 'UPDATE ' . TBL_SESSIONS . '
+                   SET ses_renew = 1
+                       ' . $sqlCondition;
+        $this->db->queryPrepared($sql, $queryParams);
+    }
+
+    /**
+     * Save all changed columns of the recordset in table of database. Therefore the class remembers if it's
+     * a new record or if only an update is necessary. The update statement will only update
+     * the changed columns. If the table has columns for creator or editor than these column
+     * with their timestamp will be updated.
+     * For new records the organization, timestamp, begin date and ip address will be set per default.
+     * @param bool $updateFingerPrint Default @b true. Will update the creator or editor of the recordset if table has columns like @b usr_id_create or @b usr_id_changed
+     * @return bool If an update or insert into the database was done then return true, otherwise false.
+     */
+    public function save($updateFingerPrint = true)
+    {
+        global $gCurrentOrganization;
+
+        if ($this->new_record)
+        {
+            // Insert
+            $this->setValue('ses_org_id', $gCurrentOrganization->getValue('org_id'));
+            $this->setValue('ses_begin', DATETIME_NOW);
+            $this->setValue('ses_ip_address', $_SERVER['REMOTE_ADDR']);
+        }
+
+        // Insert & Update
+        $this->setValue('ses_timestamp', DATETIME_NOW);
+
+        return parent::save($updateFingerPrint);
+    }
+
+    /**
+     * Save all data that is necessary for an auto login. Therefore an AutoLogin object
+     * will be created with an auto_login_id and this id will be stored in a cookie
+     * in the browser of the current user.
+     */
+    public function setAutoLogin()
+    {
+        // create object and set current session data to AutoLogin
+        $this->mAutoLogin = new AutoLogin($this->db);
+        $this->mAutoLogin->setValue('atl_session_id', $this->getValue('ses_session_id'));
+        $this->mAutoLogin->setValue('atl_org_id', $this->getValue('ses_org_id'));
+        $this->mAutoLogin->setValue('atl_usr_id', $this->getValue('ses_usr_id'));
+
+        // set new auto_login_id and save data
+        $this->mAutoLogin->setValue('atl_auto_login_id', $this->mAutoLogin->generateAutoLoginId($this->getValue('ses_usr_id')));
+        $this->mAutoLogin->save();
+
+        // save cookie for autologin
+        $currDateTime = new DateTime();
+        $oneYearDateInterval = new DateInterval('P1Y');
+        $oneYearAfterDateTime = $currDateTime->add($oneYearDateInterval);
+        $timestampExpired = $oneYearAfterDateTime->getTimestamp();
+
+        self::setCookie($this->cookieAutoLoginId, $this->mAutoLogin->getValue('atl_auto_login_id'), $timestampExpired);
+    }
+
+    /**
      * @param string $name     Name of the cookie.
      * @param string $value    Value of the cookie. If value is "empty string" or "false",
      *                         the cookie will be set as deleted (Expire is set to 1 year in the past).
@@ -158,330 +432,6 @@
                 $path = ADMIDIO_URL_PATH . '/';
             }
         }
-
-        if ($domain === '')
-        {
-            $domain = DOMAIN;
-            // https://secure.php.net/manual/en/function.setcookie.php#73107
-            if ($domain === 'localhost')
-            {
-                $domain = false;
-            }
-        }
-        if ($secure === null)
-        {
-            $secure = HTTPS;
-        }
-
-        $gLogger->info('Set Cookie!', array('name' => $name, 'value' => $value, 'expire' => $expire, 'path' => $path, 'domain' => $domain, 'secure' => $secure, 'httpOnly' => $httpOnly));
-
-        return setcookie($name, $value, $expire, $path, $domain, $secure, $httpOnly);
-    }
-
-    /**
->>>>>>> 95bcfa46
-     * Return the organization id of this session. If AutoLogin is enabled then the
-     * organization may not be the organization of the config.php because the
-     * user had set the AutoLogin to a different organization.
-     * @return int Returns the organization id of this session
-     */
-    public function getOrganizationId()
-    {
-        if ($this->mAutoLogin instanceof \AutoLogin)
-        {
-            return (int) $this->mAutoLogin->getValue('atl_org_id');
-        }
-
-        return (int) $this->getValue('ses_org_id');
-    }
-
-    /**
-     * Checks if the object with this name exists in the object array of this class.
-     * @param string $objectName Internal unique name of the object. The name was set with the method @b addObject
-     * @return bool Returns @b true if the object exits otherwise @b false
-     */
-    public function hasObject($objectName)
-    {
-        return array_key_exists($objectName, $this->mObjectArray);
-    }
-
-    /**
-     * Check if the current session has a valid user login. Therefore the user id must be stored
-     * within the session and the timestamps must be valid
-     * @param int $userId The user id must be stored in this session and will be checked if valid.
-     * @return bool Returns @b true if the user has a valid session login otherwise @b false;
-     */
-    public function isValidLogin($userId)
-    {
-        global $gPreferences;
-
-        if ($userId > 0)
-        {
-            if ((int) $this->getValue('ses_usr_id') === $userId)
-            {
-                // session has a user assigned -> check if login is still valid
-                $timeGap = time() - strtotime($this->getValue('ses_timestamp', 'Y-m-d H:i:s'));
-
-                // Check how long the user was inactive. If time range is to long -> logout
-                // if user has auto login than session is also valid
-                if ($this->mAutoLogin instanceof \AutoLogin || $timeGap < $gPreferences['logout_minutes'] * 60)
-                {
-                    return true;
-                }
-            }
-
-            // user was inactive -> clear user data and remove him from session
-            // something is wrong -> clear user data
-            $this->clearUserData();
-        }
-
-        return false;
-    }
-
-    /**
-     * The current user should be removed from the session and auto login.
-     * Also the auto login cookie should be removed.
-     */
-    public function logout()
-    {
-        $this->db->startTransaction();
-
-        // remove user from current session
-        $this->setValue('ses_usr_id', '');
-        $this->save();
-
-        if ($this->mAutoLogin instanceof \AutoLogin)
-        {
-            // remove auto login cookie from users browser by setting expired timestamp to 0
-            self::setCookie($this->cookieAutoLoginId, $this->mAutoLogin->getValue('atl_auto_login_id'));
-
-            // delete auto login and remove all data
-            $this->mAutoLogin->delete();
-            $this->mAutoLogin = null;
-        }
-
-        $this->db->endTransaction();
-    }
-
-    /**
-     * Reload auto login data from database table adm_auto_login. if cookie PREFIX_AUTO_LOGIN_ID
-     * is set then there could be an auto login the auto login must be done here because after
-     * that the corresponding organization must be set.
-     */
-    public function refreshAutoLogin()
-    {
-        if (array_key_exists($this->cookieAutoLoginId, $_COOKIE))
-        {
-            // restore user from auto login session
-            $this->mAutoLogin = new AutoLogin($this->db, $_COOKIE[$this->cookieAutoLoginId]);
-
-            // valid AutoLogin found
-            if ($this->mAutoLogin->getValue('atl_id') > 0)
-            {
-                $autoLoginId = $this->mAutoLogin->generateAutoLoginId($this->getValue('ses_usr_id'));
-                $this->mAutoLogin->setValue('atl_auto_login_id', $autoLoginId);
-                $this->mAutoLogin->setValue('atl_session_id', $this->getValue('ses_session_id'));
-                $this->mAutoLogin->save();
-
-                $this->setValue('ses_usr_id', $this->mAutoLogin->getValue('atl_usr_id'));
-
-                // save cookie for autologin
-                $currDateTime = new DateTime();
-                $oneYearDateInterval = new DateInterval('P1Y');
-                $oneYearAfterDateTime = $currDateTime->add($oneYearDateInterval);
-                $timestampExpired = $oneYearAfterDateTime->getTimestamp();
-
-                self::setCookie($this->cookieAutoLoginId, $this->mAutoLogin->getValue('atl_auto_login_id'), $timestampExpired);
-            }
-            else
-            {
-                // an invalid AutoLogin should made the current AutoLogin unusable
-                $this->mAutoLogin = null;
-                self::setCookie($this->cookieAutoLoginId, $_COOKIE[$this->cookieAutoLoginId]);
-
-                // now count invalid auto login for this user and delete all auto login of this users if number of wrong logins > 3
-                $autoLoginParts = explode(':', $_COOKIE[$this->cookieAutoLoginId]);
-                $userId = $autoLoginParts[0];
-
-                if($userId > 0)
-                {
-<<<<<<< HEAD
-                    $sql = 'UPDATE '.TBL_AUTO_LOGIN.'
-                               SET atl_number_invalid = atl_number_invalid + 1
-                             WHERE atl_usr_id = ? -- $userId';
-                    $this->db->queryPrepared($sql, array($userId));
-=======
-                    $sql = 'UPDATE '.TBL_AUTO_LOGIN.' SET atl_number_invalid = atl_number_invalid + 1
-                             WHERE atl_usr_id = '.$userId;
-                    $this->db->query($sql);
->>>>>>> 95bcfa46
-
-                    $sql = 'DELETE FROM '.TBL_AUTO_LOGIN.'
-                             WHERE atl_usr_id = ? -- $userId
-                               AND atl_number_invalid > 3 ';
-                    $this->db->queryPrepared($sql, array($userId));
-                }
-            }
-        }
-    }
-
-    /**
-     * Reload session data from database table adm_sessions. Refresh AutoLogin with
-     * new auto_login_id. Check renew flag and reload organization object if necessary.
-     */
-    public function refreshSession()
-    {
-        global $gCheckIpAddress, $gLogger;
-
-        // read session data from database to update the renew flag
-        $this->readDataById((int) $this->getValue('ses_id'));
-
-        // check if current connection has same ip address as of session initialization
-        // if config parameter $gCheckIpAddress = 0 then don't check ip address
-        $sesIpAddress = $this->getValue('ses_ip_address');
-        if (isset($gCheckIpAddress) && $gCheckIpAddress && $sesIpAddress !== '' && $sesIpAddress !== $_SERVER['REMOTE_ADDR'])
-        {
-            $gLogger->warning('Admidio stored session ip address: ' . $sesIpAddress . ' :: Remote ip address: ' . $_SERVER['REMOTE_ADDR']);
-            $gLogger->warning('The IP address does not match with the IP address the current session was started! For safety reasons the current session was closed.');
-
-            unset($_SESSION['gCurrentSession']);
-            $this->mObjectArray = array();
-            $this->clear();
-
-            exit('The IP address does not match with the IP address the current session was started! For safety reasons the current session was closed.');
-        }
-
-        // session in database could be deleted if user was some time inactive and another user
-        // clears the table. Therefore we must reset the user id
-        if ($this->mAutoLogin instanceof \AutoLogin)
-        {
-            if((int) $this->getValue('ses_usr_id') === 0)
-            {
-                $this->setValue('ses_usr_id', $this->mAutoLogin->getValue('atl_usr_id'));
-            }
-        }
-        elseif(array_key_exists($this->cookieAutoLoginId, $_COOKIE))
-        {
-            $this->refreshAutoLogin();
-        }
-
-        // if flag for reload of organization is set than reload the organization data
-        $sesRenew = (int) $this->getValue('ses_renew');
-        if ($sesRenew === 2 || $sesRenew === 3)
-        {
-            $organization =& $this->getObject('gCurrentOrganization');
-            $organization->readDataById((int) $organization->getValue('org_id'));
-            $this->setValue('ses_renew', 0);
-        }
-    }
-
-    /**
-     * If you call this function than a flag is set so that all other active sessions
-     * know that they should renew the organization object. They will renew it when the
-     * user perform the next action.
-     */
-    public function renewOrganizationObject()
-    {
-        $sql = 'UPDATE ' . TBL_SESSIONS . ' SET ses_renew = 2';
-        $this->db->queryPrepared($sql);
-    }
-
-    /**
-     * If you call this function than a flag is set so that all other active sessions
-     * know that they should renew their user object. They will renew it when the
-     * user perform the next action.
-     * @param int $userId (optional) if a user id is set then only user objects of this user id will be renewed
-     */
-    public function renewUserObject($userId = 0)
-    {
-        $sqlCondition = '';
-        $queryParams = array();
-        if ($userId > 0)
-        {
-            $sqlCondition = ' WHERE ses_usr_id = ? -- $userId';
-            $queryParams[] = $userId;
-        }
-
-        $sql = 'UPDATE ' . TBL_SESSIONS . '
-                   SET ses_renew = 1
-                       ' . $sqlCondition;
-        $this->db->queryPrepared($sql, $queryParams);
-    }
-
-    /**
-     * Save all changed columns of the recordset in table of database. Therefore the class remembers if it's
-     * a new record or if only an update is necessary. The update statement will only update
-     * the changed columns. If the table has columns for creator or editor than these column
-     * with their timestamp will be updated.
-     * For new records the organization, timestamp, begin date and ip address will be set per default.
-     * @param bool $updateFingerPrint Default @b true. Will update the creator or editor of the recordset if table has columns like @b usr_id_create or @b usr_id_changed
-     * @return bool If an update or insert into the database was done then return true, otherwise false.
-     */
-    public function save($updateFingerPrint = true)
-    {
-        global $gCurrentOrganization;
-
-        if ($this->new_record)
-        {
-            // Insert
-            $this->setValue('ses_org_id', $gCurrentOrganization->getValue('org_id'));
-            $this->setValue('ses_begin', DATETIME_NOW);
-            $this->setValue('ses_ip_address', $_SERVER['REMOTE_ADDR']);
-        }
-
-        // Insert & Update
-        $this->setValue('ses_timestamp', DATETIME_NOW);
-
-        return parent::save($updateFingerPrint);
-    }
-
-    /**
-     * Save all data that is necessary for an auto login. Therefore an AutoLogin object
-     * will be created with an auto_login_id and this id will be stored in a cookie
-     * in the browser of the current user.
-     */
-    public function setAutoLogin()
-    {
-        // create object and set current session data to AutoLogin
-        $this->mAutoLogin = new AutoLogin($this->db);
-        $this->mAutoLogin->setValue('atl_session_id', $this->getValue('ses_session_id'));
-        $this->mAutoLogin->setValue('atl_org_id', $this->getValue('ses_org_id'));
-        $this->mAutoLogin->setValue('atl_usr_id', $this->getValue('ses_usr_id'));
-
-        // set new auto_login_id and save data
-        $this->mAutoLogin->setValue('atl_auto_login_id', $this->mAutoLogin->generateAutoLoginId($this->getValue('ses_usr_id')));
-        $this->mAutoLogin->save();
-
-        // save cookie for autologin
-        $currDateTime = new DateTime();
-        $oneYearDateInterval = new DateInterval('P1Y');
-        $oneYearAfterDateTime = $currDateTime->add($oneYearDateInterval);
-        $timestampExpired = $oneYearAfterDateTime->getTimestamp();
-
-        self::setCookie($this->cookieAutoLoginId, $this->mAutoLogin->getValue('atl_auto_login_id'), $timestampExpired);
-    }
-
-    /**
-     * @param string $name     Name of the cookie.
-     * @param string $value    Value of the cookie. If value is "empty string" or "false",
-     *                         the cookie will be set as deleted (Expire is set to 1 year in the past).
-     * @param int    $expire   The Unix-Timestamp (Seconds) of the Date/Time when the cookie should expire.
-     *                         With "0" the cookie will expire if the session ends. (When Browser gets closed)
-     * @param string $path     Specify the path where the cookie should be available. (Also in sub-paths)
-     * @param string $domain   Specify the domain where the cookie should be available. (Set ".example.org" to allow sub-domains)
-     * @param bool   $secure   If "true" cookie is only set if connection is HTTPS. Default is an auto detection.
-     * @param bool   $httpOnly If "true" cookie is accessible only via HTTP.
-     *                         Set to "false" to allow access for JavaScript. (Possible XSS security leak)
-     * @return bool Returns "true" if the cookie is successfully set.
-     */
-    public static function setCookie($name, $value = '', $expire = 0, $path = '', $domain = '', $secure = null, $httpOnly = true)
-    {
-        global $gLogger;
-
-        if ($path === '')
-        {
-            $path = ADMIDIO_URL_PATH . '/';
-        }
         if ($domain === '')
         {
             $domain = DOMAIN;
