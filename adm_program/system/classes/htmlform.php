--- conflicted
+++ resolved
@@ -608,11 +608,7 @@
      */
     public function addFileUpload($id, $label, array $options = array())
     {
-<<<<<<< HEAD
         global $gSettingsManager;
-=======
-        global $gPreferences;
->>>>>>> 16eab118
 
         $attributes = array('class' => 'form-control');
         ++$this->countElements;
