<?php
/**
 ***********************************************************************************************
 * @copyright 2004-2017 The Admidio Team
 * @see https://www.admidio.org/
 * @license https://www.gnu.org/licenses/gpl-2.0.html GNU General Public License v2.0 only
 ***********************************************************************************************
 */

/**
 * @class HtmlForm
 * @brief Creates an Admidio specific form with special elements
 *
 * This class inherits the common HtmlFormBasic class and extends their elements
 * with custom Admidio form elements. The class should be used to create the
 * html part of all Admidio forms. The Admidio elements will contain
 * the label of fields and some other specific features like a identification
 * of mandatory fields, help buttons and special css classes for every
 * element.
 * @par Examples
 * @code // create a simple form with one input field and a button
 * $form = new HtmlForm('simple-form', 'next_page.php');
 * $form->openGroupBox('gbSimpleForm', $gL10n->get('SYS_SIMPLE_FORM'));
 * $form->addInput('name', $gL10n->get('SYS_NAME'), $formName);
 * $form->addSelectBox('type', $gL10n->get('SYS_TYPE'), array('simple' => 'SYS_SIMPLE', 'very-simple' => 'SYS_VERY_SIMPLE'),
 *                     array('defaultValue' => 'simple', 'showContextDependentFirstEntry' => true));
 * $form->closeGroupBox();
 * $form->addSubmitButton('next-page', $gL10n->get('SYS_NEXT'), array('icon' => 'layout/forward.png'));
 * $form->show(); @endcode
 */
class HtmlForm extends HtmlFormBasic
{
    const FIELD_DEFAULT  = 0;
    const FIELD_REQUIRED = 1;
    const FIELD_DISABLED = 2;
    const FIELD_READONLY = 3;
    const FIELD_HIDDEN   = 4;

    const SELECT_BOX_MODUS_EDIT = 'EDIT_CATEGORIES';
    const SELECT_BOX_MODUS_FILTER = 'FILTER_CATEGORIES';

    /**
     * @var bool Flag if this form has required fields. Then a notice must be written at the end of the form
     */
    protected $flagRequiredFields = false;
    /**
     * @var bool Flag if required fields should get a special css class to make them more visible to the user.
     */
    protected $showRequiredFields;
    /**
     * @var HtmlPage A HtmlPage object that will be used to add javascript code or files to the html output page.
     */
    protected $htmlPage;
    /**
     * @var int Number of elements in this form
     */
    protected $countElements = 0;
    /**
     * @var bool Flag if datepicker is already initialized
     */
    protected $datepickerInitialized = false;
    /**
     * @var string Form type. Possible values are @b default, @b vertical or @b navbar.
     */
    protected $type;
    /**
     * @var string Id of the form
     */
    protected $id;
    /**
     * @var bool Flag that indicates if a bootstrap button-group is open and should be closed later
     */
    protected $buttonGroupOpen = false;

    /**
     * Constructor creates the form element
     * @param string   $id       Id of the form
     * @param string   $action   Action attribute of the form
     * @param HtmlPage $htmlPage (optional) A HtmlPage object that will be used to add javascript code or files to the html output page.
     * @param array    $options  (optional) An array with the following possible entries:
     *                           - @b type : Set the form type. Every type has some special features:
     *                             + @b default  : A form that can be used to edit and save data of a database table. The label
     *                               and the element have a horizontal orientation.
     *                             + @b vertical : A form that can be used to edit and save data but has a vertical orientation.
     *                               The label is positioned above the form element.
     *                             + @b navbar   : A form that should be used in a navbar. The form content will
     *                               be send with the 'GET' method and this form should not get a default focus.
     *                           - @b method : Method how the values of the form are submitted.
     *                             Possible values are @b get (default) and @b post.
     *                           - @b enableFileUpload : Set specific parameters that are necessary for file upload with a form
     *                           - @b showRequiredFields : If this is set to @b true (default) then every required field got a special
     *                             css class and also the form got a @b div that explains the required layout.
     *                             If this is set to @b false then only the html flag @b required will be set.
     *                           - @b setFocus : Default is set to @b true. Set the focus on page load to the first field
     *                             of this form.
     *                           - @b class : An additional css classname. The class @b form-horizontal
     *                             is set as default and need not set with this parameter.
     */
    public function __construct($id, $action, HtmlPage $htmlPage = null, array $options = array())
    {
        // create array with all options
        $optionsDefault = array(
            'type'               => 'default',
            'enableFileUpload'   => false,
            'showRequiredFields' => true,
            'setFocus'           => true,
            'class'              => '',
            'method'             => 'post'
        );
        $optionsAll = array_replace($optionsDefault, $options);

        // navbar forms should send the data as GET
        if ($optionsAll['type'] === 'navbar')
        {
            $optionsAll['method'] = 'get';
        }

        parent::__construct($action, $id, $optionsAll['method']);

        $this->showRequiredFields = $optionsAll['showRequiredFields'];
        $this->type = $optionsAll['type'];
        $this->id   = $id;

        // set specific Admidio css form class
        $this->addAttribute('role', 'form');

        if ($this->type === 'default')
        {
            $optionsAll['class'] .= ' form-horizontal form-dialog';
        }
        elseif ($this->type === 'vertical')
        {
            $optionsAll['class'] .= ' admidio-form-vertical form-dialog';
        }
        elseif ($this->type === 'navbar')
        {
            $optionsAll['class'] .= ' form-horizontal navbar-form navbar-left';
        }

        if ($optionsAll['class'] !== '')
        {
            $this->addAttribute('class', $optionsAll['class']);
        }

        // Set specific parameters that are necessary for file upload with a form
        if ($optionsAll['enableFileUpload'])
        {
            $this->addAttribute('enctype', 'multipart/form-data');
        }

        if ($htmlPage instanceof HtmlPage)
        {
            $this->htmlPage =& $htmlPage;
        }

        // if its not a navbar form and not a static form then first field of form should get focus
        if ($optionsAll['setFocus'])
        {
            $this->addJavascriptCode('$(".form-dialog:first *:input:enabled:first").focus();', true);
        }
    }

    /**
     * Adds any javascript content to the page. The javascript will be added to the page header or as inline script.
     * @param string $javascriptCode       A valid javascript code that will be added to the header of the page or as inline script.
     * @param bool   $executeAfterPageLoad (optional) If set to @b true the javascript code will be executed after
     *                                     the page is fully loaded.
     */
    protected function addJavascriptCode($javascriptCode, $executeAfterPageLoad = false)
    {
        if ($this->htmlPage instanceof HtmlPage)
        {
            $this->htmlPage->addJavascript($javascriptCode, $executeAfterPageLoad);
            return;
        }

        if ($executeAfterPageLoad)
        {
            $javascriptCode = '$(function() { ' . $javascriptCode . ' });';
        }
        $this->addHtml('<script type="text/javascript">' . $javascriptCode . '</script>');
    }

    /**
     * Add a new button with a custom text to the form. This button could have
     * an icon in front of the text.
     * @param string $id      Id of the button. This will also be the name of the button.
     * @param string $text    Text of the button
     * @param array  $options (optional) An array with the following possible entries:
     *                        - @b icon : Optional parameter. Path and filename of an icon.
     *                          If set a icon will be shown in front of the text.
     *                        - @b link : If set a javascript click event with a page load to this link
     *                          will be attached to the button.
     *                        - @b onClickText : A text that will be shown after a click on this button
     *                          until the next page is loaded. The button will be disabled after click.
     *                        - @b class : Optional an additional css classname. The class @b admButton
     *                          is set as default and need not set with this parameter.
     *                        - @b type : Optional a button type could be set. The default is @b button.
     */
    public function addButton($id, $text, array $options = array())
    {
        ++$this->countElements;

        // create array with all options
        $optionsDefault = array('icon' => '', 'link' => '', 'onClickText' => '', 'class' => '', 'type' => 'button', 'data-admidio' => '');
        $optionsAll     = array_replace($optionsDefault, $options);

        // add text and icon to button
        $value = $text;

        if ($optionsAll['icon'] !== '')
        {
            $value = '<img src="' . $optionsAll['icon'] . '" alt="' . $text . '" />' . $value;
        }
        $this->addElement('button');
        $this->addAttribute('class', 'btn btn-default');

        if ($optionsAll['data-admidio'] !== '')
        {
            $this->addAttribute('data-admidio', $optionsAll['data-admidio']);
        }

        if ($optionsAll['onClickText'] !== '')
        {
            $this->addAttribute('data-loading-text', $optionsAll['onClickText']);
            $this->addAttribute('autocomplete', 'off');
        }

        // add javascript for stateful button and/or
        // a different link that should be loaded after click

        $javascriptCode = '';

        if ($optionsAll['link'] !== '')
        {
            // disable default form submit
            $javascriptCode .= 'self.location.href="' . $optionsAll['link'] . '";';
        }

        if ($optionsAll['onClickText'] !== '')
        {
            $javascriptCode .= '$(this).button("loading");';
        }

        if ($optionsAll['link'] !== '' || $optionsAll['onClickText'] !== '')
        {
            if ($optionsAll['type'] === 'submit')
            {
                $javascriptCode .= '$(this).submit();';
            }

            $javascriptCode = '
                $("#' . $id . '").click(function(event) {
                    ' . $javascriptCode . '
                });';

            // if a htmlPage object was set then add code to the page, otherwise to the current string
            $this->addJavascriptCode($javascriptCode, true);
        }

        if ($optionsAll['class'] !== '')
        {
            $this->addAttribute('class', $optionsAll['class']);
        }

        $this->addSimpleButton($id, $optionsAll['type'], $value, $id);
    }

    /**
     * Add a new button with a custom text to the form. This button could have
     * an icon in front of the text. Different to addButton this method adds an
     * additional @b div around the button and the type of the button is @b submit.
     * @param string $id      Id of the button. This will also be the name of the button.
     * @param string $text    Text of the button
     * @param array  $options (optional) An array with the following possible entries:
     *                        - @b icon : Optional parameter. Path and filename of an icon.
     *                          If set a icon will be shown in front of the text.
     *                        - @b link : If set a javascript click event with a page load to this link
     *                          will be attached to the button.
     *                        - @b onClickText : A text that will be shown after a click on this button
     *                          until the next page is loaded. The button will be disabled after click.
     *                        - @b class : Optional an additional css classname. The class @b admButton
     *                          is set as default and need not set with this parameter.
     *                        - @b type : If set to true this button get the type @b submit. This will
     *                          be the default.
     */
    public function addSubmitButton($id, $text, array $options = array())
    {
        // create array with all options
        $optionsDefault = array('icon' => '', 'link' => '', 'onClickText' => '', 'class' => '', 'type' => 'submit');
        $optionsAll     = array_replace($optionsDefault, $options);

        // add default css class
        $optionsAll['class'] .= ' btn-primary';

        // now add button to form
        $this->addButton($id, $text, $optionsAll);

        if (!$this->buttonGroupOpen)
        {
            $this->addHtml('<div class="form-alert" style="display: none;">&nbsp;</div>');
        }
    }

    /**
     * Add a captcha with an input field to the form. The captcha could be a picture with a character code
     * or a simple mathematical calculation that must be solved.
     * @param string $id    Id of the captcha field. This will also be the name of the captcha field.
     * @param string $class (optional) An additional css classname. The class @b admTextInput
     *                      is set as default and need not set with this parameter.
     */
    public function addCaptcha($id, $class = '')
    {
        global $gL10n;

        $attributes = array('class' => 'captcha');
        ++$this->countElements;

        // set specific css class for this field
        if ($class !== '')
        {
            $attributes['class'] .= ' ' . $class;
        }

        // add a row with the captcha puzzle
        $this->openControlStructure('captcha_puzzle', '', self::FIELD_DEFAULT, '', '', $attributes['class']);
        $onClickCode = 'document.getElementById(\'captcha\').src=\'' . ADMIDIO_URL . FOLDER_LIBS_CLIENT . '/securimage/securimage_show.php?\' + Math.random(); return false;';
        $this->addHtml('<img id="captcha" src="' . ADMIDIO_URL . FOLDER_LIBS_CLIENT . '/securimage/securimage_show.php" alt="CAPTCHA Image" />
                        <a class="admidio-icon-link" href="javascript:void(0)" onclick="' . $onClickCode . '"><img
                            src="' . THEME_URL . '/icons/view-refresh.png" alt="' . $gL10n->get('SYS_RELOAD') . '" title="' . $gL10n->get('SYS_RELOAD') . '" /></a>');
        $this->closeControlStructure();

        // now add a row with a text field where the user can write the solution for the puzzle
        $this->addInput(
            $id, $gL10n->get('SYS_CAPTCHA_CONFIRMATION_CODE'), '',
            array('property' => self::FIELD_REQUIRED, 'helpTextIdLabel' => 'SYS_CAPTCHA_DESCRIPTION', 'class' => 'form-control-small')
        );
    }

    /**
     * Add a new checkbox with a label to the form.
     * @param string $id      Id of the checkbox. This will also be the name of the checkbox.
     * @param string $label   The label of the checkbox.
     * @param bool   $checked A value for the checkbox. The value could only be @b 0 or @b 1. If the value is @b 1 then
     *                        the checkbox will be checked when displayed.
     * @param array  $options (optional) An array with the following possible entries:
     *                        - @b property : With this param you can set the following properties:
     *                          + @b self::FIELD_DEFAULT  : The field can accept an input.
     *                          + @b self::FIELD_REQUIRED : The field will be marked as a mandatory field where the user must insert a value.
     *                          + @b self::FIELD_DISABLED : The field will be disabled and could not accept an input.
     *                        - @b helpTextIdLabel : A unique text id from the translation xml files that should be shown
     *                          e.g. SYS_DATA_CATEGORY_GLOBAL. If set a help icon will be shown after the control label where
     *                          the user can see the text if he hover over the icon. If you need an additional parameter
     *                          for the text you can add an array. The first entry must be the unique text id and the second
     *                          entry will be a parameter of the text id.
     *                        - @b helpTextIdInline : A unique text id from the translation xml files that should be shown
     *                          e.g. SYS_DATA_CATEGORY_GLOBAL. If set the complete text will be shown after the form element.
     *                          If you need an additional parameter for the text you can add an array. The first entry must
     *                          be the unique text id and the second entry will be a parameter of the text id.
     *                        - @b icon : An icon can be set. This will be placed in front of the label.
     *                        - @b class : An additional css classname. The class @b admSelectbox
     *                          is set as default and need not set with this parameter.
     */
    public function addCheckbox($id, $label, $checked = false, array $options = array())
    {
        $attributes   = array('class' => '');
        $htmlIcon     = '';
        $htmlHelpIcon = '';
        $cssClasses   = 'checkbox';
        ++$this->countElements;

        // create array with all options
        $optionsDefault = array(
            'property'         => self::FIELD_DEFAULT,
            'helpTextIdLabel'  => '',
            'helpTextIdInline' => '',
            'icon'             => '',
            'class'            => ''
        );
        $optionsAll = array_replace($optionsDefault, $options);

        // disable field
        if ($optionsAll['property'] === self::FIELD_DISABLED)
        {
            $attributes['disabled'] = 'disabled';
        }
        elseif ($optionsAll['property'] === self::FIELD_REQUIRED)
        {
            $attributes['required'] = 'required';
        }

        // if checked = true then set checkbox checked
        if ($checked)
        {
            $attributes['checked'] = 'checked';
        }

        // set specific css class for this field
        if ($optionsAll['class'] !== '')
        {
            $attributes['class'] .= ' ' . $optionsAll['class'];
        }

        if ($optionsAll['icon'] !== '')
        {
            // create html for icon
            if (admStrStartsWith(admStrToLower($optionsAll['icon']), 'http') && strValidCharacters($optionsAll['icon'], 'url'))
            {
                $htmlIcon = '<img class="admidio-icon-info" src="' . $optionsAll['icon'] . '" title="' . $label . '" alt="' . $label . '" />';
            }
            elseif (admStrIsValidFileName($optionsAll['icon'], true))
            {
                $htmlIcon = '<img class="admidio-icon-info" src="' . THEME_URL . '/icons/' . $optionsAll['icon'] . '" title="' . $label . '" alt="' . $label . '" />';
            }
        }

        if ($optionsAll['helpTextIdLabel'] !== '')
        {
            $htmlHelpIcon = self::getHelpTextIcon($optionsAll['helpTextIdLabel']);
        }

        // now create html for the field
        $this->openControlStructure($id, '');
        $this->addHtml('<div class="' . $cssClasses . '"><label>');
        $this->addSimpleInput('checkbox', $id, $id, '1', $attributes);
        $this->addHtml($htmlIcon . $label . $htmlHelpIcon . '</label></div>');
        $this->closeControlStructure($optionsAll['helpTextIdInline']);
    }

    /**
     * Add custom html content to the form within the default field structure.
     * The Label will be set but instead of an form control you can define any html.
     * If you don't need the field structure and want to add html then use the method addHtml()
     * @param string $label   The label of the custom content.
     * @param string $content A simple Text or html that would be placed instead of an form element.
     * @param array  $options (optional) An array with the following possible entries:
     *                        - @b referenceId : Optional the id of a form control if this is defined within the custom content
     *                        - @b helpTextIdLabel : A unique text id from the translation xml files that should be shown
     *                          e.g. SYS_DATA_CATEGORY_GLOBAL. If set a help icon will be shown after the control label where
     *                          the user can see the text if he hover over the icon. If you need an additional parameter
     *                          for the text you can add an array. The first entry must be the unique text id and the second
     *                          entry will be a parameter of the text id.
     *                        - @b helpTextIdInline : A unique text id from the translation xml files that should be shown
     *                          e.g. SYS_DATA_CATEGORY_GLOBAL. If set the complete text will be shown after the form element.
     *                          If you need an additional parameter for the text you can add an array. The first entry must
     *                          be the unique text id and the second entry will be a parameter of the text id.
     *                        - @b icon : An icon can be set. This will be placed in front of the label.
     *                        - @b class : An additional css classname. The class @b admSelectbox
     *                          is set as default and need not set with this parameter.
     */
    public function addCustomContent($label, $content, array $options = array())
    {
        ++$this->countElements;

        // create array with all options
        $optionsDefault = array(
            'referenceId'      => '',
            'helpTextIdLabel'  => '',
            'helpTextIdInline' => '',
            'icon'             => '',
            'class'            => ''
        );
        $optionsAll = array_replace($optionsDefault, $options);

        $this->openControlStructure(
            $optionsAll['referenceId'], $label, self::FIELD_DEFAULT,
            $optionsAll['helpTextIdLabel'], $optionsAll['icon'], 'form-custom-content'
        );
        $this->addHtml($content);
        $this->closeControlStructure($optionsAll['helpTextIdInline']);
    }

    /**
     * Add a line with a custom description to the form. No form elements will be displayed in this line.
     * @param string $text The (html) text that should be displayed.
     */
    public function addDescription($text)
    {
        $this->addHtml('<p>' . $text . '</p>');
    }

    /**
     * Add a new CKEditor element to the form.
     * @param string $id      Id of the password field. This will also be the name of the password field.
     * @param string $label   The label of the password field.
     * @param string $value   A value for the editor field. The editor will contain this value when created.
     * @param array  $options (optional) An array with the following possible entries:
     *                        - @b property : With this param you can set the following properties:
     *                          + @b self::FIELD_DEFAULT  : The field can accept an input.
     *                          + @b self::FIELD_REQUIRED : The field will be marked as a mandatory field where the user must insert a value.
     *                        - @b toolbar : Optional set a predefined toolbar for the editor. Possible values are
     *                          @b AdmidioDefault, @b AdmidioGuestbook and @b AdmidioPlugin_WC
     *                        - @b height : Optional set the height in pixel of the editor. The default will be 300.
     *                        - @b labelVertical : If set to @b true (default) then the label will be display above the control and the control get a width of 100%.
     *                          Otherwise the label will be displayed in front of the control.
     *                        - @b helpTextIdLabel : A unique text id from the translation xml files that should be shown
     *                          e.g. SYS_DATA_CATEGORY_GLOBAL. If set a help icon will be shown after the control label where
     *                          the user can see the text if he hover over the icon. If you need an additional parameter
     *                          for the text you can add an array. The first entry must be the unique text id and the second
     *                          entry will be a parameter of the text id.
     *                        - @b helpTextIdInline : A unique text id from the translation xml files that should be shown
     *                          e.g. SYS_DATA_CATEGORY_GLOBAL. If set the complete text will be shown after the form element.
     *                          If you need an additional parameter for the text you can add an array. The first entry must
     *                          be the unique text id and the second entry will be a parameter of the text id.
     *                        - @b icon : An icon can be set. This will be placed in front of the label.
     *                        - @b class : An additional css classname. The class @b admSelectbox
     *                          is set as default and need not set with this parameter.
     */
    public function addEditor($id, $label, $value, array $options = array())
    {
        global $gSettingsManager, $gL10n;

        ++$this->countElements;
        $attributes = array('class' => 'editor');
        $flagLabelVertical = $this->type;

        // create array with all options
        $optionsDefault = array(
            'property'         => self::FIELD_DEFAULT,
            'toolbar'          => 'AdmidioDefault',
            'height'           => '300',
            'helpTextIdLabel'  => '',
            'helpTextIdInline' => '',
            'labelVertical'    => true,
            'icon'             => '',
            'class'            => ''
        );
        $optionsAll = array_replace($optionsDefault, $options);

        if ($optionsAll['labelVertical'])
        {
            $this->type = 'vertical';
        }

        if ($optionsAll['property'] === self::FIELD_REQUIRED)
        {
            $attributes['required'] = 'required';
        }

        // set specific css class for this field
        if ($optionsAll['class'] !== '')
        {
            $attributes['class'] .= ' ' . $optionsAll['class'];
        }

        $javascriptCode = '
            CKEDITOR.replace("' . $id . '", {
                toolbar: "' . $optionsAll['toolbar'] . '",
                language: "' . $gL10n->getLanguageIsoCode() . '",
                uiColor: "' . $gSettingsManager->getString('system_js_editor_color') . '",
                filebrowserImageUploadUrl: "' . ADMIDIO_URL . '/adm_program/system/ckeditor_upload_handler.php"
            });
            CKEDITOR.config.height = "' . $optionsAll['height'] . '";';

        if ($gSettingsManager->getBool('system_js_editor_enabled'))
        {
            // if a htmlPage object was set then add code to the page, otherwise to the current string
            if ($this->htmlPage instanceof HtmlPage)
            {
                $this->htmlPage->addJavascriptFile(ADMIDIO_URL . FOLDER_LIBS_CLIENT . '/ckeditor/ckeditor.js');
            }
            $this->addJavascriptCode($javascriptCode, true);
        }

        $this->openControlStructure(
            $id, $label, $optionsAll['property'], $optionsAll['helpTextIdLabel'],
            $optionsAll['icon'], 'form-group-editor'
        );
        $this->addHtml(
            '<div class="' . $attributes['class'] . '">
                <textarea id="' . $id . '" name="' . $id . '" style="width: 100%;">' . $value . '</textarea>
            </div>'
        );
        $this->closeControlStructure($optionsAll['helpTextIdInline']);

        $this->type = $flagLabelVertical;
    }

    /**
     * Add a field for file upload. If necessary multiple files could be uploaded.
     * The fields for multiple upload could be added dynamically to the form by the user.
     * @param string $id      Id of the input field. This will also be the name of the input field.
     * @param string $label   The label of the input field.
     * @param array  $options (optional) An array with the following possible entries:
     *                        - @b property : With this param you can set the following properties:
     *                          + @b self::FIELD_DEFAULT  : The field can accept an input.
     *                          + @b self::FIELD_REQUIRED : The field will be marked as a mandatory field where the user must insert a value.
     *                          + @b self::FIELD_DISABLED : The field will be disabled and could not accept an input.
     *                        - @b allowedMimeTypes : An array with the allowed MIME types (https://wiki.selfhtml.org/wiki/Referenz:MIME-Typen).
     *                          If this is set then the user can only choose the specified files with the browser file dialog.
     *                          You should check the uploaded file against the MIME type because the file could be manipulated.
     *                        - @b maxUploadSize : The size in byte that could be maximum uploaded.
     *                          The default will be $gSettingsManager->getInt('max_file_upload_size') * 1024 * 1024.
     *                        - @b enableMultiUploads : If set to true a button will be added where the user can
     *                          add new upload fields to upload more than one file.
     *                        - @b multiUploadLabel : The label for the button who will add new upload fields to the form.
     *                        - @b hideUploadField : Hide the upload field if multi uploads are enabled. Then the first
     *                          upload field will be shown if the user will click the multi upload button.
     *                        - @b helpTextIdLabel : A unique text id from the translation xml files that should be shown
     *                          e.g. SYS_DATA_CATEGORY_GLOBAL. If set a help icon will be shown after the control label where
     *                          the user can see the text if he hover over the icon. If you need an additional parameter
     *                          for the text you can add an array. The first entry must be the unique text id and the second
     *                          entry will be a parameter of the text id.
     *                        - @b helpTextIdInline : A unique text id from the translation xml files that should be shown
     *                          e.g. SYS_DATA_CATEGORY_GLOBAL. If set the complete text will be shown after the form element.
     *                          If you need an additional parameter for the text you can add an array. The first entry must
     *                          be the unique text id and the second entry will be a parameter of the text id.
     *                        - @b icon : An icon can be set. This will be placed in front of the label.
     *                        - @b class : An additional css classname. The class @b admSelectbox
     *                          is set as default and need not set with this parameter.
     */
    public function addFileUpload($id, $label, array $options = array())
    {
        global $gSettingsManager;

        $attributes = array('class' => 'form-control');
        ++$this->countElements;

        // create array with all options
        $optionsDefault = array(
            'property'           => self::FIELD_DEFAULT,
            'maxUploadSize'      => $gSettingsManager->getInt('max_file_upload_size') * 1024 * 1024, // MiB
            'allowedMimeTypes'   => array(),
            'enableMultiUploads' => false,
            'hideUploadField'    => false,
            'multiUploadLabel'   => '',
            'helpTextIdLabel'    => '',
            'helpTextIdInline'   => '',
            'icon'               => '',
            'class'              => ''
        );
        $optionsAll = array_replace($optionsDefault, $options);

        // disable field
        if ($optionsAll['property'] === self::FIELD_DISABLED)
        {
            $attributes['disabled'] = 'disabled';
        }
        elseif ($optionsAll['property'] === self::FIELD_REQUIRED)
        {
            $attributes['required'] = 'required';
        }

        if (count($optionsAll['allowedMimeTypes']) > 0)
        {
            $attributes['accept'] = implode(',', $optionsAll['allowedMimeTypes']);
        }

        // set specific css class for this field
        if ($optionsAll['class'] !== '')
        {
            $attributes['class'] .= ' ' . $optionsAll['class'];
        }

        // if multiple uploads are enabled then add javascript that will
        // dynamically add new upload fields to the form
        if ($optionsAll['enableMultiUploads'])
        {
            $javascriptCode = '
                // add new line to add new attachment to this mail
                $("#btn_add_attachment_' . $id . '").click(function() {
                    newAttachment = document.createElement("input");
                    $(newAttachment).attr("type", "file");
                    $(newAttachment).attr("name", "userfile[]");
                    $(newAttachment).attr("class", "' . $attributes['class'] . '");
                    $(newAttachment).hide();
                    $("#btn_add_attachment_' . $id . '").before(newAttachment);
                    $(newAttachment).show("slow");
                });';

            // if a htmlPage object was set then add code to the page, otherwise to the current string
            $this->addJavascriptCode($javascriptCode, true);
        }

        $this->openControlStructure($id, $label, $optionsAll['property'], $optionsAll['helpTextIdLabel'],
                                    $optionsAll['icon'], 'form-upload');
        $this->addSimpleInput('hidden', 'MAX_FILE_SIZE', 'MAX_FILE_SIZE', $optionsAll['maxUploadSize']);

        // if multi uploads are enabled then the file upload field could be hidden
        // until the user will click on the button to add a new upload field
        if (!$optionsAll['hideUploadField'] || !$optionsAll['enableMultiUploads'])
        {
            $this->addSimpleInput('file', 'userfile[]', null, '', $attributes);
        }

        if ($optionsAll['enableMultiUploads'])
        {
            // show button to add new upload field to form
            $this->addHtml(
                '<button type="button" id="btn_add_attachment_' . $id . '" class="btn btn-default">
                    <img src="' . THEME_URL . '/icons/add.png" alt="' . $optionsAll['multiUploadLabel'] . '" />'
                    . $optionsAll['multiUploadLabel'] .
                '</button>'
            );
        }
        $this->closeControlStructure($optionsAll['helpTextIdInline']);
    }

    /**
     * Add a new input field with a label to the form.
     * @param string $id      Id of the input field. This will also be the name of the input field.
     * @param string $label   The label of the input field.
     * @param string $value   A value for the text field. The field will be created with this value.
     * @param array  $options (optional) An array with the following possible entries:
     *                        - @b type : Set the type if the field. Default will be @b text. Possible values are @b text,
     *                          @b number, @b date, @b datetime or @b birthday. If @b date, @b datetime or @b birthday are set
     *                          than a small calendar will be shown if the date field will be selected.
     *                        - @b maxLength : The maximum number of characters that are allowed in a text field.
     *                        - @b minNumber : The minimum number that is allowed in a number field.
     *                        - @b maxNumber : The maximum number that is allowed in a number field.
     *                        - @b step : The steps between two numbers that are allowed.
     *                          E.g. if steps is set to 5 then only values 5, 10, 15 ... are allowed
     *                        - @b property : With this param you can set the following properties:
     *                          + @b self::FIELD_DEFAULT  : The field can accept an input.
     *                          + @b self::FIELD_REQUIRED : The field will be marked as a mandatory field where the user must insert a value.
     *                          + @b self::FIELD_DISABLED : The field will be disabled and could not accept an input.
     *                          + @b self::FIELD_HIDDEN   : The field will not be shown. Useful to transport additional informations.
     *                        - @b helpTextIdLabel : A unique text id from the translation xml files that should be shown
     *                          e.g. SYS_DATA_CATEGORY_GLOBAL. If set a help icon will be shown after the control label where
     *                          the user can see the text if he hover over the icon. If you need an additional parameter
     *                          for the text you can add an array. The first entry must be the unique text id and the second
     *                          entry will be a parameter of the text id.
     *                        - @b helpTextIdInline : A unique text id from the translation xml files that should be shown
     *                          e.g. SYS_DATA_CATEGORY_GLOBAL. If set the complete text will be shown after the form element.
     *                          If you need an additional parameter for the text you can add an array. The first entry must
     *                          be the unique text id and the second entry will be a parameter of the text id.
     *                        - @b icon : An icon can be set. This will be placed in front of the label.
     *                        - @b class : An additional css classname. The class @b admSelectbox
     *                          is set as default and need not set with this parameter.
     *                        - @b htmlAfter : Add html code after the input field.
     */
    public function addInput($id, $label, $value, array $options = array())
    {
        global $gL10n, $gSettingsManager, $gLogger;

        $attributes = array('class' => 'form-control');
        ++$this->countElements;

        // create array with all options
        $optionsDefault = array(
            'type'             => 'text',
            'placeholder'      => '',
            'pattern'          => '',
            'minLength'        => null,
            'maxLength'        => null,
            'minNumber'        => null,
            'maxNumber'        => null,
            'step'             => null,
            'property'         => self::FIELD_DEFAULT,
            'passwordStrength' => false,
            'passwordUserData' => array(),
            'helpTextIdLabel'  => '',
            'helpTextIdInline' => '',
            'icon'             => '',
            'class'            => '',
            'htmlAfter'        => ''
        );
        $optionsAll = array_replace($optionsDefault, $options);

        $attributes['placeholder'] = $optionsAll['placeholder'];

        // set min/max input length
        switch ($optionsAll['type'])
        {
            case 'text':
            case 'search':
            case 'email':
            case 'url':
            case 'tel':
            case 'password':
                $attributes['pattern'] = $optionsAll['pattern'];

                $attributes['minlength'] = $optionsAll['minLength'];

                if ($optionsAll['maxLength'] > 0)
                {
                    $attributes['maxlength'] = $optionsAll['maxLength'];

                    if ($attributes['minlength'] > $attributes['maxlength'])
                    {
                        $gLogger->warning(
                            'Attribute "minlength" is greater than "maxlength"!',
                            array('minlength' => $attributes['maxlength'], 'maxlength' => $attributes['maxlength'])
                        );
                    }
                }
                break;
            case 'number':
                $attributes['min'] = $optionsAll['minNumber'];
                $attributes['max'] = $optionsAll['maxNumber'];
                $attributes['step'] = $optionsAll['step'];

                if ($attributes['min'] > $attributes['max'])
                {
                    $gLogger->warning(
                        'Attribute "min" is greater than "max"!',
                        array('min' => $attributes['min'], 'max' => $attributes['max'])
                    );
                }
                break;
        }

        // disable field
        switch ($optionsAll['property'])
        {
            case self::FIELD_DISABLED:
                $attributes['disabled'] = 'disabled';
                break;

            case self::FIELD_READONLY:
                $attributes['readonly'] = 'readonly';
                break;

            case self::FIELD_REQUIRED:
                $attributes['required'] = 'required';
                break;

            case self::FIELD_HIDDEN:
                $attributes['hidden'] = 'hidden';
                $attributes['class'] .= ' hide';
                break;
        }

        // set specific css class for this field
        if ($optionsAll['class'] !== '')
        {
            $attributes['class'] .= ' '.$optionsAll['class'];
        }

        // add a nice modern datepicker to date inputs
        if (in_array($optionsAll['type'], array('date', 'datetime', 'birthday'), true))
        {
            if ($optionsAll['placeholder'] === '')
            {
                $attributes['placeholder'] = DateTimeExtended::getDateFormatForDatepicker($gSettingsManager->getString('system_date'));
            }
            else
            {
                $attributes['placeholder'] = $optionsAll['placeholder'];
            }

            // if you have a birthday field than start with the years selection
            if ($optionsAll['type'] === 'birthday')
            {
                $attributes['data-provide'] = 'datepicker-birthday';
                $datepickerOptions = ' startView: 2, ';
            }
            else
            {
                $attributes['data-provide'] = 'datepicker';
                $datepickerOptions = ' todayBtn: "linked", ';
            }

            $javascriptCode = '';

            if (!$this->datepickerInitialized || $optionsAll['type'] === 'birthday')
            {
                $javascriptCode = '
                    $("input[data-provide=\'' . $attributes['data-provide'] . '\']").datepicker({
                        language: "' . $gL10n->getLanguageIsoCode() . '",
                        format: "' . DateTimeExtended::getDateFormatForDatepicker($gSettingsManager->getString('system_date')) . '",
                        ' . $datepickerOptions . '
                        todayHighlight: "true"
                    });';

                if ($optionsAll['type'] !== 'birthday')
                {
                    $this->datepickerInitialized = true;
                }
            }

            // if a htmlPage object was set then add code to the page, otherwise to the current string
            if ($this->htmlPage instanceof HtmlPage)
            {
                $this->htmlPage->addCssFile(ADMIDIO_URL . FOLDER_LIBS_CLIENT . '/bootstrap-datepicker/dist/css/bootstrap-datepicker3.css');
                $this->htmlPage->addJavascriptFile(ADMIDIO_URL . FOLDER_LIBS_CLIENT . '/bootstrap-datepicker/dist/js/bootstrap-datepicker.js');
                $this->htmlPage->addJavascriptFile(ADMIDIO_URL . FOLDER_LIBS_CLIENT . '/bootstrap-datepicker/dist/locales/bootstrap-datepicker.' . $gL10n->getLanguageIsoCode() . '.min.js');
            }
            $this->addJavascriptCode($javascriptCode, true);
        }

        // Remove attributes that are not set
        $attributes = array_filter($attributes, function ($attribute)
        {
            return $attribute !== '' && $attribute !== null;
        });

        if ($optionsAll['property'] !== self::FIELD_HIDDEN)
        {
            // now create html for the field
            $this->openControlStructure($id, $label, $optionsAll['property'], $optionsAll['helpTextIdLabel'], $optionsAll['icon']);
        }

        // if datetime then add a time field behind the date field
        if ($optionsAll['type'] === 'datetime')
        {
            $dateValue = '';
            $timeValue = '';

            // first try to split datetime to a date and a time value
            $datetime = \DateTime::createFromFormat($gSettingsManager->getString('system_date') . ' ' . $gSettingsManager->getString('system_time'), $value);

            if ($datetime)
            {
                $dateValue = $datetime->format($gSettingsManager->getString('system_date'));
                $timeValue = $datetime->format($gSettingsManager->getString('system_time'));
            }
            // now add a date and a time field to the form
            $attributes['class'] .= ' datetime-date-control';
            $this->addSimpleInput('text', $id, $id, $dateValue, $attributes);
            $attributes['class'] .= ' datetime-time-control';
            $attributes['placeholder'] = 'HH:MM';
            $attributes['data-provide'] = '';
            $this->addSimpleInput('text', $id . '_time', $id . '_time', $timeValue, $attributes);
        }
        else
        {
            // a date type has some problems with chrome so we set it as text type
            if ($optionsAll['type'] === 'date' || $optionsAll['type'] === 'birthday')
            {
                $optionsAll['type'] = 'text';
            }
            $this->addSimpleInput($optionsAll['type'], $id, $id, $value, $attributes);
        }

        if ($optionsAll['htmlAfter'] !== '')
        {
            $this->addHtml($optionsAll['htmlAfter']);
        }

        if ($optionsAll['passwordStrength'])
        {
            $passwordStrengthLevel = 1;
<<<<<<< HEAD
            // need a fix, blocks installation
            //if ($gSettingsManager->getInt('password_min_strength'))
            //{
            //    $passwordStrengthLevel = $gSettingsManager->getInt('password_min_strength');
            //}
=======
            if ($gSettingsManager instanceof SettingsManager && $gSettingsManager->getInt('password_min_strength'))
            {
                $passwordStrengthLevel = $gSettingsManager->getInt('password_min_strength');
            }
>>>>>>> a1763055

            if ($this->htmlPage instanceof HtmlPage)
            {
                $zxcvbnUserInputs = json_encode($optionsAll['passwordUserData'], JSON_UNESCAPED_SLASHES | JSON_UNESCAPED_UNICODE);
                $javascriptCode = '
                    $("#admidio-password-strength-minimum").css("margin-left", "calc(" + $("#admidio-password-strength").css("width") + " / 4 * '.$passwordStrengthLevel.')");

                    $("#' . $id . '").keyup(function(e) {
                        var result = zxcvbn(e.target.value, ' . $zxcvbnUserInputs . ');
                        var cssClasses = ["progress-bar-danger", "progress-bar-danger", "progress-bar-warning", "progress-bar-info", "progress-bar-success"];

                        var progressBar = $("#admidio-password-strength .progress-bar");
                        progressBar.attr("aria-valuenow", result.score * 25);
                        progressBar.css("width", result.score * 25 + "%");
                        progressBar.removeClass(cssClasses.join(" "));
                        progressBar.addClass(cssClasses[result.score]);
                    });
                ';
                $this->htmlPage->addJavascriptFile(ADMIDIO_URL . FOLDER_LIBS_CLIENT . '/zxcvbn/dist/zxcvbn.js');
                $this->htmlPage->addJavascript($javascriptCode, true);
            }

            $this->addHtml('
                <div id="admidio-password-strength" class="progress ' . $optionsAll['class'] . '">
                    <div class="progress-bar" role="progressbar" aria-valuenow="0" aria-valuemin="0" aria-valuemax="100" style="width: 0%;"></div>
                    <div id="admidio-password-strength-minimum"></div>
                </div>
            ');
        }

        if ($optionsAll['property'] !== self::FIELD_HIDDEN)
        {
            $this->closeControlStructure($optionsAll['helpTextIdInline']);
        }
    }

    /**
     * Add a simple line to the form. This could be used to structure a form. The line has only a visual effect.
     */
    public function addLine()
    {
        $this->addHtml('<hr />');
    }

    /**
     * Add a new textarea field with a label to the form.
     * @param string $id      Id of the input field. This will also be the name of the input field.
     * @param string $label   The label of the input field.
     * @param string $value   A value for the text field. The field will be created with this value.
     * @param int    $rows    The number of rows that the textarea field should have.
     * @param array  $options (optional) An array with the following possible entries:
     *                        - @b maxLength : The maximum number of characters that are allowed in this field. If set
     *                          then show a counter how many characters still available
     *                        - @b property : With this param you can set the following properties:
     *                          + @b self::FIELD_DEFAULT  : The field can accept an input.
     *                          + @b self::FIELD_REQUIRED : The field will be marked as a mandatory field where the user must insert a value.
     *                          + @b self::FIELD_DISABLED : The field will be disabled and could not accept an input.
     *                        - @b helpTextIdLabel : A unique text id from the translation xml files that should be shown
     *                          e.g. SYS_DATA_CATEGORY_GLOBAL. If set a help icon will be shown after the control label where
     *                          the user can see the text if he hover over the icon. If you need an additional parameter
     *                          for the text you can add an array. The first entry must be the unique text id and the second
     *                          entry will be a parameter of the text id.
     *                        - @b helpTextIdInline : A unique text id from the translation xml files that should be shown
     *                          e.g. SYS_DATA_CATEGORY_GLOBAL. If set the complete text will be shown after the form element.
     *                          If you need an additional parameter for the text you can add an array. The first entry must
     *                          be the unique text id and the second entry will be a parameter of the text id.
     *                        - @b icon : An icon can be set. This will be placed in front of the label.
     *                        - @b class : An additional css classname. The class @b admSelectbox
     *                          is set as default and need not set with this parameter.
     */
    public function addMultilineTextInput($id, $label, $value, $rows, array $options = array())
    {
        global $gL10n;

        $attributes = array('class' => 'form-control');
        ++$this->countElements;

        // create array with all options
        $optionsDefault = array(
            'property'         => self::FIELD_DEFAULT,
            'maxLength'        => 0,
            'helpTextIdLabel'  => '',
            'helpTextIdInline' => '',
            'icon'             => '',
            'class'            => ''
        );
        $optionsAll = array_replace($optionsDefault, $options);

        // disable field
        if ($optionsAll['property'] === self::FIELD_DISABLED)
        {
            $attributes['disabled'] = 'disabled';
        }
        elseif ($optionsAll['property'] === self::FIELD_REQUIRED)
        {
            $attributes['required'] = 'required';
        }
        elseif ($optionsAll['property'] === self::FIELD_HIDDEN)
        {
            $attributes['hidden'] = 'hidden';
            $attributes['class']  = 'hide';
            $label                = '';
        }

        // set specific css class for this field
        if ($optionsAll['class'] !== '')
        {
            $attributes['class'] .= ' ' . $optionsAll['class'];
        }

        if ($optionsAll['maxLength'] > 0)
        {
            $attributes['maxlength'] = $optionsAll['maxLength'];

            // if max field length is set then show a counter how many characters still available
            $javascriptCode = '
                $("#' . $id . '").NobleCount("#' . $id . '_counter", {
                    max_chars: ' . $optionsAll['maxLength'] . ',
                    on_negative: "systeminfoBad",
                    block_negative: true
                });';

            // if a htmlPage object was set then add code to the page, otherwise to the current string
            if ($this->htmlPage instanceof HtmlPage)
            {
                $this->htmlPage->addJavascriptFile(ADMIDIO_URL . FOLDER_LIBS_CLIENT . '/noblecount/jquery.noblecount.js');
            }
            $this->addJavascriptCode($javascriptCode, true);
        }

        $this->openControlStructure($id, $label, $optionsAll['property'], $optionsAll['helpTextIdLabel'], $optionsAll['icon']);
        $this->addTextArea($id, $rows, 80, $value, $id, $attributes);

        if ($optionsAll['maxLength'] > 0 && $optionsAll['property'] !== self::FIELD_HIDDEN)
        {
            // if max field length is set and field is not hidden then show a counter how many characters still available
            $this->addHtml('
                <small class="characters-count">('
                    .$gL10n->get('SYS_STILL_X_CHARACTERS', array('<span id="' . $id . '_counter" class="">255</span>')).
                ')</small>'
            );
        }
        $this->closeControlStructure($optionsAll['helpTextIdInline']);
    }

    /**
     * Add a new radio button with a label to the form. The radio button could have different status
     * which could be defined with an array.
     * @param string $id      Id of the radio button. This will also be the name of the radio button.
     * @param string $label   The label of the radio button.
     * @param array  $values  Array with all entries of the radio button;
     *                        Array key will be the internal value of the entry
     *                        Array value will be the visual value of the entry
     * @param array  $options (optional) An array with the following possible entries:
     *                        - @b property : With this param you can set the following properties:
     *                          + @b self::FIELD_DEFAULT  : The field can accept an input.
     *                          + @b self::FIELD_REQUIRED : The field will be marked as a mandatory field where the user must insert a value.
     *                          + @b self::FIELD_DISABLED : The field will be disabled and could not accept an input.
     *                        - @b defaultValue : This is the value of that radio button that is preselected.
     *                        - @b showNoValueButton : If set to true than one radio with no value will be set in front of the other array.
     *                          This could be used if the user should also be able to set no radio to value.
     *                        - @b helpTextIdLabel : A unique text id from the translation xml files that should be shown
     *                          e.g. SYS_DATA_CATEGORY_GLOBAL. If set a help icon will be shown after the control label where
     *                          the user can see the text if he hover over the icon. If you need an additional parameter
     *                          for the text you can add an array. The first entry must be the unique text id and the second
     *                          entry will be a parameter of the text id.
     *                        - @b helpTextIdInline : A unique text id from the translation xml files that should be shown
     *                          e.g. SYS_DATA_CATEGORY_GLOBAL. If set the complete text will be shown after the form element.
     *                          If you need an additional parameter for the text you can add an array. The first entry must
     *                          be the unique text id and the second entry will be a parameter of the text id.
     *                        - @b icon : An icon can be set. This will be placed in front of the label.
     *                        - @b class : An additional css classname. The class @b admSelectbox
     *                          is set as default and need not set with this parameter.
     */
    public function addRadioButton($id, $label, array $values, array $options = array())
    {
        $attributes = array('class' => '');
        ++$this->countElements;

        // create array with all options
        $optionsDefault = array(
            'property'          => self::FIELD_DEFAULT,
            'defaultValue'      => '',
            'showNoValueButton' => false,
            'helpTextIdLabel'   => '',
            'helpTextIdInline'  => '',
            'icon'              => '',
            'class'             => ''
        );
        $optionsAll = array_replace($optionsDefault, $options);

        // disable field
        if ($optionsAll['property'] === self::FIELD_DISABLED)
        {
            $attributes['disabled'] = 'disabled';
        }
        elseif ($optionsAll['property'] === self::FIELD_REQUIRED)
        {
            $attributes['required'] = 'required';
        }

        // set specific css class for this field
        if ($optionsAll['class'] !== '')
        {
            $attributes['class'] .= ' ' . $optionsAll['class'];
        }

        $this->openControlStructure($id, $label, $optionsAll['property'], $optionsAll['helpTextIdLabel'], $optionsAll['icon']);

        // set one radio button with no value will be set in front of the other array.
        if ($optionsAll['showNoValueButton'])
        {
            if ($optionsAll['defaultValue'] === '')
            {
                $attributes['checked'] = 'checked';
            }

            $this->addHtml('<label for="' . $id . '_0' . '" class="radio-inline">');
            $this->addSimpleInput('radio', $id, $id . '_0', '', $attributes);
            $this->addHtml('---</label>');
        }

        // for each entry of the array create an input radio field
        foreach ($values as $key => $value)
        {
            unset($attributes['checked']);

            if ($optionsAll['defaultValue'] == $key)
            {
                $attributes['checked'] = 'checked';
            }

            $this->addHtml('<label for="' . $id . '_' . $key . '" class="radio-inline">');
            $this->addSimpleInput('radio', $id, $id . '_' . $key, $key, $attributes);
            $this->addHtml($value . '</label>');
        }

        $this->closeControlStructure($optionsAll['helpTextIdInline']);
    }

    /**
     * Add a new selectbox with a label to the form. The selectbox
     * could have different values and a default value could be set.
     * @param string $id      Id of the selectbox. This will also be the name of the selectbox.
     * @param string $label   The label of the selectbox.
     * @param array  $values  Array with all entries of the select box;
     *                        Array key will be the internal value of the entry
     *                        Array value will be the visual value of the entry
     *                        If you need an option group within the selectbox than you must add an array as value.
     *                        This array exists of 3 entries: array(0 => id, 1 => value name, 2 => option group name)
     * @param array  $options (optional) An array with the following possible entries:
     *                        - @b property : With this param you can set the following properties:
     *                          + @b self::FIELD_DEFAULT  : The field can accept an input.
     *                          + @b self::FIELD_REQUIRED : The field will be marked as a mandatory field where the user must insert a value.
     *                          + @b self::FIELD_DISABLED : The field will be disabled and could not accept an input.
     *                        - @b defaultValue : This is the value the selectbox shows when loaded. If @b multiselect is activated than
     *                          an array with all default values could be set.
     *                        - @b showContextDependentFirstEntry : If set to @b true the select box will get an additional first entry.
     *                          If self::FIELD_REQUIRED is set than "Please choose" will be the first entry otherwise
     *                          an empty entry will be added so you must not select something.
     *                        - @b firstEntry : Here you can define a string that should be shown as firstEntry and will be the
     *                          default value if no other value is set. This entry will only be added if @b showContextDependentFirstEntry
     *                          is set to false!
     *                        - @b multiselect : If set to @b true than the jQuery plugin Select2 will be used to create a selectbox
     *                          where the user could select multiple values from the selectbox. Then an array will be
     *                          created within the $_POST array.
     *                        - @b search : If set to @b true the jQuery plugin Select2 will be used to create a selectbox
     *                          with a search field.
     *                        - @placeholder : When using the jQuery plugin Select2 you can set a placeholder that will be shown
     *                          if no entry is selected
     *                        - @b maximumSelectionNumber : If @b multiselect is enabled then you can configure the maximum number
     *                          of selections that could be done. If this limit is reached the user can't add another entry to the selectbox.
     *                        - @b valueAttributes: An array which contain the same ids as the value array. The value of this array will be
     *                          onother array with the combination of attributes name and attributes value.
     *                        - @b infoAlert : Add a bootstrap info alert box after the select box. The value of this option will be the
     *                          text of the alertbox
     *                        - @b helpTextIdLabel : A unique text id from the translation xml files that should be shown
     *                          e.g. SYS_DATA_CATEGORY_GLOBAL. If set a help icon will be shown after the control label where
     *                          the user can see the text if he hover over the icon. If you need an additional parameter
     *                          for the text you can add an array. The first entry must be the unique text id and the second
     *                          entry will be a parameter of the text id.
     *                        - @b helpTextIdInline : A unique text id from the translation xml files that should be shown
     *                          e.g. SYS_DATA_CATEGORY_GLOBAL. If set the complete text will be shown after the form element.
     *                          If you need an additional parameter for the text you can add an array. The first entry must
     *                          be the unique text id and the second entry will be a parameter of the text id.
     *                        - @b icon : An icon can be set. This will be placed in front of the label.
     *                        - @b class : An additional css classname. The class @b admSelectbox
     *                          is set as default and need not set with this parameter.
     */
    public function addSelectBox($id, $label, array $values, array $options = array())
    {
        global $gL10n;

        $attributes = array('class' => 'form-control');
        $name = $id;

        if (count($values) > 0)
        {
            ++$this->countElements;
        }

        // create array with all options
        $optionsDefault = array(
            'property'                       => self::FIELD_DEFAULT,
            'defaultValue'                   => '',
            'showContextDependentFirstEntry' => true,
            'firstEntry'                     => '',
            'multiselect'                    => false,
            'search'                         => false,
            'placeholder'                    => '',
            'maximumSelectionNumber'         => 0,
            'valueAttributes'                => '',
            'infoAlert'                      => '',
            'helpTextIdLabel'                => '',
            'helpTextIdInline'               => '',
            'icon'                           => '',
            'class'                          => ''
        );
        $optionsAll = array_replace($optionsDefault, $options);

        // disable field
        if ($optionsAll['property'] === self::FIELD_DISABLED)
        {
            $attributes['disabled'] = 'disabled';
        }
        // multiselect couldn't handle the required property
        elseif ($optionsAll['property'] === self::FIELD_REQUIRED && !$optionsAll['multiselect'])
        {
            $attributes['required'] = 'required';
        }

        if ($optionsAll['multiselect'])
        {
            $attributes['multiple'] = 'multiple';
            $name = $id . '[]';

            if ($optionsAll['defaultValue'] !== '' && !is_array($optionsAll['defaultValue']))
            {
                $optionsAll['defaultValue'] = array($optionsAll['defaultValue']);
            }

            if ($optionsAll['showContextDependentFirstEntry'] && $optionsAll['property'] === self::FIELD_REQUIRED)
            {
                if($optionsAll['placeholder'] === '')
                {
                    $optionsAll['placeholder'] = $gL10n->get('SYS_SELECT_FROM_LIST');
                }

                // reset the preferences so the logic for not multiselect will not be performed
                $optionsAll['showContextDependentFirstEntry'] = false;
            }
        }

        // set specific css class for this field
        if ($optionsAll['class'] !== '')
        {
            $attributes['class'] .= ' ' . $optionsAll['class'];
        }

        // now create html for the field
        $this->openControlStructure($id, $label, $optionsAll['property'], $optionsAll['helpTextIdLabel'], $optionsAll['icon']);

        $this->addSelect($name, $id, $attributes);

        // add an additional first entry to the select box and set this as preselected if necessary
        $defaultEntry = false;
        if ($optionsAll['firstEntry'] !== '' || $optionsAll['showContextDependentFirstEntry'])
        {
            if ($optionsAll['defaultValue'] === '')
            {
                $defaultEntry = true;
            }
        }

        if ($optionsAll['firstEntry'] !== '')
        {
            if(is_array($optionsAll['firstEntry']))
            {
                $this->addOption($optionsAll['firstEntry'][0], $optionsAll['firstEntry'][1], null, $defaultEntry);
            }
            else
            {
                $this->addOption('', '- ' . $optionsAll['firstEntry'] . ' -', null, $defaultEntry);
            }
        }
        elseif ($optionsAll['showContextDependentFirstEntry'])
        {
            if ($optionsAll['property'] === self::FIELD_REQUIRED)
            {
                $this->addOption('', '- ' . $gL10n->get('SYS_PLEASE_CHOOSE') . ' -', null, $defaultEntry);
            }
            else
            {
                $this->addOption('', ' ', null, $defaultEntry);
            }
        }

        $optionGroup = null;

        foreach ($values as $key => $value)
        {
            // create entry in html
            $defaultEntry = false;

            // if each array element is an array then create option groups
            if (is_array($value))
            {
                // add optiongroup if necessary
                if ($optionGroup !== $value[2])
                {
                    if ($optionGroup !== null)
                    {
                        $this->closeOptionGroup();
                    }
                    $this->addOptionGroup($value[2]);
                    $optionGroup = $value[2];
                }

                // if value is a translation string we must translate it
                if(admIsTranslationStrId($value[1]))
                {
                    $value[1] = $gL10n->get($value[1]);
                }

                // add option
                if (!$optionsAll['multiselect'] && $optionsAll['defaultValue'] == $value[0])
                {
                    $defaultEntry = true;
                }

                if(is_array($optionsAll['valueAttributes']))
                {
                    $this->addOption($value[0], $value[1], null, $defaultEntry, false, $optionsAll['valueAttributes'][$value[0]]);
                }
                else
                {
                    $this->addOption($value[0], $value[1], null, $defaultEntry);
                }
            }
            else
            {
                // array has only key and value then create a normal selectbox without optiongroups
                if (!$optionsAll['multiselect'] && $optionsAll['defaultValue'] == $key)
                {
                    $defaultEntry = true;
                }

                // if value is a translation string we must translate it
                if(admIsTranslationStrId($value))
                {
                    $value = $gL10n->get($value);
                }

                if(is_array($optionsAll['valueAttributes']))
                {
                    $this->addOption($key, $value, null, $defaultEntry, false, $optionsAll['valueAttributes'][$key]);
            }
                else
                {
                    $this->addOption($key, $value, null, $defaultEntry);
                }
            }
        }

        if ($optionGroup !== null)
        {
            $this->closeOptionGroup();
        }

        if ($optionsAll['multiselect'] || $optionsAll['search'])
        {
            $maximumSelectionNumber = '';
            $allowClear = 'false';

            if ($optionsAll['maximumSelectionNumber'] > 0)
            {
                $maximumSelectionNumber = ' maximumSelectionLength: ' . $optionsAll['maximumSelectionNumber'] . ', ';
                $allowClear = 'true';
            }

            $javascriptCode = '
                $("#' . $id . '").select2({
                    theme: "bootstrap",
                    allowClear: ' . $allowClear . ',
                    ' . $maximumSelectionNumber . '
                    placeholder: "' . $optionsAll['placeholder'] . '",
                    language: "' . $gL10n->getLanguage() . '"
                });';

            // add default values to multi select
            if (is_array($optionsAll['defaultValue']) && count($optionsAll['defaultValue']) > 0)
            {
                $htmlDefaultValues = '"' . implode('", "', $optionsAll['defaultValue']) . '"';

                $javascriptCode .= ' $("#' . $id . '").val([' . $htmlDefaultValues . ']).trigger("change");';
            }

            // if a htmlPage object was set then add code to the page, otherwise to the current string
            if ($this->htmlPage instanceof HtmlPage)
            {
                $this->htmlPage->addCssFile(ADMIDIO_URL . FOLDER_LIBS_CLIENT . '/select2/dist/css/select2.css');
                $this->htmlPage->addCssFile(ADMIDIO_URL . FOLDER_LIBS_CLIENT . '/select2-bootstrap-theme/dist/select2-bootstrap.css');
                $this->htmlPage->addJavascriptFile(ADMIDIO_URL . FOLDER_LIBS_CLIENT . '/select2/dist/js/select2.js');
                $this->htmlPage->addJavascriptFile(ADMIDIO_URL . FOLDER_LIBS_CLIENT . '/select2/dist/js/i18n/' . $gL10n->getLanguageIsoCode() . '.js');
            }
            $this->addJavascriptCode($javascriptCode, true);
        }

        $this->closeSelect();

        if($optionsAll['infoAlert'] !== '')
        {
            $this->addHtml('<div id="' . $id . '_alert" class="alert alert-info" role="alert">'.$optionsAll['infoAlert'].'</div>');
        }

        $this->closeControlStructure($optionsAll['helpTextIdInline']);
    }

    /**
     * Add a new selectbox with a label to the form. The selectbox get their data from a sql statement.
     * You can create any sql statement and this method should create a selectbox with the found data.
     * The sql must contain at least two columns. The first column represents the value and the second
     * column represents the label of each option of the selectbox. Optional you can add a third column
     * to the sql statement. This column will be used as label for an optiongroup. Each time the value
     * of the third column changed a new optiongroup will be created.
     * @param string       $id       Id of the selectbox. This will also be the name of the selectbox.
     * @param string       $label    The label of the selectbox.
     * @param Database     $database Object of the class Database. This should be the default global object @b $gDb.
     * @param array|string $sql      Any SQL statement that return 2 columns. The first column will be the internal value of the
     *                               selectbox item and will be submitted with the form. The second column represents the
     *                               displayed value of the item. Each row of the result will be a new selectbox entry.
     * @param array        $options  (optional) An array with the following possible entries:
     *                               - @b property : With this param you can set the following properties:
     *                                 + @b self::FIELD_DEFAULT  : The field can accept an input.
     *                                 + @b self::FIELD_REQUIRED : The field will be marked as a mandatory field where the user must insert a value.
     *                                 + @b self::FIELD_DISABLED : The field will be disabled and could not accept an input.
     *                               - @b defaultValue : This is the value the selectbox shows when loaded. If @b multiselect is activated than
     *                                 an array with all default values could be set.
     *                               - @b showContextDependentFirstEntry : If set to @b true the select box will get an additional first entry.
     *                                 If self::FIELD_REQUIRED is set than "Please choose" will be the first entry otherwise
     *                                 an empty entry will be added so you must not select something.
     *                               - @b firstEntry : Here you can define a string that should be shown as firstEntry and will be the
     *                                 default value if no other value is set. This entry will only be added if @b showContextDependentFirstEntry
     *                                 is set to false!
     *                               - @b multiselect : If set to @b true than the jQuery plugin Select2 will be used to create a selectbox
     *                                 where the user could select multiple values from the selectbox. Then an array will be
     *                                 created within the $_POST array.
     *                               - @b maximumSelectionNumber : If @b multiselect is enabled then you can configure the maximum number
     *                                 of selections that could be done. If this limit is reached the user can't add another entry to the selectbox.
     *                               - @b valueAttributes: An array which contain the same ids as the value array. The value of this array will be
     *                                 onother array with the combination of attributes name and attributes value.
     *                               - @b infoAlert : Add a bootstrap info alert box after the select box. The value of this option will be the
     *                                 text of the alertbox
     *                               - @b helpTextIdLabel : A unique text id from the translation xml files that should be shown
     *                                 e.g. SYS_DATA_CATEGORY_GLOBAL. If set a help icon will be shown after the control label where
     *                                 the user can see the text if he hover over the icon. If you need an additional parameter
     *                                 for the text you can add an array. The first entry must be the unique text id and the second
     *                                 entry will be a parameter of the text id.
     *                               - @b helpTextIdInline : A unique text id from the translation xml files that should be shown
     *                                 e.g. SYS_DATA_CATEGORY_GLOBAL. If set the complete text will be shown after the form element.
     *                                 If you need an additional parameter for the text you can add an array. The first entry must
     *                                 be the unique text id and the second entry will be a parameter of the text id.
     *                               - @b icon : An icon can be set. This will be placed in front of the label.
     *                               - @b class : An additional css classname. The class @b admSelectbox
     *                                 is set as default and need not set with this parameter.
     * @par Examples
     * @code // create a selectbox with all profile fields of a specific category
     * $sql = 'SELECT usf_id, usf_name FROM '.TBL_USER_FIELDS.' WHERE usf_cat_id = 4711'
     * $form = new HtmlForm('simple-form', 'next_page.php');
     * $form->addSelectBoxFromSql('admProfileFieldsBox', $gL10n->get('SYS_FIELDS'), $gDb, $sql, array('defaultValue' => $gL10n->get('SYS_SURNAME'), 'showContextDependentFirstEntry' => true));
     * $form->show(); @endcode
     */
    public function addSelectBoxFromSql($id, $label, Database $database, $sql, array $options = array())
    {
        global $gL10n;

        $selectBoxEntries = array();

        // execute the sql statement
        if (is_array($sql))
        {
            $pdoStatement = $database->queryPrepared($sql['query'], $sql['params']);
        }
        else
        {
            // TODO deprecated: remove in Admidio 4.0
            $pdoStatement = $database->query($sql);
        }

        // create array from sql result
        while ($row = $pdoStatement->fetch(\PDO::FETCH_NUM))
        {
            // if result has 3 columns then create a array in array
            if(array_key_exists(2, $row))
            {
                // translate category name
                if (admIsTranslationStrId($row[2]))
                {
                    $selectBoxEntries[] = array($row[0], $row[1], $gL10n->get($row[2]));
                }
                else
                {
                    $selectBoxEntries[] = array($row[0], $row[1], $row[2]);
                }
            }
            else
            {
                $selectBoxEntries[$row[0]] = $row[1];
            }
        }

        // now call default method to create a selectbox
        $this->addSelectBox($id, $label, $selectBoxEntries, $options);
    }

    /**
     * Add a new selectbox with a label to the form. The selectbox could have
     * different values and a default value could be set.
     * @param string $id          Id of the selectbox. This will also be the name of the selectbox.
     * @param string $label       The label of the selectbox.
     * @param string $xmlFile     Serverpath to the xml file
     * @param string $xmlValueTag Name of the xml tag that should contain the internal value of a selectbox entry
     * @param string $xmlViewTag  Name of the xml tag that should contain the visual value of a selectbox entry
     * @param array  $options (optional) An array with the following possible entries:
     *                        - @b property : With this param you can set the following properties:
     *                          + @b self::FIELD_DEFAULT  : The field can accept an input.
     *                          + @b self::FIELD_REQUIRED : The field will be marked as a mandatory field where the user must insert a value.
     *                          + @b self::FIELD_DISABLED : The field will be disabled and could not accept an input.
     *                        - @b defaultValue : This is the value the selectbox shows when loaded. If @b multiselect is activated than
     *                          an array with all default values could be set.
     *                        - @b showContextDependentFirstEntry : If set to @b true the select box will get an additional first entry.
     *                          If self::FIELD_REQUIRED is set than "Please choose" will be the first entry otherwise
     *                          an empty entry will be added so you must not select something.
     *                        - @b firstEntry : Here you can define a string that should be shown as firstEntry and will be the
     *                          default value if no other value is set. This entry will only be added if @b showContextDependentFirstEntry
     *                          is set to false!
     *                        - @b multiselect : If set to @b true than the jQuery plugin Select2 will be used to create a selectbox
     *                          where the user could select multiple values from the selectbox. Then an array will be
     *                          created within the $_POST array.
     *                        - @b maximumSelectionNumber : If @b multiselect is enabled then you can configure the maximum number
     *                          of selections that could be done. If this limit is reached the user can't add another entry to the selectbox.
     *                        - @b valueAttributes: An array which contain the same ids as the value array. The value of this array will be
     *                          onother array with the combination of attributes name and attributes value.
     *                        - @b infoAlert : Add a bootstrap info alert box after the select box. The value of this option will be the
     *                          text of the alertbox
     *                        - @b helpTextIdLabel : A unique text id from the translation xml files that should be shown
     *                          e.g. SYS_DATA_CATEGORY_GLOBAL. If set a help icon will be shown after the control label where
     *                          the user can see the text if he hover over the icon. If you need an additional parameter
     *                          for the text you can add an array. The first entry must be the unique text id and the second
     *                          entry will be a parameter of the text id.
     *                        - @b helpTextIdInline : A unique text id from the translation xml files that should be shown
     *                          e.g. SYS_DATA_CATEGORY_GLOBAL. If set the complete text will be shown after the form element.
     *                          If you need an additional parameter for the text you can add an array. The first entry must
     *                          be the unique text id and the second entry will be a parameter of the text id.
     *                        - @b icon : An icon can be set. This will be placed in front of the label.
     *                        - @b class : An additional css classname. The class @b admSelectbox
     *                          is set as default and need not set with this parameter.
     */
    public function addSelectBoxFromXml($id, $label, $xmlFile, $xmlValueTag, $xmlViewTag, array $options = array())
    {
        $selectBoxEntries = array();

        $xmlRootNode = new \SimpleXMLElement($xmlFile, 0, true);

        /**
         * @var \SimpleXMLElement $xmlChildNode
         */
        foreach ($xmlRootNode->children() as $xmlChildNode)
        {
            $key   = '';
            $value = '';

            /**
             * @var \SimpleXMLElement $xmlChildChildNode
             */
            foreach ($xmlChildNode->children() as $xmlChildChildNode)
            {
                if ($xmlChildChildNode->getName() === $xmlValueTag)
                {
                    $key = (string) $xmlChildChildNode;
                }
                if ($xmlChildChildNode->getName() === $xmlViewTag)
                {
                    $value = (string) $xmlChildChildNode;
                }
            }

            $selectBoxEntries[$key] = $value;
        }

        // now call default method to create a selectbox
        $this->addSelectBox($id, $label, $selectBoxEntries, $options);
    }

    /**
     * Add a new selectbox with a label to the form. The selectbox get their data from table adm_categories.
     * You must define the category type (roles, dates, links ...). All categories of this type will be shown.
     * @param string   $id             Id of the selectbox. This will also be the name of the selectbox.
     * @param string   $label          The label of the selectbox.
     * @param Database $database       A Admidio database object that contains a valid connection to a database
     * @param string   $categoryType   Type of category ('DAT', 'LNK', 'ROL', 'USF') that should be shown
     * @param string   $selectBoxModus The selectbox could be shown in 2 different modus.
     *                                 - @b EDIT_CATEGORIES : First entry will be "Please choose" and default category will be preselected.
     *                                 - @b FILTER_CATEGORIES : First entry will be "All" and only categories with childs will be shown.
     * @param array    $options        (optional) An array with the following possible entries:
     *                                 - @b property : With this param you can set the following properties:
     *                                   + @b self::FIELD_DEFAULT  : The field can accept an input.
     *                                   + @b self::FIELD_REQUIRED : The field will be marked as a mandatory field where the user must insert a value.
     *                                   + @b self::FIELD_DISABLED : The field will be disabled and could not accept an input.
     *                                 - @b defaultValue : Id of category that should be selected per default.
     *                                 - @b showSystemCategory : Show user defined and system categories
     *                                 - @b helpTextIdLabel : A unique text id from the translation xml files that should be shown
     *                                   e.g. SYS_DATA_CATEGORY_GLOBAL. If set a help icon will be shown after the control label where
     *                                   the user can see the text if he hover over the icon. If you need an additional parameter
     *                                   for the text you can add an array. The first entry must be the unique text id and the second
     *                                   entry will be a parameter of the text id.
     *                                 - @b helpTextIdInline : A unique text id from the translation xml files that should be shown
     *                                   e.g. SYS_DATA_CATEGORY_GLOBAL. If set the complete text will be shown after the form element.
     *                                   If you need an additional parameter for the text you can add an array. The first entry must
     *                                   be the unique text id and the second entry will be a parameter of the text id.
     *                                 - @b icon : An icon can be set. This will be placed in front of the label.
     *                                 - @b class : An additional css classname. The class @b admSelectbox
     *                                   is set as default and need not set with this parameter.
     */
    public function addSelectBoxForCategories($id, $label, Database $database, $categoryType, $selectBoxModus, array $options = array())
    {
        global $gCurrentOrganization, $gCurrentUser, $gL10n;

        // create array with all options
        $optionsDefault = array(
            'property'                       => self::FIELD_DEFAULT,
            'defaultValue'                   => '',
            'showContextDependentFirstEntry' => true,
            'multiselect'                    => false,
            'showSystemCategory'             => true,
            'infoAlert'                      => '',
            'helpTextIdLabel'                => '',
            'helpTextIdInline'               => '',
            'icon'                           => '',
            'class'                          => ''
        );
        $optionsAll = array_replace($optionsDefault, $options);

        if($selectBoxModus === self::SELECT_BOX_MODUS_EDIT && $gCurrentOrganization->countAllRecords() > 1)
        {
            $optionsAll['infoAlert'] = $gL10n->get('SYS_ALL_ORGANIZATIONS_DESC', array(implode(', ', $gCurrentOrganization->getOrganizationsInRelationship(true, true, true))));

            $this->addJavascriptCode('
                $("#'.$id.'").change(function() {
                    if($("option:selected", this).attr("data-global") == 1) {
                        $("#'.$id.'_alert").show("slow");
                    } else {
                        $("#'.$id.'_alert").hide();
                    }
                });
                $("#'.$id.'").trigger("change");',
                true
            );
        }

        $sqlTables     = '';
        $sqlConditions = '';

        // create sql conditions if category must have child elements
        if ($selectBoxModus === self::SELECT_BOX_MODUS_FILTER)
        {
            $catIdParams = array_merge(array(0), $gCurrentUser->getAllVisibleCategories($categoryType));
            $optionsAll['showContextDependentFirstEntry'] = false;

            switch ($categoryType)
            {
                case 'DAT':
                    $sqlTables = ' INNER JOIN ' . TBL_DATES . ' ON cat_id = dat_cat_id ';
                    break;
                case 'LNK':
                    $sqlTables = ' INNER JOIN ' . TBL_LINKS . ' ON cat_id = lnk_cat_id ';
                    break;
                case 'ROL':
                    // don't show system categories
                    $sqlTables = ' INNER JOIN ' . TBL_ROLES . ' ON cat_id = rol_cat_id';
                    $sqlConditions = ' AND cat_name_intern <> \'EVENTS\' ';
                    break;
            }
        }
        else
        {
            $catIdParams = array_merge(array(0), $gCurrentUser->getAllEditableCategories($categoryType));
        }

        if (!$optionsAll['showSystemCategory'])
        {
            $sqlConditions .= ' AND cat_system = 0 ';
        }

        // within edit dialogs child organizations are not allowed to assign categories of all organizations
        if($selectBoxModus === self::SELECT_BOX_MODUS_EDIT && $gCurrentOrganization->isChildOrganization())
        {
            $sqlConditions .= ' AND cat_org_id = ? -- $gCurrentOrganization->getValue(\'org_id\') ';
        }
        else
        {
            $sqlConditions .= ' AND (  cat_org_id = ? -- $gCurrentOrganization->getValue(\'org_id\')
                                    OR cat_org_id IS NULL ) ';
        }

        // the sql statement which returns all found categories
        $sql = 'SELECT DISTINCT cat_id, cat_org_id, cat_name, cat_default, cat_sequence
                  FROM ' . TBL_CATEGORIES . '
                       ' . $sqlTables . '
                 WHERE cat_id IN (' . replaceValuesArrWithQM($catIdParams) . ')
                   AND cat_type = ? -- $categoryType
                       ' . $sqlConditions . '
              ORDER BY cat_sequence ASC';
        $queryParams = array_merge(
            $catIdParams,
            array(
                $categoryType,
                (int) $gCurrentOrganization->getValue('org_id')
            )
        );
        $pdoStatement = $database->queryPrepared($sql, $queryParams);
        $countCategories = $pdoStatement->rowCount();

        // if no or only one category exist and in filter modus, than don't show category
        if ($selectBoxModus === self::SELECT_BOX_MODUS_FILTER && ($countCategories === 0 || $countCategories === 1))
        {
            return;
        }

        $categoriesArray = array();
        $optionsAll['valueAttributes'] = array();

        if ($selectBoxModus === self::SELECT_BOX_MODUS_FILTER && $countCategories > 1)
        {
            $categoriesArray[0] = $gL10n->get('SYS_ALL');
            $optionsAll['valueAttributes'][0] = array('data-global' => 0);
        }

        while ($row = $pdoStatement->fetch())
        {
            // if several categories exist than select default category
            if ($optionsAll['defaultValue'] === '' && ($countCategories === 1 || $row['cat_default'] === '1'))
            {
                $optionsAll['defaultValue'] = $row['cat_id'];
            }

            // if text is a translation-id then translate it
            if (admIsTranslationStrId($row['cat_name']))
            {
                $categoriesArray[$row['cat_id']] = $gL10n->get($row['cat_name']);
            }
            else
            {
                $categoriesArray[$row['cat_id']] = $row['cat_name'];
            }

            // add label that this category is visible to all organizations
            if($row['cat_org_id'] === null)
            {
                if($categoriesArray[$row['cat_id']] !== $gL10n->get('SYS_ALL_ORGANIZATIONS'))
                {
                    $categoriesArray[$row['cat_id']] = $categoriesArray[$row['cat_id']] . ' (' . $gL10n->get('SYS_ALL_ORGANIZATIONS') . ')';
                }
                $optionsAll['valueAttributes'][$row['cat_id']] = array('data-global' => 1);
            }
            else
            {
                $optionsAll['valueAttributes'][$row['cat_id']] = array('data-global' => 0);
            }
        }

        // now call method to create selectbox from array
        $this->addSelectBox($id, $label, $categoriesArray, $optionsAll);
    }

    /**
     * Add a new static control to the form. A static control is only a simple text instead of an input field.
     * This could be used if the value should not be changed by the user.
     * @param string $id      Id of the static control. This will also be the name of the static control.
     * @param string $label   The label of the static control.
     * @param string $value   A value of the static control. The control will be created with this value.
     * @param array  $options (optional) An array with the following possible entries:
     *                        - @b helpTextIdLabel : A unique text id from the translation xml files that should be shown
     *                          e.g. SYS_DATA_CATEGORY_GLOBAL. If set a help icon will be shown after the control label where
     *                          the user can see the text if he hover over the icon. If you need an additional parameter
     *                          for the text you can add an array. The first entry must be the unique text id and the second
     *                          entry will be a parameter of the text id.
     *                        - @b helpTextIdInline : A unique text id from the translation xml files that should be shown
     *                          e.g. SYS_DATA_CATEGORY_GLOBAL. If set the complete text will be shown after the form element.
     *                          If you need an additional parameter for the text you can add an array. The first entry must
     *                          be the unique text id and the second entry will be a parameter of the text id.
     *                        - @b icon : An icon can be set. This will be placed in front of the label.
     *                        - @b class : An additional css classname. The class @b admSelectbox
     *                          is set as default and need not set with this parameter.
     */
    public function addStaticControl($id, $label, $value, array $options = array())
    {
        $attributes = array('class' => 'form-control-static');
        ++$this->countElements;

        // create array with all options
        $optionsDefault = array('helpTextIdLabel' => '', 'helpTextIdInline' => '', 'icon' => '', 'class' => '');
        $optionsAll     = array_replace($optionsDefault, $options);

        // set specific css class for this field
        if ($optionsAll['class'] !== '')
        {
            $attributes['class'] .= ' ' . $optionsAll['class'];
        }

        // now create html for the field
        $this->openControlStructure('', $label, self::FIELD_DEFAULT, $optionsAll['helpTextIdLabel'], $optionsAll['icon']);
        $this->addHtml('<p class="' . $attributes['class'] . '">' . $value . '</p>');
        $this->closeControlStructure($optionsAll['helpTextIdInline']);
    }

    /**
     * Open a bootstrap btn-group if the form need more than one button.
     */
    public function openButtonGroup()
    {
        $this->buttonGroupOpen = true;
        $this->addHtml('<div class="btn-group" role="group">');
    }

    /**
     * Close an open bootstrap btn-group
     */
    public function closeButtonGroup()
    {
        $this->buttonGroupOpen = false;
        $this->addHtml('</div><div class="form-alert" style="display: none;">&nbsp;</div>');
    }

    /**
     * Closes a field structure that was added with the method openControlStructure.
     * @param string|array $helpTextId A unique text id from the translation xml files that should be shown e.g. SYS_DATA_CATEGORY_GLOBAL.
     *                                 If set the complete text will be shown after the form element.
     */
    protected function closeControlStructure($helpTextId = '')
    {
        global $gL10n, $gLogger;

        $parameters = array();
        if (is_array($helpTextId))
        {
            if (is_array($helpTextId[1]))
            {
                $parameters = $helpTextId[1];
                $helpTextId = $helpTextId[0];
            }
            // backwards compatibility
            else
            {
                // TODO deprecated: Remove in Admidio 4.0
                $helpTextIds = '\'' . implode('\', \'', $helpTextId) . '\'';
                $parameters = $helpTextId;
                $helpTextId = array_shift($parameters);
                $paramsString = '\'' . implode('\', \'', $parameters) . '\'';

                $gLogger->warning(
                    'DEPRECATED: "$htmlForm->closeControlStructure(' . $helpTextIds . ')" is deprecated, use "$htmlForm->closeControlStructure(\'' . $helpTextId . '\', array(' . $paramsString . ')" instead!',
                    array('helpTextId' => $helpTextId, 'parameters' => $parameters)
                );
            }
        }

        if ($helpTextId !== '')
        {
            // if text is a translation-id then translate it
            if (admIsTranslationStrId($helpTextId))
            {
                foreach ($parameters as &$parameter)
                {
                    // parameters should be strings
                    $parameter = (string) $parameter;

                    // if parameter is a translation-id then translate it
                    if (admIsTranslationStrId($parameter))
                    {
                        $parameter = $gL10n->get($parameter);
                    }
                }
                unset($parameter);

                $helpText = $gL10n->get($helpTextId, $parameters);
            }
            else
            {
                $helpText = $helpTextId;
            }

            $this->addHtml('<div class="help-block">' . $helpText . '</div>');
        }

        if ($this->type === 'vertical' || $this->type === 'navbar')
        {
            $this->addHtml('</div>');
        }
        else
        {
            $this->addHtml('</div></div>');
        }
    }

    /**
     * Creates a html structure for a form field. This structure contains the label and the div for the form element.
     * After the form element is added the method closeControlStructure must be called.
     * @param string $id         The id of this field structure.
     * @param string $label      The label of the field. This string should already be translated.
     * @param int    $property   (optional) With this param you can set the following properties:
     *                           - @b self::FIELD_DEFAULT  : The field can accept an input.
     *                           - @b self::FIELD_REQUIRED : The field will be marked as a mandatory field where the user must insert a value.
     *                           - @b self::FIELD_DISABLED : The field will be disabled and could not accept an input.
     * @param string $helpTextId (optional) A unique text id from the translation xml files that should be shown e.g. SYS_DATA_CATEGORY_GLOBAL.
     *                           If set a help icon will be shown where the user can see the text if he hover over the icon.
     *                           If you need an additional parameter for the text you can add an array. The first entry
     *                           must be the unique text id and the second entry will be a parameter of the text id.
     * @param string $icon       (optional) An icon can be set. This will be placed in front of the label.
     * @param string $class      (optional) An additional css classname for the row. The class @b admFieldRow
     *                           is set as default and need not set with this parameter.
     */
    protected function openControlStructure($id, $label, $property = self::FIELD_DEFAULT, $helpTextId = '', $icon = '', $class = '')
    {
        $cssClassRow  = '';
        $htmlIcon     = '';
        $htmlHelpIcon = '';
        $htmlIdFor    = '';

        // set specific css class for this row
        if ($class !== '')
        {
            $cssClassRow .= ' ' . $class;
        }

        // if necessary set css class for a mandatory element
        if ($property === self::FIELD_REQUIRED && $this->showRequiredFields)
        {
            $cssClassRow .= ' admidio-form-group-required';
            $this->flagRequiredFields = true;
        }

        if ($id !== '')
        {
            $htmlIdFor = ' for="' . $id . '"';
            $this->addHtml('<div id="' . $id . '_group" class="form-group' . $cssClassRow . '">');
        }
        else
        {
            $this->addHtml('<div class="form-group' . $cssClassRow . '">');
        }

        if ($icon !== '')
        {
            // create html for icon
            if (admStrStartsWith(admStrToLower($icon), 'http') && strValidCharacters($icon, 'url'))
            {
                $htmlIcon = '<img class="admidio-icon-info" src="' . $icon . '" title="' . $label . '" alt="' . $label . '" />';
            }
            elseif (admStrIsValidFileName($icon, true))
            {
                $htmlIcon = '<img class="admidio-icon-info" src="' . THEME_URL . '/icons/' . $icon . '" title="' . $label . '" alt="' . $label . '" />';
            }
        }

        if ($helpTextId !== '')
        {
            $htmlHelpIcon = self::getHelpTextIcon($helpTextId);
        }

        // add label element
        if ($this->type === 'vertical' || $this->type === 'navbar')
        {
            if ($label !== '')
            {
                $this->addHtml('<label' . $htmlIdFor . '>' . $htmlIcon . $label . $htmlHelpIcon . '</label>');
            }
        }
        else
        {
            if ($label !== '')
            {
                $this->addHtml(
                    '<label' . $htmlIdFor . ' class="col-sm-3 control-label">' . $htmlIcon . $label . $htmlHelpIcon . '</label>
                    <div class="col-sm-9">'
                );
            }
            else
            {
                $this->addHtml('<div class="col-sm-offset-3 col-sm-9">');
            }
        }
    }

    /**
     * Add a new groupbox to the form. This could be used to group some elements
     * together. There is also the option to set a headline to this group box.
     * @param string $id       Id the the groupbox.
     * @param string $headline (optional) A headline that will be shown to the user.
     * @param string $class    (optional) An additional css classname for the row. The class @b admFieldRow
     *                         is set as default and need not set with this parameter.
     */
    public function openGroupBox($id, $headline = null, $class = '')
    {
        $this->addHtml('<div id="' . $id . '" class="panel panel-default ' . $class . '">');
        // add headline to groupbox
        if ($headline !== null)
        {
            $this->addHtml('<div class="panel-heading">' . $headline . '</div>');
        }
        $this->addHtml('<div class="panel-body">');
    }

    /**
     * Close all html elements of a groupbox that was created before.
     */
    public function closeGroupBox()
    {
        $this->addHtml('</div></div>');
    }

    /**
     * Add a small help icon to the form at the current element which shows the
     * translated text of the text-id on mouseover or when you click on the icon.
     * @param string|string[] $textId    A unique text id from the translation xml files that should be shown e.g. SYS_DATA_CATEGORY_GLOBAL.
     * @param string          $parameter If you need an additional parameter for the text you can set this parameter.
     * @return string Return a html snippet that contains a help icon with a link to a popup box that shows the message.
     */
    public static function getHelpTextIcon($textId, $parameter = null)
    {
        global $gL10n, $gProfileFields;

        // backwards compatibility
        if (is_array($textId))
        {
            list($textId, $parameter) = $textId;
        }

        if ($parameter === null)
        {
            $text = $gL10n->get($textId);
        }
        else
        {
            if ($textId === 'user_field_description')
            {
                $text = $gProfileFields->getProperty($parameter, 'usf_description');
            }
            else
            {
                $text = $gL10n->get($textId, array($parameter));
            }
        }

        return '<img class="admidio-icon-help" src="' . THEME_URL . '/icons/help.png"
            title="' . $gL10n->get('SYS_NOTE') . '" alt="Help" data-toggle="popover" data-html="true"
            data-trigger="hover" data-placement="auto" data-content="' . htmlspecialchars($text) . '" />';
    }

    /**
     * This method send the whole html code of the form to the browser. Call this method
     * if you have finished your form layout. If mandatory fields were set than a notice
     * which marker represents the mandatory will be shown before the form.
     * @param bool $directOutput (optional) If set to @b true (default) the form html will be directly send
     *                                   to the browser. If set to @b false the html will be returned.
     * @return string|null If $directOutput is set to @b false this method will return the html code of the form.
     */
    public function show($directOutput = true)
    {
        global $gL10n;

        // if there are no elements in the form then return nothing
        if ($this->countElements === 0)
        {
            return null;
        }

        $html = '';

        // If required fields were set than a notice which marker represents the required fields will be shown.
        if ($this->flagRequiredFields && $this->showRequiredFields)
        {
            $html .= '<div class="admidio-form-required-notice"><span>' . $gL10n->get('SYS_REQUIRED_FIELDS') . '</span></div>';
        }

        // now get whole form html code
        $html .= $this->getHtmlForm();

        if ($directOutput)
        {
            echo $html;
            return null;
        }

        return $html;
    }
}

// Backwards compatibility
// constants for field property
define('FIELD_DEFAULT',  HtmlForm::FIELD_DEFAULT);
define('FIELD_REQUIRED', HtmlForm::FIELD_REQUIRED);
define('FIELD_DISABLED', HtmlForm::FIELD_DISABLED);
define('FIELD_READONLY', HtmlForm::FIELD_READONLY);
define('FIELD_HIDDEN',   HtmlForm::FIELD_HIDDEN);<|MERGE_RESOLUTION|>--- conflicted
+++ resolved
@@ -931,18 +931,10 @@
         if ($optionsAll['passwordStrength'])
         {
             $passwordStrengthLevel = 1;
-<<<<<<< HEAD
-            // need a fix, blocks installation
-            //if ($gSettingsManager->getInt('password_min_strength'))
-            //{
-            //    $passwordStrengthLevel = $gSettingsManager->getInt('password_min_strength');
-            //}
-=======
             if ($gSettingsManager instanceof SettingsManager && $gSettingsManager->getInt('password_min_strength'))
             {
                 $passwordStrengthLevel = $gSettingsManager->getInt('password_min_strength');
             }
->>>>>>> a1763055
 
             if ($this->htmlPage instanceof HtmlPage)
             {
