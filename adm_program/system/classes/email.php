--- conflicted
+++ resolved
@@ -379,7 +379,6 @@
         // Set Subject
         $this->setSubject($gCurrentOrganization->getValue('org_shortname').': '.$subject);
 
-<<<<<<< HEAD
         // send html if preference is set
         if ($gPreferences['mail_html_registered_users'] == 1)
         {
@@ -389,25 +388,21 @@
         {
             // html linebreaks should be converted in simple linefeed
             $message = str_replace('<br />', "\n", $message);
-=======
-            // Verschicken
-            $returnCode = $this->sendEmail();
-
-            // if something went wrong then throw an exception with the error message
-            if($returnCode !== true)
-            {
-                throw new AdmException('SYS_EMAIL_NOT_SEND', $gPreferences['email_administrator'], $this->sendEmail());
-            }
-
-            return true;
->>>>>>> f3ba33cd
         }
 
         // Set Text
         $this->setText($message);
 
         // Verschicken
-        return $this->sendEmail();
+        $returnCode = $this->sendEmail();
+
+        // if something went wrong then throw an exception with the error message
+        if($returnCode !== true)
+        {
+            throw new AdmException('SYS_EMAIL_NOT_SEND', $gPreferences['email_administrator'], $this->sendEmail());
+        }
+
+        return true;
     }
 
     /**
