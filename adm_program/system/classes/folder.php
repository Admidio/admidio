--- conflicted
+++ resolved
@@ -100,11 +100,7 @@
         // set write permissions for all users everytime because mkdir does not set this on every system
         if($writable && is_dir($newPath))
         {
-<<<<<<< HEAD
-            $returnValue = chmod($newPath, 0777);
-=======
-            $retCode = @chmod($newPath, 0777);
->>>>>>> be9c3794
+            $returnValue = @chmod($newPath, 0777);
         }
         return $returnValue;
     }
