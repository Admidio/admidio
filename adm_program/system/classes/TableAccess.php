<?php
/**
 ***********************************************************************************************
 * @copyright 2004-2022 The Admidio Team
 * @see https://www.admidio.org/
 * @license https://www.gnu.org/licenses/gpl-2.0.html GNU General Public License v2.0 only
 ***********************************************************************************************
 */

/*
 * Controls read and write access to datbase tables
 *
 * This class should help you to read and write records of database tables.
 * You create an object for a special table and than you are able to read
 * a special record, manipulate him and write him back. Also new records can
 * be created with this class. The advantage of this class is that you are
 * independent from SQL. You can use @c getValue, @c setValue, @c readData
 * and @c save to handle the record.
 *
 * **Code example**
 * ```
 * // create an object for table adm_roles of role 4711
 * $roleId = 4177;
 * $role = new TableAccess($gDb, TBL_ROLES, 'rol', $roleId);
 *
 * // read max. Members and add 1 to the count
 * $maxMembers = $role->getValue('rol_max_members');
 * $maxMembers = $maxMembers + 1;
 * $role->setValue('rol_max_members', $maxMembers);
 * $role->save();
 * ```
 */

use Ramsey\Uuid\Uuid;

class TableAccess
{
    /**
     * @var array<string,string> Array with sub array that contains additional tables and their connected fields that should be selected when data is read
     */
    protected $additionalTables = array();
    /**
     * @var string Name of the database table of this object. This must be the table name with the installation specific praefix e.g. **demo_users**
     */
    protected $tableName;
    /**
     * @var string The praefix of each column that this table has. E.g. the table adm_users has the column praefix **usr**
     */
    protected $columnPrefix;
    /**
     * @var string Name of the unique autoincrement index column of the database table
     */
    protected $keyColumnName;
    /**
     * @var Database An object of the class Database for communication with the database
     */
    protected $db;

    /**
     * @var bool Flag whether a new data set or existing data set is being edited
     */
    protected $newRecord;
    /**
     * @var bool Flag will be set to true if data in array dbColumns was changed
     */
    protected $columnsValueChanged;
    /**
     * @var array<string,mixed> Array over all fields of the corresponding table for the selected record
     */
    protected $dbColumns = array();
    /**
     * @var array<string,array<string,mixed>> Array which stores further information (changed yes/no, field type)
     */
    protected $columnsInfos = array();
    /**
     * @var bool If this flag is set then some right checks will be disabled, so that the object could be saved also
     * if the current user doesn't has the right to do this.
     */
    protected $saveChangesWithoutRights;

    /**
     * Constructor that will create an object of a recordset of the specified table.
     * If the id is set than this recordset will be loaded.
     * @param Database   $database     Object of the class Database. This should be the default global object **$gDb**.
     * @param string     $tableName    The name of the database table. Because of specific praefixes this should be the define value e.g. **TBL_USERS**
     * @param string     $columnPrefix The prefix of each column of that table. E.g. for table **adm_roles** this is **rol**
     * @param string|int $id           The id of the recordset that should be loaded. If id isn't set than an empty object of the table is created.
     */
    public function __construct(Database $database, $tableName, $columnPrefix, $id = '')
    {
        $this->db          =& $database;
        $this->tableName    = $tableName;
        $this->columnPrefix = $columnPrefix;

        // only initialize if not set before through child constructor
        if (!is_array($this->additionalTables)) {
            $this->additionalTables = array();
        }

        // if a id is commited, then read data out of database
        if ($id > 0) {
            $this->readDataById($id);
        } else {
            $this->clear();
        }
    }

    /**
     * A wakeup add the current database object to this class
     */
    public function __wakeup()
    {
        global $gDb;

        if ($gDb instanceof Database) {
            $this->db = $gDb;
        }
    }

    /**
     * Initializes all class parameters and deletes all read data.
     * Also the database structure of the associated table will be
     * read and stored in the arrays **dbColumns** and **columnsInfos**
     */
    public function clear()
    {
        $this->newRecord = true;
        $this->columnsValueChanged = false;
        $this->saveChangesWithoutRights = false;

        if (count($this->columnsInfos) > 0) {
            // the column infos have already been read and will now only be reinitialized
            foreach ($this->dbColumns as $fieldName => &$fieldValue) {
                $fieldValue = ''; // $this->dbColumns[$fieldName] = '';
                $this->columnsInfos[$fieldName]['changed'] = false;
            }
            unset($fieldValue);
        } else {
            // read all columns informations of the tables
            $this->setColumnsInfos();
        }
    }

    /**
     * Adds a table with the connected fields to a member array. This table will be add to the
     * select statement if data is read and the connected record is available in this class.
     * The connected table must have a foreign key in the class table.
     * @param string   $table                     Database table name that should be connected. This can be the define of the table.
     * @param string   $columnNameAdditionalTable Name of the column in the connected table that has the foreign key to the class table
     * @param string   $columnNameClassTable      Name of the column in the class table that has the foreign key to the connected table
     *
     * **Code example**
     * ```
     * // Constructor of adm_dates object where the category (calendar) is connected
     * public function __construct($database, $datId = 0)
     * {
     *     $this->connectAdditionalTable(TBL_CATEGORIES, 'cat_id', 'dat_cat_id');
     *     parent::__construct($db, TBL_DATES, 'dat', $datId);
     * }
     * ```
     */
    protected function connectAdditionalTable($table, $columnNameAdditionalTable, $columnNameClassTable)
    {
        $this->additionalTables[] = array(
            'table'                     => $table,
            'columnNameAdditionalTable' => $columnNameAdditionalTable,
            'columnNameClassTable'      => $columnNameClassTable
        );
    }

    /**
     * Reads the number of all records of this table
     * @return int Number of records of this table
     */
    public function countAllRecords()
    {
        $sql = 'SELECT COUNT(*) AS count FROM '.$this->tableName;
        $countStatement = $this->db->queryPrepared($sql);

        return (int) $countStatement->fetchColumn();
    }

    /**
     * Deletes the selected record of the table and initializes the class
     * @return true Returns **true** if no error occurred
     */
    public function delete()
    {
        if (array_key_exists($this->keyColumnName, $this->dbColumns) && $this->dbColumns[$this->keyColumnName] !== '') {
            $sql = 'DELETE FROM '.$this->tableName.'
                     WHERE '.$this->keyColumnName.' = ? -- $this->dbColumns[$this->keyColumnName]';
            $this->db->queryPrepared($sql, array($this->dbColumns[$this->keyColumnName]));
        }

        $this->clear();
        return true;
    }

    /**
     * Get the value of a column of the database table.
     * If the value was manipulated before with **setValue** than the manipulated value is returned.
     * @param string $columnName The name of the database column whose value should be read
     * @param string $format     For date or timestamp columns the format should be the date/time format e.g. **d.m.Y = '02.04.2011'**.
     *                           For text columns the format can be **database** that would return the original database value without any transformations
     * @return mixed Returns the value of the database column.
     *               If the value was manipulated before with **setValue** than the manipulated value is returned.
     * @see TableAccess#setValue
     */
    public function getValue($columnName, $format = '')
    {
        global $gSettingsManager;

        $columnValue = '';

        if (array_key_exists($columnName, $this->dbColumns)) {
            // wenn Schluesselfeld leer ist, dann 0 zurueckgeben
            if ($this->keyColumnName === $columnName && empty($this->dbColumns[$columnName])) {
                $columnValue = 0;
            } else {
                $columnValue = $this->dbColumns[$columnName];
            }
        }

        if (array_key_exists((string) $columnName, $this->columnsInfos) && array_key_exists('type', $this->columnsInfos[$columnName])) {
            switch ($this->columnsInfos[$columnName]['type']) {
                // String
                case 'char': // fallthrough
                case 'varchar': // fallthrough
                case 'text':
                    if ($format !== 'database') {
                        // if text field and format not 'database' then convert all quotes to html syntax
                        $columnValue = SecurityUtils::encodeHTML($columnValue);
                    }
                    break;

                // Byte
                case 'bytea':
                    // in PostgreSQL we must encode the stored hex value back to binary
                    if (is_string($columnValue) > 0) {
                        $columnValue = pack('H*', pack('H*', substr($columnValue, 2)));
                    }
                    break;

                case 'timestamp': // fallthrough
                case 'date': // fallthrough
                case 'time':
                    if ($columnValue !== '' && $columnValue !== null) {
                        if ($format === '' && isset($gSettingsManager)) {
                            if (str_contains($this->columnsInfos[$columnName]['type'], 'timestamp')) {
                                $format = $gSettingsManager->getString('system_date') . ' ' . $gSettingsManager->getString('system_time');
                            } elseif (str_contains($this->columnsInfos[$columnName]['type'], 'date')) {
                                $format = $gSettingsManager->getString('system_date');
                            } else {
                                $format = $gSettingsManager->getString('system_time');
                            }
                        }

                        // try to format the date, else output the available data
                        try {
                            $datetime = new \DateTime($columnValue);
                            $columnValue = $datetime->format($format);
                        } catch (Exception $e) {
                            $columnValue = $this->dbColumns[$columnName];
                        }
                    }
                    break;
            }
        }

        return $columnValue;
    }

    /**
     * If a column of the row in this object has changed throw setValue then this method
     * will return **true** otherwise @false
     * @return bool Returns **true** if at least one value of one column has changed
     *              after the recordset was loaded otherwise **false**
     */
    public function hasColumnsValueChanged()
    {
        return $this->columnsValueChanged;
    }

    /**
     * If the recordset is new and wasn't read from database or was not stored in database
     * then this method will return true otherwise false
     * @return bool Returns **true** if record is not stored in database
     */
    public function isNewRecord()
    {
        return $this->newRecord;
    }

    /**
     * Reads a record out of the table in database selected by the conditions of the param **$sqlWhereCondition** out of the table.
     * If the sql find more than one record the method returns **false**.
     * Per default all columns of the default table will be read and stored in the object.
     * @param string           $sqlWhereCondition Conditions for the table to select one record
     * @param array<int,mixed> $queryParams       The query params for the prepared statement
     * @return bool Returns **true** if one record is found
     * @see TableAccess#readDataById
     * @see TableAccess#readDataByUuid
     * @see TableAccess#readDataByColumns
     */
    protected function readData($sqlWhereCondition, array $queryParams = array())
    {
        $sqlAdditionalTables = '';

        // create sql to connect additional tables to the select statement
        if (count($this->additionalTables) > 0) {
            foreach ($this->additionalTables as $arrAdditionalTable) {
                $sqlAdditionalTables .= ', '.$arrAdditionalTable['table'];
                $sqlWhereCondition   .= ' AND '.$arrAdditionalTable['columnNameAdditionalTable'].' = '.$arrAdditionalTable['columnNameClassTable'].' ';
            }
        }

        // if condition starts with AND then remove this
        if (StringUtils::strStartsWith(ltrim($sqlWhereCondition), 'AND', false)) {
            $sqlWhereCondition = substr($sqlWhereCondition, 4);
        }

        if ($sqlWhereCondition !== '') {
            $sql = 'SELECT *
                      FROM '.$this->tableName.'
                           '.$sqlAdditionalTables.'
                     WHERE '.$sqlWhereCondition;
            $readDataStatement = $this->db->queryPrepared($sql, $queryParams); // TODO add more params

            if ($readDataStatement->rowCount() === 1) {
                $row = $readDataStatement->fetch();
                $this->newRecord = false;

                // move data to class column value array
                foreach ($row as $key => $value) {
                    if ($this->columnsInfos[$key]['type'] === 'boolean'
                            || $this->columnsInfos[$key]['type'] === 'tinyint') {
                        $this->dbColumns[$key] = (bool) $value;
                    } elseif (($this->columnsInfos[$key]['type'] === 'integer'
                            || $this->columnsInfos[$key]['type'] === 'smallint')
                    && $value != '') {
                        // only convert to int if it's not a null value
                        $this->dbColumns[$key] = (int) $value;
                    } else {
                        $this->dbColumns[$key] = $value;
                    }
                }

                return true;
            }

            $this->clear();
        }

        return false;
    }

    /**
     * Reads a record out of the table in database selected by the unique id column in the table.
     * Per default all columns of the default table will be read and stored in the object.
     * @param int $id Unique id of id column of the table.
     * @return bool Returns **true** if one record is found
     * @see TableAccess#readData
     * @see TableAccess#readDataByUuid
     * @see TableAccess#readDataByColumns
     */
    public function readDataById($id)
    {
        // initialize the object, so that all fields are empty
        $this->clear();

        // add id to sql condition
        if ($id > 0) {
            // call method to read data out of database
            return $this->readData(' AND ' . $this->keyColumnName . ' = ? ', array($id));
        }

        return false;
    }

    /**
     * Reads a record out of the table in database selected by the unique uuid column in the table.
     * The name of the column must have the syntax table_prefix, underscore and uuid. E.g. usr_uuid.
     * Per default all columns of the default table will be read and stored in the object.
     * Not every Admidio table has a uuid. Please check the database structure before you use this method.
     * @param int $uuid Unique uuid that should be searched.
     * @return bool Returns **true** if one record is found
     * @see TableAccess#readData
     * @see TableAccess#readDataById
     * @see TableAccess#readDataByColumns
     */
    public function readDataByUuid($uuid)
    {
        // initialize the object, so that all fields are empty
        $this->clear();

        // add id to sql condition
        if ($uuid !== '') {
            // call method to read data out of database
            return $this->readData(' AND ' . $this->columnPrefix . '_uuid = ? ', array($uuid));
        }

        return false;
    }

    /**
     * Reads a record out of the table in database selected by different columns in the table.
     * The columns are commited with an array where every element index is the column name and the value is the column value.
     * If you want a column to be null than set the value to **NULL**
     * The columns and values must be selected so that they identify only one record.
     * If the sql will find more than one record the method returns **false**.
     * Per default all columns of the default table will be read and stored in the object.
     * @param array<string,mixed> $columnArray An array where every element index is the column name and the value is the column value
     * @return bool Returns **true** if one record is found
     *
     * **Code example**
     * ```
     * // reads data not be mem_id but with combination of role and user id
     * $member = new TableAccess($gDb, TBL_MEMBERS, 'rol');
     * $member->readDataByColumn(array('mem_rol_id' => $roleId, 'mem_usr_id' => $userId));
     * ```
     * @see TableAccess#readData
     * @see TableAccess#readDataById
     * @see TableAccess#readDataByUuid
     */
    public function readDataByColumns(array $columnArray)
    {
        // initialize the object, so that all fields are empty
        $this->clear();

        if (count($columnArray) === 0) {
            return false;
        }

        $sqlWhereCondition = '';
        $sqlParams = array();

        // add every array element as a sql condition to the condition string
        foreach ($columnArray as $columnName => $columnValue) {
            if ($columnValue === 'NULL') {
                $sqlWhereCondition .= ' AND ' . $columnName . ' IS NULL ';
            } else {
                $sqlWhereCondition .= ' AND ' . $columnName . ' = ? ';
                $sqlParams[] = $columnValue;
            }
        }

        // call method to read data out of database
        $returnCode = $this->readData($sqlWhereCondition, array_values($sqlParams));

        // save the array fields in the object
        if (!$returnCode) {
            foreach ($columnArray as $columnName => $columnValue) {
                $this->setValue($columnName, $columnValue);
            }
        }

        return $returnCode;
    }

    /**
     * Save all changed columns of the recordset in table of database. Therefore the class remembers if it's
     * a new record or if only an update is necessary. The update statement will only update the changed columns.
     * If the table has columns for creator or editor than these column with their timestamp will be updated.
     * For a new record if there is an uuid column a new uuid will be created and stored.
     * @param bool $updateFingerPrint Default **true**. Will update the creator or editor of the recordset
     *                                if table has columns like **usr_id_create** or **usr_id_changed**
     * @return bool If an update or insert into the database was done then return true, otherwise false.
     */
    public function save($updateFingerPrint = true)
    {
        if (!$this->columnsValueChanged && $this->dbColumns[$this->keyColumnName] !== '') {
            return false;
        }

        // if new role then set create the uuid
        if ($this->isNewRecord() && array_key_exists($this->columnPrefix . '_uuid', $this->dbColumns)) {
            $this->setValue($this->columnPrefix . '_uuid', (string) Uuid::uuid4());
        }

        // TODO check if "$gCurrentUser instanceof User"
        // see "start_installation.php"
        if ($updateFingerPrint && isset($GLOBALS['gCurrentUserId']) && $GLOBALS['gCurrentUserId'] > 0) {
            // if the table has fields to store the creator and the last change,
            // then fill them here automatically
            if ($this->newRecord && array_key_exists($this->columnPrefix . '_usr_id_create', $this->dbColumns)) {
                $this->setValue($this->columnPrefix . '_timestamp_create', DATETIME_NOW);
                $this->setValue($this->columnPrefix . '_usr_id_create', $GLOBALS['gCurrentUserId']);
            } elseif (array_key_exists($this->columnPrefix . '_usr_id_change', $this->dbColumns)) {
                // Do not update data if the same user has done so within 15 minutes
                if ($GLOBALS['gCurrentUserId'] !== $this->getValue($this->columnPrefix . '_usr_id_create')
                || time() > (strtotime($this->getValue($this->columnPrefix . '_timestamp_create')) + 900)) {
                    $this->setValue($this->columnPrefix . '_timestamp_change', DATETIME_NOW);
                    $this->setValue($this->columnPrefix . '_usr_id_change', $GLOBALS['gCurrentUserId']);
                }
            }
        }

        $sqlFieldArray = array();
        $sqlSetArray = array();
        $queryParams = array();

        // Loop over all DB fields and add them to the update
        foreach ($this->dbColumns as $key => $value) {
            // fields of other tables must not appear in insert/update
            if (str_starts_with($key, $this->columnPrefix . '_')) {
                if ($this->columnsInfos[$key]['type'] === 'boolean' && DB_ENGINE === Database::PDO_ENGINE_PGSQL) {
                    if ($value === 1 || $value === '1') {
                        $value = 'true';
                    } else {
                        $value = 'false';
                    }
                }

                // Auto-increment fields must not appear in insert/update
                if (!$this->columnsInfos[$key]['serial'] && $this->columnsInfos[$key]['changed']) {
                    if ($this->newRecord) {
                        // Prepare data for an insert
                        if ($value !== '') {
                            $sqlFieldArray[] = $key;
                            $queryParams[] = $value;
                        }
                    } else {
                        // Prepare data for an update
                        $sqlSetArray[] = $key . ' = ?';

                        if ($value === '' || $value === null) {
                            $queryParams[] = null;
                        } else {
                            $queryParams[] = $value;
                        }
                    }

                    $this->columnsInfos[$key]['changed'] = false;
                }
            }
        }

        if ($this->newRecord) {
            // insert record and mark this object as not new and remember the new id
            $sql = 'INSERT INTO '.$this->tableName.'
                           ('.implode(',', $sqlFieldArray).')
                    VALUES ('.Database::getQmForValues($sqlFieldArray).')';
            $this->db->queryPrepared($sql, $queryParams);

            $this->newRecord = false;
            if ($this->keyColumnName !== '') {
                $this->dbColumns[$this->keyColumnName] = $this->db->lastInsertId();
            }
        } else {
            $sql = 'UPDATE '.$this->tableName.'
                       SET '.implode(', ', $sqlSetArray).'
                     WHERE '.$this->keyColumnName.' = ? -- $this->dbColumns[$this->keyColumnName]';
            $queryParams[] = $this->dbColumns[$this->keyColumnName];
            $this->db->queryPrepared($sql, $queryParams);
        }

        $this->columnsValueChanged = false;

        return true;
    }

    /**
     * If this method is set then the current user can save changes to this object if he hasn't the necessary rights.
     * The flag must be used within the class implementation.
     * @return void
     */
    public function saveChangesWithoutRights()
    {
        $this->saveChangesWithoutRights = true;
    }

    /**
     * The method requires an array with all fields of one recordset of the table object.
     * These fields will be add to the object as if you read one record with **readDataById**
     * but without a separate SQL. This method is useful if you have several recordsets of the
     * table and want to use an table object for each recordset. So you don't have to do an
     * separate sql read for each record. This is a performant way to fill the object with
     * the necessary data.
     * @param array $fieldArray An array with all fields and their values of the table. If the object has
     *                          more connected tables than you should add the fields of these tables, too.
     *
     * **Code example**
     * ```
     * // read all announcements with their categories
     * $sql = 'SELECT * FROM ' . TBL_ANNOUNCEMENTS . ' INNER JOIN ' . TBL_CATEGORIES . ' ON ann_cat_id = cat_id';
     * $announcementsStatement = $gDb->queryPrepared($sql);
     * $announcement = new TableAnnouncements($gDb);
     *
     * while ($row = $announcementsStatement->fetch())
     * {
     *     // add each recordset to an object without a separate sql within the object
     *     $announcement->clear();
     *     $announcement->setArray($row);
     *     ...
     * }
     * ```
     */
    public function setArray(array $fieldArray)
    {
        foreach ($fieldArray as $field => $value) {
            $this->dbColumns[$field] = $value;
            $this->columnsInfos[$field]['changed'] = false;
        }

        $this->newRecord = empty($this->dbColumns[$this->keyColumnName]);
    }

    /**
     * Read all columns with their informations like **type** (integer, varchar, boolean),
     * **null** (or not), **key** and **serial**. Also the changed flag will be set to false.
     */
    protected function setColumnsInfos()
    {
        // create array with base table and all connected tables
        $tables = array($this->tableName);

        foreach ($this->additionalTables as $values) {
            $tables[] = $values['table'];
        }

        foreach ($tables as $table) {
            $tableColumnsProperties = $this->db->getTableColumnsProperties($table);

            foreach ($tableColumnsProperties as $columnName => $property) {
                // some actions should only be done for columns of the main table from this class
                if (str_starts_with($columnName, $this->columnPrefix . '_')) {
                    $this->dbColumns[$columnName] = '';

                    if ($property['serial']) {
                        $this->keyColumnName = $columnName;
                    }
                }
                $this->columnsInfos[$columnName]['changed'] = false;
                if(strpos($property['type'], '(') > 0) {
                    $this->columnsInfos[$columnName]['type'] = substr($property['type'], 0, strpos($property['type'], '('));
                } else {
                    $this->columnsInfos[$columnName]['type'] = $property['type'];
                }
                $this->columnsInfos[$columnName]['null'] = $property['null'];
                $this->columnsInfos[$columnName]['key'] = $property['key'];
                $this->columnsInfos[$columnName]['serial'] = $property['serial'];
            }
        }
    }

    /**
     * Set a new value for a column of the database table. The value is only saved in the object.
     * You must call the method **save** to store the new value to the database. If the unique key
     * column is set to 0 than this record will be a new record and all other columns are marked as changed.
     * @param string $columnName The name of the database column whose value should get a new value
     * @param mixed  $newValue   The new value that should be stored in the database field
     * @param bool   $checkValue The value will be checked if it's valid. If set to **false** than the value will not be checked.
     * @throws AdmException If **columnName** doesn't exists. exception->text contains a string with the reason why the login failed.
     * @return bool Returns **true** if the value is stored in the current object and **false** if a check failed
     * @see TableAccess#getValue
     */
    public function setValue($columnName, $newValue, $checkValue = true)
    {
        if (!array_key_exists($columnName, $this->dbColumns)) {
            throw new AdmException('Column ' . $columnName . ' doesn\'t exists in table ' . $this->tableName . '!');
        }

        // General plausibility checks based on the field type
        if ($checkValue && $newValue !== '') {
            switch ($this->columnsInfos[$columnName]['type']) {
                // Numeric
                case 'integer': // fallthrough
                case 'smallint':
                    if (!is_numeric($newValue)) {
                        $newValue = '';
                    }

                    // Key fields should not contain 0
                    if ((int) $newValue === 0 &&
                        ($this->columnsInfos[$columnName]['key'] || $this->columnsInfos[$columnName]['null'])) {
                        $newValue = '';
                    }
                    break;

                // String
                case 'char': // fallthrough
                case 'varchar': // fallthrough
                case 'text':
                    $newValue = StringUtils::strStripTags($newValue);
                    break;

                // Byte/Blob
                case 'bytea':
                    // PostgreSQL can only store hex values in bytea, so we must decode binary in hex
                    $newValue = bin2hex($newValue);
                    break;
            }
        }

        // wurde das Schluesselfeld auf 0 gesetzt, dann soll ein neuer Datensatz angelegt werden
        if ($this->keyColumnName === $columnName && (int) $newValue === 0) {
            $this->newRecord = true;

            // now mark all other columns with values of this object as changed
            foreach ($this->dbColumns as $column => $value) {
                if (strlen((string) $value) > 0) {
                    $this->columnsInfos[$column]['changed'] = true;
                }
            }
        }

<<<<<<< HEAD
        // only mark as "changed" if the value is different (DON'T use binary safe function!)
        if ($this->dbColumns[$columnName] != $newValue) {
            $this->dbColumns[$columnName] = $newValue;
            $this->columnsValueChanged = true;
            $this->columnsInfos[$columnName]['changed'] = true;
=======
        if (array_key_exists($columnName, $this->dbColumns)) {
            // only mark as "changed" if the value is different (DON'T use binary safe function!)
            if (strcmp((string) $this->dbColumns[$columnName], (string) $newValue) !== 0) {
                $this->dbColumns[$columnName] = $newValue;
                $this->columnsValueChanged = true;
                $this->columnsInfos[$columnName]['changed'] = true;
            }

            return true;
>>>>>>> 6605c61a
        }

        return true;
    }
}<|MERGE_RESOLUTION|>--- conflicted
+++ resolved
@@ -704,23 +704,12 @@
             }
         }
 
-<<<<<<< HEAD
         // only mark as "changed" if the value is different (DON'T use binary safe function!)
-        if ($this->dbColumns[$columnName] != $newValue) {
+        if (strcmp((string) $this->dbColumns[$columnName], (string) $newValue) !== 0) {
             $this->dbColumns[$columnName] = $newValue;
             $this->columnsValueChanged = true;
             $this->columnsInfos[$columnName]['changed'] = true;
-=======
-        if (array_key_exists($columnName, $this->dbColumns)) {
-            // only mark as "changed" if the value is different (DON'T use binary safe function!)
-            if (strcmp((string) $this->dbColumns[$columnName], (string) $newValue) !== 0) {
-                $this->dbColumns[$columnName] = $newValue;
-                $this->columnsValueChanged = true;
-                $this->columnsInfos[$columnName]['changed'] = true;
-            }
-
             return true;
->>>>>>> 6605c61a
         }
 
         return true;
