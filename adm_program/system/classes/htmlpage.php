--- conflicted
+++ resolved
@@ -229,13 +229,9 @@
      */
     public function showMainMenu($details = true)
     {
-<<<<<<< HEAD
-        global $gL10n, $gPreferences, $gValidLogin, $gDb, $gCurrentUser;
+        global $gL10n, $gSettingsManager, $gValidLogin, $gDb, $gCurrentUser;
         $men_icon  = '/dummy.png';
         $full_menu = '';
-=======
-        global $gL10n, $gSettingsManager, $gValidLogin, $gDb, $gCurrentUser;
->>>>>>> 3c6897cb
 
         // display Menu
         $sql = 'SELECT *
@@ -244,7 +240,6 @@
          ORDER BY men_order';
         $main_men_statement = $gDb->query($sql);
 
-<<<<<<< HEAD
         while ($main_men = $main_men_statement->fetchObject())
         {
             $unreadBadge = '';
@@ -255,35 +250,6 @@
               where men_parent_id = ? -- $main_men->men_id
              ORDER BY men_parent_id DESC, men_order';
             $statement = $gDb->queryPrepared($sql, array($main_men->men_id));
-=======
-        if ((int) $gSettingsManager->get('enable_announcements_module') === 1 || ((int) $gSettingsManager->get('enable_announcements_module') === 2 && $gValidLogin))
-        {
-            $this->menu->addItem(
-                'menu_item_announcements', ADMIDIO_URL . FOLDER_MODULES . '/announcements/announcements.php', $gL10n->get('ANN_ANNOUNCEMENTS'),
-                'announcements.png', 'right', 'menu_item_modules', 'admidio-default-menu-item'
-            );
-        }
-        if ($gSettingsManager->getBool('enable_download_module'))
-        {
-            $this->menu->addItem(
-                'menu_item_download', ADMIDIO_URL . FOLDER_MODULES . '/downloads/downloads.php', $gL10n->get('DOW_DOWNLOADS'),
-                'download.png', 'right', 'menu_item_modules', 'admidio-default-menu-item'
-            );
-        }
-        if ($gSettingsManager->getBool('enable_mail_module') && !$gValidLogin)
-        {
-            $this->menu->addItem(
-                'menu_item_email', ADMIDIO_URL . FOLDER_MODULES . '/messages/messages_write.php', $gL10n->get('SYS_EMAIL'),
-                'email.png', 'right', 'menu_item_modules', 'admidio-default-menu-item'
-            );
-        }
-
-        if (($gSettingsManager->getBool('enable_pm_module') || $gSettingsManager->getBool('enable_mail_module')) && $gValidLogin)
-        {
-            // get number of unread messages for user
-            $message = new TableMessage($gDb);
-            $unread = $message->countUnreadMessageRecords((int) $gCurrentUser->getValue('usr_id'));
->>>>>>> 3c6897cb
 
             if($statement->rowCount() > 0)
             {
@@ -429,28 +395,10 @@
                 'messages.png', 'right', 'menu_item_modules', 'admidio-default-menu-item'
             );
         }
-<<<<<<< HEAD
-=======
-        if ((int) $gSettingsManager->get('enable_photo_module') === 1 || ((int) $gSettingsManager->get('enable_photo_module') === 2 && $gValidLogin))
-        {
-            $this->menu->addItem(
-                'menu_item_photo', ADMIDIO_URL . FOLDER_MODULES . '/photos/photos.php', $gL10n->get('PHO_PHOTOS'),
-                'photo.png', 'right', 'menu_item_modules', 'admidio-default-menu-item'
-            );
-        }
-        if ((int) $gSettingsManager->get('enable_guestbook_module') === 1 || ((int) $gSettingsManager->get('enable_guestbook_module') === 2 && $gValidLogin))
-        {
-            $this->menu->addItem(
-                'menu_item_guestbook', ADMIDIO_URL . FOLDER_MODULES . '/guestbook/guestbook.php', $gL10n->get('GBO_GUESTBOOK'),
-                'guestbook.png', 'right', 'menu_item_modules', 'admidio-default-menu-item'
-            );
-        }
->>>>>>> 3c6897cb
 
         return $full_menu;
     }
 
-<<<<<<< HEAD
     /**
      * Adds the modal menu
      * @return void
@@ -465,23 +413,6 @@
           where men_parent_id is null
          ORDER BY men_order';
         $main_men_statement = $gDb->query($sql);
-=======
-        if ((int) $gSettingsManager->get('enable_dates_module') === 1 || ((int) $gSettingsManager->get('enable_dates_module') === 2 && $gValidLogin))
-        {
-            $this->menu->addItem(
-                'menu_item_dates', ADMIDIO_URL . FOLDER_MODULES . '/dates/dates.php', $gL10n->get('DAT_DATES'),
-                'dates.png', 'right', 'menu_item_modules', 'admidio-default-menu-item'
-            );
-        }
-
-        if ((int) $gSettingsManager->get('enable_weblinks_module') === 1 || ((int) $gSettingsManager->get('enable_weblinks_module') === 2 && $gValidLogin))
-        {
-            $this->menu->addItem(
-                'menu_item_links', ADMIDIO_URL . FOLDER_MODULES . '/links/links.php', $gL10n->get('LNK_WEBLINKS'),
-                'weblinks.png', 'right', 'menu_item_modules', 'admidio-default-menu-item'
-            );
-        }
->>>>>>> 3c6897cb
 
         while ($main_men = $main_men_statement->fetchObject())
         {
@@ -492,7 +423,6 @@
              ORDER BY men_parent_id DESC, men_order';
             $statement = $gDb->queryPrepared($sql, array($main_men->men_id));
 
-<<<<<<< HEAD
             if($statement->rowCount() > 0)
             {
                 $last = '';
@@ -595,40 +525,6 @@
                     }
                 }
             }
-=======
-        }
-        if ($gCurrentUser->approveUsers() && $gSettingsManager->getBool('registration_enable_module'))
-        {
-            $this->menu->addItem(
-                'menu_item_registration', ADMIDIO_URL . FOLDER_MODULES . '/registration/registration.php', $gL10n->get('NWU_NEW_REGISTRATIONS'),
-                'new_registrations.png', 'right', 'menu_item_administration', 'admidio-default-menu-item'
-            );
-        }
-        if ($gCurrentUser->editUsers())
-        {
-            $this->menu->addItem(
-                'menu_item_members', ADMIDIO_URL . FOLDER_MODULES . '/members/members.php', $gL10n->get('MEM_USER_MANAGEMENT'),
-                'user_administration.png', 'right', 'menu_item_administration', 'admidio-default-menu-item'
-            );
-        }
-        if ($gCurrentUser->manageRoles())
-        {
-            $this->menu->addItem(
-                'menu_item_roles', ADMIDIO_URL . FOLDER_MODULES . '/roles/roles.php', $gL10n->get('ROL_ROLE_ADMINISTRATION'),
-                'roles.png', 'right', 'menu_item_administration', 'admidio-default-menu-item'
-            );
-        }
-        if ($gCurrentUser->isAdministrator())
-        {
-            $this->menu->addItem(
-                'menu_item_backup', ADMIDIO_URL . FOLDER_MODULES . '/backup/backup.php', $gL10n->get('BAC_DATABASE_BACKUP'),
-                'backup.png', 'right', 'menu_item_administration', 'admidio-default-menu-item'
-            );
-            $this->menu->addItem(
-                'menu_item_options', ADMIDIO_URL . FOLDER_MODULES . '/preferences/preferences.php', $gL10n->get('SYS_SETTINGS'),
-                'options.png', 'right', 'menu_item_administration', 'admidio-default-menu-item'
-            );
->>>>>>> 3c6897cb
         }
 
         if ($gValidLogin)
