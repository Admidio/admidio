<?php
/*****************************************************************************
 *
 *  Copyright    : (c) 2004 - 2015 The Admidio Team
 *  Homepage     : http://www.admidio.org
 *  License      : GNU Public License 2 http://www.gnu.org/licenses/gpl-2.0.html
 *
 *****************************************************************************/

/**
 * @class HtmlPage
 * @brief Creates an Admidio specific complete html page
 *
 * This class creates a html page with head and body and integrates some Admidio
 * specific elements like css files, javascript files and javascript code. It
 * also provides some methods to easily add new html data to the page. The generated
 * page will automatically integrate the choosen theme. You can optional disable the
 * integration of the theme files.
 * @par Examples
 * @code // create a simple html page with some text
 * $page = new HtmlPage();
 * $page->addJavascriptFile($g_root_path.'/adm_program/libs/jquery/jquery.min.js');
 * $page->addHeadline('A simple Html page');
 * $page->addHtml('<strong>This is a simple Html page!</strong>');
 * $page->show(); @endcode
 */
class HtmlPage
{
    protected $pageContent;     ///< Contains the custom html of the current page. This will be added to the default html of each page.
    protected $javascriptContent; ///< Contains the custom javascript of the current page. This will be added to the header part of the page.
    protected $javascriptContentExecute; ///< Contains the custom javascript of the current page that should be executed after pageload. This will be added to the header part of the page.
    protected $title;           ///< The title for the html page and the headline for the Admidio content.
    protected $headline;        ///< The main headline for the html page.
    protected $menu;            ///< An object of the menu of this page
    protected $header;          ///< Additional header that could not be set with the other methods. This content will be add to head of html page without parsing.
    protected $hasNavbar;       ///< Flag if the current page has a navbar.
    protected $showMenu;        ///< If set to true then the menu will be included.
    protected $showThemeHtml;   ///< If set to true then the custom html code of the theme for each page will be included.
    protected $cssFiles;        ///< An array with all necessary cascading style sheets files for the html page.
    protected $jsFiles;         ///< An array with all necessary javascript files for the html page.
    protected $rssFiles;        ///< An array with all necessary rss files for the html page.
    protected $printMode;       ///< A flag that indicates if the page should be styled in print mode then no colors will be shown

    /**
     * Constructor creates the page object and initialized all parameters
     * @param string $title (optional) A string that contains the title/headline for the page.
     */
    public function __construct($title = '')
    {
        global $g_root_path, $gDebug;

        $this->pageContent   = '';
        $this->header        = '';
        $this->title         = $title;
        $this->headline      = $title;
        $this->menu          = new HtmlNavbar('menu_main_script', $title, $this);
        $this->showMenu      = true;
        $this->showThemeHtml = true;
        $this->printMode     = false;
        $this->hasNavbar     = false;
        $this->hasModal      = false;

        if($gDebug)
        {
            $this->cssFiles = array($g_root_path.'/adm_program/libs/bootstrap/css/bootstrap.css');
            $this->jsFiles  = array($g_root_path.'/adm_program/libs/jquery/jquery.js',
                                    $g_root_path.'/adm_program/system/js/common_functions.js',
                                    $g_root_path.'/adm_program/libs/bootstrap/js/bootstrap.js');
        }
        else
        {
            // if not in debug mode only load the minified files
            $this->cssFiles = array($g_root_path.'/adm_program/libs/bootstrap/css/bootstrap.min.css');
            $this->jsFiles  = array($g_root_path.'/adm_program/libs/jquery/jquery.min.js',
                                    $g_root_path.'/adm_program/system/js/common_functions.js',
                                    $g_root_path.'/adm_program/libs/bootstrap/js/bootstrap.min.js');
        }
        $this->rssFiles = array();
    }

    /**
     * Adds a cascading style sheets file to the html page.
     * @param string $file The url with filename of the css file.
     */
    public function addCssFile($file)
    {
        if(!in_array($file, $this->cssFiles, true))
        {
            $this->cssFiles[] = $file;
        }
    }

    /**
     * Add content to the header segment of a html page.
     * @param string $header Content for the html header segment.
     */
    public function addHeader($header)
    {
        $this->header .= $header;
    }

    /**
     * Set the h1 headline of the current html page. If the title of the page was not set
     * until now than this will also be the title.
     * @param string $headline A string that contains the headline for the page.
     */
    public function addHeadline($headline)
    {
        if($this->title === '')
        {
            $this->setTitle($headline);
        }

        $this->headline = $headline;
        $this->menu->setName($headline);
    }

    /**
     * Adds any html content to the page. The content will be added in the order
     * you call this method. The first call will place the content at the top of
     * the page. The second call below the first etc.
     * @param string $html A valid html code that will be added to the page.
     */
    public function addHtml($html)
    {
        $this->pageContent .= $html;
    }

    /**
     * Adds any javascript content to the page. The javascript will be added in the order you call this method.
     * @param string $javascriptCode       A valid javascript code that will be added to the header of the page.
     * @param bool   $executeAfterPageLoad (optional) If set to @b true the javascript code will be executed after
     *                                     the page is fully loaded.
     */
    public function addJavascript($javascriptCode, $executeAfterPageLoad = false)
    {
        if($executeAfterPageLoad)
        {
            $this->javascriptContentExecute .= $javascriptCode;
        }
        else
        {
            $this->javascriptContent .= $javascriptCode;
        }
    }

    /**
     * Adds a javascript file to the html page.
     * @param string $file The url with filename of the javascript file.
     */
    public function addJavascriptFile($file)
    {
        if(!in_array($file, $this->jsFiles, true))
        {
            $this->jsFiles[] = $file;
        }
    }


    public function addDefaultMenu()
    {
        global $gL10n, $gPreferences, $gValidLogin, $gDb, $gCurrentUser;

        $this->menu->addItem('menu_item_modules', null, $gL10n->get('SYS_MODULES'), 'application_view_list.png', 'right', 'navbar', 'admidio-default-menu-item');

        $this->menu->addItem('menu_item_overview', '/adm_program/index.php',
                            $gL10n->get('SYS_OVERVIEW'), 'home.png', 'right', 'menu_item_modules', 'admidio-default-menu-item');

        if($gPreferences['enable_announcements_module'] == 1
        || ($gPreferences['enable_announcements_module'] == 2 && $gValidLogin))
        {
            $this->menu->addItem('menu_item_announcements', '/adm_program/modules/announcements/announcements.php',
                                $gL10n->get('ANN_ANNOUNCEMENTS'), 'announcements.png', 'right', 'menu_item_modules', 'admidio-default-menu-item');
        }
        if($gPreferences['enable_download_module'] == 1)
        {
            $this->menu->addItem('menu_item_download', '/adm_program/modules/downloads/downloads.php',
                                $gL10n->get('DOW_DOWNLOADS'), 'download.png', 'right', 'menu_item_modules', 'admidio-default-menu-item');
        }
        if($gPreferences['enable_mail_module'] == 1 && $gValidLogin == false)
        {
            $this->menu->addItem('menu_item_email', '/adm_program/modules/messages/messages_write.php',
                                $gL10n->get('SYS_EMAIL'), 'email.png', 'right', 'menu_item_modules', 'admidio-default-menu-item');
        }

        if(($gPreferences['enable_pm_module'] == 1 || $gPreferences['enable_mail_module'] == 1) && $gValidLogin)
        {
            // get number of unread messages for user
            $message = new TableMessage($gDb);
            $unread = $message->countUnreadMessageRecords($gCurrentUser->getValue('usr_id'));

            if ($unread > 0)
            {
                $this->menu->addItem('menu_item_private_message', '/adm_program/modules/messages/messages.php',
                                $gL10n->get('SYS_MESSAGES').'<span class="badge">'.$unread.'</span>', 'messages.png', 'right', 'menu_item_modules', 'admidio-default-menu-item');
            }
            else
            {
                $this->menu->addItem('menu_item_private_message', '/adm_program/modules/messages/messages.php',
                                $gL10n->get('SYS_MESSAGES'), 'messages.png', 'right', 'menu_item_modules', 'admidio-default-menu-item');
            }
        }
        if($gPreferences['enable_photo_module'] == 1
        || ($gPreferences['enable_photo_module'] == 2 && $gValidLogin))
        {
            $this->menu->addItem('menu_item_photo', '/adm_program/modules/photos/photos.php',
                                $gL10n->get('PHO_PHOTOS'), 'photo.png', 'right', 'menu_item_modules', 'admidio-default-menu-item');
        }
        if($gPreferences['enable_guestbook_module'] == 1
        || ($gPreferences['enable_guestbook_module'] == 2 && $gValidLogin))
        {
            $this->menu->addItem('menu_item_guestbook', '/adm_program/modules/guestbook/guestbook.php',
                                $gL10n->get('GBO_GUESTBOOK'), 'guestbook.png', 'right', 'menu_item_modules', 'admidio-default-menu-item');
        }

        $this->menu->addItem('menu_item_lists', '/adm_program/modules/lists/lists.php',
                            $gL10n->get('LST_LISTS'), 'lists.png', 'right', 'menu_item_modules', 'admidio-default-menu-item');
        if($gValidLogin)
        {
            $this->menu->addItem('menu_item_mylist', '/adm_program/modules/lists/mylist.php',
                                $gL10n->get('LST_MY_LIST'), 'mylist.png', 'right', 'menu_item_modules', 'admidio-default-menu-item');
        }

        if($gPreferences['enable_dates_module'] == 1
        || ($gPreferences['enable_dates_module'] == 2 && $gValidLogin))
        {
            $this->menu->addItem('menu_item_dates', '/adm_program/modules/dates/dates.php',
                                $gL10n->get('DAT_DATES'), 'dates.png', 'right', 'menu_item_modules', 'admidio-default-menu-item');
        }

        if($gPreferences['enable_weblinks_module'] == 1
        || ($gPreferences['enable_weblinks_module'] == 2 && $gValidLogin))
        {
            $this->menu->addItem('menu_item_links', '/adm_program/modules/links/links.php',
                                $gL10n->get('LNK_WEBLINKS'), 'weblinks.png', 'right', 'menu_item_modules', 'admidio-default-menu-item');
        }

        if($gCurrentUser->isWebmaster() || $gCurrentUser->manageRoles() || $gCurrentUser->approveUsers() || $gCurrentUser->editUsers())
        {
            $this->menu->addItem('menu_item_administration', null, $gL10n->get('SYS_ADMINISTRATION'), 'application_view_list.png', 'right', 'navbar', 'admidio-default-menu-item');

            if($gCurrentUser->approveUsers() && $gPreferences['registration_mode'] > 0)
            {
                $this->menu->addItem('menu_item_registration', '/adm_program/modules/registration/registration.php',
                                    $gL10n->get('NWU_NEW_REGISTRATIONS'), 'new_registrations.png', 'right', 'menu_item_administration', 'admidio-default-menu-item');
            }
            if($gCurrentUser->editUsers())
            {
                $this->menu->addItem('menu_item_members', '/adm_program/modules/members/members.php',
                                    $gL10n->get('MEM_USER_MANAGEMENT'), 'user_administration.png', 'right', 'menu_item_administration', 'admidio-default-menu-item');
            }
            if($gCurrentUser->manageRoles())
            {
                $this->menu->addItem('menu_item_roles', '/adm_program/modules/roles/roles.php',
                                    $gL10n->get('ROL_ROLE_ADMINISTRATION'), 'roles.png', 'right', 'menu_item_administration', 'admidio-default-menu-item');
            }
            if($gCurrentUser->isWebmaster())
            {
                $this->menu->addItem('menu_item_backup', '/adm_program/modules/backup/backup.php',
                                    $gL10n->get('BAC_DATABASE_BACKUP'), 'backup.png', 'right', 'menu_item_administration', 'admidio-default-menu-item');
                $this->menu->addItem('menu_item_options', '/adm_program/modules/preferences/preferences.php',
                                    $gL10n->get('SYS_SETTINGS'), 'options.png', 'right', 'menu_item_administration', 'admidio-default-menu-item');
            }
        }

        if($gValidLogin)
        {
            // show link to own profile
            $this->menu->addItem('menu_item_my_profile', '/adm_program/modules/profile/profile.php', $gL10n->get('PRO_MY_PROFILE'), 'profile.png', 'right', 'navbar', 'admidio-default-menu-item');
            // show logout link
            $this->menu->addItem('menu_item_logout', '/adm_program/system/logout.php', $gL10n->get('SYS_LOGOUT'), 'door_in.png', 'right', 'navbar', 'admidio-default-menu-item');
        }
        else
        {
            // show registration link
            $this->menu->addItem('menu_item_registration', '/adm_program/modules/registration/registration.php', $gL10n->get('SYS_REGISTRATION'), 'new_registrations.png', 'right', 'navbar', 'admidio-default-menu-item');
            // show login link
            $this->menu->addItem('menu_item_login', '/adm_program/system/login.php', $gL10n->get('SYS_LOGIN'), 'key.png', 'right', 'navbar', 'admidio-default-menu-item');
        }
    }

    /**
     * Adds a RSS file to the html page.
     * @param string $file  The url with filename of the rss file.
     * @param string $title (optional) Set a title. This is the name of the feed and will be shown when adding the rss feed.
     */
    public function addRssFile($file, $title = '')
    {
        if($title !== '')
        {
            $this->rssFiles[$title] = $file;
        }
        else
        {
            $this->rssFiles[] = $file;
        }
    }

    /**
     * Returns the menu object of this html page.
     * @return object Returns the menu object of this html page.
     */
    public function getMenu()
    {
        return $this->menu;
    }

    /**
     * Returns the title of the html page.
     * @return string Returns the title of the html page.
     */
    public function getTitle()
    {
        return $this->title;
    }

    /**
     * Every html page of Admidio contains a menu.
     * If the menu should not be included in the current page, than this method must be called.
     */
    public function hideMenu()
    {
        $this->showMenu = false;
    }

    /**
     * Every html page of Admidio contains three files of the custom theme.
     * my_header.php, my_body_top.php and my_body_bottom.php
     * With these files the webmaster can contain custom layout to Admidio.
     * If these files should not be included in the current page, than this method must be called.
     */
    public function hideThemeHtml()
    {
        $this->showThemeHtml = false;
    }

    /**
     * Flag if the current page has a navbar.
     */
    public function hasNavbar()
    {
        $this->hasNavbar = true;
    }

    /**
     * If print mode is set then a print specific css file will be loaded.
     * All styles will be more print compatible and are only black, grey and white.
     */
    public function setPrintMode()
    {
        $this->printMode = true;
    }

    /**
     * Set the title of the html page. This will also be the h1 headline for the Admidio page.
     * @param string $title A string that contains the title for the page.
     */
    public function setTitle($title)
    {
        $this->title = $title;
    }

    /**
     * This method send the whole html code of the page to the browser. Call this method
     * if you have finished your page layout.
     * @param  bool        $directOutput (optional) If set to @b true (default) the html page will be directly send
     *                                   to the browser. If set to @b false the html will be returned.
     * @return string|void If $directOutput is set to @b false this method will return the html code of the page.
     */
    public function show($directOutput = true)
    {
        global $g_root_path, $gL10n, $gDb, $gCurrentSession, $gCurrentOrganization, $gCurrentUser, $gPreferences;
        global $gValidLogin, $gProfileFields, $gHomepage;

        $headerContent    = '';
        $htmlMyHeader     = '';
        $htmlMyBodyTop    = '';
        $htmlMyBodyBottom = '';
        $htmlMenu         = '';
        $htmlHeadline     = '';

        if($this->showMenu)
        {
            // add modules and administration modules to the menu
            $this->addDefaultMenu();
            $htmlMenu = $this->menu->show(false);
        }

        if($this->headline !== '')
        {
            $htmlHeadline = '<h1>'.$this->headline.'</h1>';
        }

        // add admidio css file at last because there the user can redefine all css
        $this->addCssFile(THEME_PATH.'/css/admidio.css');

        // if print mode is set then add a print specific css file
        if($this->printMode)
        {
            $this->addCssFile(THEME_PATH.'/css/print.css');
        }

        // load content of theme files
        if($this->showThemeHtml)
        {
            ob_start();
            include(THEME_SERVER_PATH.'/my_header.php');
            $htmlMyHeader = ob_get_contents();
            ob_end_clean();

            ob_start();
            include(THEME_SERVER_PATH.'/my_body_top.php');
            $htmlMyBodyTop = ob_get_contents();
            ob_end_clean();

            // if user had set another db in theme content then switch back to admidio db
            $gDb->setCurrentDB();

            ob_start();
            include(THEME_SERVER_PATH.'/my_body_bottom.php');
            $htmlMyBodyBottom = ob_get_contents();
            ob_end_clean();

            // if user had set another db in theme content then switch back to admidio db
            $gDb->setCurrentDB();
        }

        // add css files to page
        foreach($this->cssFiles as $file)
        {
            $headerContent .= '<link rel="stylesheet" type="text/css" href="'.$file.'" />';
        }

        // add some special scripts so that ie8 could better understand the Bootstrap 3 framework
        $headerContent .= '<!--[if lt IE 9]>
            <script src="'.$g_root_path.'/adm_program/libs/html5shiv/html5shiv.min.js"></script>
            <script src="'.$g_root_path.'/adm_program/libs/respond/respond.js"></script>
        <![endif]-->';

        // add javascript files to page
        foreach($this->jsFiles as $file)
        {
            $headerContent .= '<script type="text/javascript" src="'.$file.'"></script>';
        }

        // add rss feed files to page
        foreach($this->rssFiles as $title => $file)
        {
            if(!is_numeric($title))
            {
                $headerContent .= '<link rel="alternate" type="application/rss+xml" title="'.$title.'" href="'.$file.'" />';
            }
            else
            {
                $headerContent .= '<link rel="alternate" type="application/rss+xml" href="'.$file.'" />';
            }
        }

        // add organization name to title
        if($this->title !== '')
        {
            $this->title = $gCurrentOrganization->getValue('org_longname').' - '.$this->title;
        }
        else
        {
            $this->title = $gCurrentOrganization->getValue('org_longname');
        }

        // add code for a modal window
        $this->addJavascript('$("body").on("hidden.bs.modal", ".modal", function () { $(this).removeData("bs.modal"); });', true);
        $this->addHtml('<div class="modal fade" id="admidio_modal" tabindex="-1" role="dialog" aria-hidden="true">
                            <div class="modal-dialog"><div class="modal-content"></div></div>
                        </div>');

        // add javascript code to page
        if($this->javascriptContent !== '')
        {
            $headerContent .= '<script type="text/javascript"><!--
                '.$this->javascriptContent.'
            --></script>';
        }

        // add javascript code to page that will be executed after page is fully loaded
        if($this->javascriptContentExecute !== '')
        {
            $headerContent .= '<script type="text/javascript"><!--
                $(document).ready(function(){
                    $(".admidio-icon-info, .admidio-icon-link img, [data-toggle=tooltip]").tooltip();
                    $("[data-toggle=\'popover\']").popover();
                    '.$this->javascriptContentExecute.'
                });
            --></script>';
        }

        $html = '
            <!DOCTYPE html>
            <html>
            <head>
                <!-- (c) 2004 - 2015 The Admidio Team - http://www.admidio.org/ -->

                <meta http-equiv="content-type" content="text/html; charset=utf-8" />
                <meta http-equiv="X-UA-Compatible" content="IE=edge">
                <meta name="viewport" content="width=device-width, initial-scale=1">

                <title>'.$this->title.'</title>

                <script type="text/javascript"><!--
                    var gRootPath  = "'. $g_root_path. '";
                    var gThemePath = "'. THEME_PATH. '";
                --></script>';

<<<<<<< HEAD
        $html .= $headerContent;
        $html .= $this->header;
        $html .= $htmlMyHeader;
        $html .= '</head><body>';
        $html .= $htmlMyBodyTop;
        $html .= '<div class="admContent">';
        $html .= $htmlHeadline;
        $html .= $htmlMenu;
        $html .= $this->pageContent;
        $html .= '</div>';
        $html .= $htmlMyBodyBottom;
        $html .= '</body></html>';
=======
            $html .= $htmlMyHeader.'
        </head>
        <body>'.
            $htmlMyBodyTop.'
            <div class="admidio-content">
                '.$htmlHeadline.$htmlMenu.$this->pageContent.'
            </div>'.
            $htmlMyBodyBottom.'
        </body>
        </html>';
>>>>>>> 6418dace

        if($this->hasNavbar)
        {
            // set css class to hide headline in mobile mode if navbar is shown
            $html = str_replace('<h1>'.$this->headline.'</h1>', '<h1 class="hidden-xs">'.$this->headline.'</h1>', $html);
        }

        // now show the complete html of the page
        if($directOutput)
        {
            header('Content-type: text/html; charset=utf-8');
            echo $html;
        }
        else
        {
            return $html;
        }
    }
}
?>
<|MERGE_RESOLUTION|>--- conflicted
+++ resolved
@@ -1,556 +1,543 @@
-<?php
-/*****************************************************************************
- *
- *  Copyright    : (c) 2004 - 2015 The Admidio Team
- *  Homepage     : http://www.admidio.org
- *  License      : GNU Public License 2 http://www.gnu.org/licenses/gpl-2.0.html
- *
- *****************************************************************************/
-
-/**
- * @class HtmlPage
- * @brief Creates an Admidio specific complete html page
- *
- * This class creates a html page with head and body and integrates some Admidio
- * specific elements like css files, javascript files and javascript code. It
- * also provides some methods to easily add new html data to the page. The generated
- * page will automatically integrate the choosen theme. You can optional disable the
- * integration of the theme files.
- * @par Examples
- * @code // create a simple html page with some text
- * $page = new HtmlPage();
- * $page->addJavascriptFile($g_root_path.'/adm_program/libs/jquery/jquery.min.js');
- * $page->addHeadline('A simple Html page');
- * $page->addHtml('<strong>This is a simple Html page!</strong>');
- * $page->show(); @endcode
- */
-class HtmlPage
-{
-    protected $pageContent;     ///< Contains the custom html of the current page. This will be added to the default html of each page.
-    protected $javascriptContent; ///< Contains the custom javascript of the current page. This will be added to the header part of the page.
-    protected $javascriptContentExecute; ///< Contains the custom javascript of the current page that should be executed after pageload. This will be added to the header part of the page.
-    protected $title;           ///< The title for the html page and the headline for the Admidio content.
-    protected $headline;        ///< The main headline for the html page.
-    protected $menu;            ///< An object of the menu of this page
-    protected $header;          ///< Additional header that could not be set with the other methods. This content will be add to head of html page without parsing.
-    protected $hasNavbar;       ///< Flag if the current page has a navbar.
-    protected $showMenu;        ///< If set to true then the menu will be included.
-    protected $showThemeHtml;   ///< If set to true then the custom html code of the theme for each page will be included.
-    protected $cssFiles;        ///< An array with all necessary cascading style sheets files for the html page.
-    protected $jsFiles;         ///< An array with all necessary javascript files for the html page.
-    protected $rssFiles;        ///< An array with all necessary rss files for the html page.
-    protected $printMode;       ///< A flag that indicates if the page should be styled in print mode then no colors will be shown
-
-    /**
-     * Constructor creates the page object and initialized all parameters
-     * @param string $title (optional) A string that contains the title/headline for the page.
-     */
-    public function __construct($title = '')
-    {
-        global $g_root_path, $gDebug;
-
-        $this->pageContent   = '';
-        $this->header        = '';
-        $this->title         = $title;
-        $this->headline      = $title;
-        $this->menu          = new HtmlNavbar('menu_main_script', $title, $this);
-        $this->showMenu      = true;
-        $this->showThemeHtml = true;
-        $this->printMode     = false;
-        $this->hasNavbar     = false;
-        $this->hasModal      = false;
-
-        if($gDebug)
-        {
-            $this->cssFiles = array($g_root_path.'/adm_program/libs/bootstrap/css/bootstrap.css');
-            $this->jsFiles  = array($g_root_path.'/adm_program/libs/jquery/jquery.js',
-                                    $g_root_path.'/adm_program/system/js/common_functions.js',
-                                    $g_root_path.'/adm_program/libs/bootstrap/js/bootstrap.js');
-        }
-        else
-        {
-            // if not in debug mode only load the minified files
-            $this->cssFiles = array($g_root_path.'/adm_program/libs/bootstrap/css/bootstrap.min.css');
-            $this->jsFiles  = array($g_root_path.'/adm_program/libs/jquery/jquery.min.js',
-                                    $g_root_path.'/adm_program/system/js/common_functions.js',
-                                    $g_root_path.'/adm_program/libs/bootstrap/js/bootstrap.min.js');
-        }
-        $this->rssFiles = array();
-    }
-
-    /**
-     * Adds a cascading style sheets file to the html page.
-     * @param string $file The url with filename of the css file.
-     */
-    public function addCssFile($file)
-    {
-        if(!in_array($file, $this->cssFiles, true))
-        {
-            $this->cssFiles[] = $file;
-        }
-    }
-
-    /**
-     * Add content to the header segment of a html page.
-     * @param string $header Content for the html header segment.
-     */
-    public function addHeader($header)
-    {
-        $this->header .= $header;
-    }
-
-    /**
-     * Set the h1 headline of the current html page. If the title of the page was not set
-     * until now than this will also be the title.
-     * @param string $headline A string that contains the headline for the page.
-     */
-    public function addHeadline($headline)
-    {
-        if($this->title === '')
-        {
-            $this->setTitle($headline);
-        }
-
-        $this->headline = $headline;
-        $this->menu->setName($headline);
-    }
-
-    /**
-     * Adds any html content to the page. The content will be added in the order
-     * you call this method. The first call will place the content at the top of
-     * the page. The second call below the first etc.
-     * @param string $html A valid html code that will be added to the page.
-     */
-    public function addHtml($html)
-    {
-        $this->pageContent .= $html;
-    }
-
-    /**
-     * Adds any javascript content to the page. The javascript will be added in the order you call this method.
-     * @param string $javascriptCode       A valid javascript code that will be added to the header of the page.
-     * @param bool   $executeAfterPageLoad (optional) If set to @b true the javascript code will be executed after
-     *                                     the page is fully loaded.
-     */
-    public function addJavascript($javascriptCode, $executeAfterPageLoad = false)
-    {
-        if($executeAfterPageLoad)
-        {
-            $this->javascriptContentExecute .= $javascriptCode;
-        }
-        else
-        {
-            $this->javascriptContent .= $javascriptCode;
-        }
-    }
-
-    /**
-     * Adds a javascript file to the html page.
-     * @param string $file The url with filename of the javascript file.
-     */
-    public function addJavascriptFile($file)
-    {
-        if(!in_array($file, $this->jsFiles, true))
-        {
-            $this->jsFiles[] = $file;
-        }
-    }
-
-
-    public function addDefaultMenu()
-    {
-        global $gL10n, $gPreferences, $gValidLogin, $gDb, $gCurrentUser;
-
-        $this->menu->addItem('menu_item_modules', null, $gL10n->get('SYS_MODULES'), 'application_view_list.png', 'right', 'navbar', 'admidio-default-menu-item');
-
-        $this->menu->addItem('menu_item_overview', '/adm_program/index.php',
-                            $gL10n->get('SYS_OVERVIEW'), 'home.png', 'right', 'menu_item_modules', 'admidio-default-menu-item');
-
-        if($gPreferences['enable_announcements_module'] == 1
-        || ($gPreferences['enable_announcements_module'] == 2 && $gValidLogin))
-        {
-            $this->menu->addItem('menu_item_announcements', '/adm_program/modules/announcements/announcements.php',
-                                $gL10n->get('ANN_ANNOUNCEMENTS'), 'announcements.png', 'right', 'menu_item_modules', 'admidio-default-menu-item');
-        }
-        if($gPreferences['enable_download_module'] == 1)
-        {
-            $this->menu->addItem('menu_item_download', '/adm_program/modules/downloads/downloads.php',
-                                $gL10n->get('DOW_DOWNLOADS'), 'download.png', 'right', 'menu_item_modules', 'admidio-default-menu-item');
-        }
-        if($gPreferences['enable_mail_module'] == 1 && $gValidLogin == false)
-        {
-            $this->menu->addItem('menu_item_email', '/adm_program/modules/messages/messages_write.php',
-                                $gL10n->get('SYS_EMAIL'), 'email.png', 'right', 'menu_item_modules', 'admidio-default-menu-item');
-        }
-
-        if(($gPreferences['enable_pm_module'] == 1 || $gPreferences['enable_mail_module'] == 1) && $gValidLogin)
-        {
-            // get number of unread messages for user
-            $message = new TableMessage($gDb);
-            $unread = $message->countUnreadMessageRecords($gCurrentUser->getValue('usr_id'));
-
-            if ($unread > 0)
-            {
-                $this->menu->addItem('menu_item_private_message', '/adm_program/modules/messages/messages.php',
-                                $gL10n->get('SYS_MESSAGES').'<span class="badge">'.$unread.'</span>', 'messages.png', 'right', 'menu_item_modules', 'admidio-default-menu-item');
-            }
-            else
-            {
-                $this->menu->addItem('menu_item_private_message', '/adm_program/modules/messages/messages.php',
-                                $gL10n->get('SYS_MESSAGES'), 'messages.png', 'right', 'menu_item_modules', 'admidio-default-menu-item');
-            }
-        }
-        if($gPreferences['enable_photo_module'] == 1
-        || ($gPreferences['enable_photo_module'] == 2 && $gValidLogin))
-        {
-            $this->menu->addItem('menu_item_photo', '/adm_program/modules/photos/photos.php',
-                                $gL10n->get('PHO_PHOTOS'), 'photo.png', 'right', 'menu_item_modules', 'admidio-default-menu-item');
-        }
-        if($gPreferences['enable_guestbook_module'] == 1
-        || ($gPreferences['enable_guestbook_module'] == 2 && $gValidLogin))
-        {
-            $this->menu->addItem('menu_item_guestbook', '/adm_program/modules/guestbook/guestbook.php',
-                                $gL10n->get('GBO_GUESTBOOK'), 'guestbook.png', 'right', 'menu_item_modules', 'admidio-default-menu-item');
-        }
-
-        $this->menu->addItem('menu_item_lists', '/adm_program/modules/lists/lists.php',
-                            $gL10n->get('LST_LISTS'), 'lists.png', 'right', 'menu_item_modules', 'admidio-default-menu-item');
-        if($gValidLogin)
-        {
-            $this->menu->addItem('menu_item_mylist', '/adm_program/modules/lists/mylist.php',
-                                $gL10n->get('LST_MY_LIST'), 'mylist.png', 'right', 'menu_item_modules', 'admidio-default-menu-item');
-        }
-
-        if($gPreferences['enable_dates_module'] == 1
-        || ($gPreferences['enable_dates_module'] == 2 && $gValidLogin))
-        {
-            $this->menu->addItem('menu_item_dates', '/adm_program/modules/dates/dates.php',
-                                $gL10n->get('DAT_DATES'), 'dates.png', 'right', 'menu_item_modules', 'admidio-default-menu-item');
-        }
-
-        if($gPreferences['enable_weblinks_module'] == 1
-        || ($gPreferences['enable_weblinks_module'] == 2 && $gValidLogin))
-        {
-            $this->menu->addItem('menu_item_links', '/adm_program/modules/links/links.php',
-                                $gL10n->get('LNK_WEBLINKS'), 'weblinks.png', 'right', 'menu_item_modules', 'admidio-default-menu-item');
-        }
-
-        if($gCurrentUser->isWebmaster() || $gCurrentUser->manageRoles() || $gCurrentUser->approveUsers() || $gCurrentUser->editUsers())
-        {
-            $this->menu->addItem('menu_item_administration', null, $gL10n->get('SYS_ADMINISTRATION'), 'application_view_list.png', 'right', 'navbar', 'admidio-default-menu-item');
-
-            if($gCurrentUser->approveUsers() && $gPreferences['registration_mode'] > 0)
-            {
-                $this->menu->addItem('menu_item_registration', '/adm_program/modules/registration/registration.php',
-                                    $gL10n->get('NWU_NEW_REGISTRATIONS'), 'new_registrations.png', 'right', 'menu_item_administration', 'admidio-default-menu-item');
-            }
-            if($gCurrentUser->editUsers())
-            {
-                $this->menu->addItem('menu_item_members', '/adm_program/modules/members/members.php',
-                                    $gL10n->get('MEM_USER_MANAGEMENT'), 'user_administration.png', 'right', 'menu_item_administration', 'admidio-default-menu-item');
-            }
-            if($gCurrentUser->manageRoles())
-            {
-                $this->menu->addItem('menu_item_roles', '/adm_program/modules/roles/roles.php',
-                                    $gL10n->get('ROL_ROLE_ADMINISTRATION'), 'roles.png', 'right', 'menu_item_administration', 'admidio-default-menu-item');
-            }
-            if($gCurrentUser->isWebmaster())
-            {
-                $this->menu->addItem('menu_item_backup', '/adm_program/modules/backup/backup.php',
-                                    $gL10n->get('BAC_DATABASE_BACKUP'), 'backup.png', 'right', 'menu_item_administration', 'admidio-default-menu-item');
-                $this->menu->addItem('menu_item_options', '/adm_program/modules/preferences/preferences.php',
-                                    $gL10n->get('SYS_SETTINGS'), 'options.png', 'right', 'menu_item_administration', 'admidio-default-menu-item');
-            }
-        }
-
-        if($gValidLogin)
-        {
-            // show link to own profile
-            $this->menu->addItem('menu_item_my_profile', '/adm_program/modules/profile/profile.php', $gL10n->get('PRO_MY_PROFILE'), 'profile.png', 'right', 'navbar', 'admidio-default-menu-item');
-            // show logout link
-            $this->menu->addItem('menu_item_logout', '/adm_program/system/logout.php', $gL10n->get('SYS_LOGOUT'), 'door_in.png', 'right', 'navbar', 'admidio-default-menu-item');
-        }
-        else
-        {
-            // show registration link
-            $this->menu->addItem('menu_item_registration', '/adm_program/modules/registration/registration.php', $gL10n->get('SYS_REGISTRATION'), 'new_registrations.png', 'right', 'navbar', 'admidio-default-menu-item');
-            // show login link
-            $this->menu->addItem('menu_item_login', '/adm_program/system/login.php', $gL10n->get('SYS_LOGIN'), 'key.png', 'right', 'navbar', 'admidio-default-menu-item');
-        }
-    }
-
-    /**
-     * Adds a RSS file to the html page.
-     * @param string $file  The url with filename of the rss file.
-     * @param string $title (optional) Set a title. This is the name of the feed and will be shown when adding the rss feed.
-     */
-    public function addRssFile($file, $title = '')
-    {
-        if($title !== '')
-        {
-            $this->rssFiles[$title] = $file;
-        }
-        else
-        {
-            $this->rssFiles[] = $file;
-        }
-    }
-
-    /**
-     * Returns the menu object of this html page.
-     * @return object Returns the menu object of this html page.
-     */
-    public function getMenu()
-    {
-        return $this->menu;
-    }
-
-    /**
-     * Returns the title of the html page.
-     * @return string Returns the title of the html page.
-     */
-    public function getTitle()
-    {
-        return $this->title;
-    }
-
-    /**
-     * Every html page of Admidio contains a menu.
-     * If the menu should not be included in the current page, than this method must be called.
-     */
-    public function hideMenu()
-    {
-        $this->showMenu = false;
-    }
-
-    /**
-     * Every html page of Admidio contains three files of the custom theme.
-     * my_header.php, my_body_top.php and my_body_bottom.php
-     * With these files the webmaster can contain custom layout to Admidio.
-     * If these files should not be included in the current page, than this method must be called.
-     */
-    public function hideThemeHtml()
-    {
-        $this->showThemeHtml = false;
-    }
-
-    /**
-     * Flag if the current page has a navbar.
-     */
-    public function hasNavbar()
-    {
-        $this->hasNavbar = true;
-    }
-
-    /**
-     * If print mode is set then a print specific css file will be loaded.
-     * All styles will be more print compatible and are only black, grey and white.
-     */
-    public function setPrintMode()
-    {
-        $this->printMode = true;
-    }
-
-    /**
-     * Set the title of the html page. This will also be the h1 headline for the Admidio page.
-     * @param string $title A string that contains the title for the page.
-     */
-    public function setTitle($title)
-    {
-        $this->title = $title;
-    }
-
-    /**
-     * This method send the whole html code of the page to the browser. Call this method
-     * if you have finished your page layout.
-     * @param  bool        $directOutput (optional) If set to @b true (default) the html page will be directly send
-     *                                   to the browser. If set to @b false the html will be returned.
-     * @return string|void If $directOutput is set to @b false this method will return the html code of the page.
-     */
-    public function show($directOutput = true)
-    {
-        global $g_root_path, $gL10n, $gDb, $gCurrentSession, $gCurrentOrganization, $gCurrentUser, $gPreferences;
-        global $gValidLogin, $gProfileFields, $gHomepage;
-
-        $headerContent    = '';
-        $htmlMyHeader     = '';
-        $htmlMyBodyTop    = '';
-        $htmlMyBodyBottom = '';
-        $htmlMenu         = '';
-        $htmlHeadline     = '';
-
-        if($this->showMenu)
-        {
-            // add modules and administration modules to the menu
-            $this->addDefaultMenu();
-            $htmlMenu = $this->menu->show(false);
-        }
-
-        if($this->headline !== '')
-        {
-            $htmlHeadline = '<h1>'.$this->headline.'</h1>';
-        }
-
-        // add admidio css file at last because there the user can redefine all css
-        $this->addCssFile(THEME_PATH.'/css/admidio.css');
-
-        // if print mode is set then add a print specific css file
-        if($this->printMode)
-        {
-            $this->addCssFile(THEME_PATH.'/css/print.css');
-        }
-
-        // load content of theme files
-        if($this->showThemeHtml)
-        {
-            ob_start();
-            include(THEME_SERVER_PATH.'/my_header.php');
-            $htmlMyHeader = ob_get_contents();
-            ob_end_clean();
-
-            ob_start();
-            include(THEME_SERVER_PATH.'/my_body_top.php');
-            $htmlMyBodyTop = ob_get_contents();
-            ob_end_clean();
-
-            // if user had set another db in theme content then switch back to admidio db
-            $gDb->setCurrentDB();
-
-            ob_start();
-            include(THEME_SERVER_PATH.'/my_body_bottom.php');
-            $htmlMyBodyBottom = ob_get_contents();
-            ob_end_clean();
-
-            // if user had set another db in theme content then switch back to admidio db
-            $gDb->setCurrentDB();
-        }
-
-        // add css files to page
-        foreach($this->cssFiles as $file)
-        {
-            $headerContent .= '<link rel="stylesheet" type="text/css" href="'.$file.'" />';
-        }
-
-        // add some special scripts so that ie8 could better understand the Bootstrap 3 framework
-        $headerContent .= '<!--[if lt IE 9]>
-            <script src="'.$g_root_path.'/adm_program/libs/html5shiv/html5shiv.min.js"></script>
-            <script src="'.$g_root_path.'/adm_program/libs/respond/respond.js"></script>
-        <![endif]-->';
-
-        // add javascript files to page
-        foreach($this->jsFiles as $file)
-        {
-            $headerContent .= '<script type="text/javascript" src="'.$file.'"></script>';
-        }
-
-        // add rss feed files to page
-        foreach($this->rssFiles as $title => $file)
-        {
-            if(!is_numeric($title))
-            {
-                $headerContent .= '<link rel="alternate" type="application/rss+xml" title="'.$title.'" href="'.$file.'" />';
-            }
-            else
-            {
-                $headerContent .= '<link rel="alternate" type="application/rss+xml" href="'.$file.'" />';
-            }
-        }
-
-        // add organization name to title
-        if($this->title !== '')
-        {
-            $this->title = $gCurrentOrganization->getValue('org_longname').' - '.$this->title;
-        }
-        else
-        {
-            $this->title = $gCurrentOrganization->getValue('org_longname');
-        }
-
-        // add code for a modal window
-        $this->addJavascript('$("body").on("hidden.bs.modal", ".modal", function () { $(this).removeData("bs.modal"); });', true);
-        $this->addHtml('<div class="modal fade" id="admidio_modal" tabindex="-1" role="dialog" aria-hidden="true">
-                            <div class="modal-dialog"><div class="modal-content"></div></div>
-                        </div>');
-
-        // add javascript code to page
-        if($this->javascriptContent !== '')
-        {
-            $headerContent .= '<script type="text/javascript"><!--
-                '.$this->javascriptContent.'
-            --></script>';
-        }
-
-        // add javascript code to page that will be executed after page is fully loaded
-        if($this->javascriptContentExecute !== '')
-        {
-            $headerContent .= '<script type="text/javascript"><!--
-                $(document).ready(function(){
-                    $(".admidio-icon-info, .admidio-icon-link img, [data-toggle=tooltip]").tooltip();
-                    $("[data-toggle=\'popover\']").popover();
-                    '.$this->javascriptContentExecute.'
-                });
-            --></script>';
-        }
-
-        $html = '
-            <!DOCTYPE html>
-            <html>
-            <head>
-                <!-- (c) 2004 - 2015 The Admidio Team - http://www.admidio.org/ -->
-
-                <meta http-equiv="content-type" content="text/html; charset=utf-8" />
-                <meta http-equiv="X-UA-Compatible" content="IE=edge">
-                <meta name="viewport" content="width=device-width, initial-scale=1">
-
-                <title>'.$this->title.'</title>
-
-                <script type="text/javascript"><!--
-                    var gRootPath  = "'. $g_root_path. '";
-                    var gThemePath = "'. THEME_PATH. '";
-                --></script>';
-
-<<<<<<< HEAD
-        $html .= $headerContent;
-        $html .= $this->header;
-        $html .= $htmlMyHeader;
-        $html .= '</head><body>';
-        $html .= $htmlMyBodyTop;
-        $html .= '<div class="admContent">';
-        $html .= $htmlHeadline;
-        $html .= $htmlMenu;
-        $html .= $this->pageContent;
-        $html .= '</div>';
-        $html .= $htmlMyBodyBottom;
-        $html .= '</body></html>';
-=======
-            $html .= $htmlMyHeader.'
-        </head>
-        <body>'.
-            $htmlMyBodyTop.'
-            <div class="admidio-content">
-                '.$htmlHeadline.$htmlMenu.$this->pageContent.'
-            </div>'.
-            $htmlMyBodyBottom.'
-        </body>
-        </html>';
->>>>>>> 6418dace
-
-        if($this->hasNavbar)
-        {
-            // set css class to hide headline in mobile mode if navbar is shown
-            $html = str_replace('<h1>'.$this->headline.'</h1>', '<h1 class="hidden-xs">'.$this->headline.'</h1>', $html);
-        }
-
-        // now show the complete html of the page
-        if($directOutput)
-        {
-            header('Content-type: text/html; charset=utf-8');
-            echo $html;
-        }
-        else
-        {
-            return $html;
-        }
-    }
-}
-?>
+<?php
+/*****************************************************************************
+ *
+ *  Copyright    : (c) 2004 - 2015 The Admidio Team
+ *  Homepage     : http://www.admidio.org
+ *  License      : GNU Public License 2 http://www.gnu.org/licenses/gpl-2.0.html
+ *
+ *****************************************************************************/
+
+/**
+ * @class HtmlPage
+ * @brief Creates an Admidio specific complete html page
+ *
+ * This class creates a html page with head and body and integrates some Admidio
+ * specific elements like css files, javascript files and javascript code. It
+ * also provides some methods to easily add new html data to the page. The generated
+ * page will automatically integrate the choosen theme. You can optional disable the
+ * integration of the theme files.
+ * @par Examples
+ * @code // create a simple html page with some text
+ * $page = new HtmlPage();
+ * $page->addJavascriptFile($g_root_path.'/adm_program/libs/jquery/jquery.min.js');
+ * $page->addHeadline('A simple Html page');
+ * $page->addHtml('<strong>This is a simple Html page!</strong>');
+ * $page->show(); @endcode
+ */
+class HtmlPage
+{
+    protected $pageContent;     ///< Contains the custom html of the current page. This will be added to the default html of each page.
+    protected $javascriptContent; ///< Contains the custom javascript of the current page. This will be added to the header part of the page.
+    protected $javascriptContentExecute; ///< Contains the custom javascript of the current page that should be executed after pageload. This will be added to the header part of the page.
+    protected $title;           ///< The title for the html page and the headline for the Admidio content.
+    protected $headline;        ///< The main headline for the html page.
+    protected $menu;            ///< An object of the menu of this page
+    protected $header;          ///< Additional header that could not be set with the other methods. This content will be add to head of html page without parsing.
+    protected $hasNavbar;       ///< Flag if the current page has a navbar.
+    protected $showMenu;        ///< If set to true then the menu will be included.
+    protected $showThemeHtml;   ///< If set to true then the custom html code of the theme for each page will be included.
+    protected $cssFiles;        ///< An array with all necessary cascading style sheets files for the html page.
+    protected $jsFiles;         ///< An array with all necessary javascript files for the html page.
+    protected $rssFiles;        ///< An array with all necessary rss files for the html page.
+    protected $printMode;       ///< A flag that indicates if the page should be styled in print mode then no colors will be shown
+
+    /**
+     * Constructor creates the page object and initialized all parameters
+     * @param string $title (optional) A string that contains the title/headline for the page.
+     */
+    public function __construct($title = '')
+    {
+        global $g_root_path, $gDebug;
+
+        $this->pageContent   = '';
+        $this->header        = '';
+        $this->title         = $title;
+        $this->headline      = $title;
+        $this->menu          = new HtmlNavbar('menu_main_script', $title, $this);
+        $this->showMenu      = true;
+        $this->showThemeHtml = true;
+        $this->printMode     = false;
+        $this->hasNavbar     = false;
+        $this->hasModal      = false;
+
+        if($gDebug)
+        {
+            $this->cssFiles = array($g_root_path.'/adm_program/libs/bootstrap/css/bootstrap.css');
+            $this->jsFiles  = array($g_root_path.'/adm_program/libs/jquery/jquery.js',
+                                    $g_root_path.'/adm_program/system/js/common_functions.js',
+                                    $g_root_path.'/adm_program/libs/bootstrap/js/bootstrap.js');
+        }
+        else
+        {
+            // if not in debug mode only load the minified files
+            $this->cssFiles = array($g_root_path.'/adm_program/libs/bootstrap/css/bootstrap.min.css');
+            $this->jsFiles  = array($g_root_path.'/adm_program/libs/jquery/jquery.min.js',
+                                    $g_root_path.'/adm_program/system/js/common_functions.js',
+                                    $g_root_path.'/adm_program/libs/bootstrap/js/bootstrap.min.js');
+        }
+        $this->rssFiles = array();
+    }
+
+    /**
+     * Adds a cascading style sheets file to the html page.
+     * @param string $file The url with filename of the css file.
+     */
+    public function addCssFile($file)
+    {
+        if(!in_array($file, $this->cssFiles, true))
+        {
+            $this->cssFiles[] = $file;
+        }
+    }
+
+    /**
+     * Add content to the header segment of a html page.
+     * @param string $header Content for the html header segment.
+     */
+    public function addHeader($header)
+    {
+        $this->header .= $header;
+    }
+
+    /**
+     * Set the h1 headline of the current html page. If the title of the page was not set
+     * until now than this will also be the title.
+     * @param string $headline A string that contains the headline for the page.
+     */
+    public function addHeadline($headline)
+    {
+        if($this->title === '')
+        {
+            $this->setTitle($headline);
+        }
+
+        $this->headline = $headline;
+        $this->menu->setName($headline);
+    }
+
+    /**
+     * Adds any html content to the page. The content will be added in the order
+     * you call this method. The first call will place the content at the top of
+     * the page. The second call below the first etc.
+     * @param string $html A valid html code that will be added to the page.
+     */
+    public function addHtml($html)
+    {
+        $this->pageContent .= $html;
+    }
+
+    /**
+     * Adds any javascript content to the page. The javascript will be added in the order you call this method.
+     * @param string $javascriptCode       A valid javascript code that will be added to the header of the page.
+     * @param bool   $executeAfterPageLoad (optional) If set to @b true the javascript code will be executed after
+     *                                     the page is fully loaded.
+     */
+    public function addJavascript($javascriptCode, $executeAfterPageLoad = false)
+    {
+        if($executeAfterPageLoad)
+        {
+            $this->javascriptContentExecute .= $javascriptCode;
+        }
+        else
+        {
+            $this->javascriptContent .= $javascriptCode;
+        }
+    }
+
+    /**
+     * Adds a javascript file to the html page.
+     * @param string $file The url with filename of the javascript file.
+     */
+    public function addJavascriptFile($file)
+    {
+        if(!in_array($file, $this->jsFiles, true))
+        {
+            $this->jsFiles[] = $file;
+        }
+    }
+
+
+    public function addDefaultMenu()
+    {
+        global $gL10n, $gPreferences, $gValidLogin, $gDb, $gCurrentUser;
+
+        $this->menu->addItem('menu_item_modules', null, $gL10n->get('SYS_MODULES'), 'application_view_list.png', 'right', 'navbar', 'admidio-default-menu-item');
+
+        $this->menu->addItem('menu_item_overview', '/adm_program/index.php',
+                            $gL10n->get('SYS_OVERVIEW'), 'home.png', 'right', 'menu_item_modules', 'admidio-default-menu-item');
+
+        if($gPreferences['enable_announcements_module'] == 1
+        || ($gPreferences['enable_announcements_module'] == 2 && $gValidLogin))
+        {
+            $this->menu->addItem('menu_item_announcements', '/adm_program/modules/announcements/announcements.php',
+                                $gL10n->get('ANN_ANNOUNCEMENTS'), 'announcements.png', 'right', 'menu_item_modules', 'admidio-default-menu-item');
+        }
+        if($gPreferences['enable_download_module'] == 1)
+        {
+            $this->menu->addItem('menu_item_download', '/adm_program/modules/downloads/downloads.php',
+                                $gL10n->get('DOW_DOWNLOADS'), 'download.png', 'right', 'menu_item_modules', 'admidio-default-menu-item');
+        }
+        if($gPreferences['enable_mail_module'] == 1 && $gValidLogin == false)
+        {
+            $this->menu->addItem('menu_item_email', '/adm_program/modules/messages/messages_write.php',
+                                $gL10n->get('SYS_EMAIL'), 'email.png', 'right', 'menu_item_modules', 'admidio-default-menu-item');
+        }
+
+        if(($gPreferences['enable_pm_module'] == 1 || $gPreferences['enable_mail_module'] == 1) && $gValidLogin)
+        {
+            // get number of unread messages for user
+            $message = new TableMessage($gDb);
+            $unread = $message->countUnreadMessageRecords($gCurrentUser->getValue('usr_id'));
+
+            if ($unread > 0)
+            {
+                $this->menu->addItem('menu_item_private_message', '/adm_program/modules/messages/messages.php',
+                                $gL10n->get('SYS_MESSAGES').'<span class="badge">'.$unread.'</span>', 'messages.png', 'right', 'menu_item_modules', 'admidio-default-menu-item');
+            }
+            else
+            {
+                $this->menu->addItem('menu_item_private_message', '/adm_program/modules/messages/messages.php',
+                                $gL10n->get('SYS_MESSAGES'), 'messages.png', 'right', 'menu_item_modules', 'admidio-default-menu-item');
+            }
+        }
+        if($gPreferences['enable_photo_module'] == 1
+        || ($gPreferences['enable_photo_module'] == 2 && $gValidLogin))
+        {
+            $this->menu->addItem('menu_item_photo', '/adm_program/modules/photos/photos.php',
+                                $gL10n->get('PHO_PHOTOS'), 'photo.png', 'right', 'menu_item_modules', 'admidio-default-menu-item');
+        }
+        if($gPreferences['enable_guestbook_module'] == 1
+        || ($gPreferences['enable_guestbook_module'] == 2 && $gValidLogin))
+        {
+            $this->menu->addItem('menu_item_guestbook', '/adm_program/modules/guestbook/guestbook.php',
+                                $gL10n->get('GBO_GUESTBOOK'), 'guestbook.png', 'right', 'menu_item_modules', 'admidio-default-menu-item');
+        }
+
+        $this->menu->addItem('menu_item_lists', '/adm_program/modules/lists/lists.php',
+                            $gL10n->get('LST_LISTS'), 'lists.png', 'right', 'menu_item_modules', 'admidio-default-menu-item');
+        if($gValidLogin)
+        {
+            $this->menu->addItem('menu_item_mylist', '/adm_program/modules/lists/mylist.php',
+                                $gL10n->get('LST_MY_LIST'), 'mylist.png', 'right', 'menu_item_modules', 'admidio-default-menu-item');
+        }
+
+        if($gPreferences['enable_dates_module'] == 1
+        || ($gPreferences['enable_dates_module'] == 2 && $gValidLogin))
+        {
+            $this->menu->addItem('menu_item_dates', '/adm_program/modules/dates/dates.php',
+                                $gL10n->get('DAT_DATES'), 'dates.png', 'right', 'menu_item_modules', 'admidio-default-menu-item');
+        }
+
+        if($gPreferences['enable_weblinks_module'] == 1
+        || ($gPreferences['enable_weblinks_module'] == 2 && $gValidLogin))
+        {
+            $this->menu->addItem('menu_item_links', '/adm_program/modules/links/links.php',
+                                $gL10n->get('LNK_WEBLINKS'), 'weblinks.png', 'right', 'menu_item_modules', 'admidio-default-menu-item');
+        }
+
+        if($gCurrentUser->isWebmaster() || $gCurrentUser->manageRoles() || $gCurrentUser->approveUsers() || $gCurrentUser->editUsers())
+        {
+            $this->menu->addItem('menu_item_administration', null, $gL10n->get('SYS_ADMINISTRATION'), 'application_view_list.png', 'right', 'navbar', 'admidio-default-menu-item');
+
+            if($gCurrentUser->approveUsers() && $gPreferences['registration_mode'] > 0)
+            {
+                $this->menu->addItem('menu_item_registration', '/adm_program/modules/registration/registration.php',
+                                    $gL10n->get('NWU_NEW_REGISTRATIONS'), 'new_registrations.png', 'right', 'menu_item_administration', 'admidio-default-menu-item');
+            }
+            if($gCurrentUser->editUsers())
+            {
+                $this->menu->addItem('menu_item_members', '/adm_program/modules/members/members.php',
+                                    $gL10n->get('MEM_USER_MANAGEMENT'), 'user_administration.png', 'right', 'menu_item_administration', 'admidio-default-menu-item');
+            }
+            if($gCurrentUser->manageRoles())
+            {
+                $this->menu->addItem('menu_item_roles', '/adm_program/modules/roles/roles.php',
+                                    $gL10n->get('ROL_ROLE_ADMINISTRATION'), 'roles.png', 'right', 'menu_item_administration', 'admidio-default-menu-item');
+            }
+            if($gCurrentUser->isWebmaster())
+            {
+                $this->menu->addItem('menu_item_backup', '/adm_program/modules/backup/backup.php',
+                                    $gL10n->get('BAC_DATABASE_BACKUP'), 'backup.png', 'right', 'menu_item_administration', 'admidio-default-menu-item');
+                $this->menu->addItem('menu_item_options', '/adm_program/modules/preferences/preferences.php',
+                                    $gL10n->get('SYS_SETTINGS'), 'options.png', 'right', 'menu_item_administration', 'admidio-default-menu-item');
+            }
+        }
+
+        if($gValidLogin)
+        {
+            // show link to own profile
+            $this->menu->addItem('menu_item_my_profile', '/adm_program/modules/profile/profile.php', $gL10n->get('PRO_MY_PROFILE'), 'profile.png', 'right', 'navbar', 'admidio-default-menu-item');
+            // show logout link
+            $this->menu->addItem('menu_item_logout', '/adm_program/system/logout.php', $gL10n->get('SYS_LOGOUT'), 'door_in.png', 'right', 'navbar', 'admidio-default-menu-item');
+        }
+        else
+        {
+            // show registration link
+            $this->menu->addItem('menu_item_registration', '/adm_program/modules/registration/registration.php', $gL10n->get('SYS_REGISTRATION'), 'new_registrations.png', 'right', 'navbar', 'admidio-default-menu-item');
+            // show login link
+            $this->menu->addItem('menu_item_login', '/adm_program/system/login.php', $gL10n->get('SYS_LOGIN'), 'key.png', 'right', 'navbar', 'admidio-default-menu-item');
+        }
+    }
+
+    /**
+     * Adds a RSS file to the html page.
+     * @param string $file  The url with filename of the rss file.
+     * @param string $title (optional) Set a title. This is the name of the feed and will be shown when adding the rss feed.
+     */
+    public function addRssFile($file, $title = '')
+    {
+        if($title !== '')
+        {
+            $this->rssFiles[$title] = $file;
+        }
+        else
+        {
+            $this->rssFiles[] = $file;
+        }
+    }
+
+    /**
+     * Returns the menu object of this html page.
+     * @return object Returns the menu object of this html page.
+     */
+    public function getMenu()
+    {
+        return $this->menu;
+    }
+
+    /**
+     * Returns the title of the html page.
+     * @return string Returns the title of the html page.
+     */
+    public function getTitle()
+    {
+        return $this->title;
+    }
+
+    /**
+     * Every html page of Admidio contains a menu.
+     * If the menu should not be included in the current page, than this method must be called.
+     */
+    public function hideMenu()
+    {
+        $this->showMenu = false;
+    }
+
+    /**
+     * Every html page of Admidio contains three files of the custom theme.
+     * my_header.php, my_body_top.php and my_body_bottom.php
+     * With these files the webmaster can contain custom layout to Admidio.
+     * If these files should not be included in the current page, than this method must be called.
+     */
+    public function hideThemeHtml()
+    {
+        $this->showThemeHtml = false;
+    }
+
+    /**
+     * Flag if the current page has a navbar.
+     */
+    public function hasNavbar()
+    {
+        $this->hasNavbar = true;
+    }
+
+    /**
+     * If print mode is set then a print specific css file will be loaded.
+     * All styles will be more print compatible and are only black, grey and white.
+     */
+    public function setPrintMode()
+    {
+        $this->printMode = true;
+    }
+
+    /**
+     * Set the title of the html page. This will also be the h1 headline for the Admidio page.
+     * @param string $title A string that contains the title for the page.
+     */
+    public function setTitle($title)
+    {
+        $this->title = $title;
+    }
+
+    /**
+     * This method send the whole html code of the page to the browser. Call this method
+     * if you have finished your page layout.
+     * @param  bool        $directOutput (optional) If set to @b true (default) the html page will be directly send
+     *                                   to the browser. If set to @b false the html will be returned.
+     * @return string|void If $directOutput is set to @b false this method will return the html code of the page.
+     */
+    public function show($directOutput = true)
+    {
+        global $g_root_path, $gL10n, $gDb, $gCurrentSession, $gCurrentOrganization, $gCurrentUser, $gPreferences;
+        global $gValidLogin, $gProfileFields, $gHomepage;
+
+        $headerContent    = '';
+        $htmlMyHeader     = '';
+        $htmlMyBodyTop    = '';
+        $htmlMyBodyBottom = '';
+        $htmlMenu         = '';
+        $htmlHeadline     = '';
+
+        if($this->showMenu)
+        {
+            // add modules and administration modules to the menu
+            $this->addDefaultMenu();
+            $htmlMenu = $this->menu->show(false);
+        }
+
+        if($this->headline !== '')
+        {
+            $htmlHeadline = '<h1>'.$this->headline.'</h1>';
+        }
+
+        // add admidio css file at last because there the user can redefine all css
+        $this->addCssFile(THEME_PATH.'/css/admidio.css');
+
+        // if print mode is set then add a print specific css file
+        if($this->printMode)
+        {
+            $this->addCssFile(THEME_PATH.'/css/print.css');
+        }
+
+        // load content of theme files
+        if($this->showThemeHtml)
+        {
+            ob_start();
+            include(THEME_SERVER_PATH.'/my_header.php');
+            $htmlMyHeader = ob_get_contents();
+            ob_end_clean();
+
+            ob_start();
+            include(THEME_SERVER_PATH.'/my_body_top.php');
+            $htmlMyBodyTop = ob_get_contents();
+            ob_end_clean();
+
+            // if user had set another db in theme content then switch back to admidio db
+            $gDb->setCurrentDB();
+
+            ob_start();
+            include(THEME_SERVER_PATH.'/my_body_bottom.php');
+            $htmlMyBodyBottom = ob_get_contents();
+            ob_end_clean();
+
+            // if user had set another db in theme content then switch back to admidio db
+            $gDb->setCurrentDB();
+        }
+
+        // add css files to page
+        foreach($this->cssFiles as $file)
+        {
+            $headerContent .= '<link rel="stylesheet" type="text/css" href="'.$file.'" />';
+        }
+
+        // add some special scripts so that ie8 could better understand the Bootstrap 3 framework
+        $headerContent .= '<!--[if lt IE 9]>
+            <script src="'.$g_root_path.'/adm_program/libs/html5shiv/html5shiv.min.js"></script>
+            <script src="'.$g_root_path.'/adm_program/libs/respond/respond.js"></script>
+        <![endif]-->';
+
+        // add javascript files to page
+        foreach($this->jsFiles as $file)
+        {
+            $headerContent .= '<script type="text/javascript" src="'.$file.'"></script>';
+        }
+
+        // add rss feed files to page
+        foreach($this->rssFiles as $title => $file)
+        {
+            if(!is_numeric($title))
+            {
+                $headerContent .= '<link rel="alternate" type="application/rss+xml" title="'.$title.'" href="'.$file.'" />';
+            }
+            else
+            {
+                $headerContent .= '<link rel="alternate" type="application/rss+xml" href="'.$file.'" />';
+            }
+        }
+
+        // add organization name to title
+        if($this->title !== '')
+        {
+            $this->title = $gCurrentOrganization->getValue('org_longname').' - '.$this->title;
+        }
+        else
+        {
+            $this->title = $gCurrentOrganization->getValue('org_longname');
+        }
+
+        // add code for a modal window
+        $this->addJavascript('$("body").on("hidden.bs.modal", ".modal", function () { $(this).removeData("bs.modal"); });', true);
+        $this->addHtml('<div class="modal fade" id="admidio_modal" tabindex="-1" role="dialog" aria-hidden="true">
+                            <div class="modal-dialog"><div class="modal-content"></div></div>
+                        </div>');
+
+        // add javascript code to page
+        if($this->javascriptContent !== '')
+        {
+            $headerContent .= '<script type="text/javascript"><!--
+                '.$this->javascriptContent.'
+            --></script>';
+        }
+
+        // add javascript code to page that will be executed after page is fully loaded
+        if($this->javascriptContentExecute !== '')
+        {
+            $headerContent .= '<script type="text/javascript"><!--
+                $(document).ready(function(){
+                    $(".admidio-icon-info, .admidio-icon-link img, [data-toggle=tooltip]").tooltip();
+                    $("[data-toggle=\'popover\']").popover();
+                    '.$this->javascriptContentExecute.'
+                });
+            --></script>';
+        }
+
+        $html = '
+            <!DOCTYPE html>
+            <html>
+            <head>
+                <!-- (c) 2004 - 2015 The Admidio Team - http://www.admidio.org/ -->
+
+                <meta http-equiv="content-type" content="text/html; charset=utf-8" />
+                <meta http-equiv="X-UA-Compatible" content="IE=edge">
+                <meta name="viewport" content="width=device-width, initial-scale=1">
+
+                <title>'.$this->title.'</title>
+
+                <script type="text/javascript"><!--
+                    var gRootPath  = "'. $g_root_path. '";
+                    var gThemePath = "'. THEME_PATH. '";
+                --></script>';
+
+        $html .= $headerContent;
+        $html .= $this->header;
+        $html .= $htmlMyHeader;
+        $html .= '</head><body>';
+        $html .= $htmlMyBodyTop;
+        $html .= '<div class="admidio-content">';
+        $html .= $htmlHeadline;
+        $html .= $htmlMenu;
+        $html .= $this->pageContent;
+        $html .= '</div>';
+        $html .= $htmlMyBodyBottom;
+        $html .= '</body></html>';
+
+        if($this->hasNavbar)
+        {
+            // set css class to hide headline in mobile mode if navbar is shown
+            $html = str_replace('<h1>'.$this->headline.'</h1>', '<h1 class="hidden-xs">'.$this->headline.'</h1>', $html);
+        }
+
+        // now show the complete html of the page
+        if($directOutput)
+        {
+            header('Content-type: text/html; charset=utf-8');
+            echo $html;
+        }
+        else
+        {
+            return $html;
+        }
+    }
+}
+?>