<?php
/**
 ***********************************************************************************************
 * @copyright 2004-2016 The Admidio Team
 * @see https://www.admidio.org/
 * @license https://www.gnu.org/licenses/gpl-2.0.html GNU General Public License v2.0 only
 ***********************************************************************************************
 */

/**
 * @class HtmlPage
 * @brief Creates an Admidio specific complete html page
 *
 * This class creates a html page with head and body and integrates some Admidio
 * specific elements like css files, javascript files and javascript code. It
 * also provides some methods to easily add new html data to the page. The generated
 * page will automatically integrate the choosen theme. You can optional disable the
 * integration of the theme files.
 * @par Examples
 * @code // create a simple html page with some text
 * $page = new HtmlPage();
 * $page->addJavascriptFile('adm_program/libs/jquery/jquery.min.js');
 * $page->setHeadline('A simple Html page');
 * $page->addHtml('<strong>This is a simple Html page!</strong>');
 * $page->show(); @endcode
 */
class HtmlPage
{
    protected $title;           ///< The title for the html page and the headline for the Admidio content.
    protected $header;          ///< Additional header that could not be set with the other methods. This content will be add to head of html page without parsing.
    protected $headline;        ///< The main headline for the html page.
    protected $pageContent;     ///< Contains the custom html of the current page. This will be added to the default html of each page.
    protected $menu;            ///< An object of the menu of this page
    protected $showThemeHtml;   ///< If set to true then the custom html code of the theme for each page will be included.
    protected $showMenu;        ///< If set to true then the menu will be included.
    protected $hasNavbar;       ///< Flag if the current page has a navbar.
    protected $showModal;       ///< If set to true then html code for a modal window will be included.
    protected $cssFiles;        ///< An array with all necessary cascading style sheets files for the html page.
    protected $jsFiles;         ///< An array with all necessary javascript files for the html page.
    protected $rssFiles;        ///< An array with all necessary rss files for the html page.
    protected $printMode;       ///< A flag that indicates if the page should be styled in print mode then no colors will be shown
    protected $javascriptContent; ///< Contains the custom javascript of the current page. This will be added to the header part of the page.
    protected $javascriptContentExecute; ///< Contains the custom javascript of the current page that should be executed after pageload. This will be added to the header part of the page.

    /**
     * Constructor creates the page object and initialized all parameters
     * @param string $headline A string that contains the headline for the page that will be shown in the <h1> tag.
     */
    public function __construct($headline = '')
    {
        global $g_root_path;

        $this->title         = '';
        $this->header        = '';
        $this->headline      = '';
        $this->pageContent   = '';
        $this->menu          = new HtmlNavbar('menu_main_script', $headline, $this);
        $this->showThemeHtml = true;
        $this->showMenu      = true;
        $this->showModal     = false;
        $this->hasNavbar     = false;
        $this->printMode     = false;
        $this->javascriptContent        = '';
        $this->javascriptContentExecute = '';
        $this->cssFiles      = array();
        $this->jsFiles       = array();

        $this->setHeadline($headline);

        $this->addCssFile('adm_program/libs/bootstrap/css/bootstrap.css');
        $this->addJavascriptFile('adm_program/libs/jquery/jquery.js');
        $this->addJavascriptFile('adm_program/system/js/common_functions.js');
        $this->addJavascriptFile('adm_program/libs/bootstrap/js/bootstrap.js');
        $this->rssFiles = array();
    }

    /**
     * Adds a cascading style sheets file to the html page.
     * @param string $file The url with filename or the relative path starting with @i adm_program of the css file.
     */
    public function addCssFile($file)
    {
        if(!in_array($file, $this->cssFiles, true))
        {
            if(strpos($file, 'http') !== false)
            {
                $this->cssFiles[] = $file;
            }
            else
            {
                $this->cssFiles[] = $this->getDebugOrMinFilepath($file);
            }
        }
    }

    /**
     * Add content to the header segment of a html page.
     * @param string $header Content for the html header segment.
     */
    public function addHeader($header)
    {
        $this->header .= $header;
    }

    /**
     * Adds any html content to the page. The content will be added in the order
     * you call this method. The first call will place the content at the top of
     * the page. The second call below the first etc.
     * @param string $html A valid html code that will be added to the page.
     */
    public function addHtml($html)
    {
        $this->pageContent .= $html;
    }

    /**
     * Adds any javascript content to the page. The javascript will be added in the order you call this method.
     * @param string $javascriptCode       A valid javascript code that will be added to the header of the page.
     * @param bool   $executeAfterPageLoad (optional) If set to @b true the javascript code will be executed after
     *                                     the page is fully loaded.
     */
    public function addJavascript($javascriptCode, $executeAfterPageLoad = false)
    {
        if($executeAfterPageLoad)
        {
            $this->javascriptContentExecute .= $javascriptCode. "\n";
        }
        else
        {
            $this->javascriptContent .= $javascriptCode. "\n";
        }
    }

    /**
     * Adds a javascript file to the html page.
     * @param string $file The url with filename or the relative path starting with @i adm_program of the javascript file.
     */
    public function addJavascriptFile($file)
    {
        if(!in_array($file, $this->jsFiles, true))
        {
            if(strpos($file, 'http') !== false)
            {
                $this->jsFiles[] = $file;
            }
            else
            {
                $this->jsFiles[] = $this->getDebugOrMinFilepath($file);
            }
        }
    }

    /**
     * create and show Mainmenu
     * @param bool $details  indicator to set if there should be details in the menu.
     * @return HTML of the Menu
     */
    public function showMainMenu($details = true)
    {
        global $gL10n, $gPreferences, $gValidLogin, $gDb, $gCurrentUser;
        $men_icon  = '/icons/dummy.png';
        $full_menu = '';

        // display Menu
        $sql = 'SELECT *
          FROM '.TBL_CATEGORIES.'
          where cat_type = \'MEN\'
         ORDER BY cat_sequence';
        $cat_statement = $gDb->query($sql);

        while ($categorie = $cat_statement->fetchObject())
        {
            // display Menu
            $sql = 'SELECT *
              FROM '.TBL_MENU.'
              where men_cat_id = ? -- $categorie->cat_id
             ORDER BY men_cat_id DESC, men_order';
            $statement = $gDb->queryPrepared($sql, array($categorie->cat_id));

            if($statement->rowCount() > 0)
            {
                $last = '';

                while ($row = $statement->fetchObject())
                {
                    if($row->men_cat_id != $last)
                    {
                        if($last > 0)
                        {
                            $full_menu .= $Menu->show($details);
                        }
                        $Menu = new Menu($categorie->cat_name_intern, $gL10n->get($categorie->cat_name));
                        $last = $row->men_cat_id;
                    }

                    $men_display = true;
                    $code = false;
                    $desc = '';

                    if(strlen($row->men_translate_desc) > 2)
                    {
                        $desc = $gL10n->get($row->men_translate_desc);
                        if($desc == '##' || $desc[0] == '#')
                        {
                            $desc = $row->men_translate_desc;
                        }
                    }

                    // Read current roles rights of the menu
                    $displayMenu = new RolesRights($gDb, 'men_display', $row->men_id);
                    $rolesDisplay = $displayMenu->getRolesIds();

                    if($row->men_need_enable == 1)
                    {
                        if($gPreferences['enable_'.$row->men_modul_name.'_module'] == 1  || ($gPreferences['enable_'.$row->men_modul_name.'_module'] == 2 && $gValidLogin))
                        {
                            $men_display = true;
                        }
                        else
                        {
                            $men_display = false;
                        }
                    }

                    $men_url = $row->men_url;

                    if(strlen($row->men_icon) > 2)
                    {
                        $men_icon = $row->men_icon;
                    }

                    $men_translate_name = $gL10n->get($row->men_translate_name);
                    if($men_translate_name == '##' || $men_translate_name[0] == '#')
                    {
                        $men_translate_name = $row->men_translate_name;
                    }

                    //special case because there are differnent links if you are logged in or out for mail
                    if($row->men_modul_name === 'mail' && $gValidLogin)
                    {
                        $unreadBadge = '';

                        // get number of unread messages for user
                        $message = new TableMessage($gDb);
                        $unread = $message->countUnreadMessageRecords($gCurrentUser->getValue('usr_id'));

                        if($unread > 0)
                        {
                            $unreadBadge = '<span class="badge">' . $unread . '</span>';
                        }

                        $men_url = '/adm_program/modules/messages/messages.php';
                        $men_icon = '/icons/messages.png';
                        $men_translate_name = $gL10n->get('SYS_MESSAGES') . $unreadBadge;
                    }

                    if(count($rolesDisplay) >= 1)
                    {
                        // check for rigth to show the menue
                        if(!$displayMenu->hasRight($gCurrentUser->getRoleMemberships()))
                        {
                            $men_display = false;
                        }
                    }

                    // special check for "newreg"
                    if($row->men_modul_name === 'newreg')
                    {
                        $men_display = false;
                        if($gCurrentUser->approveUsers() && $gPreferences['registration_mode'] > 0)
                        {
                            $men_display = true;
                        }
                    }

                    // special check for "usrmgt"
                    if($row->men_modul_name === 'usrmgt')
                    {
                        if(!$gCurrentUser->editUsers())
                        {
                            $men_display = false;
                        }
                    }

                    // special check for "roladm"
                    if($row->men_modul_name === 'roladm')
                    {
                        if(!$gCurrentUser->manageRoles())
                        {
                            $men_display = false;
                        }
                    }

                    if($details == false && $row->men_include == true)
                    {
                        $code = $row->men_include;
                    }
                    elseif ($row->men_include == true)
                    {
                        $men_display = false;
                    }

                    if($men_display == true)
                    {
                        $Menu->addItem($row->men_modul_name, $men_url, $men_translate_name, $men_icon, $desc, $code);
                    }

                    if($details == true)
                    {
                        //Submenu for Lists
                        if($gValidLogin && $row->men_modul_name === 'lists')
                        {
                            $Menu->addSubItem('lists', 'mylist', '/adm_program/modules/lists/mylist.php',
                                                    $gL10n->get('LST_MY_LIST'));
                            $Menu->addSubItem('lists', 'rolinac', '/adm_program/modules/lists/lists.php?active_role=0',
                                                    $gL10n->get('ROL_INACTIV_ROLE'));
                        }

                        //Submenu for Dates
                        if(($gPreferences['enable_dates_module'] == 1 && $row->men_modul_name === 'dates')
                        || ($gPreferences['enable_dates_module'] == 2 && $gValidLogin && $row->men_modul_name === 'dates'))
                        {
                            $Menu->addSubItem('dates', 'olddates', '/adm_program/modules/dates/dates.php?mode=old',
                                                    $gL10n->get('DAT_PREVIOUS_DATES', $gL10n->get('DAT_DATES')));
                        }
                    }
                }
                $full_menu .= $Menu->show($details);
            }
        }

        return $full_menu;
    }

    /**
     * Adds the modal menu
     * @return void
     */
    public function addModalMenu()
    {
        global $gL10n, $gPreferences, $gValidLogin, $gDb, $gCurrentUser;

        // display Menu
        $sql = 'SELECT *
          FROM '.TBL_CATEGORIES.'
          where cat_type = \'MEN\'
         ORDER BY cat_sequence';
        $cat_statement = $gDb->query($sql);

        while ($categorie = $cat_statement->fetchObject())
        {
            // display Menu
            $sql = 'SELECT *
              FROM '.TBL_MENU.'
              where men_cat_id = ? -- $categorie->cat_id
              and men_include = 0
             ORDER BY men_cat_id DESC, men_order';
            $statement = $gDb->queryPrepared($sql, array($categorie->cat_id));

            if($statement->rowCount() > 0)
            {
                $last = '';

                while ($row = $statement->fetchObject())
                {
                    if($row->men_cat_id != $last)
                    {
                        $this->menu->addItem('menu_item_'.$categorie->cat_name_intern, null, $gL10n->get($categorie->cat_name), 'application_view_list.png', 'right', 'navbar', 'admidio-default-menu-item');
                        $last = $row->men_cat_id;
                    }

                    $men_display = true;
                    $desc = '';

                    if(strlen($row->men_translate_desc) > 2)
                    {
                        $desc = $gL10n->get($row->men_translate_desc);
                    }

                    // Read current roles rights of the menu
                    $displayMenu = new RolesRights($gDb, 'men_display', $row->men_id);
                    $rolesDisplayRight = $displayMenu->getRolesIds();

                    if($row->men_need_enable == 1)
                    {
                        if($gPreferences['enable_'.$row->men_modul_name.'_module'] == 1  || ($gPreferences['enable_'.$row->men_modul_name.'_module'] == 2 && $gValidLogin))
                        {
                            $men_display = true;
                        }
                        else
                        {
                            $men_display = false;
                        }
                    }

                    $men_url = $row->men_url;
                    $men_icon = $row->men_icon;
                    $men_translate_name = $gL10n->get($row->men_translate_name);

                    //special case because there are differnent links if you are logged in or out for mail
                    if($row->men_modul_name === 'mail' && $gValidLogin)
                    {
                        $unreadBadge = '';

                        // get number of unread messages for user
                        $message = new TableMessage($gDb);
                        $unread = $message->countUnreadMessageRecords($gCurrentUser->getValue('usr_id'));

                        if($unread > 0)
                        {
                            $unreadBadge = '<span class="badge">' . $unread . '</span>';
                        }

                        $men_url = '/adm_program/modules/messages/messages.php';
                        $men_icon = '/icons/messages.png';
                        $men_translate_name = $gL10n->get('SYS_MESSAGES') . $unreadBadge;
                    }

                    if(count($rolesDisplayRight) >= 1)
                    {
                        // check for rigth to show the menue
                        if(!$displayMenu->hasRight($gCurrentUser->getRoleMemberships()))
                        {
                            $men_display = false;
                        }
                    }

                    // special check for "newreg"
                    if($row->men_modul_name === 'newreg')
                    {
                        $men_display = false;
                        if($gCurrentUser->approveUsers() && $gPreferences['registration_mode'] > 0)
                        {
                            $men_display = true;
                        }
                    }

                    // special check for "usrmgt"
                    if($row->men_modul_name === 'usrmgt')
                    {
                        if(!$gCurrentUser->editUsers())
                        {
                            $men_display = false;
                        }
                    }

                    // special check for "roladm"
                    if($row->men_modul_name === 'roladm')
                    {
                        if(!$gCurrentUser->manageRoles())
                        {
                            $men_display = false;
                        }
                    }

                    if($men_display == true)
                    {
                        $this->menu->addItem($row->men_modul_name, $men_url, $men_translate_name, $men_icon, 'right', 'menu_item_'.$categorie->cat_name_intern, 'admidio-default-menu-item');
                    }
                }
            }
        }

        if($gValidLogin)
        {
            // show link to own profile
            $this->menu->addItem('menu_item_my_profile', ADMIDIO_URL . FOLDER_MODULES . '/profile/profile.php', $gL10n->get('PRO_MY_PROFILE'), 'profile.png', 'right', 'navbar', 'admidio-default-menu-item');
            // show logout link
            $this->menu->addItem('menu_item_logout', '/adm_program/system/logout.php', $gL10n->get('SYS_LOGOUT'), 'door_in.png', 'right', 'navbar', 'admidio-default-menu-item');
        }
        else
        {
            if($gPreferences['registration_mode'] > 0)
            {
                // show registration link
                $this->menu->addItem('menu_item_registration', ADMIDIO_URL . FOLDER_MODULES . '/registration/registration.php', $gL10n->get('SYS_REGISTRATION'), 'new_registrations.png', 'right', 'navbar', 'admidio-default-menu-item');
            }
            // show login link
            $this->menu->addItem('menu_item_login', '/adm_program/system/login.php', $gL10n->get('SYS_LOGIN'), 'key.png', 'right', 'navbar', 'admidio-default-menu-item');
        }
    }

    /**
     * Adds a RSS file to the html page.
     * @param string $file  The url with filename of the rss file.
     * @param string $title (optional) Set a title. This is the name of the feed and will be shown when adding the rss feed.
     */
    public function addRssFile($file, $title = '')
    {
        if($title !== '')
        {
            $this->rssFiles[$title] = $file;
        }
        else
        {
            $this->rssFiles[] = $file;
        }
    }

    /*
     * Adds the html code for a modal window to the current script.
     * The link must have the following attributes: data-toggle="modal" data-target="#admidio_modal"
     */
    public function enableModal()
    {
        $this->showModal = true;
    }

    /**
     * The method will return the filename. If you are in debug mode than it will return the
     * not minified version of the filename otherwise it will return the minified version.
     * Therefore you must provide 2 versions of the file. One with a @b min before the file extension
     * and one version without the @b min.
     * @param string $filepath Filename of the NOT minified file.
     * @return string Returns the filename in dependence of the debug mode.
     */
    private function getDebugOrMinFilepath($filepath)
    {
        global $gDebug, $g_root_path;

        $fileInfo = pathinfo($filepath);
        $filename = basename($fileInfo['filename'], '.min');

        $filepathDebug = '/' . $fileInfo['dirname'] . '/' . $filename . '.'     . $fileInfo['extension'];
        $filepathMin   = '/' . $fileInfo['dirname'] . '/' . $filename . '.min.' . $fileInfo['extension'];

        if ((!$gDebug && is_file(SERVER_PATH.$filepathMin)) || !is_file(SERVER_PATH.$filepathDebug))
        {
            return $g_root_path.$filepathMin;
        }

        return $g_root_path.$filepathDebug;
    }

    /**
     * Returns the headline of the current Admidio page. This is the text of the <h1> tag of the page.
     * @return string Returns the headline of the current Admidio page.
     */
    public function getHeadline()
    {
        return $this->headline;
    }

    /**
     * Returns the menu object of this html page.
     * @return \HtmlNavbar Returns the menu object of this html page.
     */
    public function getMenu()
    {
        return $this->menu;
    }

    /**
     * Returns the title of the html page.
     * @return string Returns the title of the html page.
     */
    public function getTitle()
    {
        return $this->title;
    }

    /**
     * Every html page of Admidio contains a menu.
     * If the menu should not be included in the current page, than this method must be called.
     * @return void
     */
    public function hideMenu()
    {
        $this->showMenu = false;
    }

    /**
     * Every html page of Admidio contains three files of the custom theme.
     * my_header.php, my_body_top.php and my_body_bottom.php
     * With these files the administrator can contain custom layout to Admidio.
     * If these files should not be included in the current page, than this method must be called.
     * @return void
     */
    public function hideThemeHtml()
    {
        $this->showThemeHtml = false;
    }

    /**
     * Flag if the current page has a navbar.
     * @return void
     */
    public function hasNavbar()
    {
        $this->hasNavbar = true;
    }

    /**
     * Set the h1 headline of the current html page. If the title of the page
     * was not set until now than this will also be the title.
     * @param string $headline A string that contains the headline for the page.
     * @return void
     */
    public function setHeadline($headline)
    {
        if($this->title === '')
        {
            $this->setTitle($headline);
        }

        $this->headline = $headline;
        $this->menu->setName($headline);
    }

    /**
     * If print mode is set then a print specific css file will be loaded.
     * All styles will be more print compatible and are only black, grey and white.
     * @return void
     */
    public function setPrintMode()
    {
        $this->printMode = true;
    }

    /**
     * Set the title of the html page that will be shown in the <title> tag.
     * @param string $title A string that contains the title for the page.
     * @return void
     */
    public function setTitle($title)
    {
        global $gCurrentOrganization;

        if($title !== '')
        {
            $this->title = $gCurrentOrganization->getValue('org_longname') . ' - ' . $title;
        }
        else
        {
            $this->title = $gCurrentOrganization->getValue('org_longname');
        }
    }

    /**
     * This method send the whole html code of the page to the browser. Call this method
     * if you have finished your page layout.
     * @param bool $directOutput If set to @b true (default) the html page will be directly send
     *                           to the browser. If set to @b false the html will be returned.
     * @return string|void If $directOutput is set to @b false this method will return the html code of the page.
     */
    public function show($directOutput = true)
    {
        global $gL10n, $gDb, $gCurrentSession, $gCurrentOrganization, $gCurrentUser, $gPreferences;
        global $gValidLogin, $gProfileFields, $gHomepage, $gDbType;
        global $g_root_path; // Deprecated

        $headerContent    = '';
        $htmlMyHeader     = '';
        $htmlMyBodyTop    = '';
        $htmlMyBodyBottom = '';
        $htmlMenu         = '';
        $htmlHeadline     = '';

        if($this->showMenu)
        {
            // add modules and administration modules to the menu
            $this->addModalMenu();
            $htmlMenu = $this->menu->show();
        }

        if($this->headline !== '')
        {
            if($this->hasNavbar)
            {
                $htmlHeadline = '<h1 class="admidio-module-headline hidden-xs">'.$this->headline.'</h1>';
            }
            else
            {
                $htmlHeadline = '<h1 class="admidio-module-headline">'.$this->headline.'</h1>';
            }
        }

        // add admidio css file at last because there the user can redefine all css
        $this->addCssFile(THEME_PATH.'/css/admidio.css');

<<<<<<< HEAD
        // add custom css file if it exists to add own css styles without edit the original admidio css
        if(is_file(THEME_PATH.'/css/custom.css'))
        {
            $this->addCssFile(THEME_PATH.'/css/custom.css');
        }

=======
>>>>>>> 51d319ae
        // if print mode is set then add a print specific css file
        if($this->printMode)
        {
            $this->addCssFile(THEME_PATH.'/css/print.css');
        }

        // add custom css file if it exists to add own css styles without edit the original admidio css
        if(is_file(THEME_URL.'/css/custom.css'))
        {
            $this->addCssFile(THEME_URL.'/css/custom.css');
        }

        // load content of theme files
        if($this->showThemeHtml)
        {
            ob_start();
            include(THEME_SERVER_PATH.'/my_header.php');
            $htmlMyHeader = ob_get_contents();
            ob_end_clean();

            ob_start();
            include(THEME_SERVER_PATH.'/my_body_top.php');
            $htmlMyBodyTop = ob_get_contents();
            ob_end_clean();

            ob_start();
            include(THEME_SERVER_PATH.'/my_body_bottom.php');
            $htmlMyBodyBottom = ob_get_contents();
            ob_end_clean();
        }

        // add css files to page
        foreach($this->cssFiles as $file)
        {
            $headerContent .= '<link rel="stylesheet" type="text/css" href="'.$file.'" />';
        }

        // add some special scripts so that ie8 could better understand the Bootstrap 3 framework
        $headerContent .= '<!--[if lt IE 9]>
            <script src="'.$g_root_path.'/adm_program/libs/html5shiv/html5shiv.min.js"></script>
            <script src="'.$g_root_path.'/adm_program/libs/respond/respond.min.js"></script>
        <![endif]-->';

        if (isset($gPreferences['system_browser_update_check']) && $gPreferences['system_browser_update_check'] == 1)
        {
            $this->addJavascriptFile('adm_program/libs/browser-update/browser-update.js');
        }

        // add javascript files to page
        foreach($this->jsFiles as $file)
        {
            $headerContent .= '<script type="text/javascript" src="'.$file.'"></script>';
        }

        // add rss feed files to page
        foreach($this->rssFiles as $title => $file)
        {
            if(!is_numeric($title))
            {
                $headerContent .= '<link rel="alternate" type="application/rss+xml" title="'.$title.'" href="'.$file.'" />';
            }
            else
            {
                $headerContent .= '<link rel="alternate" type="application/rss+xml" href="'.$file.'" />';
            }
        }

        // add code for a modal window
        if($this->showModal)
        {
            $this->addJavascript('
                $("body").on("hidden.bs.modal", ".modal", function() {
                    $(this).removeData("bs.modal");
                });',
                true
            );
            $this->addHtml('
                <div class="modal fade" id="admidio_modal" tabindex="-1" role="dialog" aria-hidden="true">
                    <div class="modal-dialog">
                        <div class="modal-content"></div>
                    </div>
                </div>'
            );
        }

        // add javascript code to page
        if($this->javascriptContent !== '')
        {
            $headerContent .= '<script type="text/javascript">' . $this->javascriptContent . '</script>';
        }

        // add javascript code to page that will be executed after page is fully loaded
        if($this->javascriptContentExecute !== '')
        {
            $headerContent .= '<script type="text/javascript">
                $(function() {
                    $("[data-toggle=\'popover\']").popover();
                    $(".admidio-icon-info, .admidio-icon-link img, [data-toggle=tooltip]").tooltip();
                    '.$this->javascriptContentExecute.'
                });
            </script>';
        }

        $html = '
            <!DOCTYPE html>
            <html>
            <head>
<<<<<<< HEAD
                <!-- (c) 2004 - 2016 The Admidio Team - https://www.admidio.org/ -->
=======
                <!-- (c) 2004 - 2017 The Admidio Team - ' . ADMIDIO_HOMEPAGE . ' -->
>>>>>>> 51d319ae

                <meta http-equiv="Content-Type" content="text/html; charset=utf-8" />
                <meta http-equiv="X-UA-Compatible" content="IE=edge" />
                <meta name="viewport" content="width=device-width, initial-scale=1" />

                <title>'.$this->title.'</title>

                <script type="text/javascript">
                    var gRootPath  = "'. $g_root_path. '";
                    var gThemePath = "'. THEME_PATH. '";
                </script>';

        $html .= $headerContent;
        $html .= $this->header;
        $html .= $htmlMyHeader;
        $html .= '</head><body>';
        $html .= $htmlMyBodyTop;
        $html .= '<div class="admidio-content">';
        $html .= $htmlHeadline;
        $html .= $htmlMenu;
        $html .= $this->pageContent;
        $html .= '</div>';
        $html .= $htmlMyBodyBottom;
        $html .= '</body></html>';

        // now show the complete html of the page
        if($directOutput)
        {
            header('Content-type: text/html; charset=utf-8');
            echo $html;
        }
        else
        {
            return $html;
        }
    }
}<|MERGE_RESOLUTION|>--- conflicted
+++ resolved
@@ -678,15 +678,12 @@
         // add admidio css file at last because there the user can redefine all css
         $this->addCssFile(THEME_PATH.'/css/admidio.css');
 
-<<<<<<< HEAD
         // add custom css file if it exists to add own css styles without edit the original admidio css
         if(is_file(THEME_PATH.'/css/custom.css'))
         {
             $this->addCssFile(THEME_PATH.'/css/custom.css');
         }
 
-=======
->>>>>>> 51d319ae
         // if print mode is set then add a print specific css file
         if($this->printMode)
         {
@@ -794,11 +791,7 @@
             <!DOCTYPE html>
             <html>
             <head>
-<<<<<<< HEAD
-                <!-- (c) 2004 - 2016 The Admidio Team - https://www.admidio.org/ -->
-=======
                 <!-- (c) 2004 - 2017 The Admidio Team - ' . ADMIDIO_HOMEPAGE . ' -->
->>>>>>> 51d319ae
 
                 <meta http-equiv="Content-Type" content="text/html; charset=utf-8" />
                 <meta http-equiv="X-UA-Compatible" content="IE=edge" />
