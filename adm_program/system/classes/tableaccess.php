--- conflicted
+++ resolved
@@ -571,11 +571,7 @@
             $this->columnsInfos[$field]['changed'] = false;
         }
 
-<<<<<<< HEAD
         $this->new_record = empty($this->dbColumns[$this->keyColumnName]);
-=======
-        $this->newRecord = false;
->>>>>>> 79609919
     }
 
     /**
