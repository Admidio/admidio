<?php
/**
 ***********************************************************************************************
 * RSS - Klasse
 *
 * @copyright 2004-2019 The Admidio Team
 * @see https://www.admidio.org/
 * @license https://www.gnu.org/licenses/gpl-2.0.html GNU General Public License v2.0 only
 ***********************************************************************************************
 */

/**
 * Diese Klasse erzeugt ein RssFeed-Objekt nach RSS 2.0.
 *
 * Das Objekt wird erzeugt durch Aufruf des Konstruktors:
 * function RssFeed($homepage, $title, $description)
 * Parameters:  $homepage       - Link zur Homepage
 *              $title          - Titel des RSS-Feeds
 *              $description    - Ergaenzende Beschreibung zum Titel
 *
 * Dem RssFeed koennen ueber die Funktion addItem Inhalt zugeordnet werden:
 * function addItem($title, $description, $date, $guid)
 * Parameters:  $title          - Titel des Items
 *              $description    - der Inhalt des Items
 *              $date           - Das Erstellungsdatum des Items
 *              $link           - Ein Link zum Termin/Newsbeitrag etc.
 *
 * Wenn alle benoetigten Items zugeordnet sind, wird der RssFeed generiert mit:
 * function buildFeed()
 *
 * Spezifikation von RSS 2.0: http://www.feedvalidator.org/docs/rss2.html
 */
class RssFeed
{
    /**
     * @var array
     */
    protected $channel = array();
    /**
     * @var array<int,array<string,string>>
     */
    protected $items = array();
    /**
     * @var string
     */
    protected $feed;

    /**
     * Constructor of the RSS class which needs all the information of the channel
     * @param string $title       Headline of this channel
     * @param string $link        Link to the website of this RSS feed
     * @param string $description Short description of this channel
     * @param string $copyright   Author of the channel; in our case the organization name
     */
    public function __construct($title, $link, $description, $copyright)
    {
        $this->channel['title'] = $title;
        $this->channel['link']  = $link;
        $this->channel['description'] = $description;
        $this->channel['copyright']   = $copyright;
        $this->feed = CURRENT_URL;
    }

    /**
     * Add rss item to the current feed with all necessary information about the item
     * @param string $title       Headline of this item
     * @param string $description The main content of the item which can contain html
     * @param string $link        Link to this entry on the homepage
     * @param string $author      Optional the email address of the member who creates this entry
     * @param string $pubDate     Optional the publication date of this entry
     * @param string $category    Optional the category of this entry
     */
    public function addItem($title, $description, $link, $author = '', $pubDate = '', $category = '')
    {
        if(!strValidCharacters(admStrToLower($author), 'email'))
        {
            $author = '';
        }

        $this->items[] = array('title' => $title, 'description' => $description, 'link' => $link, 'author' => $author, 'pubDate' => $pubDate, 'category' => $category);
    }

    /**
     * @return void
     */
    public function getRssFeed()
    {
        $rssFeed = '';
        $rssFeed .= $this->getRssHeader();
        $rssFeed .= $this->getChannelOpener();
        $rssFeed .= $this->getChannelInfo();
        $rssFeed .= $this->getItems();
        $rssFeed .= $this->getChannelCloser();
        $rssFeed .= $this->getRssFooter();

        header('Content-type: application/xml');
        echo $rssFeed;
    }

    /**
     * @return string Returns the RSS header
     */
    private function getRssHeader()
    {
        return '<?xml version="1.0" encoding="utf-8"?>'.chr(10).
        '<rss version="2.0" xmlns:atom="http://www.w3.org/2005/Atom">'.chr(10);
    }

    /**
     * @return string Returns the open channel
     */
    private function getChannelOpener()
    {
        return '<channel>'.chr(10).
        '<atom:link href="' . $this->feed . '" rel="self" type="application/rss+xml" />'.chr(10);
    }

    /**
     * @return string Returns channel infos
     */
    private function getChannelInfo()
    {
        global $gL10n;

        $channelInfo = '';
        foreach (array('title', 'link', 'description', 'copyright') as $field)
        {
            if (isset($this->channel[$field]))
            {
                $channelInfo .= '<'.$field.'>'.SecurityUtils::encodeHTML($this->channel[$field]).'</'.$field.'>'.chr(10);
            }
        }
        $channelInfo .= '<language>'.$gL10n->getLanguageIsoCode().'</language>'.chr(10);
        $channelInfo .= '<generator>Admidio RSS-Class</generator>'.chr(10).chr(10);
        $channelInfo .= '<pubDate>'.date('r').'</pubDate>'.chr(10).chr(10);

        return $channelInfo;
    }

    /**
     * @return string Returns the items
     */
    private function getItems()
    {
        $itemString = '';
        foreach ($this->items as $item)
        {
            $itemString .= '<item>'.chr(10);
            foreach (array('title', 'description', 'link', 'author', 'pubDate', 'category') as $field)
            {
                if (isset($item[$field]))
                {
<<<<<<< HEAD
                    $itemString .= '<'.$field.'>'.SecurityUtils::encodeHTML($item[$field]).'</'.$field.'>'.chr(10);
=======
                    // optional fields should only be set if they have a value
                    if($item[$field] !== '')
                    {
                        $itemString .= '<'.$field.'>'.htmlspecialchars($item[$field], ENT_QUOTES).'</'.$field.'>'.chr(10);
                    }
>>>>>>> 7e5c67a5
                }
            }
            $itemString .= '<guid>'.str_replace('&', '&amp;', $item['link']).'</guid>'.chr(10);
            $itemString .= '<source url="'.$this->feed.'">'.SecurityUtils::encodeHTML($this->channel['title']).'</source>'.chr(10);
            $itemString .= '</item>'.chr(10).chr(10);
        }

        return $itemString;
    }

    /**
     * @return string Returns the channel close
     */
    private function getChannelCloser()
    {
        return '</channel>'.chr(10);
    }

    /**
     * @return string Returns the RSS footer
     */
    private function getRssFooter()
    {
        return '</rss>'.chr(10);
    }
}<|MERGE_RESOLUTION|>--- conflicted
+++ resolved
@@ -148,17 +148,10 @@
             $itemString .= '<item>'.chr(10);
             foreach (array('title', 'description', 'link', 'author', 'pubDate', 'category') as $field)
             {
-                if (isset($item[$field]))
+                if (isset($item[$field]) && $item[$field] !== '')
                 {
-<<<<<<< HEAD
+                    // fields should only be set if they have a value
                     $itemString .= '<'.$field.'>'.SecurityUtils::encodeHTML($item[$field]).'</'.$field.'>'.chr(10);
-=======
-                    // optional fields should only be set if they have a value
-                    if($item[$field] !== '')
-                    {
-                        $itemString .= '<'.$field.'>'.htmlspecialchars($item[$field], ENT_QUOTES).'</'.$field.'>'.chr(10);
-                    }
->>>>>>> 7e5c67a5
                 }
             }
             $itemString .= '<guid>'.str_replace('&', '&amp;', $item['link']).'</guid>'.chr(10);
