--- conflicted
+++ resolved
@@ -216,11 +216,7 @@
                 $this->queryPrepared('SET SQL_BIG_SELECTS = 1');
                 break;
             case 'pgsql':
-<<<<<<< HEAD
-                $this->queryPrepared('SET NAMES UNICODE');
-=======
-                $this->query('SET NAMES \'UTF8\'');
->>>>>>> a5ff17d3
+                $this->queryPrepared('SET NAMES \'UTF8\'');
                 break;
         }
     }
@@ -479,7 +475,7 @@
             $posAutoIncrement = strpos($sql, 'AUTO_INCREMENT');
             if ($posAutoIncrement > 0)
             {
-                $posInteger = strrpos(substr($sql, 0, $posAutoIncrement), 'integer');
+                $posInteger = strrpos(substr(strtolower($sql), 0, $posAutoIncrement), 'integer');
                 $sql = substr($sql, 0, $posInteger) . ' serial ' . substr($sql, $posAutoIncrement + 14);
             }
         }
@@ -525,20 +521,10 @@
         {
             $gLogger->critical('PDOException: ' . $e->getMessage());
 
-<<<<<<< HEAD
             if ($showError)
             {
                 $this->showError();
                 // => EXIT
-=======
-                // Auto_Increment must be replaced with Serial
-                $posAutoIncrement = strpos($sql, 'AUTO_INCREMENT');
-                if ($posAutoIncrement > 0)
-                {
-                    $posInteger = strrpos(substr(strtolower($sql), 0, $posAutoIncrement), 'integer');
-                    $sql = substr($sql, 0, $posInteger) . ' serial ' . substr($sql, $posAutoIncrement + 14);
-                }
->>>>>>> a5ff17d3
             }
             return false;
         }
