<?php
/**
 ***********************************************************************************************
 * @copyright 2004-2016 The Admidio Team
 * @see https://www.admidio.org/
 * @license https://www.gnu.org/licenses/gpl-2.0.html GNU General Public License v2.0 only
 ***********************************************************************************************
 */

/**
 * @class Organization
 * @brief Handle organization data of Admidio and is connected to database table adm_organizations
 *
 * This class creates the organization object and manages the access to the
 * organization specific preferences of the table adm_preferences. There
 * are also some method to read the relationship of organizations if the
 * database contains more then one organization.
 * @par Examples
 * @code // create object and read the value of the language preference
 * $organization = new Organization($gDb, $organizationId);
 * $preferences  = $organization->getPreferences();
 * $language     = $gPreferences['system_language'];
 * // language = 'de' @endcode
 ***********************************************************************************************
 */
class Organization extends TableAccess
{
    protected $bCheckChildOrganizations = false;   ///< Flag will be set if the class had already search for child organizations
    protected $childOrganizations       = array(); ///< Array with all child organizations of this organization
    protected $preferences              = array(); ///< Array with all preferences of this organization. Array key is the column @b prf_name and array value is the column @b prf_value.
    protected $countOrganizations       = 0;       ///< Number of all organizations in database

    /**
     * Constructor that will create an object of a recordset of the table adm_organizations.
     * If the id is set than the specific organization will be loaded.
     * @param \Database  $database     Object of the class Database. This should be the default global object @b $gDb.
     * @param int|string $organization The recordset of the organization with this id will be loaded.
     *                                 The organization can be the table id or the organization shortname.
     *                                 If id isn't set than an empty object of the table is created.
     */
    public function __construct(&$database, $organization = '')
    {
        parent::__construct($database, TBL_ORGANIZATIONS, 'org');

        if(is_numeric($organization))
        {
            $this->readDataById($organization);
        }
        else
        {
            $this->readDataByColumns(array('org_shortname' => $organization));
        }
    }

    /**
     * Initialize all necessary data of this object.
     * @return void
     */
    public function clear()
    {
        parent::clear();

        $this->bCheckChildOrganizations = false;
        $this->childOrganizations       = array();
        $this->preferences              = array();
    }

    /**
     * Reads the number of all records of this table. In addition to the parent method
     * this method will cache the value and will return the cached value on multiple calls.
     * @return int Number of all organizations in database.
     */
    public function countAllRecords()
    {
        if($this->countOrganizations === 0)
        {
            $this->countOrganizations = parent::countAllRecords();
        }
        return $this->countOrganizations;
    }

    /**
     * Creates all necessary data for a new organization. This method can only be called once for an organization.
     * It will create the basic categories, lists, roles, systemmails etc.
     * @param int $userId The id of the administrator who creates the new organization.
     *                    This will be the first valid user of the new organization.
     */
    public function createBasicData($userId)
    {
        global $gL10n, $gProfileFields;

        // read id of system user from database
        $sql = 'SELECT usr_id
                  FROM '.TBL_USERS.'
                 WHERE usr_login_name LIKE \''.$gL10n->get('SYS_SYSTEM').'\'';
        $systemUserStatement = $this->db->query($sql);
        $systemUserId = (int) $systemUserStatement->fetchColumn();

        // create all systemmail texts and write them into table adm_texts
        $systemmailsTexts = array(
            'SYSMAIL_REGISTRATION_USER'      => $gL10n->get('SYS_SYSMAIL_REGISTRATION_USER'),
            'SYSMAIL_REGISTRATION_WEBMASTER' => $gL10n->get('SYS_SYSMAIL_REGISTRATION_ADMINISTRATOR'),
            'SYSMAIL_REFUSE_REGISTRATION'    => $gL10n->get('SYS_SYSMAIL_REFUSE_REGISTRATION'),
            'SYSMAIL_NEW_PASSWORD'           => $gL10n->get('SYS_SYSMAIL_NEW_PASSWORD'),
            'SYSMAIL_ACTIVATION_LINK'        => $gL10n->get('SYS_SYSMAIL_ACTIVATION_LINK')
        );
        $text = new TableText($this->db);

        $orgId = $this->getValue('org_id');

        foreach($systemmailsTexts as $key => $value)
        {
            // convert <br /> to a normal line feed
            $value = preg_replace('/<br[[:space:]]*\/?[[:space:]]*>/', chr(13).chr(10), $value);

            $text->clear();
            $text->setValue('txt_org_id', $orgId);
            $text->setValue('txt_name', $key);
            $text->setValue('txt_text', $value);
            $text->save();
        }

        // create default category for roles, events and weblinks
        $sql = 'INSERT INTO '.TBL_CATEGORIES.' (cat_org_id, cat_type, cat_name_intern, cat_name, cat_hidden, cat_default, cat_sequence, cat_usr_id_create, cat_timestamp_create)
                                        VALUES ('.$orgId.', \'ROL\', \'COMMON\', \'SYS_COMMON\', 0, 1, 1, '.$systemUserId.', \''.DATETIME_NOW.'\')';
        $this->db->query($sql);
        $categoryCommon = $this->db->lastInsertId();

        $sql = 'INSERT INTO '.TBL_CATEGORIES.' (cat_org_id, cat_type, cat_name_intern, cat_name, cat_hidden, cat_default, cat_system, cat_sequence, cat_usr_id_create, cat_timestamp_create)
<<<<<<< HEAD
                                        VALUES ('.$orgId.', \'ROL\', \'GROUPS\',    \'INS_GROUPS\',   0, 0, 0, 2, '.$systemUserId.', \''.DATETIME_NOW.'\')
                                             , ('.$orgId.', \'ROL\', \'COURSES\',   \'INS_COURSES\',  0, 0, 0, 3, '.$systemUserId.', \''.DATETIME_NOW.'\')
                                             , ('.$orgId.', \'ROL\', \'TEAMS\',     \'INS_TEAMS\',    0, 0, 0, 4, '.$systemUserId.', \''.DATETIME_NOW.'\')
                                             , ('.$orgId.', \'LNK\', \'COMMON\',    \'SYS_COMMON\',   0, 1, 0, 1, '.$systemUserId.', \''.DATETIME_NOW.'\')
                                             , ('.$orgId.', \'LNK\', \'INTERN\',    \'INS_INTERN\',   1, 0, 0, 2, '.$systemUserId.', \''.DATETIME_NOW.'\')
                                             , ('.$orgId.', \'ANN\', \'COMMON\',    \'SYS_COMMON\',   0, 1, 0, 1, '.$systemUserId.', \''.DATETIME_NOW.'\')
                                             , ('.$orgId.', \'ANN\', \'IMPORTANT\', \'INS_IMPORTANT\',0, 0, 0, 2, '.$systemUserId.', \''.DATETIME_NOW.'\')
                                             , ('.$orgId.', \'DAT\', \'COMMON\',    \'SYS_COMMON\',   0, 1, 0, 1, '.$systemUserId.', \''.DATETIME_NOW.'\')
                                             , ('.$orgId.', \'DAT\', \'TRAINING\',  \'INS_TRAINING\', 0, 0, 0, 2, '.$systemUserId.', \''.DATETIME_NOW.'\')
                                             , ('.$orgId.', \'DAT\', \'COURSES\',   \'INS_COURSES\',  0, 0, 0, 3, '.$systemUserId.', \''.DATETIME_NOW.'\')';
=======
                                        VALUES ('.$orgId.', \'ROL\', \'GROUPS\',    \'INS_GROUPS\',    0, 0, 0, 2, '.$systemUserId.', \''.DATETIME_NOW.'\')
                                             , ('.$orgId.', \'ROL\', \'COURSES\',   \'INS_COURSES\',   0, 0, 0, 3, '.$systemUserId.', \''.DATETIME_NOW.'\')
                                             , ('.$orgId.', \'ROL\', \'TEAMS\',     \'INS_TEAMS\',     0, 0, 0, 4, '.$systemUserId.', \''.DATETIME_NOW.'\')
                                             , ('.$orgId.', \'LNK\', \'COMMON\',    \'SYS_COMMON\',    0, 1, 0, 1, '.$systemUserId.', \''.DATETIME_NOW.'\')
                                             , ('.$orgId.', \'LNK\', \'INTERN\',    \'INS_INTERN\',    1, 0, 0, 2, '.$systemUserId.', \''.DATETIME_NOW.'\')
                                             , ('.$orgId.', \'ANN\', \'COMMON\',    \'SYS_COMMON\',    0, 1, 0, 1, '.$systemUserId.', \''.DATETIME_NOW.'\')
                                             , ('.$orgId.', \'ANN\', \'IMPORTANT\', \'SYS_IMPORTANT\', 0, 0, 0, 2, '.$systemUserId.', \''.DATETIME_NOW.'\')
                                             , ('.$orgId.', \'DAT\', \'COMMON\',    \'SYS_COMMON\',    0, 1, 0, 1, '.$systemUserId.', \''.DATETIME_NOW.'\')
                                             , ('.$orgId.', \'DAT\', \'TRAINING\',  \'INS_TRAINING\',  0, 0, 0, 2, '.$systemUserId.', \''.DATETIME_NOW.'\')
                                             , ('.$orgId.', \'DAT\', \'COURSES\',   \'INS_COURSES\',   0, 0, 0, 3, '.$systemUserId.', \''.DATETIME_NOW.'\')';
>>>>>>> 537f16e4
        $this->db->query($sql);

        // insert root folder name for download module
        $sql = 'INSERT INTO '.TBL_FOLDERS.' (fol_org_id, fol_type, fol_name, fol_path,
                                             fol_locked, fol_public, fol_usr_id, fol_timestamp)
                                     VALUES ('.$orgId.', \'DOWNLOAD\', \''.TableFolder::getRootFolderName().'\', \'' . FOLDER_DATA . '\',
                                             0, 1, '.$systemUserId.', \''.DATETIME_NOW.'\')';
        $this->db->query($sql);

        // now create default roles

        // Create role administrator
        $roleAdministrator = new TableRoles($this->db);
        $roleAdministrator->setValue('rol_cat_id', $categoryCommon);
        $roleAdministrator->setValue('rol_name', $gL10n->get('SYS_ADMINISTRATOR'));
        $roleAdministrator->setValue('rol_description', $gL10n->get('INS_DESCRIPTION_ADMINISTRATOR'));
        $roleAdministrator->setValue('rol_assign_roles', 1);
        $roleAdministrator->setValue('rol_approve_users', 1);
        $roleAdministrator->setValue('rol_announcements', 1);
        $roleAdministrator->setValue('rol_dates', 1);
        $roleAdministrator->setValue('rol_download', 1);
        $roleAdministrator->setValue('rol_guestbook', 1);
        $roleAdministrator->setValue('rol_guestbook_comments', 1);
        $roleAdministrator->setValue('rol_photo', 1);
        $roleAdministrator->setValue('rol_weblinks', 1);
        $roleAdministrator->setValue('rol_edit_user', 1);
        $roleAdministrator->setValue('rol_mail_to_all', 1);
        $roleAdministrator->setValue('rol_mail_this_role', 3);
        $roleAdministrator->setValue('rol_profile', 1);
        $roleAdministrator->setValue('rol_this_list_view', 1);
        $roleAdministrator->setValue('rol_all_lists_view', 1);
        $roleAdministrator->setValue('rol_administrator', 1);
        $roleAdministrator->setValue('rol_inventory', 1);
        $roleAdministrator->save();

        // Create role member
        $roleMember = new TableRoles($this->db);
        $roleMember->setValue('rol_cat_id', $categoryCommon);
        $roleMember->setValue('rol_name', $gL10n->get('SYS_MEMBER'));
        $roleMember->setValue('rol_description', $gL10n->get('INS_DESCRIPTION_MEMBER'));
        $roleMember->setValue('rol_mail_this_role', 2);
        $roleMember->setValue('rol_profile', 1);
        $roleMember->setValue('rol_this_list_view', 1);
        $roleMember->setValue('rol_default_registration', 1);
        $roleMember->save();

        // Create role board
        $roleManagement = new TableRoles($this->db);
        $roleManagement->setValue('rol_cat_id', $categoryCommon);
        $roleManagement->setValue('rol_name', $gL10n->get('INS_BOARD'));
        $roleManagement->setValue('rol_description', $gL10n->get('INS_DESCRIPTION_BOARD'));
        $roleManagement->setValue('rol_announcements', 1);
        $roleManagement->setValue('rol_dates', 1);
        $roleManagement->setValue('rol_weblinks', 1);
        $roleManagement->setValue('rol_edit_user', 1);
        $roleManagement->setValue('rol_mail_to_all', 1);
        $roleManagement->setValue('rol_mail_this_role', 2);
        $roleManagement->setValue('rol_profile', 1);
        $roleManagement->setValue('rol_this_list_view', 1);
        $roleManagement->setValue('rol_all_lists_view', 1);
        $roleManagement->save();

        // Create membership for user in role 'Administrator' and 'Members'
        $member = new TableMembers($this->db);
        $member->startMembership((int) $roleAdministrator->getValue('rol_id'), $userId);
        $member->startMembership((int) $roleMember->getValue('rol_id'), $userId);

        // create object with current user field structure
        $gProfileFields = new ProfileFields($this->db, $orgId);

        // create default list configurations
        $addressList = new ListConfiguration($this->db);
        $addressList->setValue('lst_name', $gL10n->get('INS_ADDRESS_LIST'));
        $addressList->setValue('lst_org_id', $orgId);
        $addressList->setValue('lst_global', 1);
        $addressList->addColumn(1, $gProfileFields->getProperty('LAST_NAME', 'usf_id'), 'ASC');
        $addressList->addColumn(2, $gProfileFields->getProperty('FIRST_NAME', 'usf_id'), 'ASC');
        $addressList->addColumn(3, $gProfileFields->getProperty('BIRTHDAY', 'usf_id'));
        $addressList->addColumn(4, $gProfileFields->getProperty('ADDRESS', 'usf_id'));
        $addressList->addColumn(5, $gProfileFields->getProperty('POSTCODE', 'usf_id'));
        $addressList->addColumn(6, $gProfileFields->getProperty('CITY', 'usf_id'));
        $addressList->save();

        // set addresslist to default configuration
        $sql = 'UPDATE '.TBL_PREFERENCES.' SET prf_value = \''.$addressList->getValue('lst_id').'\'
                 WHERE prf_org_id = '.$orgId.'
                   AND prf_name   = \'lists_default_configuration\' ';
        $this->db->query($sql);

        $phoneList = new ListConfiguration($this->db);
        $phoneList->setValue('lst_name', $gL10n->get('INS_PHONE_LIST'));
        $phoneList->setValue('lst_org_id', $orgId);
        $phoneList->setValue('lst_global', 1);
        $phoneList->addColumn(1, $gProfileFields->getProperty('LAST_NAME', 'usf_id'), 'ASC');
        $phoneList->addColumn(2, $gProfileFields->getProperty('FIRST_NAME', 'usf_id'), 'ASC');
        $phoneList->addColumn(3, $gProfileFields->getProperty('PHONE', 'usf_id'));
        $phoneList->addColumn(4, $gProfileFields->getProperty('MOBILE', 'usf_id'));
        $phoneList->addColumn(5, $gProfileFields->getProperty('EMAIL', 'usf_id'));
        $phoneList->addColumn(6, $gProfileFields->getProperty('FAX', 'usf_id'));
        $phoneList->save();

        $contactList = new ListConfiguration($this->db);
        $contactList->setValue('lst_name', $gL10n->get('SYS_CONTACT_DETAILS'));
        $contactList->setValue('lst_org_id', $orgId);
        $contactList->setValue('lst_global', 1);
        $contactList->addColumn(1, $gProfileFields->getProperty('LAST_NAME', 'usf_id'), 'ASC');
        $contactList->addColumn(2, $gProfileFields->getProperty('FIRST_NAME', 'usf_id'), 'ASC');
        $contactList->addColumn(3, $gProfileFields->getProperty('BIRTHDAY', 'usf_id'));
        $contactList->addColumn(4, $gProfileFields->getProperty('ADDRESS', 'usf_id'));
        $contactList->addColumn(5, $gProfileFields->getProperty('POSTCODE', 'usf_id'));
        $contactList->addColumn(6, $gProfileFields->getProperty('CITY', 'usf_id'));
        $contactList->addColumn(7, $gProfileFields->getProperty('PHONE', 'usf_id'));
        $contactList->addColumn(8, $gProfileFields->getProperty('MOBILE', 'usf_id'));
        $contactList->addColumn(9, $gProfileFields->getProperty('EMAIL', 'usf_id'));
        $contactList->save();

        $formerList = new ListConfiguration($this->db);
        $formerList->setValue('lst_name', $gL10n->get('INS_MEMBERSHIP'));
        $formerList->setValue('lst_org_id', $orgId);
        $formerList->setValue('lst_global', 1);
        $formerList->addColumn(1, $gProfileFields->getProperty('LAST_NAME', 'usf_id'), 'ASC');
        $formerList->addColumn(2, $gProfileFields->getProperty('FIRST_NAME', 'usf_id'), 'ASC');
        $formerList->addColumn(3, $gProfileFields->getProperty('BIRTHDAY', 'usf_id'));
        $formerList->addColumn(4, 'mem_begin');
        $formerList->addColumn(5, 'mem_end');
        $formerList->save();
    }

    /**
     * Create a comma separated list with all organization ids of children,
     * parent and this organization that is prepared for use in SQL
     * @param bool $shortname If set to true then a list of all shortnames will be returned
     * @return string Returns a string with a comma separated list of all organization
     *                ids that are parents or children and the own id
     */
    public function getFamilySQL($shortname = false)
    {
        $organizations = $this->getOrganizationsInRelationship(true, true);

        if($shortname)
        {
            /**
             * @param string $value
             * @return string
             */
            function addQuotationMarks($value)
            {
                return '\''.$value.'\'';
            }

            $organizationShortnames = array_values($organizations);
            $organizationShortnames[] = $this->getValue('org_shortname');
            $organizationShortnames = array_map('addQuotationMarks', $organizationShortnames);
            return implode(',', $organizationShortnames);
        }

        $organizationIds = array_keys($organizations);
        $organizationIds[] = $this->getValue('org_id');
        return implode(',', $organizationIds);
    }

    /**
     * Read all child and parent organizations of this organization and returns an array with them.
     * @param bool $child    If set to @b true (default) then all child organizations will be in the array
     * @param bool $parent   If set to @b true (default) then the parent organization will be in the array
     * @param bool $longname If set to @b true then the value of the array will be the @b org_longname
     *                       otherwise it will be @b org_shortname
     * @return string[] Returns an array with all child and parent organizations e.g. array('org_id' => 'org_shortname')
     */
    public function getOrganizationsInRelationship($child = true, $parent = true, $longname = false)
    {
        $sql = 'SELECT org_id, org_longname, org_shortname
                  FROM '.TBL_ORGANIZATIONS.'
                 WHERE ';
        if($child)
        {
            $sql .= ' org_org_id_parent = '.$this->getValue('org_id');
        }
        if($parent && $this->getValue('org_org_id_parent') > 0)
        {
            if($child)
            {
                $sql .= ' OR ';
            }
            $sql .= ' org_id = '.$this->getValue('org_org_id_parent');
        }
        $organizationsStatement = $this->db->query($sql);

        $childOrganizations = array();
        while($row = $organizationsStatement->fetch())
        {
            if($longname)
            {
                $childOrganizations[$row['org_id']] = $row['org_longname'];
            }
            else
            {
                $childOrganizations[$row['org_id']] = $row['org_shortname'];
            }
        }
        return $childOrganizations;
    }

    /**
     * Reads all preferences of the current organization out of the database table adm_preferences.
     * If the object has read the preferences than the method will return the stored values of the object.
     * @return array Returns an array with all preferences of this organization.
     *               Array key is the column @b prf_name and array value is the column @b prf_value.
     */
    public function getPreferences()
    {
        if(count($this->preferences) === 0)
        {
            $sql = 'SELECT prf_name, prf_value
                      FROM '.TBL_PREFERENCES.'
                     WHERE prf_org_id = '. $this->getValue('org_id');
            $preferencesStatement = $this->db->query($sql);

            while($prfRow = $preferencesStatement->fetch())
            {
                $this->preferences[$prfRow['prf_name']] = $prfRow['prf_value'];
            }
        }

        return $this->preferences;
    }

    /**
     * @return string[] Returns an array with all child organizations
     */
    protected function getChildOrganizations()
    {
        if(!$this->bCheckChildOrganizations)
        {
            // Daten erst einmal aus DB einlesen
            $this->childOrganizations = $this->getOrganizationsInRelationship(true, false);
            $this->bCheckChildOrganizations = true;
        }

        return $this->childOrganizations;
    }

    /**
     * Method checks if this organization is the parent of other organizations.
     * @return bool Return @b true if the organization has child organizations.
     */
    public function hasChildOrganizations()
    {
        return count($this->getChildOrganizations()) > 0;
    }

    /**
     * Method checks if the organization is configured as a child organization in the recordset.
     * @param int $organizationId The @b org_shortname or @b org_id of the organization that should be set.
     *                            If parameter isn't set than check the organization of this object.
     * @return bool Return @b true if the organization is a child of another organization
     */
    public function isChildOrganization($organizationId = 0)
    {
        // if no organization was set in parameter then check the organization of this object
        if($organizationId === 0)
        {
            $organizationId = $this->getValue('org_id');
        }

        return array_key_exists($organizationId, $this->getChildOrganizations());
    }

    /**
     * Writes all preferences of the array @b $preferences in the database table @b adm_preferences.
     * The method will only insert or update changed preferences.
     * @param array $preferences Array with all preferences that should be stored in database.
     *                           array('name_of_preference' => 'value')
     * @param bool  $update      If set to @b false then no update will be done, only inserts
     */
    public function setPreferences(array $preferences, $update = true)
    {
        $this->db->startTransaction();
        $this->getPreferences();

        $orgId = $this->getValue('org_id');

        foreach($preferences as $key => $value)
        {
            if(array_key_exists($key, $this->preferences))
            {
                if($update && $value != $this->preferences[$key])
                {
                    // Pref existiert in DB, aber Wert hat sich geaendert
                    $sql = 'UPDATE '.TBL_PREFERENCES.' SET prf_value = \''.$value.'\'
                             WHERE prf_org_id = '.$orgId.'
                               AND prf_name   = \''.$key.'\' ';
                    $this->db->query($sql);
                }
            }
            else
            {
                // Parameter existiert noch nicht in DB
                $sql = 'INSERT INTO '.TBL_PREFERENCES.' (prf_org_id, prf_name, prf_value)
                             VALUES ('.$orgId.', \''.$key.'\', \''.$value.'\') ';
                $this->db->query($sql);
            }
        }
        $this->db->endTransaction();
    }

    /**
     * Set a new value for a column of the database table.
     * The value is only saved in the object. You must call the method @b save to store the new value to the database
     * @param string $columnName The name of the database column whose value should get a new value
     * @param mixed  $newValue   The new value that should be stored in the database field
     * @param bool   $checkValue The value will be checked if it's valid. If set to @b false than the value will not be checked.
     * @return bool Returns @b true if the value is stored in the current object and @b false if a check failed
     */
    public function setValue($columnName, $newValue, $checkValue = true)
    {
        // org_shortname shouldn't be edited
        if($columnName === 'org_shortname' && !$this->new_record)
        {
            return false;
        }

        if($columnName === 'org_homepage' && $newValue !== '')
        {
            $newValue = admFuncCheckUrl($newValue);

            if ($newValue === false)
            {
                return false;
            }
        }
        return parent::setValue($columnName, $newValue, $checkValue);
    }
}<|MERGE_RESOLUTION|>--- conflicted
+++ resolved
@@ -127,18 +127,6 @@
         $categoryCommon = $this->db->lastInsertId();
 
         $sql = 'INSERT INTO '.TBL_CATEGORIES.' (cat_org_id, cat_type, cat_name_intern, cat_name, cat_hidden, cat_default, cat_system, cat_sequence, cat_usr_id_create, cat_timestamp_create)
-<<<<<<< HEAD
-                                        VALUES ('.$orgId.', \'ROL\', \'GROUPS\',    \'INS_GROUPS\',   0, 0, 0, 2, '.$systemUserId.', \''.DATETIME_NOW.'\')
-                                             , ('.$orgId.', \'ROL\', \'COURSES\',   \'INS_COURSES\',  0, 0, 0, 3, '.$systemUserId.', \''.DATETIME_NOW.'\')
-                                             , ('.$orgId.', \'ROL\', \'TEAMS\',     \'INS_TEAMS\',    0, 0, 0, 4, '.$systemUserId.', \''.DATETIME_NOW.'\')
-                                             , ('.$orgId.', \'LNK\', \'COMMON\',    \'SYS_COMMON\',   0, 1, 0, 1, '.$systemUserId.', \''.DATETIME_NOW.'\')
-                                             , ('.$orgId.', \'LNK\', \'INTERN\',    \'INS_INTERN\',   1, 0, 0, 2, '.$systemUserId.', \''.DATETIME_NOW.'\')
-                                             , ('.$orgId.', \'ANN\', \'COMMON\',    \'SYS_COMMON\',   0, 1, 0, 1, '.$systemUserId.', \''.DATETIME_NOW.'\')
-                                             , ('.$orgId.', \'ANN\', \'IMPORTANT\', \'INS_IMPORTANT\',0, 0, 0, 2, '.$systemUserId.', \''.DATETIME_NOW.'\')
-                                             , ('.$orgId.', \'DAT\', \'COMMON\',    \'SYS_COMMON\',   0, 1, 0, 1, '.$systemUserId.', \''.DATETIME_NOW.'\')
-                                             , ('.$orgId.', \'DAT\', \'TRAINING\',  \'INS_TRAINING\', 0, 0, 0, 2, '.$systemUserId.', \''.DATETIME_NOW.'\')
-                                             , ('.$orgId.', \'DAT\', \'COURSES\',   \'INS_COURSES\',  0, 0, 0, 3, '.$systemUserId.', \''.DATETIME_NOW.'\')';
-=======
                                         VALUES ('.$orgId.', \'ROL\', \'GROUPS\',    \'INS_GROUPS\',    0, 0, 0, 2, '.$systemUserId.', \''.DATETIME_NOW.'\')
                                              , ('.$orgId.', \'ROL\', \'COURSES\',   \'INS_COURSES\',   0, 0, 0, 3, '.$systemUserId.', \''.DATETIME_NOW.'\')
                                              , ('.$orgId.', \'ROL\', \'TEAMS\',     \'INS_TEAMS\',     0, 0, 0, 4, '.$systemUserId.', \''.DATETIME_NOW.'\')
@@ -149,7 +137,6 @@
                                              , ('.$orgId.', \'DAT\', \'COMMON\',    \'SYS_COMMON\',    0, 1, 0, 1, '.$systemUserId.', \''.DATETIME_NOW.'\')
                                              , ('.$orgId.', \'DAT\', \'TRAINING\',  \'INS_TRAINING\',  0, 0, 0, 2, '.$systemUserId.', \''.DATETIME_NOW.'\')
                                              , ('.$orgId.', \'DAT\', \'COURSES\',   \'INS_COURSES\',   0, 0, 0, 3, '.$systemUserId.', \''.DATETIME_NOW.'\')';
->>>>>>> 537f16e4
         $this->db->query($sql);
 
         // insert root folder name for download module
