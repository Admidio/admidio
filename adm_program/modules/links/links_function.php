--- conflicted
+++ resolved
@@ -110,11 +110,7 @@
     if($returnCode === true && $getMode === 1)
     {
         // Benachrichtigungs-Email für neue Einträge
-<<<<<<< HEAD
-        $message = $gL10n->get('LNK_EMAIL_NOTIFICATION_MESSAGE', $gCurrentOrganization->getValue('org_longname'), $_POST['lnk_url']. ' ('.$_POST['lnk_name'].')', $gCurrentUser->getValue('FIRST_NAME').' '.$gCurrentUser->getValue('LAST_NAME'), date($gSettingsManager->getString('system_date')));
-=======
-        $message = $gL10n->get('LNK_EMAIL_NOTIFICATION_MESSAGE', array($gCurrentOrganization->getValue('org_longname'), $_POST['lnk_url']. ' ('.$_POST['lnk_name'].')', $gCurrentUser->getValue('FIRST_NAME').' '.$gCurrentUser->getValue('LAST_NAME'), date($gPreferences['system_date'])));
->>>>>>> 20afd498
+        $message = $gL10n->get('LNK_EMAIL_NOTIFICATION_MESSAGE', array($gCurrentOrganization->getValue('org_longname'), $_POST['lnk_url']. ' ('.$_POST['lnk_name'].')', $gCurrentUser->getValue('FIRST_NAME').' '.$gCurrentUser->getValue('LAST_NAME'), date($gSettingsManager->getString('system_date'))));
         try
         {
             $notification = new Email();
