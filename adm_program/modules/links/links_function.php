<?php
/**
 ***********************************************************************************************
 * Several functions for weblinks module
 *
 * @copyright 2004-2017 The Admidio Team
 * @see https://www.admidio.org/
 * @license https://www.gnu.org/licenses/gpl-2.0.html GNU General Public License v2.0 only
 *
 * Parameters:
 *
 * lnk_id  - ID of the weblink that should be edited
 * mode    - 1 : Create new link
 *           2 : Delete link
 *           3 : Edit link
 ***********************************************************************************************
 */
require_once(__DIR__ . '/../../system/common.php');
require(__DIR__ . '/../../system/login_valid.php');

// Initialize and check the parameters
$getLinkId = admFuncVariableIsValid($_GET, 'lnk_id', 'int');
$getMode   = admFuncVariableIsValid($_GET, 'mode',   'int', array('requireValue' => true));

// check if the module is enabled for use
if ($gPreferences['enable_weblinks_module'] == 0)
{
    // module is disabled
    $gMessage->show($gL10n->get('SYS_MODULE_DISABLED'));
    // => EXIT
}

// erst pruefen, ob der User auch die entsprechenden Rechte hat
if (!$gCurrentUser->editWeblinksRight())
{
    $gMessage->show($gL10n->get('SYS_NO_RIGHTS'));
    // => EXIT
}

// create weblink object
$link = new TableWeblink($gDb);

if($getLinkId > 0)
{
    $link->readDataById($getLinkId);

    // check if the current user could edit this weblink
    if(!$link->editable())
    {
        $gMessage->show($gL10n->get('SYS_NO_RIGHTS'));
        // => EXIT
    }
}

$_SESSION['links_request'] = $_POST;

if ($getMode === 1 || ($getMode === 3 && $getLinkId > 0))
{
    if(strlen(strStripTags($_POST['lnk_name'])) === 0)
    {
        $gMessage->show($gL10n->get('SYS_FIELD_EMPTY', $gL10n->get('LNK_LINK_NAME')));
        // => EXIT
    }
    if(strlen(strStripTags($_POST['lnk_url'])) === 0)
    {
        $gMessage->show($gL10n->get('SYS_FIELD_EMPTY', $gL10n->get('LNK_LINK_ADDRESS')));
        // => EXIT
    }
    if(strlen($_POST['lnk_cat_id']) === 0)
    {
        $gMessage->show($gL10n->get('SYS_FIELD_EMPTY', $gL10n->get('SYS_CATEGORY')));
        // => EXIT
    }

    // make html in description secure
    $_POST['lnk_description'] = admFuncVariableIsValid($_POST, 'lnk_description', 'html');

    try
    {
<<<<<<< HEAD
        // POST Variablen in das Ankuendigungs-Objekt schreiben
        foreach($_POST as $key => $value) // TODO possible security issue
=======
        if(admStrStartsWith($key, 'lnk_'))
>>>>>>> 3369b116
        {
            if(strpos($key, 'lnk_') === 0)
            {
                $link->setValue($key, $value);
            }
        }
    }
    catch(AdmException $e)
    {
        $e->showHtml();
    }

    // Link-Counter auf 0 setzen
    if ($getMode === 1)
    {
        $link->setValue('lnk_counter', '0');
    }

    // Daten in Datenbank schreiben
    $returnCode = $link->save();

    if($returnCode === false)
    {
        $gMessage->show($gL10n->get('SYS_NO_RIGHTS'));
        // => EXIT
    }

    if($returnCode === true && $getMode === 1)
    {
        // Benachrichtigungs-Email für neue Einträge
        $message = $gL10n->get('LNK_EMAIL_NOTIFICATION_MESSAGE', $gCurrentOrganization->getValue('org_longname'), $_POST['lnk_url']. ' ('.$_POST['lnk_name'].')', $gCurrentUser->getValue('FIRST_NAME').' '.$gCurrentUser->getValue('LAST_NAME'), date($gPreferences['system_date']));
        try
        {
            $notification = new Email();
            $notification->adminNotification($gL10n->get('LNK_EMAIL_NOTIFICATION_TITLE'), $message, $gCurrentUser->getValue('FIRST_NAME').' '.$gCurrentUser->getValue('LAST_NAME'), $gCurrentUser->getValue('EMAIL'));
        }
        catch(AdmException $e)
        {
            $e->showHtml();
        }
    }

    unset($_SESSION['links_request']);
    $gNavigation->deleteLastUrl();

    admRedirect($gNavigation->getUrl());
    // => EXIT
}
elseif ($getMode === 2 && $getLinkId > 0)
{
    // Loeschen von Weblinks...
    $link->delete();

    // Loeschen erfolgreich -> Rueckgabe fuer XMLHttpRequest
    echo 'done';
}
else
{
    // Falls der mode unbekannt ist, ist natürlich Ende...
    $gMessage->show($gL10n->get('SYS_INVALID_PAGE_VIEW'));
    // => EXIT
}<|MERGE_RESOLUTION|>--- conflicted
+++ resolved
@@ -77,14 +77,10 @@
 
     try
     {
-<<<<<<< HEAD
         // POST Variablen in das Ankuendigungs-Objekt schreiben
         foreach($_POST as $key => $value) // TODO possible security issue
-=======
-        if(admStrStartsWith($key, 'lnk_'))
->>>>>>> 3369b116
         {
-            if(strpos($key, 'lnk_') === 0)
+            if(admStrStartsWith($key, 'lnk_'))
             {
                 $link->setValue($key, $value);
             }
