<?php
/**
 ***********************************************************************************************
 * Redirect to choosen weblink
 *
 * @copyright 2004-2017 The Admidio Team
 * @see https://www.admidio.org/
 * @license https://www.gnu.org/licenses/gpl-2.0.html GNU General Public License v2.0 only
 ***********************************************************************************************
 */

/******************************************************************************
 * Parameters:
 *
 * lnk_id    - ID of the weblink that should be redirected
 *
 *****************************************************************************/

require_once(__DIR__ . '/../../system/common.php');

// Initialize and check the parameters
$getLinkId = admFuncVariableIsValid($_GET, 'lnk_id', 'int', array('requireValue' => true));

// check if the module is enabled for use
if ((int) $gSettingsManager->get('enable_weblinks_module') === 0)
{
    // module is disabled
    $gMessage->show($gL10n->get('SYS_MODULE_DISABLED'));
    // => EXIT
}
if((int) $gSettingsManager->get('enable_weblinks_module') === 2)
{
    // available only with valid login
    require(__DIR__ . '/../../system/login_valid.php');
}

// read link from id
$weblink = new TableWeblink($gDb, $getLinkId);
$lnkUrl = $weblink->getValue('lnk_url');

// if no link is set or the weblink is not visible to the user show error
if(strlen($lnkUrl) === 0 || !$weblink->visible())
{
    $gMessage->show($gL10n->get('SYS_INVALID_PAGE_VIEW'));
    // => EXIT
}

// Wenn Link gültig ist, Counter um eine Position erhöhen
$weblink->setValue('lnk_counter', (int) $weblink->getValue('lnk_counter') + 1);
$weblink->save();

// MR: Neue Prüfung für direkte Weiterleitung oder mit Anzeige
if ($gSettingsManager->getInt('weblinks_redirect_seconds') > 0)
{
    // create html page object
    $page = new HtmlPage($gL10n->get('LNK_REDIRECT'));

    // add special header for automatic redirection after x seconds
    $page->addHeader('<meta http-equiv="refresh" content="'. $gSettingsManager->getInt('weblinks_redirect_seconds').'; url='.$lnkUrl.'">');

    // Counter zählt die sekunden bis zur Weiterleitung runter
    $page->addJavascript('
        /**
         * @param {bool} init
         */
        function countDown(init) {
            if (init || --document.getElementById("counter").firstChild.nodeValue > 0 ) {
                window.setTimeout( "countDown()" , 1000 );
            }
        };
        countDown(true);
    ');

    // Html des Modules ausgeben
    $page->addHtml('
<<<<<<< HEAD
    <p class="lead">'.$gL10n->get('LNK_REDIRECT_DESC', $gCurrentOrganization->getValue('org_longname'),
        '<span id="counter">'.$gSettingsManager->getInt('weblinks_redirect_seconds').'</span>',
=======
    <p class="lead">'.$gL10n->get('LNK_REDIRECT_DESC', array($gCurrentOrganization->getValue('org_longname'),
        '<span id="counter">'.$gPreferences['weblinks_redirect_seconds'].'</span>',
>>>>>>> 20afd498
        '<strong>'.noHTML($weblink->getValue('lnk_name')).'</strong> ('.$lnkUrl.')',
        '<a href="'.$lnkUrl.'" target="_self">', '</a>')).'
    </p>');

    // show html of complete page
    $page->show();
}
else
{
    admRedirect($lnkUrl);
    // => EXIT
}<|MERGE_RESOLUTION|>--- conflicted
+++ resolved
@@ -73,13 +73,8 @@
 
     // Html des Modules ausgeben
     $page->addHtml('
-<<<<<<< HEAD
-    <p class="lead">'.$gL10n->get('LNK_REDIRECT_DESC', $gCurrentOrganization->getValue('org_longname'),
+    <p class="lead">'.$gL10n->get('LNK_REDIRECT_DESC', array($gCurrentOrganization->getValue('org_longname'),
         '<span id="counter">'.$gSettingsManager->getInt('weblinks_redirect_seconds').'</span>',
-=======
-    <p class="lead">'.$gL10n->get('LNK_REDIRECT_DESC', array($gCurrentOrganization->getValue('org_longname'),
-        '<span id="counter">'.$gPreferences['weblinks_redirect_seconds'].'</span>',
->>>>>>> 20afd498
         '<strong>'.noHTML($weblink->getValue('lnk_name')).'</strong> ('.$lnkUrl.')',
         '<a href="'.$lnkUrl.'" target="_self">', '</a>')).'
     </p>');
