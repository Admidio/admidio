<?php
/**
 ***********************************************************************************************
 * Admidio update check
 *
 * @copyright 2004-2016 The Admidio Team
 * @see https://www.admidio.org/
 * @license https://www.gnu.org/licenses/gpl-2.0.html GNU General Public License v2.0 only
 *
 * Parameters:
 *
 * mode         : 1 - (Default) check availability of updates
 *                2 - Show results of updatecheck
 ***********************************************************************************************
 */
require_once('../../system/common.php');
require_once('../../system/login_valid.php');

// Initialize and check the parameters
$getMode = admFuncVariableIsValid($_GET, 'mode', 'int', array('defaultValue' => 1, 'directOutput' => true));

if($getMode === 3 && !$gCurrentUser->isAdministrator())
{
    echo $gL10n->get('SYS_NO_RIGHTS');
    exit();
}

/**
 * Funktion zur Ermittlung der Update-Version
 * @param string $updateInfo
 * @param string $search
 * @return string
 */
function getUpdateVersion($updateInfo, $search)
{
    // Variablen festlegen
    $i = 0;
    $pointer = '';
    $updateVersion = '';
    $currentVersionStart = strpos($updateInfo, $search);
    $adding = strlen($search) - 1;

    // Version auslesen
    while($pointer !== "\n")
    {
        ++$i;
        $updateVersion .= $pointer;
        $pointer = substr($updateInfo, $currentVersionStart + $adding + $i, 1);
    }

    return trim($updateVersion, "\n\r");
}

/**
 * Funktion zur Überprüfung eines Updates
 * @param string $currentVersion
 * @param string $checkStableVersion
 * @param string $checkBetaVersion
 * @param string $betaRelease
 * @param string $betaFlag
 * @return int
 */
function checkVersion($currentVersion, $checkStableVersion, $checkBetaVersion, $betaRelease, $betaFlag)
{
    // Updatezustand (0 = Kein Update, 1 = Neue stabile Version, 2 = Neue Beta-Version, 3 = Neue stabile + Beta Version)
    $update = 0;

    // Zunächst auf stabile Version prüfen
    if(version_compare($checkStableVersion, $currentVersion, '>'))
    {
        $update = 1;
    }

    // Jetzt auf Beta Version prüfen
    $status = version_compare($checkBetaVersion, $currentVersion);
    if($status === 1 || ($status === 0 && version_compare($betaRelease, $betaFlag, '>')))
    {
        if($update === 1)
        {
            $update = 3;
        }
        else
        {
            $update = 2;
        }
    }

    return $update;
}

// Erreichbarkeit der Updateinformation prüfen und bei Verbindung
// verfügbare Admidio Versionen vom Server einlesen (Textfile)
// Zunächst die Methode selektieren (CURL bevorzugt)
if(@file_get_contents(ADMIDIO_HOMEPAGE.'update.txt') === false)
{
    // Admidio Versionen nicht auslesbar
    $stableVersion = 'n/a';
    $betaVersion   = 'n/a';
    $betaRelease   = '';

    $versionUpdate = 99;
}
else
{
    $update_info = file_get_contents(ADMIDIO_HOMEPAGE.'update.txt');

    // Admidio Versionen vom Server übergeben
    $stableVersion = getUpdateVersion($update_info, 'Version=');
    $betaVersion   = getUpdateVersion($update_info, 'Beta-Version=');
    $betaRelease   = getUpdateVersion($update_info, 'Beta-Release=');

    // Keine Stabile Version verfügbar (eigentlich unmöglich)
    if($stableVersion === '')
    {
        $stableVersion = 'n/a';
    }

    // Keine Beatversion verfügbar
    if($betaVersion === '')
    {
        $betaVersion = 'n/a';
        $betaRelease = '';
    }

    // Auf Update prüfen
    $versionUpdate = checkVersion(ADMIDIO_VERSION, $stableVersion, $betaVersion, $betaRelease, ADMIDIO_VERSION_BETA);
}

// Nur im Anzeigemodus geht es weiter, ansonsten kann der aktuelle Updatestand
// in der Variable $version_update abgefragt werden.
// $version_update (0 = Kein Update, 1 = Neue stabile Version, 2 = Neue Beta-Version, 3 = Neue stabile + Beta Version, 99 = Keine Verbindung)

if($getMode === 2)
{
    /***********************************************************************/
    /* Updateergebnis anzeigen */
    /***********************************************************************/

    if($versionUpdate === 1)
    {
        $versionstext = $gL10n->get('UPD_NEW');
    }
    elseif($versionUpdate === 2)
    {
        $versionstext = $gL10n->get('UPD_NEW_BETA');
    }
    elseif($versionUpdate === 3)
    {
        $versionstext = $gL10n->get('UPD_NEW_BOTH');
    }
    elseif($versionUpdate === 99)
    {
<<<<<<< HEAD
        $admidioLink = '<a href="'.ADMIDIO_HOMEPAGE.'index.php?page=download" target="_blank">Admidio</a>';
=======
        $admidioLink = '<a href="https://www.admidio.org/download.php" target="_blank">Admidio</a>';
>>>>>>> d0ded148
        $versionstext = $gL10n->get('UPD_CONNECTION_ERROR', $admidioLink);
    }
    else
    {
        if(ADMIDIO_VERSION_BETA > 0)
        {
            $versionstextBeta = 'Beta ';
        }
        else
        {
            $versionstextBeta = ' ';
        }
        $versionstext = $gL10n->get('UPD_NO_NEW', $versionstextBeta);
    }

    echo '
        <p>'.$gL10n->get('UPD_CURRENT_VERSION').':&nbsp;'.ADMIDIO_VERSION_TEXT.'</p>
        <p>'.$gL10n->get('UPD_STABLE_VERSION').':&nbsp;
<<<<<<< HEAD
            <a class="btn" href="'.ADMIDIO_HOMEPAGE.'index.php?page=download" target="_blank">
=======
            <a class="btn" href="https://www.admidio.org/download.php" target="_blank">
>>>>>>> d0ded148
                <img src="'.THEME_PATH.'/icons/update_link.png" alt="'.$gL10n->get('UPD_ADMIDIO').'" />'.$stableVersion.'
            </a>
            <br />
            '.$gL10n->get('UPD_BETA_VERSION').': &nbsp;';

    if($versionUpdate !== 99 && $betaVersion !== 'n/a')
    {
        echo '
<<<<<<< HEAD
            <a class="btn" href="'.ADMIDIO_HOMEPAGE.'index.php?page=download" target="_blank">
=======
            <a class="btn" href="https://www.admidio.org/download.php" target="_blank">
>>>>>>> d0ded148
                <img src="'.THEME_PATH.'/icons/update_link.png" alt="'.$gL10n->get('UPD_ADMIDIO').'" />
                '.$betaVersion.'&nbsp;Beta&nbsp;'.$betaRelease.'
            </a>';
    }
    else
    {
        echo $betaVersion;
    }
    echo '
        </p>
        <strong>'.$versionstext.'</strong>';
}<|MERGE_RESOLUTION|>--- conflicted
+++ resolved
@@ -150,11 +150,7 @@
     }
     elseif($versionUpdate === 99)
     {
-<<<<<<< HEAD
-        $admidioLink = '<a href="'.ADMIDIO_HOMEPAGE.'index.php?page=download" target="_blank">Admidio</a>';
-=======
-        $admidioLink = '<a href="https://www.admidio.org/download.php" target="_blank">Admidio</a>';
->>>>>>> d0ded148
+        $admidioLink = '<a href="'.ADMIDIO_HOMEPAGE.'download.php" target="_blank">Admidio</a>';
         $versionstext = $gL10n->get('UPD_CONNECTION_ERROR', $admidioLink);
     }
     else
@@ -173,11 +169,7 @@
     echo '
         <p>'.$gL10n->get('UPD_CURRENT_VERSION').':&nbsp;'.ADMIDIO_VERSION_TEXT.'</p>
         <p>'.$gL10n->get('UPD_STABLE_VERSION').':&nbsp;
-<<<<<<< HEAD
-            <a class="btn" href="'.ADMIDIO_HOMEPAGE.'index.php?page=download" target="_blank">
-=======
-            <a class="btn" href="https://www.admidio.org/download.php" target="_blank">
->>>>>>> d0ded148
+            <a class="btn" href="'.ADMIDIO_HOMEPAGE.'download.php" target="_blank">
                 <img src="'.THEME_PATH.'/icons/update_link.png" alt="'.$gL10n->get('UPD_ADMIDIO').'" />'.$stableVersion.'
             </a>
             <br />
@@ -186,11 +178,7 @@
     if($versionUpdate !== 99 && $betaVersion !== 'n/a')
     {
         echo '
-<<<<<<< HEAD
-            <a class="btn" href="'.ADMIDIO_HOMEPAGE.'index.php?page=download" target="_blank">
-=======
-            <a class="btn" href="https://www.admidio.org/download.php" target="_blank">
->>>>>>> d0ded148
+            <a class="btn" href="'.ADMIDIO_HOMEPAGE.'download.php" target="_blank">
                 <img src="'.THEME_PATH.'/icons/update_link.png" alt="'.$gL10n->get('UPD_ADMIDIO').'" />
                 '.$betaVersion.'&nbsp;Beta&nbsp;'.$betaRelease.'
             </a>';
