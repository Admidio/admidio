<?php
/**
 ***********************************************************************************************
 * Organization preferences
 *
 * @copyright 2004-2016 The Admidio Team
 * @see https://www.admidio.org/
 * @license https://www.gnu.org/licenses/gpl-2.0.html GNU General Public License v2.0 only
 *
 * Parameters:
 *
 * show_option : show preferences of module with this text id
 *               Example: SYS_COMMON or
 ***********************************************************************************************
 */
require_once('../../system/common.php');
require_once('../../system/login_valid.php');

// Initialize and check the parameters
$showOption = admFuncVariableIsValid($_GET, 'show_option', 'string');

$headline = $gL10n->get('SYS_SETTINGS');

// only administrators are allowed to edit organization preferences
if(!$gCurrentUser->isAdministrator())
{
    $gMessage->show($gL10n->get('SYS_NO_RIGHTS'));
    // => EXIT
}

// read organization values into form array
foreach($gCurrentOrganization->dbColumns as $key => $value)
{
    $form_values[$key] = $value;
}

// read all system preferences into form array
foreach($gPreferences as $key => $value)
{
    $form_values[$key] = $value;
}

// create html page object
$page = new HtmlPage($headline);
$page->enableModal();

$showOptionValidModules = array('announcements', 'downloads', 'guestbook', 'ecards', 'lists', 'messages',
                                'photos', 'profile', 'events', 'links', 'user_management');

// open the modules tab if the options of a module should be shown
if(in_array($showOption, $showOptionValidModules, true))
{
    $page->addJavascript('
        $("#tabs_nav_modules").attr("class", "active");
        $("#tabs-modules").attr("class", "tab-pane active");
        $("#collapse_'.$showOption.'").attr("class", "panel-collapse collapse in");
        location.hash = "#" + "panel_'.$showOption.'";',
        true
    );
}
else
{
    $page->addJavascript('
        $("#tabs_nav_common").attr("class", "active");
        $("#tabs-common").attr("class", "tab-pane active");
        $("#collapse_'.$showOption.'").attr("class", "panel-collapse collapse in");
        location.hash = "#" + "panel_'.$showOption.'";',
        true
    );
}

$page->addJavascript('
    $(".form-preferences").submit(function(event) {
        var id = $(this).attr("id");
        var action = $(this).attr("action");
        $("#"+id+" .form-alert").hide();

        // disable default form submit
        event.preventDefault();

        $.post({
            url:     action,
            data:    $(this).serialize(),
            success: function(data) {
                if (data === "success") {
                    if (id === "captcha_preferences_form") {
                        // reload captcha if form is saved
                        $("#captcha").attr("src", "' . ADMIDIO_URL . FOLDER_LIBS_CLIENT . '/securimage/securimage_show.php?" + Math.random());
                    }
                    $("#"+id+" .form-alert").attr("class", "alert alert-success form-alert");
                    $("#"+id+" .form-alert").html("<span class=\"glyphicon glyphicon-ok\"></span><strong>'.$gL10n->get('SYS_SAVE_DATA').'</strong>");
                    $("#"+id+" .form-alert").fadeIn("slow");
                    $("#"+id+" .form-alert").animate({opacity: 1.0}, 2500);
                    $("#"+id+" .form-alert").fadeOut("slow");
                } else {
                    $("#"+id+" .form-alert").attr("class", "alert alert-danger form-alert");
                    $("#"+id+" .form-alert").fadeIn();
                    $("#"+id+" .form-alert").html("<span class=\"glyphicon glyphicon-exclamation-sign\"></span>" + data);
                }
            }
        });
    });

    $("#link_check_for_update").click(function() {
        $("#admidio_version_content").empty();
        $("#admidio_version_content").prepend("<img src=\''.THEME_URL.'/icons/loader_inline.gif\' id=\'loadindicator\'/>").show();
        $.get("'.ADMIDIO_URL.FOLDER_MODULES.'/preferences/update_check.php", {mode:"2"}, function(htmlVersion) {
            $("#admidio_version_content").empty();
            $("#admidio_version_content").append(htmlVersion);
        });
        return false;
    });    ', true);

if($showOption !== '')
{
    // add current url to navigation stack
    $gNavigation->addUrl(CURRENT_URL, $headline);

    // add back link to module menu
    $preferencesMenu = $page->getMenu();
    $preferencesMenu->addItem('menu_item_back', $gNavigation->getPreviousUrl(), $gL10n->get('SYS_BACK'), 'back.png');
}
else
{
    // Navigation of the module starts here
    $gNavigation->addStartUrl(CURRENT_URL, $headline);
}

$page->addHtml('
<ul class="nav nav-tabs" id="preferences_tabs">
  <li id="tabs_nav_common"><a href="#tabs-common" data-toggle="tab">'.$gL10n->get('SYS_COMMON').'</a></li>
  <li id="tabs_nav_modules"><a href="#tabs-modules" data-toggle="tab">'.$gL10n->get('SYS_MODULES').'</a></li>
</ul>

<div class="tab-content">
    <div class="tab-pane" id="tabs-common">
        <div class="panel-group" id="accordion_common">
            <div class="panel panel-default" id="panel_common">
                <div class="panel-heading">
                    <h4 class="panel-title">
                        <a data-toggle="collapse" data-parent="#accordion_common" href="#collapse_common">
                            <img class="admidio-panel-heading-icon" src="'.THEME_URL.'/icons/options.png" alt="'.$gL10n->get('SYS_COMMON').'" />'.$gL10n->get('SYS_COMMON').'
                        </a>
                    </h4>
                </div>
                <div id="collapse_common" class="panel-collapse collapse">
                    <div class="panel-body">');
                        // show form
                        $form = new HtmlForm('common_preferences_form', ADMIDIO_URL.FOLDER_MODULES.'/preferences/preferences_function.php?form=common', $page, array('class' => 'form-preferences'));

                        // search all available themes in theme folder
                        $themes = admFuncGetDirectoryEntries(ADMIDIO_PATH . FOLDER_THEMES, 'dir');
                        if (!is_array($themes))
                        {
                            $gMessage->show($gL10n->get('ECA_TEMPLATE_FOLDER_OPEN'));
                            // => EXIT
                        }
                        $form->addSelectBox('theme', $gL10n->get('ORG_ADMIDIO_THEME'), $themes, array('property' => FIELD_REQUIRED, 'defaultValue' => $form_values['theme'], 'helpTextIdInline' => 'ORG_ADMIDIO_THEME_DESC'));
                        $form->addInput('homepage_logout', $gL10n->get('SYS_HOMEPAGE').'<br />('.$gL10n->get('SYS_VISITORS').')', $form_values['homepage_logout'],
                            array('maxLength' => 250, 'property' => FIELD_REQUIRED, 'helpTextIdInline' => 'ORG_HOMEPAGE_VISITORS'));
                        $form->addInput('homepage_login', $gL10n->get('SYS_HOMEPAGE').'<br />('.$gL10n->get('ORG_REGISTERED_USERS').')', $form_values['homepage_login'],
                            array('maxLength' => 250, 'property' => FIELD_REQUIRED, 'helpTextIdInline' => 'ORG_HOMEPAGE_REGISTERED_USERS'));
                        $form->addCheckbox('enable_rss', $gL10n->get('ORG_ENABLE_RSS_FEEDS'), (bool) $form_values['enable_rss'], array('helpTextIdInline' => 'ORG_ENABLE_RSS_FEEDS_DESC'));
                        $form->addCheckbox('enable_auto_login', $gL10n->get('ORG_LOGIN_AUTOMATICALLY'), (bool) $form_values['enable_auto_login'], array('helpTextIdInline' => 'ORG_LOGIN_AUTOMATICALLY_DESC'));
                        $form->addInput('logout_minutes', $gL10n->get('ORG_AUTOMATOC_LOGOUT_AFTER'), $form_values['logout_minutes'],
                            array('type' => 'number', 'minNumber' => 0, 'maxNumber' => 9999, 'helpTextIdInline' => array('ORG_AUTOMATOC_LOGOUT_AFTER_DESC', 'SYS_REMEMBER_ME')));
                        $form->addCheckbox('enable_password_recovery', $gL10n->get('ORG_SEND_PASSWORD'), (bool) $form_values['enable_password_recovery'], array('helpTextIdInline' => 'ORG_SEND_PASSWORD_DESC'));
                        $form->addCheckbox('system_search_similar', $gL10n->get('ORG_SEARCH_SIMILAR_NAMES'), (bool) $form_values['system_search_similar'], array('helpTextIdInline' => 'ORG_SEARCH_SIMILAR_NAMES_DESC'));
                        $selectBoxEntries = array(0 => $gL10n->get('SYS_DONT_SHOW'), 1 => $gL10n->get('SYS_FIRSTNAME_LASTNAME'), 2 => $gL10n->get('SYS_USERNAME'));
                        $form->addSelectBox('system_show_create_edit', $gL10n->get('ORG_SHOW_CREATE_EDIT'), $selectBoxEntries, array('defaultValue' => $form_values['system_show_create_edit'], 'showContextDependentFirstEntry' => false, 'helpTextIdInline' => 'ORG_SHOW_CREATE_EDIT_DESC'));
                        $form->addCheckbox('system_js_editor_enabled', $gL10n->get('ORG_JAVASCRIPT_EDITOR_ENABLE'), (bool) $form_values['system_js_editor_enabled'], array('helpTextIdInline' => 'ORG_JAVASCRIPT_EDITOR_ENABLE_DESC'));
                        $form->addInput('system_js_editor_color', $gL10n->get('ORG_JAVASCRIPT_EDITOR_COLOR'), $form_values['system_js_editor_color'],
                            array('maxLength' => 10, 'helpTextIdInline' => array('ORG_JAVASCRIPT_EDITOR_COLOR_DESC', 'SYS_REMEMBER_ME'), 'class' => 'form-control-small'));
                        $selectBoxEntries = array(
                            0 => $gL10n->get('ORG_PASSWORD_MIN_STRENGTH_NO'),
                            1 => $gL10n->get('ORG_PASSWORD_MIN_STRENGTH_LOW'),
                            2 => $gL10n->get('ORG_PASSWORD_MIN_STRENGTH_MID'),
                            3 => $gL10n->get('ORG_PASSWORD_MIN_STRENGTH_HIGH'),
                            4 => $gL10n->get('ORG_PASSWORD_MIN_STRENGTH_VERY_HIGH')
                        );
                        $form->addSelectBox('password_min_strength', $gL10n->get('ORG_PASSWORD_MIN_STRENGTH'), $selectBoxEntries, array('defaultValue' => $form_values['password_min_strength'], 'showContextDependentFirstEntry' => false, 'helpTextIdInline' => 'ORG_PASSWORD_MIN_STRENGTH_DESC'));
                        $form->addCheckbox('system_browser_update_check', $gL10n->get('ORG_BROWSER_UPDATE_CHECK'), (bool) $form_values['system_browser_update_check'], array('helpTextIdInline' => 'ORG_BROWSER_UPDATE_CHECK_DESC'));
                        $form->addSubmitButton('btn_save_common', $gL10n->get('SYS_SAVE'), array('icon' => THEME_URL.'/icons/disk.png', 'class' => ' col-sm-offset-3'));
                        $page->addHtml($form->show(false));
                    $page->addHtml('</div>
                </div>
            </div>
            <div class="panel panel-default" id="panel_organization">
                <div class="panel-heading">
                    <h4 class="panel-title">
                        <a data-toggle="collapse" data-parent="#accordion_common" href="#collapse_organization">
                            <img class="admidio-panel-heading-icon" src="'.THEME_URL.'/icons/chart_organisation.png" alt="'.$gL10n->get('SYS_ORGANIZATION').'" />'.$gL10n->get('SYS_ORGANIZATION').'
                        </a>
                    </h4>
                </div>
                <div id="collapse_organization" class="panel-collapse collapse">
                    <div class="panel-body">');
                        // show form
                        $form = new HtmlForm('organization_preferences_form', ADMIDIO_URL.FOLDER_MODULES.'/preferences/preferences_function.php?form=organization', $page, array('class' => 'form-preferences'));
                        $form->addInput('org_shortname', $gL10n->get('SYS_NAME_ABBREVIATION'), $form_values['org_shortname'], array('property' => FIELD_DISABLED, 'class' => 'form-control-small'));
                        $form->addInput('org_longname', $gL10n->get('SYS_NAME'), $form_values['org_longname'], array('maxLength' => 60, 'property' => FIELD_REQUIRED));
                        $form->addInput('org_homepage', $gL10n->get('SYS_WEBSITE'), $form_values['org_homepage'], array('maxLength' => 60));

                        // Falls andere Orgas untergeordnet sind, darf diese Orga keiner anderen Orga untergeordnet werden
                        if(!$gCurrentOrganization->hasChildOrganizations())
                        {
                            $sql = 'SELECT org_id, org_longname
                                      FROM '.TBL_ORGANIZATIONS.'
                                     WHERE org_id <> '. $gCurrentOrganization->getValue('org_id'). '
                                       AND org_org_id_parent IS NULL
                                  ORDER BY org_longname ASC, org_shortname ASC';
                            $form->addSelectBoxFromSql('org_org_id_parent', $gL10n->get('ORG_PARENT_ORGANIZATION'), $gDb, $sql, array('defaultValue'     => $form_values['org_org_id_parent'],
                                                                                                                                      'helpTextIdInline' => 'ORG_PARENT_ORGANIZATION_DESC'));
                        }

                        if($gCurrentOrganization->countAllRecords() > 1)
                        {
                            $form->addCheckbox('system_organization_select', $gL10n->get('ORG_SHOW_ORGANIZATION_SELECT'), (bool) $form_values['system_organization_select'], array('helpTextIdInline' => 'ORG_SHOW_ORGANIZATION_SELECT_DESC'));
                        }

                        $html = '<a id="add_another_organization" class="btn" href="'. ADMIDIO_URL. FOLDER_MODULES.'/preferences/preferences_function.php?mode=2"><img
                                    src="'. THEME_URL. '/icons/add.png" alt="'.$gL10n->get('INS_ADD_ANOTHER_ORGANIZATION').'" />'.$gL10n->get('INS_ADD_ANOTHER_ORGANIZATION').'</a>';
                        $htmlDesc = $gL10n->get('ORG_ADD_ORGANIZATION_DESC').'<div class="alert alert-warning alert-small" role="alert"><span class="glyphicon glyphicon-warning-sign"></span>'.$gL10n->get('ORG_NOT_SAVED_SETTINGS_LOST').'</div>';
                        $form->addCustomContent($gL10n->get('ORG_NEW_ORGANIZATION'), $html, array('helpTextIdInline' => $htmlDesc));
                        $form->addSubmitButton('btn_save_organization', $gL10n->get('SYS_SAVE'), array('icon' => THEME_URL.'/icons/disk.png', 'class' => ' col-sm-offset-3'));
                        $page->addHtml($form->show(false));
                    $page->addHtml('</div>
                </div>
            </div>
            <div class="panel panel-default" id="panel_regional_settings">
                <div class="panel-heading">
                    <h4 class="panel-title">
                        <a data-toggle="collapse" data-parent="#accordion_common" href="#collapse_regional_settings">
                            <img class="admidio-panel-heading-icon" src="'.THEME_URL.'/icons/world.png" alt="'.$gL10n->get('ORG_REGIONAL_SETTINGS').'" />'.$gL10n->get('ORG_REGIONAL_SETTINGS').'
                        </a>
                    </h4>
                </div>
                <div id="collapse_regional_settings" class="panel-collapse collapse">
                    <div class="panel-body">');
                        // show form
                        $form = new HtmlForm('regional_settings_preferences_form', ADMIDIO_URL.FOLDER_MODULES.'/preferences/preferences_function.php?form=regional_settings', $page, array('class' => 'form-preferences'));
                        $form->addInput('system_timezone', $gL10n->get('ORG_TIMEZONE'), $gTimezone, array('property' => FIELD_DISABLED, 'class' => 'form-control-small', 'helpTextIdInline' => 'ORG_TIMEZONE_DESC'));
                        $form->addSelectBox('system_language', $gL10n->get('SYS_LANGUAGE'), $gL10n->getAvailableLanguages(),
                                            array('property' => FIELD_REQUIRED, 'defaultValue' => $form_values['system_language']));
                        $form->addSelectBox('default_country', $gL10n->get('PRO_DEFAULT_COUNTRY'), $gL10n->getCountries(),
                                            array('defaultValue' => $form_values['default_country'], 'helpTextIdInline' => 'PRO_DEFAULT_COUNTRY_DESC'));
                        $form->addInput('system_date', $gL10n->get('ORG_DATE_FORMAT'), $form_values['system_date'], array('maxLength'        => 20,
                                                                                                                          'helpTextIdInline' => array('ORG_DATE_FORMAT_DESC', '<a href="https://secure.php.net/manual/en/function.date.php">date()</a>'),
                                                                                                                          'class'            => 'form-control-small'));
                        $form->addInput('system_time', $gL10n->get('ORG_TIME_FORMAT'), $form_values['system_time'], array('maxLength'        => 20,
                                                                                                                          'helpTextIdInline' => array('ORG_TIME_FORMAT_DESC', '<a href="https://secure.php.net/manual/en/function.date.php">date()</a>'),
                                                                                                                          'class'            => 'form-control-small'));
                        $form->addInput('system_currency', $gL10n->get('ORG_CURRENCY'), $form_values['system_currency'], array('maxLength' => 20, 'helpTextIdInline' => 'ORG_CURRENCY_DESC', 'class' => 'form-control-small'));
                        $form->addSubmitButton('btn_save_regional_settings', $gL10n->get('SYS_SAVE'), array('icon' => THEME_URL.'/icons/disk.png', 'class' => ' col-sm-offset-3'));
                        $page->addHtml($form->show(false));
                    $page->addHtml('</div>
                </div>
            </div>
            <div class="panel panel-default" id="panel_registration">
                <div class="panel-heading">
                    <h4 class="panel-title">
                        <a data-toggle="collapse" data-parent="#accordion_common" href="#collapse_registration">
                            <img class="admidio-panel-heading-icon" src="'.THEME_URL.'/icons/new_registrations.png" alt="'.$gL10n->get('SYS_REGISTRATION').'" />'.$gL10n->get('SYS_REGISTRATION').'
                        </a>
                    </h4>
                </div>
                <div id="collapse_registration" class="panel-collapse collapse">
                    <div class="panel-body">');
                        // show form
                        $form = new HtmlForm('registration_preferences_form', ADMIDIO_URL.FOLDER_MODULES.'/preferences/preferences_function.php?form=registration', $page, array('class' => 'form-preferences'));
                        $selectBoxEntries = array(0 => $gL10n->get('SYS_DEACTIVATED'), 1 => $gL10n->get('ORG_FAST_REGISTRATION'), 2 => $gL10n->get('ORG_ADVANCED_REGISTRATION'));
                        $form->addSelectBox('registration_mode', $gL10n->get('SYS_REGISTRATION'), $selectBoxEntries, array('defaultValue' => $form_values['registration_mode'], 'showContextDependentFirstEntry' => false, 'helpTextIdInline' => 'ORG_REGISTRATION_MODE'));
                        $form->addCheckbox('enable_registration_captcha', $gL10n->get('ORG_ENABLE_CAPTCHA'), (bool) $form_values['enable_registration_captcha'], array('helpTextIdInline' => 'ORG_CAPTCHA_REGISTRATION'));
                        $form->addCheckbox('enable_registration_admin_mail', $gL10n->get('ORG_EMAIL_ALERTS'), (bool) $form_values['enable_registration_admin_mail'], array('helpTextIdInline' => array('ORG_EMAIL_ALERTS_DESC', 'ROL_RIGHT_APPROVE_USERS')));
                        $form->addSubmitButton('btn_save_registration', $gL10n->get('SYS_SAVE'), array('icon' => THEME_URL.'/icons/disk.png', 'class' => ' col-sm-offset-3'));
                        $page->addHtml($form->show(false));
                    $page->addHtml('</div>
                </div>
            </div>
            <div class="panel panel-default" id="panel_email_dispatch">
                <div class="panel-heading">
                    <h4 class="panel-title">
                        <a data-toggle="collapse" data-parent="#accordion_common" href="#collapse_email_dispatch">
                            <img class="admidio-panel-heading-icon" src="'.THEME_URL.'/icons/system_mail.png" alt="'.$gL10n->get('SYS_MAIL_DISPATCH').'" />'.$gL10n->get('SYS_MAIL_DISPATCH').'
                        </a>
                    </h4>
                </div>
                <div id="collapse_email_dispatch" class="panel-collapse collapse">
                    <div class="panel-body">');
                        // show form
                        $form = new HtmlForm('email_dispatch_preferences_form', ADMIDIO_URL.FOLDER_MODULES.'/preferences/preferences_function.php?form=email_dispatch', $page, array('class' => 'form-preferences'));
                        $selectBoxEntries = array('phpmail' => $gL10n->get('MAI_PHP_MAIL'), 'SMTP' => $gL10n->get('MAI_SMTP'));
                        $form->addSelectBox('mail_send_method', $gL10n->get('MAI_SEND_METHOD'), $selectBoxEntries, array('defaultValue' => $form_values['mail_send_method'], 'showContextDependentFirstEntry' => false, 'helpTextIdInline' => 'MAI_SEND_METHOD_DESC'));
                        $form->addInput('mail_sendmail_address', $gL10n->get('MAI_SENDER_EMAIL'), $form_values['mail_sendmail_address'], array('maxLength' => 50, 'helpTextIdInline' => array('MAI_SENDER_EMAIL_ADDRESS_DESC', $_SERVER['HTTP_HOST'])));
                        $form->addInput('mail_sendmail_name', $gL10n->get('MAI_SENDER_NAME'), $form_values['mail_sendmail_name'], array('maxLength' => 50, 'helpTextIdInline' => 'MAI_SENDER_NAME_DESC'));
                        $selectBoxEntries = array(0 => $gL10n->get('MAI_HIDDEN'), 1 => $gL10n->get('MAI_SENDER'), 2 => $gL10n->get('SYS_ADMINISTRATOR'));
                        $form->addSelectBox('mail_recipients_with_roles', $gL10n->get('MAI_RECIPIENTS_WITH_ROLES'), $selectBoxEntries, array('defaultValue' => $form_values['mail_recipients_with_roles'], 'showContextDependentFirstEntry' => false, 'helpTextIdInline' => 'MAI_RECIPIENTS_WITH_ROLES_DESC'));
                        $form->addInput('mail_bcc_count', $gL10n->get('MAI_COUNT_BCC'), $form_values['mail_bcc_count'], array('type' => 'number', 'minNumber' => 0, 'maxNumber' => 9999, 'helpTextIdInline' => 'MAI_COUNT_BCC_DESC'));
                        $selectBoxEntries = array('iso-8859-1' => $gL10n->get('SYS_ISO_8859_1'), 'utf-8' => $gL10n->get('SYS_UTF8'));
                        $form->addSelectBox('mail_character_encoding', $gL10n->get('MAI_CHARACTER_ENCODING'), $selectBoxEntries, array('defaultValue' => $form_values['mail_character_encoding'], 'showContextDependentFirstEntry' => false, 'helpTextIdInline' => 'MAI_CHARACTER_ENCODING_DESC'));
                        $form->addInput('mail_smtp_host', $gL10n->get('MAI_SMTP_HOST'), $form_values['mail_smtp_host'], array('maxLength' => 50, 'helpTextIdInline' => 'MAI_SMTP_HOST_DESC'));
                        $form->addCheckbox('mail_smtp_auth', $gL10n->get('MAI_SMTP_AUTH'), (bool) $form_values['mail_smtp_auth'], array('helpTextIdInline' => 'MAI_SMTP_AUTH_DESC'));
                        $form->addInput('mail_smtp_port', $gL10n->get('MAI_SMTP_PORT'), $form_values['mail_smtp_port'], array('type' => 'number', 'minNumber' => 0, 'maxNumber' => 9999, 'helpTextIdInline' => 'MAI_SMTP_PORT_DESC'));
                        $selectBoxEntries = array('' => $gL10n->get('MAI_SMTP_SECURE_NO'), 'ssl' => $gL10n->get('MAI_SMTP_SECURE_SSL'), 'tls' => $gL10n->get('MAI_SMTP_SECURE_TLS'));
                        $form->addSelectBox('mail_smtp_secure', $gL10n->get('MAI_SMTP_SECURE'), $selectBoxEntries, array('defaultValue' => $form_values['mail_smtp_secure'], 'showContextDependentFirstEntry' => false, 'helpTextIdInline' => 'MAI_SMTP_SECURE_DESC'));
                        $selectBoxEntries = array('LOGIN' => $gL10n->get('MAI_SMTP_AUTH_LOGIN'), 'PLAIN' => $gL10n->get('MAI_SMTP_AUTH_PLAIN'), 'NTLM' => $gL10n->get('MAI_SMTP_AUTH_NTLM'));
                        $form->addSelectBox('mail_smtp_authentication_type', $gL10n->get('MAI_SMTP_AUTH_TYPE'), $selectBoxEntries, array('defaultValue' => $form_values['mail_smtp_authentication_type'], 'showContextDependentFirstEntry' => false, 'helpTextIdInline' => 'MAI_SMTP_AUTH_TYPE_DESC'));
                        $form->addInput('mail_smtp_user', $gL10n->get('MAI_SMTP_USER'), $form_values['mail_smtp_user'], array('maxLength' => 100, 'helpTextIdInline' => 'MAI_SMTP_USER_DESC'));
                        $form->addInput('mail_smtp_password', $gL10n->get('MAI_SMTP_PASSWORD'), $form_values['mail_smtp_password'], array('type' => 'password', 'maxLength' => 50, 'helpTextIdInline' => 'MAI_SMTP_PASSWORD_DESC'));
                        $form->addSubmitButton('btn_save_email_dispatch', $gL10n->get('SYS_SAVE'), array('icon' => THEME_URL.'/icons/disk.png', 'class' => ' col-sm-offset-3'));
                        $page->addHtml($form->show(false));
                    $page->addHtml('</div>
                </div>
            </div>
            <div class="panel panel-default" id="panel_system_notification">
                <div class="panel-heading">
                    <h4 class="panel-title">
                        <a data-toggle="collapse" data-parent="#accordion_common" href="#collapse_system_notification">
                            <img class="admidio-panel-heading-icon" src="'.THEME_URL.'/icons/system_notification.png" alt="'.$gL10n->get('SYS_SYSTEM_MAILS').'" />'.$gL10n->get('SYS_SYSTEM_MAILS').'
                        </a>
                    </h4>
                </div>
                <div id="collapse_system_notification" class="panel-collapse collapse">
                    <div class="panel-body">');
                        // show form
                        $text = new TableText($gDb);
                        $form = new HtmlForm('system_notification_preferences_form', ADMIDIO_URL.FOLDER_MODULES.'/preferences/preferences_function.php?form=system_notification', $page, array('class' => 'form-preferences'));
                        $form->addCheckbox('enable_system_mails', $gL10n->get('ORG_ACTIVATE_SYSTEM_MAILS'), (bool) $form_values['enable_system_mails'], array('helpTextIdInline' => 'ORG_ACTIVATE_SYSTEM_MAILS_DESC'));
                        $form->addInput('email_administrator', $gL10n->get('ORG_SYSTEM_MAIL_ADDRESS'), $form_values['email_administrator'], array('type' => 'email', 'maxLength' => 50, 'helpTextIdInline' => 'ORG_SYSTEM_MAIL_ADDRESS_DESC'));
                        $form->addCheckbox('enable_email_notification', $gL10n->get('ORG_SYSTEM_MAIL_NEW_ENTRIES'), (bool) $form_values['enable_email_notification'], array('helpTextIdInline' => array('ORG_SYSTEM_MAIL_NEW_ENTRIES_DESC', '<em>'.$gPreferences['email_administrator'].'</em>')));
                        $form->addCustomContent($gL10n->get('SYS_SYSTEM_MAILS'),
                            '<p>'.$gL10n->get('ORG_SYSTEM_MAIL_TEXTS_DESC').':</p>
                            <p><strong>#user_first_name#</strong> - '.$gL10n->get('ORG_VARIABLE_FIRST_NAME').'<br />
                            <strong>#user_last_name#</strong> - '.$gL10n->get('ORG_VARIABLE_LAST_NAME').'<br />
                            <strong>#user_login_name#</strong> - '.$gL10n->get('ORG_VARIABLE_USERNAME').'<br />
                            <strong>#user_email#</strong> - '.$gL10n->get('ORG_VARIABLE_EMAIL').'<br />
                            <strong>#administrator_email#</strong> - '.$gL10n->get('ORG_VARIABLE_EMAIL_ORGANIZATION').'<br />
                            <strong>#organization_short_name#</strong> - '.$gL10n->get('ORG_VARIABLE_SHORTNAME_ORGANIZATION').'<br />
                            <strong>#organization_long_name#</strong> - '.$gL10n->get('ORG_VARIABLE_NAME_ORGANIZATION').'<br />
                            <strong>#organization_homepage#</strong> - '.$gL10n->get('ORG_VARIABLE_URL_ORGANIZATION').'</p>');

                        $text->readDataByColumns(array('txt_name' => 'SYSMAIL_REGISTRATION_WEBMASTER', 'txt_org_id' => $gCurrentOrganization->getValue('org_id')));
                        $form->addMultilineTextInput('SYSMAIL_REGISTRATION_WEBMASTER', $gL10n->get('ORG_NOTIFY_ADMINISTRATOR'), $text->getValue('txt_text'), 7);
                        $text->readDataByColumns(array('txt_name' => 'SYSMAIL_REGISTRATION_USER', 'txt_org_id' => $gCurrentOrganization->getValue('org_id')));
                        $form->addMultilineTextInput('SYSMAIL_REGISTRATION_USER', $gL10n->get('ORG_CONFIRM_REGISTRATION'), $text->getValue('txt_text'), 7);
                        $text->readDataByColumns(array('txt_name' => 'SYSMAIL_REFUSE_REGISTRATION', 'txt_org_id' => $gCurrentOrganization->getValue('org_id')));
                        $form->addMultilineTextInput('SYSMAIL_REFUSE_REGISTRATION', $gL10n->get('ORG_REFUSE_REGISTRATION'), $text->getValue('txt_text'), 7);
                        $text->readDataByColumns(array('txt_name' => 'SYSMAIL_NEW_PASSWORD', 'txt_org_id' => $gCurrentOrganization->getValue('org_id')));
                        $form->addMultilineTextInput('SYSMAIL_NEW_PASSWORD', $gL10n->get('ORG_SEND_NEW_PASSWORD'), $text->getValue('txt_text'), 7,
                            array('helpTextIdInline' => $gL10n->get('ORG_ADDITIONAL_VARIABLES').':<br /><strong>#variable1#</strong> - '.$gL10n->get('ORG_VARIABLE_NEW_PASSWORD')));
                        $text->readDataByColumns(array('txt_name' => 'SYSMAIL_ACTIVATION_LINK', 'txt_org_id' => $gCurrentOrganization->getValue('org_id')));
                        $form->addMultilineTextInput('SYSMAIL_ACTIVATION_LINK', $gL10n->get('ORG_NEW_PASSWORD_ACTIVATION_LINK'), $text->getValue('txt_text'), 7,
                            array('helpTextIdInline' => $gL10n->get('ORG_ADDITIONAL_VARIABLES').':<br />
                            <strong>#variable1#</strong> - '.$gL10n->get('ORG_VARIABLE_NEW_PASSWORD').'<br />
                            <strong>#variable2#</strong> - '.$gL10n->get('ORG_VARIABLE_ACTIVATION_LINK')));

                        $form->addSubmitButton('btn_save_system_notification', $gL10n->get('SYS_SAVE'), array('icon' => THEME_URL.'/icons/disk.png', 'class' => ' col-sm-offset-3'));
                        $page->addHtml($form->show(false));
                    $page->addHtml('</div>
                </div>
            </div>
            <div class="panel panel-default" id="panel_captcha">
                <div class="panel-heading">
                    <h4 class="panel-title">
                        <a data-toggle="collapse" data-parent="#accordion_common" href="#collapse_captcha">
                            <img class="admidio-panel-heading-icon" src="'.THEME_URL.'/icons/captcha.png" alt="'.$gL10n->get('SYS_CAPTCHA').'" />'.$gL10n->get('SYS_CAPTCHA').'
                        </a>
                    </h4>
                </div>
                <div id="collapse_captcha" class="panel-collapse collapse">
                    <div class="panel-body">');
                        // show form
                        $form = new HtmlForm('captcha_preferences_form', ADMIDIO_URL.FOLDER_MODULES.'/preferences/preferences_function.php?form=captcha', $page, array('class' => 'form-preferences'));
                        $selectBoxEntries = array('pic' => $gL10n->get('ORG_CAPTCHA_TYPE_PIC'), 'calc' => $gL10n->get('ORG_CAPTCHA_TYPE_CALC'), 'word' => $gL10n->get('ORG_CAPTCHA_TYPE_WORDS'));
                        $form->addSelectBox('captcha_type', $gL10n->get('ORG_CAPTCHA_TYPE'), $selectBoxEntries, array('defaultValue' => $form_values['captcha_type'], 'showContextDependentFirstEntry' => false, 'helpTextIdInline' => 'ORG_CAPTCHA_TYPE_TEXT'));

                        $fonts = admFuncGetDirectoryEntries('../../system/fonts/');
                        asort($fonts);
                        $form->addSelectBox('captcha_fonts', $gL10n->get('SYS_FONT'), $fonts, array('defaultValue' => $form_values['captcha_fonts'], 'showContextDependentFirstEntry' => false, 'helpTextIdInline' => 'ORG_CAPTCHA_FONT'));
                        $form->addInput('captcha_width', $gL10n->get('SYS_WIDTH').' ('.$gL10n->get('ORG_PIXEL').')', $form_values['captcha_width'], array('type' => 'number', 'minNumber' => 1, 'maxNumber' => 9999, 'helpTextIdInline' => 'ORG_CAPTCHA_WIDTH_DESC'));
                        $form->addInput('captcha_lines_numbers', $gL10n->get('ORG_CAPTCHA_LINES_NUMBERS'), $form_values['captcha_lines_numbers'], array('type' => 'number', 'minNumber' => 1, 'maxNumber' => 25, 'helpTextIdInline' => 'ORG_CAPTCHA_LINES_NUMBERS_DESC'));
                        $form->addInput('captcha_perturbation', $gL10n->get('ORG_CAPTCHA_DISTORTION'), $form_values['captcha_perturbation'], array('type' => 'string', 'helpTextIdInline' => 'ORG_CAPTCHA_DISTORTION_DESC', 'class' => 'form-control-small'));
                        $backgrounds = admFuncGetDirectoryEntries('../../libs/securimage/backgrounds/');
                        asort($backgrounds);
                        $form->addSelectBox('captcha_background_image', $gL10n->get('ORG_CAPTCHA_BACKGROUND_IMAGE'), $backgrounds, array('defaultValue' => $form_values['captcha_background_image'], 'showContextDependentFirstEntry' => true, 'helpTextIdInline' => 'ORG_CAPTCHA_BACKGROUND_IMAGE_DESC'));
                        $form->addInput('captcha_background_color', $gL10n->get('ORG_CAPTCHA_BACKGROUND_COLOR'), $form_values['captcha_background_color'], array('maxLength' => 7, 'class' => 'form-control-small'));
                        $form->addInput('captcha_text_color', $gL10n->get('ORG_CAPTCHA_CHARACTERS_COLOR'), $form_values['captcha_text_color'], array('maxLength' => 7, 'class' => 'form-control-small'));
                        $form->addInput('captcha_line_color', $gL10n->get('ORG_CAPTCHA_LINE_COLOR'), $form_values['captcha_line_color'], array('maxLength' => 7, 'helpTextIdInline' => array('ORG_CAPTCHA_COLOR_DESC', '<a href="https://en.wikipedia.org/wiki/Web_colors">', '</a>'), 'class' => 'form-control-small'));
                        $form->addInput('captcha_charset', $gL10n->get('ORG_CAPTCHA_SIGNS'), $form_values['captcha_charset'], array('maxLength' => 80, 'helpTextIdInline' => 'ORG_CAPTCHA_SIGNS_TEXT'));
                        $form->addInput('captcha_signature', $gL10n->get('ORG_CAPTCHA_SIGNATURE'), $form_values['captcha_signature'], array('maxLength' => 60, 'helpTextIdInline' => 'ORG_CAPTCHA_SIGNATURE_TEXT'));
                        $html = '<img id="captcha" src="' . ADMIDIO_URL . FOLDER_LIBS_CLIENT . '/securimage/securimage_show.php" alt="CAPTCHA Image" />
                                 <a class="admidio-icon-link" href="#" onclick="document.getElementById(\'captcha\').src=\'' . ADMIDIO_URL . FOLDER_LIBS_CLIENT . '/securimage/securimage_show.php?\' + Math.random(); return false"><img
                                    src="'.THEME_URL.'/icons/view-refresh.png" alt="'.$gL10n->get('SYS_RELOAD').'" title="'.$gL10n->get('SYS_RELOAD').'" /></a>';
                        $form->addCustomContent($gL10n->get('ORG_CAPTCHA_PREVIEW'), $html, array('helpTextIdInline' => 'ORG_CAPTCHA_PREVIEW_TEXT'));

                        $form->addSubmitButton('btn_save_captcha', $gL10n->get('SYS_SAVE'), array('icon' => THEME_URL.'/icons/disk.png', 'class' => ' col-sm-offset-3'));
                        $page->addHtml($form->show(false));
                    $page->addHtml('</div>
                </div>
            </div>
            <div class="panel panel-default" id="panel_system_informations">
                <div class="panel-heading">
                    <h4 class="panel-title">
                        <a data-toggle="collapse" data-parent="#accordion_common" href="#collapse_system_informations">
                            <img class="admidio-panel-heading-icon" src="'.THEME_URL.'/icons/info.png" alt="'.$gL10n->get('ORG_SYSTEM_INFORMATIONS').'" />'.$gL10n->get('ORG_SYSTEM_INFORMATIONS').'
                        </a>
                    </h4>
                </div>
                <div id="collapse_system_informations" class="panel-collapse collapse">
                    <div class="panel-body">');
                        // create a static form
                        $form = new HtmlForm('system_informations_preferences_form', null, $page);
                        $html = '<span id="admidio_version_content">'.ADMIDIO_VERSION_TEXT.'
                                    <a id="link_check_for_update" href="#link_check_for_update" title="'.$gL10n->get('SYS_CHECK_FOR_UPDATE').'">'.$gL10n->get('SYS_CHECK_FOR_UPDATE').'</a>
                                 </span>';
                        $form->addCustomContent($gL10n->get('SYS_ADMIDIO_VERSION'), $html);

                        // if database version is different to file version, then show database version
                        if(strcmp(ADMIDIO_VERSION, $gSystemComponent->getValue('com_version')) !== 0)
                        {
                            $form->addStaticControl('admidio_database_version', $gL10n->get('ORG_DIFFERENT_DATABASE_VERSION'), $gSystemComponent->getValue('com_version'));
                        }
                        $form->addStaticControl('last_update_step', $gL10n->get('ORG_LAST_UPDATE_STEP'), $gSystemComponent->getValue('com_update_step'));

                        if(version_compare(PHP_VERSION, MIN_PHP_VERSION, '<'))
                        {
                            $html = '<span class="text-danger"><strong>'.PHP_VERSION.'</strong></span> &rarr; '.$gL10n->get('SYS_PHP_VERSION_REQUIRED', MIN_PHP_VERSION);
                        }
                        else
                        {
                            $html = '<span class="text-success"><strong>'.PHP_VERSION.'</strong></span>';
                        }
                        $form->addStaticControl('php_version', $gL10n->get('SYS_PHP_VERSION'), $html);

                        if(version_compare($gDb->getVersion(), $gDb->getMinimumRequiredVersion(), '<'))
                        {
                            $html = '<span class="text-danger"><strong>'.$gDb->getVersion().'</strong></span> &rarr; '.$gL10n->get('SYS_DATABASE_VERSION_REQUIRED', $gDb->getMinimumRequiredVersion());
                        }
                        else
                        {
                            $html = '<span class="text-success"><strong>'.$gDb->getVersion().'</strong></span>';
                        }
                        $form->addStaticControl('database_version', $gDb->getName().'-'.$gL10n->get('SYS_VERSION'), $html);

                        // deprecated: Remove if PHP 5.3 dropped
                        if(ini_get('safe_mode') === '1')
                        {
                            $gLogger->warning('DEPRECATED: Safe-Mode is enabled!');
                            $html = '<span class="text-danger"><strong>'.$gL10n->get('SYS_ON').'</strong></span> &rarr; '.$gL10n->get('SYS_SAFE_MODE_PROBLEM');
                        }
                        else
                        {
                            $html = '<span class="text-success"><strong>'.$gL10n->get('SYS_OFF').'</strong></span>';
                        }
                        $form->addStaticControl('safe_mode', $gL10n->get('SYS_SAFE_MODE'), $html);

                        if(ini_get('post_max_size') !== '')
                        {
                            $form->addStaticControl('post_max_size', $gL10n->get('SYS_POST_MAX_SIZE'), ini_get('post_max_size'));
                        }
                        else
                        {
                            $form->addStaticControl('post_max_size', $gL10n->get('SYS_POST_MAX_SIZE'), $gL10n->get('SYS_NOT_SET'));
                        }

                        if(ini_get('memory_limit') !== '')
                        {
                            $form->addStaticControl('memory_limit', $gL10n->get('SYS_MEMORY_LIMIT'), ini_get('memory_limit'));
                        }
                        else
                        {
                            $form->addStaticControl('memory_limit', $gL10n->get('SYS_MEMORY_LIMIT'), $gL10n->get('SYS_NOT_SET'));
                        }

                        if(ini_get('file_uploads') === '1')
                        {
                            $html = '<span class="text-success"><strong>'.$gL10n->get('SYS_ON').'</strong></span>';
                        }
                        else
                        {
                            $html = '<span class="text-danger"><strong>'.$gL10n->get('SYS_OFF').'</strong></span>';
                        }
                        $form->addStaticControl('file_uploads', $gL10n->get('SYS_FILE_UPLOADS'), $html);

                        if(ini_get('upload_max_filesize') !== '')
                        {
                            $form->addStaticControl('upload_max_filesize', $gL10n->get('SYS_UPLOAD_MAX_FILESIZE'), ini_get('upload_max_filesize'));
                        }
                        else
                        {
                            $form->addStaticControl('upload_max_filesize', $gL10n->get('SYS_UPLOAD_MAX_FILESIZE'), $gL10n->get('SYS_NOT_SET'));
                        }

                        $form->addStaticControl('max_processable_image_size', $gL10n->get('SYS_MAX_PROCESSABLE_IMAGE_SIZE'), round(admFuncProcessableImageSize()/1000000, 2).' '.$gL10n->get('SYS_MEGA_PIXEL'));
                        $html = '<a href="preferences_function.php?mode=4" target="_blank">phpinfo()</a>';
                        $form->addStaticControl('php_info', $gL10n->get('SYS_PHP_INFO'), $html);

                        if(isset($gDebug) && $gDebug)
                        {
                            $html = '<span class="text-danger"><strong>'.$gL10n->get('SYS_ON').'</strong></span>';
                        }
                        else
                        {
                            $html = '<span class="text-success"><strong>'.$gL10n->get('SYS_OFF').'</strong></span>';
                        }
                        $form->addStaticControl('debug_mode', $gL10n->get('SYS_DEBUG_MODUS'), $html);
                        $page->addHtml($form->show(false));
                    $page->addHtml('</div>
                </div>
            </div>
        </div>
    </div>
    <div class="tab-pane" id="tabs-modules">
        <div class="panel-group" id="accordion_modules">
            <div class="panel panel-default" id="panel_announcements">
                <div class="panel-heading">
                    <h4 class="panel-title">
                        <a data-toggle="collapse" data-parent="#accordion_modules" href="#collapse_announcements">
                            <img class="admidio-panel-heading-icon" src="'.THEME_URL.'/icons/announcements.png" alt="'.$gL10n->get('ANN_ANNOUNCEMENTS').'" />'.$gL10n->get('ANN_ANNOUNCEMENTS').'
                        </a>
                    </h4>
                </div>
                <div id="collapse_announcements" class="panel-collapse collapse">
                    <div class="panel-body">');
                        // show form
                        $form = new HtmlForm('announcements_preferences_form', ADMIDIO_URL.FOLDER_MODULES.'/preferences/preferences_function.php?form=announcements', $page, array('class' => 'form-preferences'));
                        $selectBoxEntries = array('0' => $gL10n->get('SYS_DEACTIVATED'), '1' => $gL10n->get('SYS_ACTIVATED'), '2' => $gL10n->get('ORG_ONLY_FOR_REGISTERED_USER'));
                        $form->addSelectBox('enable_announcements_module', $gL10n->get('ORG_ACCESS_TO_MODULE'), $selectBoxEntries, array('defaultValue' => $form_values['enable_announcements_module'], 'showContextDependentFirstEntry' => false, 'helpTextIdInline' => 'ORG_ACCESS_TO_MODULE_DESC'));
                        $form->addInput('announcements_per_page', $gL10n->get('ORG_NUMBER_OF_ENTRIES_PER_PAGE'), $form_values['announcements_per_page'], array('type' => 'number', 'minNumber' => 0, 'maxNumber' => 9999, 'helpTextIdInline' => 'ORG_NUMBER_OF_ENTRIES_PER_PAGE_DESC'));
                        $html = '<a class="btn" href="'. ADMIDIO_URL. FOLDER_MODULES.'/categories/categories.php?type=ANN"><img
                                    src="'. THEME_URL. '/icons/application_view_tile.png" alt="'.$gL10n->get('SYS_SWITCH_TO_CATEGORIES_ADMINISTRATION').'" />'.$gL10n->get('SYS_SWITCH_TO_CATEGORIES_ADMINISTRATION').'</a>';
                        $htmlDesc = $gL10n->get('DAT_MAINTAIN_CATEGORIES_DESC').'<div class="alert alert-warning alert-small" role="alert"><span class="glyphicon glyphicon-warning-sign"></span>'.$gL10n->get('ORG_NOT_SAVED_SETTINGS_LOST').'</div>';
                        $form->addCustomContent($gL10n->get('SYS_MAINTAIN_CATEGORIES'), $html, array('helpTextIdInline' => $htmlDesc));
                        $form->addSubmitButton('btn_save_announcements', $gL10n->get('SYS_SAVE'), array('icon' => THEME_URL.'/icons/disk.png', 'class' => ' col-sm-offset-3'));
                        $page->addHtml($form->show(false));
                    $page->addHtml('</div>
                </div>
            </div>
            <div class="panel panel-default" id="panel_user_management">
                <div class="panel-heading">
                    <h4 class="panel-title">
                        <a data-toggle="collapse" data-parent="#accordion_modules" href="#collapse_user_management">
                            <img class="admidio-panel-heading-icon" src="'.THEME_URL.'/icons/user_administration.png" alt="'.$gL10n->get('MEM_USER_MANAGEMENT').'" />'.$gL10n->get('MEM_USER_MANAGEMENT').'
                        </a>
                    </h4>
                </div>
                <div id="collapse_user_management" class="panel-collapse collapse">
                    <div class="panel-body">');
                        // show form
                        $form = new HtmlForm('user_management_preferences_form', ADMIDIO_URL.FOLDER_MODULES.'/preferences/preferences_function.php?form=user_management', $page, array('class' => 'form-preferences'));
                        $selectBoxEntries = array('10' => '10', '25' => '25', '50' => '50', '100' => '100');
                        $form->addSelectBox('members_users_per_page', $gL10n->get('MEM_USERS_PER_PAGE'), $selectBoxEntries, array('defaultValue' => $form_values['members_users_per_page'], 'showContextDependentFirstEntry' => false, 'helpTextIdInline' => 'MEM_USERS_PER_PAGE_DESC'));
                        $form->addInput('members_days_field_history', $gL10n->get('MEM_DAYS_FIELD_HISTORY'), $form_values['members_days_field_history'], array('type' => 'number', 'minNumber' => 0, 'maxNumber' => 9999999999, 'helpTextIdInline' => 'MEM_DAYS_FIELD_HISTORY_DESC'));
                        $form->addCheckbox('members_show_all_users', $gL10n->get('ORG_SHOW_ALL_USERS'), (bool) $form_values['members_show_all_users'], array('helpTextIdInline' => 'ORG_SHOW_ALL_USERS_DESC'));
                        $form->addCheckbox('members_enable_user_relations', $gL10n->get('MEM_ENABLE_USER_RELATIONS'), (bool) $form_values['members_enable_user_relations'], array('helpTextIdInline' => 'MEM_ENABLE_USER_RELATIONS_DESC'));
                        $form->addSubmitButton('btn_save_user_management', $gL10n->get('SYS_SAVE'), array('icon' => THEME_URL.'/icons/disk.png', 'class' => ' col-sm-offset-3'));
                        $page->addHtml($form->show(false));
                    $page->addHtml('</div>
                </div>
            </div>
            <div class="panel panel-default" id="panel_downloads">
                <div class="panel-heading">
                    <h4 class="panel-title">
                        <a data-toggle="collapse" data-parent="#accordion_modules" href="#collapse_downloads">
                            <img class="admidio-panel-heading-icon" src="'.THEME_URL.'/icons/download.png" alt="'.$gL10n->get('DOW_DOWNLOADS').'" />'.$gL10n->get('DOW_DOWNLOADS').'
                        </a>
                    </h4>
                </div>
                <div id="collapse_downloads" class="panel-collapse collapse">
                    <div class="panel-body">');
                        // show form
                        $form = new HtmlForm('downloads_preferences_form', ADMIDIO_URL.FOLDER_MODULES.'/preferences/preferences_function.php?form=downloads', $page, array('class' => 'form-preferences'));
                        $form->addCheckbox('enable_download_module', $gL10n->get('DOW_ENABLE_DOWNLOAD_MODULE'), (bool) $form_values['enable_download_module'], array('helpTextIdInline' => 'DOW_ENABLE_DOWNLOAD_MODULE_DESC'));
                        $form->addInput('max_file_upload_size', $gL10n->get('DOW_MAXIMUM_FILE_SIZE').' (MB)', $form_values['max_file_upload_size'], array('type' => 'number', 'minNumber' => 0, 'maxNumber' => 999999999, 'step' => 1, 'helpTextIdInline' => 'DOW_MAXIMUM_FILE_SIZE_DESC'));
                        $form->addSubmitButton('btn_save_downloads', $gL10n->get('SYS_SAVE'), array('icon' => THEME_URL.'/icons/disk.png', 'class' => ' col-sm-offset-3'));
                        $page->addHtml($form->show(false));
                    $page->addHtml('</div>
                </div>
            </div>
            <div class="panel panel-default" id="panel_photos">
                <div class="panel-heading">
                    <h4 class="panel-title">
                        <a data-toggle="collapse" data-parent="#accordion_modules" href="#collapse_photos">
                            <img class="admidio-panel-heading-icon" src="'.THEME_URL.'/icons/photo.png" alt="'.$gL10n->get('PHO_PHOTOS').'" />'.$gL10n->get('PHO_PHOTOS').'
                        </a>
                    </h4>
                </div>
                <div id="collapse_photos" class="panel-collapse collapse">
                    <div class="panel-body">');
                        // show form
                        $form = new HtmlForm('photos_preferences_form', ADMIDIO_URL.FOLDER_MODULES.'/preferences/preferences_function.php?form=photos', $page, array('class' => 'form-preferences'));
                        $selectBoxEntries = array('0' => $gL10n->get('SYS_DEACTIVATED'), '1' => $gL10n->get('SYS_ACTIVATED'), '2' => $gL10n->get('ORG_ONLY_FOR_REGISTERED_USER'));
                        $form->addSelectBox('enable_photo_module', $gL10n->get('ORG_ACCESS_TO_MODULE'), $selectBoxEntries, array('defaultValue' => $form_values['enable_photo_module'], 'showContextDependentFirstEntry' => false, 'helpTextIdInline' => 'ORG_ACCESS_TO_MODULE_DESC'));
                        $selectBoxEntries = array('1' => $gL10n->get('PHO_MODAL_WINDOW'), '2' => $gL10n->get('PHO_SAME_WINDOW'), '0' => $gL10n->get('PHO_POPUP_WINDOW'));
                        $form->addSelectBox('photo_show_mode', $gL10n->get('PHO_DISPLAY_PHOTOS'), $selectBoxEntries, array('defaultValue' => $form_values['photo_show_mode'], 'showContextDependentFirstEntry' => false, 'helpTextIdInline' => 'PHO_DISPLAY_PHOTOS_DESC'));
                        $form->addInput('photo_albums_per_page', $gL10n->get('PHO_NUMBER_OF_ALBUMS_PER_PAGE'), $form_values['photo_albums_per_page'], array('type' => 'number', 'minNumber' => 0, 'maxNumber' => 9999, 'helpTextIdInline' => 'ORG_NUMBER_OF_ENTRIES_PER_PAGE_DESC'));
                        $form->addInput('photo_thumbs_page', $gL10n->get('PHO_THUMBNAILS_PER_PAGE'), $form_values['photo_thumbs_page'], array('type' => 'number', 'minNumber' => 1, 'maxNumber' => 9999, 'helpTextIdInline' => 'PHO_THUMBNAILS_PER_PAGE_DESC'));
                        $form->addInput('photo_thumbs_scale', $gL10n->get('PHO_SCALE_THUMBNAILS'), $form_values['photo_thumbs_scale'], array('type' => 'number', 'minNumber' => 1, 'maxNumber' => 9999, 'helpTextIdInline' => 'PHO_SCALE_THUMBNAILS_DESC'));
                        $form->addInput('photo_save_scale', $gL10n->get('PHO_SCALE_AT_UPLOAD'), $form_values['photo_save_scale'], array('type' => 'number', 'minNumber' => 1, 'maxNumber' => 9999, 'helpTextIdInline' => 'PHO_SCALE_AT_UPLOAD_DESC'));
                        $form->addInput('photo_show_width', $gL10n->get('PHO_MAX_PHOTO_SIZE_WIDTH'), $form_values['photo_show_width'], array('type' => 'number', 'minNumber' => 1, 'maxNumber' => 9999));
                        $form->addInput('photo_show_height', $gL10n->get('PHO_MAX_PHOTO_SIZE_HEIGHT'), $form_values['photo_show_height'], array('type' => 'number', 'minNumber' => 1, 'maxNumber' => 9999, 'helpTextIdInline' => 'PHO_MAX_PHOTO_SIZE_DESC'));
                        $form->addInput('photo_image_text', $gL10n->get('PHO_SHOW_CAPTION'), $form_values['photo_image_text'], array('maxLength' => 60, 'helpTextIdInline' => array('PHO_SHOW_CAPTION_DESC', DOMAIN)));
                        $form->addInput('photo_image_text_size', $gL10n->get('PHO_CAPTION_SIZE'), $form_values['photo_image_text_size'], array('type' => 'number', 'minNumber' => 1, 'maxNumber' => 9999, 'helpTextIdInline' => 'PHO_CAPTION_SIZE_DESC'));
                        $form->addCheckbox('photo_download_enabled', $gL10n->get('PHO_DOWNLOAD_ENABLED'), (bool) $form_values['photo_download_enabled'], array('helpTextIdInline' => array('PHO_DOWNLOAD_ENABLED_DESC', $gL10n->get('PHO_KEEP_ORIGINAL'))));
                        $form->addCheckbox('photo_keep_original', $gL10n->get('PHO_KEEP_ORIGINAL'), (bool) $form_values['photo_keep_original'], array('helpTextIdInline' => array('PHO_KEEP_ORIGINAL_DESC', $gL10n->get('PHO_DOWNLOAD_ENABLED'))));
                        $form->addSubmitButton('btn_save_photos', $gL10n->get('SYS_SAVE'), array('icon' => THEME_URL.'/icons/disk.png', 'class' => ' col-sm-offset-3'));
                        $page->addHtml($form->show(false));
                    $page->addHtml('</div>
                </div>
            </div>
            <div class="panel panel-default" id="panel_guestbook">
                <div class="panel-heading">
                    <h4 class="panel-title">
                        <a data-toggle="collapse" data-parent="#accordion_modules" href="#collapse_guestbook">
                            <img class="admidio-panel-heading-icon" src="'.THEME_URL.'/icons/guestbook.png" alt="'.$gL10n->get('GBO_GUESTBOOK').'" />'.$gL10n->get('GBO_GUESTBOOK').'
                        </a>
                    </h4>
                </div>
                <div id="collapse_guestbook" class="panel-collapse collapse">
                    <div class="panel-body">');
                        // show form
                        $form = new HtmlForm('guestbook_preferences_form', ADMIDIO_URL.FOLDER_MODULES.'/preferences/preferences_function.php?form=guestbook', $page, array('class' => 'form-preferences'));
                        $selectBoxEntries = array('0' => $gL10n->get('SYS_DEACTIVATED'), '1' => $gL10n->get('SYS_ACTIVATED'), '2' => $gL10n->get('ORG_ONLY_FOR_REGISTERED_USER'));
                        $form->addSelectBox('enable_guestbook_module', $gL10n->get('ORG_ACCESS_TO_MODULE'), $selectBoxEntries, array('defaultValue' => $form_values['enable_guestbook_module'], 'showContextDependentFirstEntry' => false, 'helpTextIdInline' => 'ORG_ACCESS_TO_MODULE_DESC'));
                        $form->addInput('guestbook_entries_per_page', $gL10n->get('ORG_NUMBER_OF_ENTRIES_PER_PAGE'), $form_values['guestbook_entries_per_page'], array('type' => 'number', 'minNumber' => 0, 'maxNumber' => 9999, 'helpTextIdInline' => 'ORG_NUMBER_OF_ENTRIES_PER_PAGE_DESC'));
                        $form->addCheckbox('enable_guestbook_captcha', $gL10n->get('ORG_ENABLE_CAPTCHA'), (bool) $form_values['enable_guestbook_captcha'], array('helpTextIdInline' => 'GBO_CAPTCHA_DESC'));
                        $selectBoxEntries = array('0' => $gL10n->get('SYS_NOBODY'), '1' => $gL10n->get('GBO_ONLY_VISITORS'), '2' => $gL10n->get('SYS_ALL'));
                        $form->addSelectBox('enable_guestbook_moderation', $gL10n->get('GBO_GUESTBOOK_MODERATION'), $selectBoxEntries, array('defaultValue' => $form_values['enable_guestbook_moderation'], 'showContextDependentFirstEntry' => false, 'helpTextIdInline' => 'GBO_GUESTBOOK_MODERATION_DESC'));
                        $form->addCheckbox('enable_gbook_comments4all', $gL10n->get('GBO_COMMENTS4ALL'), (bool) $form_values['enable_gbook_comments4all'], array('helpTextIdInline' => 'GBO_COMMENTS4ALL_DESC'));
                        $form->addCheckbox('enable_intial_comments_loading', $gL10n->get('GBO_INITIAL_COMMENTS_LOADING'), (bool) $form_values['enable_intial_comments_loading'], array('helpTextIdInline' => 'GBO_INITIAL_COMMENTS_LOADING_DESC'));
                        $form->addInput('flooding_protection_time', $gL10n->get('GBO_FLOODING_PROTECTION_INTERVALL'), $form_values['flooding_protection_time'], array('type' => 'number', 'minNumber' => 0, 'maxNumber' => 9999, 'helpTextIdInline' => 'GBO_FLOODING_PROTECTION_INTERVALL_DESC'));
                        $form->addSubmitButton('btn_save_guestbook', $gL10n->get('SYS_SAVE'), array('icon' => THEME_URL.'/icons/disk.png', 'class' => ' col-sm-offset-3'));
                        $page->addHtml($form->show(false));
                    $page->addHtml('</div>
                </div>
            </div>
            <div class="panel panel-default" id="panel_ecards">
                <div class="panel-heading">
                    <h4 class="panel-title">
                        <a data-toggle="collapse" data-parent="#accordion_modules" href="#collapse_ecards">
                            <img class="admidio-panel-heading-icon" src="'.THEME_URL.'/icons/ecard.png" alt="'.$gL10n->get('ECA_GREETING_CARDS').'" />'.$gL10n->get('ECA_GREETING_CARDS').'
                        </a>
                    </h4>
                </div>
                <div id="collapse_ecards" class="panel-collapse collapse">
                    <div class="panel-body">');
                        // show form
                        $form = new HtmlForm('ecards_preferences_form', ADMIDIO_URL.FOLDER_MODULES.'/preferences/preferences_function.php?form=ecards', $page, array('class' => 'form-preferences'));
                        $form->addCheckbox('enable_ecard_module', $gL10n->get('ECA_ACTIVATE_GREETING_CARDS'), (bool) $form_values['enable_ecard_module'], array('helpTextIdInline' => 'ECA_ACTIVATE_GREETING_CARDS_DESC'));
                        $form->addInput('ecard_thumbs_scale', $gL10n->get('PHO_SCALE_THUMBNAILS'), $form_values['ecard_thumbs_scale'], array('type' => 'number', 'minNumber' => 1, 'maxNumber' => 9999, 'helpTextIdInline' => 'ECA_SCALE_THUMBNAILS_DESC'));
                        $form->addInput('ecard_card_picture_width', $gL10n->get('PHO_MAX_PHOTO_SIZE_WIDTH'), $form_values['ecard_card_picture_width'], array('type' => 'number', 'minNumber' => 1, 'maxNumber' => 9999));
                        $form->addInput('ecard_card_picture_height', $gL10n->get('PHO_MAX_PHOTO_SIZE_HEIGHT'), $form_values['ecard_card_picture_height'], array('type' => 'number', 'minNumber' => 1, 'maxNumber' => 9999, 'helpTextIdInline' => 'ECA_MAX_PHOTO_SIZE_DESC'));
                        $templates = admFuncGetDirectoryEntries(THEME_ADMIDIO_PATH.'/ecard_templates');
                        if (!is_array($templates))
                        {
                            $gMessage->show($gL10n->get('ECA_TEMPLATE_FOLDER_OPEN'));
                            // => EXIT
                        }
                        foreach($templates as $key => $templateName)
                        {
                            $templates[$key] = ucfirst(preg_replace('/[_-]/', ' ', str_replace('.tpl', '', $templateName)));
                        }
                        $form->addSelectBox('ecard_template', $gL10n->get('ECA_TEMPLATE'), $templates, array('defaultValue' => $form_values['ecard_template'], 'showContextDependentFirstEntry' => false, 'helpTextIdInline' => 'ECA_TEMPLATE_DESC'));
                        $form->addSubmitButton('btn_save_ecards', $gL10n->get('SYS_SAVE'), array('icon' => THEME_URL.'/icons/disk.png', 'class' => ' col-sm-offset-3'));
                        $page->addHtml($form->show(false));
                    $page->addHtml('</div>
                </div>
            </div>
            <div class="panel panel-default" id="panel_lists">
                <div class="panel-heading">
                    <h4 class="panel-title">
                        <a data-toggle="collapse" data-parent="#accordion_modules" href="#collapse_lists">
                            <img class="admidio-panel-heading-icon" src="'.THEME_URL.'/icons/list.png" alt="'.$gL10n->get('LST_LISTS').'" />'.$gL10n->get('LST_LISTS').'
                        </a>
                    </h4>
                </div>
                <div id="collapse_lists" class="panel-collapse collapse">
                    <div class="panel-body">');
                        // show form
                        $form = new HtmlForm('lists_preferences_form', ADMIDIO_URL.FOLDER_MODULES.'/preferences/preferences_function.php?form=lists', $page, array('class' => 'form-preferences'));
                        $form->addInput('lists_roles_per_page', $gL10n->get('LST_NUMBER_OF_ROLES_PER_PAGE'), $form_values['lists_roles_per_page'], array('type' => 'number', 'minNumber' => 0, 'maxNumber' => 9999, 'helpTextIdInline' => 'ORG_NUMBER_OF_ENTRIES_PER_PAGE_DESC'));
                        $selectBoxEntries = array('10' => '10', '25' => '25', '50' => '50', '100' => '100');
                        $form->addSelectBox('lists_members_per_page', $gL10n->get('LST_MEMBERS_PER_PAGE'), $selectBoxEntries, array('defaultValue' => $form_values['lists_members_per_page'], 'showContextDependentFirstEntry' => false, 'helpTextIdInline' => 'LST_MEMBERS_PER_PAGE_DESC'));
                        $form->addCheckbox('lists_hide_overview_details', $gL10n->get('LST_HIDE_DETAILS'), (bool) $form_values['lists_hide_overview_details'], array('helpTextIdInline' => 'LST_HIDE_DETAILS_DESC'));
                        // read all global lists
                        $sql = 'SELECT lst_id, lst_name
                                  FROM '.TBL_LISTS.'
                                 WHERE lst_org_id = '. $gCurrentOrganization->getValue('org_id') .'
                                   AND lst_global = 1
                              ORDER BY lst_name ASC, lst_timestamp DESC';
                        $form->addSelectBoxFromSql('lists_default_configuration', $gL10n->get('LST_DEFAULT_CONFIGURATION'), $gDb, $sql, array('defaultValue' => $form_values['lists_default_configuration'], 'showContextDependentFirstEntry' => false, 'helpTextIdInline' => 'LST_DEFAULT_CONFIGURATION_DESC'));
                        $html = '<a class="btn" href="'. ADMIDIO_URL. FOLDER_MODULES.'/categories/categories.php?type=ROL"><img
                                    src="'. THEME_URL. '/icons/application_view_tile.png" alt="'.$gL10n->get('SYS_SWITCH_TO_CATEGORIES_ADMINISTRATION').'" />'.$gL10n->get('SYS_SWITCH_TO_CATEGORIES_ADMINISTRATION').'</a>';
                        $htmlDesc = $gL10n->get('DAT_MAINTAIN_CATEGORIES_DESC').'<div class="alert alert-warning alert-small" role="alert"><span class="glyphicon glyphicon-warning-sign"></span>'.$gL10n->get('ORG_NOT_SAVED_SETTINGS_LOST').'</div>';
                        $form->addCustomContent($gL10n->get('SYS_MAINTAIN_CATEGORIES'), $html, array('helpTextIdInline' => $htmlDesc));
                        $form->addSubmitButton('btn_save_lists', $gL10n->get('SYS_SAVE'), array('icon' => THEME_URL.'/icons/disk.png', 'class' => ' col-sm-offset-3'));
                        $page->addHtml($form->show(false));
                    $page->addHtml('</div>
                </div>
            </div>
            <div class="panel panel-default" id="panel_messages">
                <div class="panel-heading">
                    <h4 class="panel-title">
                        <a data-toggle="collapse" data-parent="#accordion_modules" href="#collapse_messages">
                            <img class="admidio-panel-heading-icon" src="'.THEME_URL.'/icons/messages.png" alt="'.$gL10n->get('SYS_MESSAGES').'" />'.$gL10n->get('SYS_MESSAGES').'
                        </a>
                    </h4>
                </div>
                <div id="collapse_messages" class="panel-collapse collapse">
                    <div class="panel-body">');
                        // show form
                        $form = new HtmlForm('messages_preferences_form', ADMIDIO_URL.FOLDER_MODULES.'/preferences/preferences_function.php?form=messages', $page, array('class' => 'form-preferences'));
                        $form->addCheckbox('enable_mail_module', $gL10n->get('MAI_ACTIVATE_EMAIL_MODULE'), (bool) $form_values['enable_mail_module'], array('helpTextIdInline' => 'MAI_ACTIVATE_EMAIL_MODULE_DESC'));
                        $form->addCheckbox('enable_pm_module', $gL10n->get('MSG_ACTIVATE_PM_MODULE'), (bool) $form_values['enable_pm_module'], array('helpTextIdInline' => 'MSG_ACTIVATE_PM_MODULE_DESC'));
                        $form->addCheckbox('enable_chat_module', $gL10n->get('MSG_ACTIVATE_CHAT_MODULE'), (bool) $form_values['enable_chat_module'], array('helpTextIdInline' => 'MSG_ACTIVATE_CHAT_MODULE_DESC'));
                        $form->addCheckbox('enable_mail_captcha', $gL10n->get('ORG_ENABLE_CAPTCHA'), (bool) $form_values['enable_mail_captcha'], array('helpTextIdInline' => 'MAI_SHOW_CAPTCHA_DESC'));
                        $form->addInput('mail_max_receiver', $gL10n->get('MAI_MAX_RECEIVER'), $form_values['mail_max_receiver'], array('type' => 'number', 'minNumber' => 0, 'maxNumber' => 9999, 'helpTextIdInline' => 'MAI_MAX_RECEIVER_DESC'));
                        $form->addCheckbox('mail_show_former', $gL10n->get('MSG_SHOW_FORMER'), (bool) $form_values['mail_show_former'], array('helpTextIdInline' => 'MSG_SHOW_FORMER_DESC'));
                        $form->addCheckbox('mail_into_to', $gL10n->get('MAI_INTO_TO'), (bool) $form_values['mail_into_to'], array('helpTextIdInline' => 'MAI_INTO_TO_DESC'));
                        $form->addInput('max_email_attachment_size', $gL10n->get('MAI_ATTACHMENT_SIZE').' (MB)', $form_values['max_email_attachment_size'], array('type' => 'number', 'minNumber' => 0, 'maxNumber' => 999999, 'helpTextIdInline' => 'MAI_ATTACHMENT_SIZE_DESC'));
                        $form->addCheckbox('mail_html_registered_users', $gL10n->get('MAI_HTML_MAILS_REGISTERED_USERS'), (bool) $form_values['mail_html_registered_users'], array('helpTextIdInline' => 'MAI_HTML_MAILS_REGISTERED_USERS_DESC'));
                        $selectBoxEntries = array('0' => $gL10n->get('SYS_DEACTIVATED'), '1' => $gL10n->get('SYS_ACTIVATED'), '2' => $gL10n->get('ORG_ONLY_FOR_REGISTERED_USER'));
                        $form->addSelectBox('mail_delivery_confirmation', $gL10n->get('MAI_DELIVERY_CONFIRMATION'), $selectBoxEntries, array('defaultValue' => $form_values['mail_delivery_confirmation'], 'showContextDependentFirstEntry' => false, 'helpTextIdInline' => 'MAI_DELIVERY_CONFIRMATION_DESC'));
                        $form->addSubmitButton('btn_save_messages', $gL10n->get('SYS_SAVE'), array('icon' => THEME_URL.'/icons/disk.png', 'class' => ' col-sm-offset-3'));
                        $page->addHtml($form->show(false));
                    $page->addHtml('</div>
                </div>
            </div>
            <div class="panel panel-default" id="panel_profile">
                <div class="panel-heading">
                    <h4 class="panel-title">
                        <a data-toggle="collapse" data-parent="#accordion_modules" href="#collapse_profile">
                            <img class="admidio-panel-heading-icon" src="'.THEME_URL.'/icons/profile.png" alt="'.$gL10n->get('PRO_PROFILE').'" />'.$gL10n->get('PRO_PROFILE').'
                        </a>
                    </h4>
                </div>
                <div id="collapse_profile" class="panel-collapse collapse">
                    <div class="panel-body">');
                        // show form
                        $form = new HtmlForm('profile_preferences_form', ADMIDIO_URL.FOLDER_MODULES.'/preferences/preferences_function.php?form=profile', $page, array('class' => 'form-preferences'));
                        $html = '<a class="btn" href="'. ADMIDIO_URL. FOLDER_MODULES.'/preferences/fields.php"><img
                                    src="'. THEME_URL. '/icons/application_form_edit.png" alt="'.$gL10n->get('PRO_SWITCH_TO_MAINTAIN_PROFILE_FIELDS').'" />'.$gL10n->get('PRO_SWITCH_TO_MAINTAIN_PROFILE_FIELDS').'</a>';
                        $htmlDesc = $gL10n->get('PRO_MAINTAIN_PROFILE_FIELDS_DESC').'<div class="alert alert-warning alert-small" role="alert"><span class="glyphicon glyphicon-warning-sign"></span>'.$gL10n->get('ORG_NOT_SAVED_SETTINGS_LOST').'</div>';
                        $form->addCustomContent($gL10n->get('PRO_MAINTAIN_PROFILE_FIELDS'), $html, array('helpTextIdInline' => $htmlDesc));
                        $form->addCheckbox('profile_log_edit_fields', $gL10n->get('PRO_LOG_EDIT_FIELDS'), (bool) $form_values['profile_log_edit_fields'], array('helpTextIdInline' => 'PRO_LOG_EDIT_FIELDS_DESC'));
                        $form->addCheckbox('profile_show_map_link', $gL10n->get('PRO_SHOW_MAP_LINK'), (bool) $form_values['profile_show_map_link'], array('helpTextIdInline' => 'PRO_SHOW_MAP_LINK_DESC'));
                        $form->addCheckbox('profile_show_roles', $gL10n->get('PRO_SHOW_ROLE_MEMBERSHIP'), (bool) $form_values['profile_show_roles'], array('helpTextIdInline' => 'PRO_SHOW_ROLE_MEMBERSHIP_DESC'));
                        $form->addCheckbox('profile_show_former_roles', $gL10n->get('PRO_SHOW_FORMER_ROLE_MEMBERSHIP'), (bool) $form_values['profile_show_former_roles'], array('helpTextIdInline' => 'PRO_SHOW_FORMER_ROLE_MEMBERSHIP_DESC'));

                        if($gCurrentOrganization->getValue('org_org_id_parent') > 0
                        || $gCurrentOrganization->hasChildOrganizations())
                        {
                            $form->addCheckbox('profile_show_extern_roles', $gL10n->get('PRO_SHOW_ROLES_OTHER_ORGANIZATIONS'), (bool) $form_values['profile_show_extern_roles'], array('helpTextIdInline' => 'PRO_SHOW_ROLES_OTHER_ORGANIZATIONS_DESC'));
                        }

                        $selectBoxEntries = array('0' => $gL10n->get('SYS_DATABASE'), '1' => $gL10n->get('SYS_FOLDER'));
                        $form->addSelectBox('profile_photo_storage', $gL10n->get('PRO_LOCATION_PROFILE_PICTURES'), $selectBoxEntries, array('defaultValue' => $form_values['profile_photo_storage'], 'showContextDependentFirstEntry' => false, 'helpTextIdInline' => 'PRO_LOCATION_PROFILE_PICTURES_DESC'));
                        $form->addSubmitButton('btn_save_profile', $gL10n->get('SYS_SAVE'), array('icon' => THEME_URL.'/icons/disk.png', 'class' => ' col-sm-offset-3'));
                        $page->addHtml($form->show(false));
                    $page->addHtml('</div>
                </div>
            </div>
            <div class="panel panel-default" id="panel_events">
                <div class="panel-heading">
                    <h4 class="panel-title">
                        <a data-toggle="collapse" data-parent="#accordion_modules" href="#collapse_events">
                            <img class="admidio-panel-heading-icon" src="'.THEME_URL.'/icons/dates.png" alt="'.$gL10n->get('DAT_DATES').'" />'.$gL10n->get('DAT_DATES').'
                        </a>
                    </h4>
                </div>
                <div id="collapse_events" class="panel-collapse collapse">
                    <div class="panel-body">');
                        // show form
                        $form = new HtmlForm('events_preferences_form', ADMIDIO_URL.FOLDER_MODULES.'/preferences/preferences_function.php?form=events', $page, array('class' => 'form-preferences'));
                        $selectBoxEntries = array('0' => $gL10n->get('SYS_DEACTIVATED'), '1' => $gL10n->get('SYS_ACTIVATED'), '2' => $gL10n->get('ORG_ONLY_FOR_REGISTERED_USER'));
                        $form->addSelectBox('enable_dates_module', $gL10n->get('ORG_ACCESS_TO_MODULE'), $selectBoxEntries, array('defaultValue' => $form_values['enable_dates_module'], 'showContextDependentFirstEntry' => false, 'helpTextIdInline' => 'ORG_ACCESS_TO_MODULE_DESC'));
                        if($gPreferences['dates_show_rooms'])
                        {
                            $selectBoxEntries = array('detail' => $gL10n->get('DAT_VIEW_MODE_DETAIL'), 'compact' => $gL10n->get('DAT_VIEW_MODE_COMPACT'), 'room' => $gL10n->get('DAT_VIEW_MODE_COMPACT').' - '.$gL10n->get('SYS_ROOM'), 'participants' => $gL10n->get('DAT_VIEW_MODE_COMPACT').' - '.$gL10n->get('SYS_PARTICIPANTS'), 'description' => $gL10n->get('DAT_VIEW_MODE_COMPACT').' - '.$gL10n->get('SYS_DESCRIPTION'));
                        }
                        else
                        {
                            $selectBoxEntries = array('detail' => $gL10n->get('DAT_VIEW_MODE_DETAIL'), 'compact' => $gL10n->get('DAT_VIEW_MODE_COMPACT'), 'participants' => $gL10n->get('DAT_VIEW_MODE_COMPACT').' - '.$gL10n->get('SYS_PARTICIPANTS'), 'description' => $gL10n->get('DAT_VIEW_MODE_COMPACT').' - '.$gL10n->get('SYS_DESCRIPTION'));
                        }
                        $form->addSelectBox('dates_view', $gL10n->get('DAT_VIEW_MODE'), $selectBoxEntries, array('defaultValue' => $form_values['dates_view'], 'showContextDependentFirstEntry' => false, 'helpTextIdInline' => array('DAT_VIEW_MODE_DESC', 'DAT_VIEW_MODE_DETAIL', 'DAT_VIEW_MODE_COMPACT')));
                        $form->addInput('dates_per_page', $gL10n->get('ORG_NUMBER_OF_ENTRIES_PER_PAGE'), $form_values['dates_per_page'], array('type' => 'number', 'minNumber' => 0, 'maxNumber' => 9999, 'helpTextIdInline' => 'ORG_NUMBER_OF_ENTRIES_PER_PAGE_DESC'));
                        $form->addCheckbox('enable_dates_ical', $gL10n->get('DAT_ENABLE_ICAL'), (bool) $form_values['enable_dates_ical'], array('helpTextIdInline' => 'DAT_ENABLE_ICAL_DESC'));
                        $form->addInput('dates_ical_days_past', $gL10n->get('DAT_ICAL_DAYS_PAST'), $form_values['dates_ical_days_past'], array('type' => 'number', 'minNumber' => 0, 'maxNumber' => 9999, 'helpTextIdInline' => 'DAT_ICAL_DAYS_PAST_DESC'));
                        $form->addInput('dates_ical_days_future', $gL10n->get('DAT_ICAL_DAYS_FUTURE'), $form_values['dates_ical_days_future'], array('type' => 'number', 'minNumber' => 0, 'maxNumber' => 9999, 'helpTextIdInline' => 'DAT_ICAL_DAYS_FUTURE_DESC'));
<<<<<<< HEAD
                        $form->addCheckbox('dates_show_map_link', $gL10n->get('DAT_SHOW_MAP_LINK'), $form_values['dates_show_map_link'], array('helpTextIdInline' => 'DAT_SHOW_MAP_LINK_DESC'));
                        $form->addSelectBoxFromSql('dates_default_list_configuration', $gL10n->get('DAT_DEFAULT_LIST_CONFIGURATION'), $gDb, $sql, array('defaultValue' => $form_values['dates_default_list_configuration'], 'showContextDependentFirstEntry' => false, 'helpTextIdInline' => 'DAT_DEFAULT_LIST_CONFIGURATION_DESC'));
=======
                        $form->addCheckbox('dates_show_map_link', $gL10n->get('DAT_SHOW_MAP_LINK'), (bool) $form_values['dates_show_map_link'], array('helpTextIdInline' => 'DAT_SHOW_MAP_LINK_DESC'));
>>>>>>> 2b17eace
                        $html = '<a class="btn" href="'. ADMIDIO_URL. FOLDER_MODULES.'/categories/categories.php?type=DAT&amp;title='.$gL10n->get('DAT_CALENDAR').'"><img
                                    src="'. THEME_URL. '/icons/application_view_tile.png" alt="'.$gL10n->get('DAT_SWITCH_TO_CALENDAR_ADMINISTRATION').'" />'.$gL10n->get('DAT_SWITCH_TO_CALENDAR_ADMINISTRATION').'</a>';
                        $htmlDesc = $gL10n->get('DAT_EDIT_CALENDAR_DESC').'<div class="alert alert-warning alert-small" role="alert"><span class="glyphicon glyphicon-warning-sign"></span>'.$gL10n->get('ORG_NOT_SAVED_SETTINGS_LOST').'</div>';
                        $form->addCustomContent($gL10n->get('DAT_MANAGE_CALENDARS'), $html, array('helpTextIdInline' => $htmlDesc));
                        $form->addCheckbox('dates_show_rooms', $gL10n->get('DAT_ROOM_SELECTABLE'), (bool) $form_values['dates_show_rooms'], array('helpTextIdInline' => 'DAT_ROOM_SELECTABLE_DESC'));
                        $html = '<a class="btn" href="'. ADMIDIO_URL. FOLDER_MODULES.'/rooms/rooms.php"><img
                                    src="'. THEME_URL. '/icons/home.png" alt="'.$gL10n->get('DAT_SWITCH_TO_ROOM_ADMINISTRATION').'" />'.$gL10n->get('DAT_SWITCH_TO_ROOM_ADMINISTRATION').'</a>';
                        $htmlDesc = $gL10n->get('DAT_EDIT_ROOMS_DESC').'<div class="alert alert-warning alert-small" role="alert"><span class="glyphicon glyphicon-warning-sign"></span>'.$gL10n->get('ORG_NOT_SAVED_SETTINGS_LOST').'</div>';
                        $form->addCustomContent($gL10n->get('DAT_EDIT_ROOMS'), $html, array('helpTextIdInline' => $htmlDesc));
                        $form->addSubmitButton('btn_save_events', $gL10n->get('SYS_SAVE'), array('icon' => THEME_URL.'/icons/disk.png', 'class' => ' col-sm-offset-3'));
                        $page->addHtml($form->show(false));
                    $page->addHtml('</div>
                </div>
            </div>
            <div class="panel panel-default" id="panel_links">
                <div class="panel-heading">
                    <h4 class="panel-title">
                        <a data-toggle="collapse" data-parent="#accordion_modules" href="#collapse_links">
                            <img class="admidio-panel-heading-icon" src="'.THEME_URL.'/icons/weblinks.png" alt="'.$gL10n->get('LNK_WEBLINKS').'" />'.$gL10n->get('LNK_WEBLINKS').'
                        </a>
                    </h4>
                </div>
                <div id="collapse_links" class="panel-collapse collapse">
                    <div class="panel-body">');
                        // show form
                        $form = new HtmlForm('links_preferences_form', ADMIDIO_URL.FOLDER_MODULES.'/preferences/preferences_function.php?form=links', $page, array('class' => 'form-preferences'));
                        $selectBoxEntries = array('0' => $gL10n->get('SYS_DEACTIVATED'), '1' => $gL10n->get('SYS_ACTIVATED'), '2' => $gL10n->get('ORG_ONLY_FOR_REGISTERED_USER'));
                        $form->addSelectBox('enable_weblinks_module', $gL10n->get('ORG_ACCESS_TO_MODULE'), $selectBoxEntries, array('defaultValue' => $form_values['enable_weblinks_module'], 'showContextDependentFirstEntry' => false, 'helpTextIdInline' => 'ORG_ACCESS_TO_MODULE_DESC'));
                        $form->addInput('weblinks_per_page', $gL10n->get('ORG_NUMBER_OF_ENTRIES_PER_PAGE'), $form_values['weblinks_per_page'], array('type' => 'number', 'minNumber' => 0, 'maxNumber' => 9999, 'helpTextIdInline' => 'ORG_NUMBER_OF_ENTRIES_PER_PAGE_DESC'));
                        $selectBoxEntries = array('_self' => $gL10n->get('LNK_SAME_WINDOW'), '_blank' => $gL10n->get('LNK_NEW_WINDOW'));
                        $form->addSelectBox('weblinks_target', $gL10n->get('LNK_LINK_TARGET'), $selectBoxEntries, array('defaultValue' => $form_values['weblinks_target'], 'showContextDependentFirstEntry' => false, 'helpTextIdInline' => 'LNK_LINK_TARGET_DESC'));
                        $form->addInput('weblinks_redirect_seconds', $gL10n->get('LNK_DISPLAY_REDIRECT'), $form_values['weblinks_redirect_seconds'], array('type' => 'number', 'minNumber' => 0, 'maxNumber' => 9999, 'helpTextIdInline' => 'LNK_DISPLAY_REDIRECT_DESC'));
                        $html = '<a class="btn" href="'. ADMIDIO_URL. FOLDER_MODULES.'/categories/categories.php?type=LNK"><img
                                    src="'. THEME_URL. '/icons/application_view_tile.png" alt="'.$gL10n->get('SYS_SWITCH_TO_CATEGORIES_ADMINISTRATION').'" />'.$gL10n->get('SYS_SWITCH_TO_CATEGORIES_ADMINISTRATION').'</a>';
                        $htmlDesc = $gL10n->get('DAT_MAINTAIN_CATEGORIES_DESC').'<div class="alert alert-warning alert-small" role="alert"><span class="glyphicon glyphicon-warning-sign"></span>'.$gL10n->get('ORG_NOT_SAVED_SETTINGS_LOST').'</div>';
                        $form->addCustomContent($gL10n->get('SYS_MAINTAIN_CATEGORIES'), $html, array('helpTextIdInline' => $htmlDesc));
                        $form->addSubmitButton('btn_save_links', $gL10n->get('SYS_SAVE'), array('icon' => THEME_URL.'/icons/disk.png', 'class' => ' col-sm-offset-3'));
                        $page->addHtml($form->show(false));
                    $page->addHtml('</div>
                </div>
            </div>');
            /*
            <div class="panel panel-default" id="panel_inventory">
                <div class="panel-heading">
                    <h4 class="panel-title">
                        <a data-toggle="collapse" data-parent="#accordion_modules" href="#collapse_inventory">
                            <img class="admidio-panel-heading-icon" src="'.THEME_URL.'/icons/inventory.png" alt="'.$gL10n->get('INV_INVENTORY').'" />'.$gL10n->get('INV_INVENTORY').'
                        </a>
                    </h4>
                </div>
                <div id="collapse_inventory" class="panel-collapse collapse">
                    <div class="panel-body">');
                        // show form
                        $form = new HtmlForm('inventory_preferences_form', ADMIDIO_URL.FOLDER_MODULES.'/preferences/preferences_function.php?form=inventory', $page, array('class' => 'form-preferences'));
                        $selectBoxEntries = array('0' => $gL10n->get('SYS_DEACTIVATED'), '1' => $gL10n->get('SYS_ACTIVATED'), '2' => $gL10n->get('ORG_ONLY_FOR_REGISTERED_USER'));
                        $form->addSelectBox('enable_inventory_module', $gL10n->get('ORG_ACCESS_TO_MODULE'), $selectBoxEntries, array('defaultValue' => $form_values['enable_inventory_module'], 'showContextDependentFirstEntry' => false, 'helpTextIdInline' => 'ORG_ACCESS_TO_MODULE_DESC'));
                        $html = '<a class="btn" href="'. ADMIDIO_URL. FOLDER_MODULES.'/rooms/rooms.php"><img
                                    src="'. THEME_URL. '/icons/home.png" alt="'.$gL10n->get('DAT_SWITCH_TO_ROOM_ADMINISTRATION').'" />'.$gL10n->get('DAT_SWITCH_TO_ROOM_ADMINISTRATION').'</a>';
                        $htmlDesc = $gL10n->get('DAT_EDIT_ROOMS_DESC').'<div class="alert alert-warning alert-small" role="alert"><span class="glyphicon glyphicon-warning-sign"></span>'.$gL10n->get('ORG_NOT_SAVED_SETTINGS_LOST').'</div>';
                        $form->addCustomContent($gL10n->get('DAT_EDIT_ROOMS'), $html, array('helpTextIdInline' => $htmlDesc));
                        $form->addSubmitButton('btn_save_inventory', $gL10n->get('SYS_SAVE'), array('icon' => THEME_URL.'/icons/disk.png', 'class' => ' col-sm-offset-3'));
                        $page->addHtml($form->show(false));
                    $page->addHtml('</div>
                </div>
            </div>
            */
        $page->addHtml('</div>
    </div>
</div>');

$page->show();<|MERGE_RESOLUTION|>--- conflicted
+++ resolved
@@ -784,20 +784,16 @@
                         }
                         $form->addSelectBox('dates_view', $gL10n->get('DAT_VIEW_MODE'), $selectBoxEntries, array('defaultValue' => $form_values['dates_view'], 'showContextDependentFirstEntry' => false, 'helpTextIdInline' => array('DAT_VIEW_MODE_DESC', 'DAT_VIEW_MODE_DETAIL', 'DAT_VIEW_MODE_COMPACT')));
                         $form->addInput('dates_per_page', $gL10n->get('ORG_NUMBER_OF_ENTRIES_PER_PAGE'), $form_values['dates_per_page'], array('type' => 'number', 'minNumber' => 0, 'maxNumber' => 9999, 'helpTextIdInline' => 'ORG_NUMBER_OF_ENTRIES_PER_PAGE_DESC'));
-                        $form->addCheckbox('enable_dates_ical', $gL10n->get('DAT_ENABLE_ICAL'), (bool) $form_values['enable_dates_ical'], array('helpTextIdInline' => 'DAT_ENABLE_ICAL_DESC'));
+                        $form->addCheckbox('enable_dates_ical', $gL10n->get('DAT_ENABLE_ICAL'), $form_values['enable_dates_ical'], array('helpTextIdInline' => 'DAT_ENABLE_ICAL_DESC'));
                         $form->addInput('dates_ical_days_past', $gL10n->get('DAT_ICAL_DAYS_PAST'), $form_values['dates_ical_days_past'], array('type' => 'number', 'minNumber' => 0, 'maxNumber' => 9999, 'helpTextIdInline' => 'DAT_ICAL_DAYS_PAST_DESC'));
                         $form->addInput('dates_ical_days_future', $gL10n->get('DAT_ICAL_DAYS_FUTURE'), $form_values['dates_ical_days_future'], array('type' => 'number', 'minNumber' => 0, 'maxNumber' => 9999, 'helpTextIdInline' => 'DAT_ICAL_DAYS_FUTURE_DESC'));
-<<<<<<< HEAD
                         $form->addCheckbox('dates_show_map_link', $gL10n->get('DAT_SHOW_MAP_LINK'), $form_values['dates_show_map_link'], array('helpTextIdInline' => 'DAT_SHOW_MAP_LINK_DESC'));
                         $form->addSelectBoxFromSql('dates_default_list_configuration', $gL10n->get('DAT_DEFAULT_LIST_CONFIGURATION'), $gDb, $sql, array('defaultValue' => $form_values['dates_default_list_configuration'], 'showContextDependentFirstEntry' => false, 'helpTextIdInline' => 'DAT_DEFAULT_LIST_CONFIGURATION_DESC'));
-=======
-                        $form->addCheckbox('dates_show_map_link', $gL10n->get('DAT_SHOW_MAP_LINK'), (bool) $form_values['dates_show_map_link'], array('helpTextIdInline' => 'DAT_SHOW_MAP_LINK_DESC'));
->>>>>>> 2b17eace
                         $html = '<a class="btn" href="'. ADMIDIO_URL. FOLDER_MODULES.'/categories/categories.php?type=DAT&amp;title='.$gL10n->get('DAT_CALENDAR').'"><img
                                     src="'. THEME_URL. '/icons/application_view_tile.png" alt="'.$gL10n->get('DAT_SWITCH_TO_CALENDAR_ADMINISTRATION').'" />'.$gL10n->get('DAT_SWITCH_TO_CALENDAR_ADMINISTRATION').'</a>';
                         $htmlDesc = $gL10n->get('DAT_EDIT_CALENDAR_DESC').'<div class="alert alert-warning alert-small" role="alert"><span class="glyphicon glyphicon-warning-sign"></span>'.$gL10n->get('ORG_NOT_SAVED_SETTINGS_LOST').'</div>';
                         $form->addCustomContent($gL10n->get('DAT_MANAGE_CALENDARS'), $html, array('helpTextIdInline' => $htmlDesc));
-                        $form->addCheckbox('dates_show_rooms', $gL10n->get('DAT_ROOM_SELECTABLE'), (bool) $form_values['dates_show_rooms'], array('helpTextIdInline' => 'DAT_ROOM_SELECTABLE_DESC'));
+                        $form->addCheckbox('dates_show_rooms', $gL10n->get('DAT_ROOM_SELECTABLE'), $form_values['dates_show_rooms'], array('helpTextIdInline' => 'DAT_ROOM_SELECTABLE_DESC'));
                         $html = '<a class="btn" href="'. ADMIDIO_URL. FOLDER_MODULES.'/rooms/rooms.php"><img
                                     src="'. THEME_URL. '/icons/home.png" alt="'.$gL10n->get('DAT_SWITCH_TO_ROOM_ADMINISTRATION').'" />'.$gL10n->get('DAT_SWITCH_TO_ROOM_ADMINISTRATION').'</a>';
                         $htmlDesc = $gL10n->get('DAT_EDIT_ROOMS_DESC').'<div class="alert alert-warning alert-small" role="alert"><span class="glyphicon glyphicon-warning-sign"></span>'.$gL10n->get('ORG_NOT_SAVED_SETTINGS_LOST').'</div>';
