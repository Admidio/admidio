--- conflicted
+++ resolved
@@ -688,16 +688,6 @@
                         $form->addSelectBox('lists_members_per_page', $gL10n->get('LST_MEMBERS_PER_PAGE'), $selectBoxEntries, array('defaultValue' => $form_values['lists_members_per_page'], 'showContextDependentFirstEntry' => false, 'helpTextIdInline' => 'LST_MEMBERS_PER_PAGE_DESC'));
                         $form->addCheckbox('lists_hide_overview_details', $gL10n->get('LST_HIDE_DETAILS'), (bool) $form_values['lists_hide_overview_details'], array('helpTextIdInline' => 'LST_HIDE_DETAILS_DESC'));
                         // read all global lists
-<<<<<<< HEAD
-                        $sql = 'SELECT lst_id, lst_name
-                                  FROM '.TBL_LISTS.'
-                                 WHERE lst_org_id = '. $gCurrentOrganization->getValue('org_id') .'
-                                   AND lst_global = 1
-                              ORDER BY lst_name ASC, lst_timestamp DESC';
-                        $form->addSelectBoxFromSql('lists_default_configuration', $gL10n->get('LST_DEFAULT_CONFIGURATION'), $gDb, $sql, array('defaultValue' => $form_values['lists_default_configuration'], 'showContextDependentFirstEntry' => false, 'helpTextIdInline' => 'LST_DEFAULT_CONFIGURATION_DESC'));
-                        $selectBoxEntries = array('0' => $gL10n->get('SYS_NOBODY'), '1' => $gL10n->get('LST_SHOW_FORMER_MEMBERS_RIGHT', $gL10n->get('ROL_RIGHT_ASSIGN_ROLES')), '2' => $gL10n->get('LST_SHOW_FORMER_MEMBERS_RIGHT', $gL10n->get('ROL_RIGHT_EDIT_USER')));
-                        $form->addSelectBox('lists_show_former_members', $gL10n->get('LST_SHOW_FORMER_MEMBERS'), $selectBoxEntries, array('defaultValue' => $form_values['lists_show_former_members'], 'showContextDependentFirstEntry' => false, 'helpTextIdInline' => array('LST_SHOW_FORMER_MEMBERS_DESC', $gL10n->get('LST_SHOW_FORMER_MEMBERS_RIGHT', $gL10n->get('ROL_RIGHT_EDIT_USER')))));
-=======
                         $sqlData = array();
                         $sqlData['query'] = 'SELECT lst_id, lst_name
                                                FROM '.TBL_LISTS.'
@@ -709,7 +699,8 @@
                             'lists_default_configuration', $gL10n->get('LST_DEFAULT_CONFIGURATION'), $gDb, $sqlData,
                             array('defaultValue' => $form_values['lists_default_configuration'], 'showContextDependentFirstEntry' => false, 'helpTextIdInline' => 'LST_DEFAULT_CONFIGURATION_DESC')
                         );
->>>>>>> 7c50ae55
+                        $selectBoxEntries = array('0' => $gL10n->get('SYS_NOBODY'), '1' => $gL10n->get('LST_SHOW_FORMER_MEMBERS_RIGHT', $gL10n->get('ROL_RIGHT_ASSIGN_ROLES')), '2' => $gL10n->get('LST_SHOW_FORMER_MEMBERS_RIGHT', $gL10n->get('ROL_RIGHT_EDIT_USER')));
+                        $form->addSelectBox('lists_show_former_members', $gL10n->get('LST_SHOW_FORMER_MEMBERS'), $selectBoxEntries, array('defaultValue' => $form_values['lists_show_former_members'], 'showContextDependentFirstEntry' => false, 'helpTextIdInline' => array('LST_SHOW_FORMER_MEMBERS_DESC', $gL10n->get('LST_SHOW_FORMER_MEMBERS_RIGHT', $gL10n->get('ROL_RIGHT_EDIT_USER')))));
                         $html = '<a class="btn" href="'. ADMIDIO_URL. FOLDER_MODULES.'/categories/categories.php?type=ROL"><img
                                     src="'. THEME_URL. '/icons/application_view_tile.png" alt="'.$gL10n->get('SYS_SWITCH_TO_CATEGORIES_ADMINISTRATION').'" />'.$gL10n->get('SYS_SWITCH_TO_CATEGORIES_ADMINISTRATION').'</a>';
                         $htmlDesc = $gL10n->get('DAT_MAINTAIN_CATEGORIES_DESC').'<div class="alert alert-warning alert-small" role="alert"><span class="glyphicon glyphicon-warning-sign"></span>'.$gL10n->get('ORG_NOT_SAVED_SETTINGS_LOST').'</div>';
