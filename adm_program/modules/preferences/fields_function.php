<?php
/**
 ***********************************************************************************************
 * Various functions for profile fields
 *
 * @copyright 2004-2017 The Admidio Team
 * @see https://www.admidio.org/
 * @license https://www.gnu.org/licenses/gpl-2.0.html GNU General Public License v2.0 only
 ***********************************************************************************************
 */

/******************************************************************************
 * Parameters:
 *
 * usf_id   : profile field id
 * mode     : 1 - create or edit profile field
 *            2 - delete profile field
 *            4 - change sequence of profile field
 * sequence : new sequence für profile field
 *
 *****************************************************************************/

require_once(__DIR__ . '/../../system/common.php');
require(__DIR__ . '/../../system/login_valid.php');

// Initialize and check the parameters
$getUsfId    = admFuncVariableIsValid($_GET, 'usf_id',   'int');
$getMode     = admFuncVariableIsValid($_GET, 'mode',     'int',    array('requireValue' => true));
$getSequence = admFuncVariableIsValid($_GET, 'sequence', 'string', array('validValues' => array('UP', 'DOWN')));

// nur berechtigte User duerfen die Profilfelder bearbeiten
if (!$gCurrentUser->isAdministrator())
{
    $gMessage->show($gL10n->get('SYS_NO_RIGHTS'));
    // => EXIT
}

// create user field object
$userField = new TableUserField($gDb);

if($getUsfId > 0)
{
    $userField->readDataById($getUsfId);

    // check if profile field belongs to actual organization
    if($userField->getValue('cat_org_id') > 0
    && (int) $userField->getValue('cat_org_id') !== (int) $gCurrentOrganization->getValue('org_id'))
    {
        $gMessage->show($gL10n->get('SYS_NO_RIGHTS'));
        // => EXIT
    }

    // if system profile field then set usf_type to default
    if($userField->getValue('usf_system') == 1)
    {
        $_POST['usf_type'] = $userField->getValue('usf_type');
    }
}

if($getMode === 1)
{
    // Feld anlegen oder updaten

    $_SESSION['fields_request'] = $_POST;

    // pruefen, ob Pflichtfelder gefuellt sind
    // (bei Systemfeldern duerfen diese Felder nicht veraendert werden)
    if($userField->getValue('usf_system') == 0 && $_POST['usf_name'] === '')
    {
        $gMessage->show($gL10n->get('SYS_FIELD_EMPTY', $gL10n->get('SYS_NAME')));
        // => EXIT
    }

    if($userField->getValue('usf_system') == 0 && $_POST['usf_type'] === '')
    {
        $gMessage->show($gL10n->get('SYS_FIELD_EMPTY', $gL10n->get('ORG_DATATYPE')));
        // => EXIT
    }

    if($userField->getValue('usf_system') == 0 && (int) $_POST['usf_cat_id'] === 0)
    {
        $gMessage->show($gL10n->get('SYS_FIELD_EMPTY', $gL10n->get('SYS_CATEGORY')));
        // => EXIT
    }

    if(($_POST['usf_type'] === 'DROPDOWN' || $_POST['usf_type'] === 'RADIO_BUTTON')
    && $_POST['usf_value_list'] === '')
    {
        $gMessage->show($gL10n->get('SYS_FIELD_EMPTY', $gL10n->get('ORG_VALUE_LIST')));
        // => EXIT
    }

    if($_POST['usf_icon'] !== '' && !strValidCharacters($_POST['usf_icon'], 'url'))
    {
        $gMessage->show($gL10n->get('SYS_URL_INVALID_CHAR', $gL10n->get('SYS_ICON')));
        // => EXIT
    }

    if($_POST['usf_url'] !== '' && !strValidCharacters($_POST['usf_url'], 'url'))
    {
        $gMessage->show($gL10n->get('SYS_URL_INVALID_CHAR', $gL10n->get('ORG_URL')));
        // => EXIT
    }

    // Nachname und Vorname sollen immer Pflichtfeld bleiben
    if($userField->getValue('usf_name_intern') === 'LAST_NAME'
    || $userField->getValue('usf_name_intern') === 'FIRST_NAME')
    {
        $_POST['usf_mandatory'] = 1;
    }

    if(isset($_POST['usf_name']) && $userField->getValue('usf_name') !== $_POST['usf_name'])
    {
        // Schauen, ob das Feld bereits existiert
        $sql = 'SELECT COUNT(*) AS count
                  FROM '.TBL_USER_FIELDS.'
<<<<<<< HEAD
                 WHERE usf_name   = ? -- $_POST[\'usf_name\']
                   AND usf_cat_id = ? -- $_POST[\'usf_cat_id\']
                   AND usf_id    <> ? -- $getUsfId';
        $pdoStatement = $gDb->queryPrepared($sql, array($_POST['usf_name'], $_POST['usf_cat_id'], $getUsfId));
=======
                 WHERE usf_name LIKE \''.$_POST['usf_name'].'\'
                   AND usf_cat_id  = '.(int) $_POST['usf_cat_id'].'
                   AND usf_id     <> '.$getUsfId;
        $pdoStatement = $gDb->query($sql);
>>>>>>> 293f8477

        if($pdoStatement->fetchColumn() > 0)
        {
            $gMessage->show($gL10n->get('ORG_FIELD_EXIST'));
            // => EXIT
        }
    }

    // Eingabe verdrehen, da der Feldname anders als im Dialog ist
    if(isset($_POST['usf_hidden']))
    {
        $_POST['usf_hidden'] = 0;
    }
    else
    {
        $_POST['usf_hidden'] = 1;
    }
    if(!isset($_POST['usf_disabled']))
    {
        $_POST['usf_disabled'] = 0;
    }
    if(!isset($_POST['usf_mandatory']))
    {
        $_POST['usf_mandatory'] = 0;
    }

    // make html in description secure
    $_POST['usf_description'] = admFuncVariableIsValid($_POST, 'usf_description', 'html');

    // POST Variablen in das UserField-Objekt schreiben
    foreach($_POST as $key => $value)
    {
        if(strpos($key, 'usf_') === 0)
        {
            if(!$userField->setValue($key, $value))
            {
                // Daten wurden nicht uebernommen, Hinweis ausgeben
                if($key === 'usf_url')
                {
                    $gMessage->show($gL10n->get('SYS_URL_INVALID_CHAR', $gL10n->get('ORG_URL')));
                    // => EXIT
                }
            }
        }
    }

    // Daten in Datenbank schreiben
    $returnCode = $userField->save();

    if($returnCode < 0)
    {
        $gMessage->show($gL10n->get('SYS_NO_RIGHTS'));
        // => EXIT
    }

    $gNavigation->deleteLastUrl();
    unset($_SESSION['fields_request']);

    // zu den Organisationseinstellungen zurueck
    $gMessage->setForwardUrl($gNavigation->getUrl(), 2000);
    $gMessage->show($gL10n->get('SYS_SAVE_DATA'));
    // => EXIT
}
elseif($getMode === 2)
{
    if($userField->getValue('usf_system') == 1)
    {
        // Systemfelder duerfen nicht geloescht werden
        $gMessage->show($gL10n->get('SYS_INVALID_PAGE_VIEW'));
        // => EXIT
    }

    // Feld loeschen
    if($userField->delete())
    {
        // Loeschen erfolgreich -> Rueckgabe fuer XMLHttpRequest
        echo 'done';
    }
    exit();
}
elseif($getMode === 4)
{
    // Feldreihenfolge aktualisieren
    $userField->moveSequence($getSequence);
    exit();
}<|MERGE_RESOLUTION|>--- conflicted
+++ resolved
@@ -114,17 +114,10 @@
         // Schauen, ob das Feld bereits existiert
         $sql = 'SELECT COUNT(*) AS count
                   FROM '.TBL_USER_FIELDS.'
-<<<<<<< HEAD
                  WHERE usf_name   = ? -- $_POST[\'usf_name\']
                    AND usf_cat_id = ? -- $_POST[\'usf_cat_id\']
                    AND usf_id    <> ? -- $getUsfId';
-        $pdoStatement = $gDb->queryPrepared($sql, array($_POST['usf_name'], $_POST['usf_cat_id'], $getUsfId));
-=======
-                 WHERE usf_name LIKE \''.$_POST['usf_name'].'\'
-                   AND usf_cat_id  = '.(int) $_POST['usf_cat_id'].'
-                   AND usf_id     <> '.$getUsfId;
-        $pdoStatement = $gDb->query($sql);
->>>>>>> 293f8477
+        $pdoStatement = $gDb->queryPrepared($sql, array($_POST['usf_name'], (int) $_POST['usf_cat_id'], $getUsfId));
 
         if($pdoStatement->fetchColumn() > 0)
         {
