<?php
/**
 ***********************************************************************************************
 * Show and manage all members of the organization
 *
 * @copyright The Admidio Team
 * @see https://www.admidio.org/
 * @license https://www.gnu.org/licenses/gpl-2.0.html GNU General Public License v2.0 only
 *
 * Parameters:
 *
 * members - true : (Default) Show only active contacts of the current organization
 *           false  : Show active and inactive contacts of all organizations in database
 ***********************************************************************************************
 */
use Admidio\Infrastructure\Exception;
use Admidio\Infrastructure\Utils\SecurityUtils;
use Admidio\Roles\Entity\ListConfiguration;
use Admidio\UI\Presenter\FormPresenter;
use Admidio\UI\Presenter\PagePresenter;

try {
    require_once(__DIR__ . '/../../system/common.php');
    require_once(__DIR__ . '/../../system/login_valid.php');

    // Initialize and check the parameters
    $getMembers = admFuncVariableIsValid($_GET, 'members', 'bool', array('defaultValue' => true));// if only active members should be shown then set parameter

    if (!$gSettingsManager->getBool('contacts_show_all')) {
        $getMembers = true;
    }

    // set headline of the script
    $headline = $gL10n->get('SYS_CONTACTS');// Navigation of the module starts here
    $gNavigation->addStartUrl(CURRENT_URL, $headline, 'bi-person-vcard-fill');

    if ($gSettingsManager->getInt('contacts_list_configuration') === 0) {
        throw new Exception('No contact list configuration was set in the preferences.');
    }
    $contactsListConfig = new ListConfiguration($gDb, $gSettingsManager->getInt('contacts_list_configuration'));
    $_SESSION['contacts_list_configuration'] = $contactsListConfig;

    // Link mit dem alle Benutzer oder nur Mitglieder angezeigt werden setzen
    $flagShowMembers = !$getMembers;// create html page object
<<<<<<< HEAD
    $page = PagePresenter::withHtmlIDAndHeadline('admidio-contacts', $headline);
=======
    $page = new HtmlPage('admidio-contacts', $headline);
    $page->setContentFullWidth();
>>>>>>> bd58ba0c

    if ($gCurrentUser->editUsers()) {
        $page->addJavascript('
            $("#menu_item_contacts_create_contact").attr("href", "javascript:void(0);");
            $("#menu_item_contacts_create_contact").attr("data-href", "' . ADMIDIO_URL . FOLDER_MODULES . '/contacts/contacts_new.php");
            $("#menu_item_contacts_create_contact").attr("class", "nav-link btn btn-secondary openPopup");

            // change mode of users that should be shown
            $("#mem_show_all").click(function() {
                window.location.replace("' . SecurityUtils::encodeUrl(ADMIDIO_URL . FOLDER_MODULES . '/contacts/contacts.php', array('members' => $flagShowMembers)) . '");
            });', true);

        $page->addPageFunctionsMenuItem(
            'menu_item_contacts_create_contact',
            $gL10n->get('SYS_CREATE_CONTACT'),
            ADMIDIO_URL . FOLDER_MODULES . '/contacts/contacts_new.php',
            'bi-plus-circle-fill'
        );

        if ($gSettingsManager->getBool('profile_log_edit_fields')) {
            // show link to view profile field change history
            $page->addPageFunctionsMenuItem(
                'menu_item_contacts_change_history',
                $gL10n->get('SYS_CHANGE_HISTORY'),
                ADMIDIO_URL . FOLDER_MODULES . '/contacts/profile_field_history.php',
                'bi-clock-history'
            );
        }

        // show checkbox to select all users or only active members
        if ($gSettingsManager->getBool('contacts_show_all')) {
            // create filter menu with elements for category
            $form = new FormPresenter(
                'adm_navbar_filter_form',
                'sys-template-parts/form.filter.tpl',
                '',
                $page,
                array('type' => 'navbar', 'setFocus' => false)
            );
            $form->addCheckbox('mem_show_all', $gL10n->get('SYS_SHOW_ALL'), $flagShowMembers, array('helpTextId' => 'SYS_SHOW_ALL_DESC'));
            $form->addToHtmlPage();
        }

        // show link to import users
        $page->addPageFunctionsMenuItem(
            'menu_item_contacts_import_users',
            $gL10n->get('SYS_IMPORT_CONTACTS'),
            ADMIDIO_URL . FOLDER_MODULES . '/contacts/import.php',
            'bi-upload'
        );
    } else {
        $contactsListConfig->setModeShowOnlyNames();
    }
    if ($gCurrentUser->isAdministrator()) {
        // show link to maintain profile fields
        $page->addPageFunctionsMenuItem(
            'menu_item_contacts_profile_fields',
            $gL10n->get('SYS_EDIT_PROFILE_FIELDS'),
            ADMIDIO_URL . FOLDER_MODULES . '/profile-fields.php',
            'bi-ui-radios'
        );
    }
    $orgName = $gCurrentOrganization->getValue('org_longname');// Create table object
    $contactsTable = new HtmlTable('tbl_contacts', $page, true, true, 'table table-condensed');// create array with all column heading values
    $columnHeading = $contactsListConfig->getColumnNames();

    array_unshift(
        $columnHeading,
        $gL10n->get('SYS_ABR_NO'),
        '<i class="bi bi-person-fill" data-bs-toggle="tooltip" title="' . $gL10n->get('SYS_MEMBER_OF_ORGANIZATION', array($orgName)) . '"></i>'
    );
    $columnHeading[] = '&nbsp;';
    $columnAlignment = $contactsListConfig->getColumnAlignments();
    array_unshift($columnAlignment, 'left', 'left');
    $columnAlignment[] = 'right';
    $contactsTable->setServerSideProcessing(SecurityUtils::encodeUrl(ADMIDIO_URL . FOLDER_MODULES . '/contacts/contacts_data.php', array('members' => $getMembers)));
    $contactsTable->setColumnAlignByArray($columnAlignment);
    $contactsTable->disableDatatablesColumnsSort(array(1, count($columnHeading)));// disable sort in last column
    $contactsTable->setDatatablesColumnsNotHideResponsive(array(count($columnHeading)));
    $contactsTable->addRowHeadingByArray($columnHeading);
    $contactsTable->setDatatablesRowsPerPage($gSettingsManager->getInt('contacts_per_page'));
    $contactsTable->setMessageIfNoRowsFound('SYS_NO_ENTRIES');

    $page->addHtml($contactsTable->show());// show html of complete page
    $page->show();
} catch (Exception $e) {
    $gMessage->show($e->getMessage());
}<|MERGE_RESOLUTION|>--- conflicted
+++ resolved
@@ -42,12 +42,8 @@
 
     // Link mit dem alle Benutzer oder nur Mitglieder angezeigt werden setzen
     $flagShowMembers = !$getMembers;// create html page object
-<<<<<<< HEAD
     $page = PagePresenter::withHtmlIDAndHeadline('admidio-contacts', $headline);
-=======
-    $page = new HtmlPage('admidio-contacts', $headline);
     $page->setContentFullWidth();
->>>>>>> bd58ba0c
 
     if ($gCurrentUser->editUsers()) {
         $page->addJavascript('
