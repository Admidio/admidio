--- conflicted
+++ resolved
@@ -175,7 +175,6 @@
         'multiselect'  => true
     )
 );
-<<<<<<< HEAD
 $form->addStaticControl(
     'adm_administrators',
     $gL10n->get('SYS_ADMINISTRATORS'),
@@ -186,9 +185,6 @@
 );
 $form->addSubmitButton('btn_save', $gL10n->get('SYS_SAVE'), array('icon'  => THEME_URL.'/icons/disk.png',
                                                                   'class' => ' col-sm-offset-3'));
-=======
-$form->addSubmitButton('btn_save', $gL10n->get('SYS_SAVE'), array('icon' => THEME_URL.'/icons/disk.png', 'class' => ' col-sm-offset-3'));
->>>>>>> ccf512d2
 
 // add form to html page and show page
 $page->addHtml($form->show(false));
