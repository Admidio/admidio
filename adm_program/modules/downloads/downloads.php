--- conflicted
+++ resolved
@@ -218,13 +218,8 @@
             2, // Type file
             '<a class="admidio-icon-link" href="'.safeUrl(ADMIDIO_URL.FOLDER_MODULES.'/downloads/get_file.php', array('file_id' => $nextFile['fil_id'])). '">
                 <img src="'. THEME_URL. '/icons/'.$iconFile.'" alt="'.$gL10n->get('SYS_FILE').'" title="'.$gL10n->get('SYS_FILE').'" /></a>',
-<<<<<<< HEAD
             '<a href="'.safeUrl(ADMIDIO_URL.FOLDER_MODULES.'/downloads/get_file.php', array('file_id' => $nextFile['fil_id'])). '">'. $nextFile['fil_name']. '</a>'.$fileDescription,
-            $timestamp->format($gPreferences['system_date'].' '.$gPreferences['system_time']),
-=======
-            '<a href="'.ADMIDIO_URL.FOLDER_MODULES.'/downloads/get_file.php?file_id='. $nextFile['fil_id']. '">'. $nextFile['fil_name']. '</a>'.$fileDescription,
             $timestamp->format($gSettingsManager->getString('system_date').' '.$gSettingsManager->getString('system_time')),
->>>>>>> 65afb769
             round($nextFile['fil_size'] / 1024). ' kB&nbsp;',
             ($nextFile['fil_counter'] !== '') ? $nextFile['fil_counter'] : 0
         );
