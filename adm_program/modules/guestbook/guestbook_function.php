<?php
/**
 ***********************************************************************************************
 * Various functions for guestbook module
 *
 * @copyright 2004-2017 The Admidio Team
 * @see https://www.admidio.org/
 * @license https://www.gnu.org/licenses/gpl-2.0.html GNU General Public License v2.0 only
 *
 * Parameters:
 *
 * id       : Id of one guestbook entry that should be edited
 * mode:    1 - Neue Gaestebucheintrag anlegen
 *          2 - Gaestebucheintrag loeschen
 *          3 - Gaestebucheintrag editieren
 *          4 - Kommentar zu einem Eintrag anlegen
 *          5 - Kommentar eines Gaestebucheintrages loeschen
 *          8 - Kommentar eines Gaestebucheintrages editieren
 *          9 - Gaestebucheintrag moderieren
 *          10 - Gaestebuchkommentar moderieren
 * headline : Title of the guestbook module. This will be shown in the whole module.
 *            (Default) GBO_GUESTBOOK
 ***********************************************************************************************
 */
require_once(__DIR__ . '/../../system/common.php');

// Initialize and check the parameters
$getGboId    = admFuncVariableIsValid($_GET, 'id',       'int');
$getMode     = admFuncVariableIsValid($_GET, 'mode',     'int',    array('requireValue' => true));
$getHeadline = admFuncVariableIsValid($_GET, 'headline', 'string', array('defaultValue' => $gL10n->get('GBO_GUESTBOOK')));

$getHeadline = urlencode($getHeadline);

// check if the module is enabled and disallow access if it's disabled
if ((int) $gSettingsManager->get('enable_guestbook_module') === 0)
{
    $gMessage->show($gL10n->get('SYS_MODULE_DISABLED'));
    // => EXIT
}
elseif ((int) $gSettingsManager->get('enable_guestbook_module') === 2)
{
    // nur eingeloggte Benutzer duerfen auf das Modul zugreifen
    require(__DIR__ . '/../../system/login_valid.php');
}

// Erst einmal pruefen ob die noetigen Berechtigungen vorhanden sind
if ($getMode === 4)
{
    // Wenn nicht jeder kommentieren darf, muss man eingeloggt zu sein
    if (!$gSettingsManager->getBool('enable_gbook_comments4all'))
    {
        require(__DIR__ . '/../../system/login_valid.php');

        // Ausserdem werden dann commentGuestbook-Rechte benoetigt
        if (!$gCurrentUser->commentGuestbookRight())
        {
            $gMessage->show($gL10n->get('SYS_NO_RIGHTS'));
            // => EXIT
        }
    }

}
elseif (in_array($getMode, array(2, 3, 5, 8), true))
{
    // Der User muss fuer die anderen Modes auf jeden Fall eingeloggt sein
    require(__DIR__ . '/../../system/login_valid.php');

    // Fuer die modes 2,3,5 und 8 werden editGuestbook-Rechte benoetigt
    if (!$gCurrentUser->editGuestbookRight())
    {
        $gMessage->show($gL10n->get('SYS_NO_RIGHTS'));
        // => EXIT
    }
}

if (in_array($getMode, array(1, 2, 3, 9), true))
{
    // Gaestebuchobjekt anlegen
    $guestbook = new TableGuestbook($gDb);

    if ($getGboId > 0)
    {
        $guestbook->readDataById($getGboId);

        // Pruefung, ob der Eintrag zur aktuellen Organisation gehoert
        if ((int) $guestbook->getValue('gbo_org_id') !== (int) $gCurrentOrganization->getValue('org_id'))
        {
            $gMessage->show($gL10n->get('SYS_NO_RIGHTS'));
            // => EXIT
        }
    }
}
elseif (in_array($getMode, array(4, 5, 8, 10), true))
{
    // Gaestebuchkommentarobjekt anlegen
    $gbComment = new TableGuestbookComment($gDb);

    if ($getGboId > 0 && $getMode !== 4)
    {
        $gbComment->readDataById($getGboId);

        // Pruefung, ob der Eintrag zur aktuellen Organisation gehoert
        if ((int) $gbComment->getValue('gbo_org_id') !== (int) $gCurrentOrganization->getValue('org_id'))
        {
            $gMessage->show($gL10n->get('SYS_NO_RIGHTS'));
        }
    }
}

if ($getMode === 1 || $getMode === 3)
{
    // Der Inhalt des Formulars wird nun in der Session gespeichert...
    $_SESSION['guestbook_entry_request'] = $_POST;

    if ($getMode === 1)
    {
        // if login and new entry then fill name with login user
        if ($gCurrentUser->getValue('usr_id') > 0)
        {
            $_POST['gbo_name'] = $gCurrentUser->getValue('FIRST_NAME') . ' ' . $gCurrentUser->getValue('LAST_NAME');
        }

        // if user is not logged in and captcha is activated then check captcha
        if (!$gValidLogin && $gSettingsManager->getBool('enable_guestbook_captcha'))
        {
            try
            {
                FormValidation::checkCaptcha($_POST['captcha_code']);
            }
            catch (AdmException $e)
            {
                $e->showHtml();
                // => EXIT
            }
        }
    }

    // make html in description secure
    $_POST['gbo_text'] = admFuncVariableIsValid($_POST, 'gbo_text', 'html');

    // POST Variablen in das Gaestebuchobjekt schreiben
    foreach ($_POST as $key => $value) // TODO possible security issue
    {
        if (admStrStartsWith($key, 'gbo_'))
        {
            if (!$guestbook->setValue($key, $value))
            {
                // Daten wurden nicht uebernommen, Hinweis ausgeben
                if ($key === 'gbo_email')
                {
                    $gMessage->show($gL10n->get('SYS_EMAIL_INVALID', array($gL10n->get('SYS_EMAIL'))));
                    // => EXIT
                }
                elseif ($key === 'gbo_homepage')
                {
                    $gMessage->show($gL10n->get('SYS_URL_INVALID_CHAR', array($gL10n->get('SYS_WEBSITE'))));
                    // => EXIT
                }
            }
        }
    }

    if ($guestbook->getValue('gbo_name') === '')
    {
        $gMessage->show($gL10n->get('SYS_FIELD_EMPTY', array($gL10n->get('SYS_NAME'))));
        // => EXIT
    }
    elseif ($guestbook->getValue('gbo_text') === '')
    {
        $gMessage->show($gL10n->get('SYS_FIELD_EMPTY', array($gL10n->get('SYS_TEXT'))));
        // => EXIT
    }
    else
    {
        // Gaestebucheintrag speichern

        if ($gValidLogin)
        {
            // Falls der User eingeloggt ist, wird die aktuelle UserId und der korrekte Name mitabgespeichert...
            $guestbook->setValue('gbo_name', $gCurrentUser->getValue('FIRST_NAME') . ' ' . $gCurrentUser->getValue('LAST_NAME'));
        }
        else
        {
            if ($gSettingsManager->getInt('flooding_protection_time') > 0)
            {
                // Falls er nicht eingeloggt ist, wird vor dem Abspeichern noch geprueft ob der
                // User innerhalb einer festgelegten Zeitspanne unter seiner IP-Adresse schon einmal
                // einen GB-Eintrag erzeugt hat...
                $sql = 'SELECT COUNT(*) AS count
                          FROM '.TBL_GUESTBOOK.'
                         WHERE unix_timestamp(gbo_timestamp_create) > unix_timestamp() - ? -- $gSettingsManager->getInt(\'flooding_protection_time\')
                           AND gbo_org_id     = ? -- $gCurrentOrganization->getValue(\'org_id\')
                           AND gbo_ip_address = ? -- $guestbook->getValue(\'gbo_ip_adress\')';
                $queryParams = array($gSettingsManager->getInt('flooding_protection_time'), $gCurrentOrganization->getValue('org_id'), $guestbook->getValue('gbo_ip_adress'));
                $pdoStatement = $gDb->queryPrepared($sql, $queryParams);

                if ($pdoStatement->fetchColumn() > 0)
                {
                    // Wenn dies der Fall ist, gibt es natuerlich keinen Gaestebucheintrag...
<<<<<<< HEAD
                    $gMessage->show($gL10n->get('GBO_FLOODING_PROTECTION', $gSettingsManager->getInt('flooding_protection_time')));
=======
                    $gMessage->show($gL10n->get('GBO_FLOODING_PROTECTION', array($gPreferences['flooding_protection_time'])));
>>>>>>> 05157294
                    // => EXIT
                }
            }
        }

        // Bei Moderation wird die Nachricht zunächst nicht veröffentlicht
        if (((int) $gSettingsManager->get('enable_guestbook_moderation') === 1 && !$gValidLogin)
        ||  ((int) $gSettingsManager->get('enable_guestbook_moderation') === 2 && !$gCurrentUser->editGuestbookRight()))
        {
            $guestbook->setValue('gbo_locked', '1');
        }

        // Daten in Datenbank schreiben
        $returnCode = $guestbook->save();

        if ($returnCode === false)
        {
            $gMessage->show($gL10n->get('SYS_NO_RIGHTS'));
            // => EXIT
        }
        else
        {
            // Benachrichtigungs-Email für neue Einträge
            if (!$gValidLogin)
            {
                $gboName  = $_POST['gbo_name'];
                $gboEmail = $_POST['gbo_email'];
                $gboText  = $_POST['gbo_text'];
            }
            else
            {
                $gboName  = $gCurrentUser->getValue('FIRST_NAME') . ' ' . $gCurrentUser->getValue('LAST_NAME');
                $gboEmail = $gCurrentUser->getValue('EMAIL');
                $gboText  = $_POST['gbo_text'];
            }
            $senderName = $gboName;
            if (!strValidCharacters($gboEmail, 'email'))
            {
                $gboEmail = $gSettingsManager->getString('email_administrator');
                $senderName = 'Administrator '.$gCurrentOrganization->getValue('org_homepage');
            }
            try
            {
                $notification = new Email();
                $notification->adminNotification($gL10n->get('GBO_EMAIL_NOTIFICATION_TITLE'), $gL10n->get('GBO_EMAIL_NOTIFICATION_MESSAGE', array($gCurrentOrganization->getValue('org_longname'), $gboText, $gboName, date($gSettingsManager->getString('system_date')))), $senderName, $gboEmail);
            }
            catch (AdmException $e)
            {
                $e->showHtml();
            }
        }

        // Der Inhalt des Formulars wird bei erfolgreichem insert/update aus der Session geloescht
        unset($_SESSION['guestbook_entry_request']);
        $gNavigation->deleteLastUrl();

        $url = ADMIDIO_URL . FOLDER_MODULES.'/guestbook/guestbook.php?headline=' . $getHeadline;

        // Bei Moderation Hinweis ausgeben dass Nachricht erst noch geprüft werden muss
        if (((int) $gSettingsManager->get('enable_guestbook_moderation') === 1 && !$gValidLogin)
        ||  ((int) $gSettingsManager->get('enable_guestbook_moderation') === 2 && !$gCurrentUser->editGuestbookRight()))
        {
            $gMessage->setForwardUrl($url);
            $gMessage->show($gL10n->get('GBO_ENTRY_QUEUED'));
            // => EXIT
        }

        admRedirect($url);
        // => EXIT
    }
}
elseif ($getMode === 2)
{
    // den Gaestebucheintrag loeschen...
    $guestbook->delete();

    // Loeschen erfolgreich -> Rueckgabe fuer XMLHttpRequest
    echo 'done';
}
elseif ($getMode === 5)
{
    // Gaestebuchkommentar loeschen...
    $gbComment->delete();

    // Loeschen erfolgreich -> Rueckgabe fuer XMLHttpRequest
    echo 'done';
}
// Moderationsfunktion
elseif ($getMode === 9)
{
    // den Gaestebucheintrag freischalten...
    $guestbook->moderate();
    // Freischalten erfolgreich -> Rueckgabe fuer XMLHttpRequest
    echo 'done';
}
elseif ($getMode === 10)
{
    // den Gaestebuchkommentar freischalten...
    $gbComment->moderate();
    // Freischalten erfolgreich -> Rueckgabe fuer XMLHttpRequest
    echo 'done';
}
elseif ($getMode === 4 || $getMode === 8)
{
    // Der Inhalt des Formulars wird nun in der Session gespeichert...
    $_SESSION['guestbook_comment_request'] = $_POST;

    if ($getMode === 4)
    {
        // if login then fill name with login user
        if ($gCurrentUser->getValue('usr_id') > 0)
        {
            $_POST['gbc_name'] = $gCurrentUser->getValue('FIRST_NAME') . ' ' . $gCurrentUser->getValue('LAST_NAME');
        }

        // if user is not logged in and captcha is activated then check captcha
        if (!$gValidLogin && $gSettingsManager->getBool('enable_guestbook_captcha'))
        {
            try
            {
                FormValidation::checkCaptcha($_POST['captcha_code']);
            }
            catch (AdmException $e)
            {
                $e->showHtml();
                // => EXIT
            }
        }
    }

    // make html in description secure
    $_POST['gbc_text'] = admFuncVariableIsValid($_POST, 'gbc_text', 'html');

    // POST Variablen in das Gaestebuchkommentarobjekt schreiben
    foreach ($_POST as $key => $value) // TODO possible security issue
    {
        if (admStrStartsWith($key, 'gbc_'))
        {
            if (!$gbComment->setValue($key, $value))
            {
                // Daten wurden nicht uebernommen, Hinweis ausgeben
                if ($key === 'gbc_email')
                {
                    $gMessage->show($gL10n->get('SYS_EMAIL_INVALID', array($gL10n->get('SYS_EMAIL'))));
                    // => EXIT
                }
            }
        }
    }

    if ($getMode === 4)
    {
        $gbComment->setValue('gbc_gbo_id', $getGboId);
    }

    if ($gbComment->getValue('gbc_name') !== '')
    {
        $gMessage->show($gL10n->get('SYS_FIELD_EMPTY', array($gL10n->get('SYS_NAME'))));
        // => EXIT
    }
    elseif ($gbComment->getValue('gbc_text') !== '')
    {
        $gMessage->show($gL10n->get('SYS_FIELD_EMPTY', array($gL10n->get('SYS_COMMENT'))));
        // => EXIT
    }
    else
    {
        // Gaestebuchkommentar speichern

        if ($gValidLogin)
        {
            // Falls der User eingeloggt ist, wird die aktuelle UserId und der korrekte Name mitabgespeichert...
            $gbComment->setValue('gbc_name', $gCurrentUser->getValue('FIRST_NAME') . ' ' . $gCurrentUser->getValue('LAST_NAME'));
        }
        else
        {
            if ($gSettingsManager->getInt('flooding_protection_time') > 0)
            {
                // Falls er nicht eingeloggt ist, wird vor dem Abspeichern noch geprueft ob der
                // User innerhalb einer festgelegten Zeitspanne unter seiner IP-Adresse schon einmal
                // einen GB-Eintrag/Kommentar erzeugt hat...
                $sql = 'SELECT COUNT(*) AS count
                          FROM '.TBL_GUESTBOOK_COMMENTS.'
                         WHERE unix_timestamp(gbc_timestamp_create) > unix_timestamp() - ? -- $gSettingsManager->getInt(\'flooding_protection_time\')
                           AND gbc_ip_address = ? -- $gbComment->getValue(\'gbc_ip_adress\')';
                $pdoStatement = $gDb->queryPrepared($sql, array($gSettingsManager->getInt('flooding_protection_time'), $gbComment->getValue('gbc_ip_adress')));

                if ($pdoStatement->fetchColumn() > 0)
                {
                    // Wenn dies der Fall ist, gibt es natuerlich keinen Gaestebucheintrag...
<<<<<<< HEAD
                    $gMessage->show($gL10n->get('GBO_FLOODING_PROTECTION', $gSettingsManager->getInt('flooding_protection_time')));
=======
                    $gMessage->show($gL10n->get('GBO_FLOODING_PROTECTION', array($gPreferences['flooding_protection_time'])));
>>>>>>> 05157294
                    // => EXIT
                }
            }
        }

        // Bei Moderation wird die Nachricht zunächst nicht veröffentlicht
        if (((int) $gSettingsManager->get('enable_guestbook_moderation') === 1 && !$gValidLogin)
        ||  ((int) $gSettingsManager->get('enable_guestbook_moderation') === 2 && !$gCurrentUser->editGuestbookRight()))
        {
            $gbComment->setValue('gbc_locked', '1');
        }

        // Daten in Datenbank schreiben
        $returnCode = $gbComment->save();

        if ($returnCode === false)
        {
            $gMessage->show($gL10n->get('SYS_NO_RIGHTS'));
            // => EXIT
        }
        else
        {
            // Benachrichtigungs-Email für neue Einträge
            if (!$gValidLogin)
            {
                $gbcName  = $gbComment->getValue('gbc_name');
                $gbcEmail = $gbComment->getValue('gbc_email');
            }
            else
            {
                $gbcName  = $gCurrentUser->getValue('FIRST_NAME') . ' ' . $gCurrentUser->getValue('LAST_NAME');
                $gbcEmail = $gCurrentUser->getValue('EMAIL');
            }
            $senderName = $gbcName;
            if ($gbcEmail === '')
            {
                $gbcEmail = $gSettingsManager->getString('email_administrator');
                $senderName = 'Administrator ' . $gCurrentOrganization->getValue('org_homepage');
            }
            $message = $gL10n->get(
                'GBO_EMAIL_NOTIFICATION_GBC_MESSAGE',
                array($gCurrentOrganization->getValue('org_longname'),
                $gbComment->getValue('gbc_text'),
                $gbcName,
                date($gSettingsManager->getString('system_date')))
            );
            try
            {
                $notification = new Email();
                $notification->adminNotification($gL10n->get('GBO_EMAIL_NOTIFICATION_GBC_TITLE'), $message, $senderName, $gbcEmail);
            }
            catch (AdmException $e)
            {
                $e->showHtml();
            }
        }

        // Der Inhalt des Formulars wird bei erfolgreichem insert/update aus der Session geloescht
        unset($_SESSION['guestbook_comment_request']);
        $gNavigation->deleteLastUrl();

        $url = ADMIDIO_URL . FOLDER_MODULES . '/guestbook/guestbook.php?id=' . $gbComment->getValue('gbc_gbo_id') . '&headline=' . $getHeadline;

        // Bei Moderation Hinweis ausgeben dass Nachricht erst noch geprüft werden muss
        if (((int) $gSettingsManager->get('enable_guestbook_moderation') === 1 && !$gValidLogin)
        ||  ((int) $gSettingsManager->get('enable_guestbook_moderation') === 2 && !$gCurrentUser->editGuestbookRight()))
        {
            $gMessage->setForwardUrl($url);
            $gMessage->show($gL10n->get('GBO_ENTRY_QUEUED'));
            // => EXIT
        }

        admRedirect($url);
        // => EXIT
    }
}
else
{
    // Falls der Mode unbekannt ist, ist natürlich auch Ende...
    $gMessage->show($gL10n->get('SYS_INVALID_PAGE_VIEW'));
    // => EXIT
}<|MERGE_RESOLUTION|>--- conflicted
+++ resolved
@@ -197,11 +197,7 @@
                 if ($pdoStatement->fetchColumn() > 0)
                 {
                     // Wenn dies der Fall ist, gibt es natuerlich keinen Gaestebucheintrag...
-<<<<<<< HEAD
-                    $gMessage->show($gL10n->get('GBO_FLOODING_PROTECTION', $gSettingsManager->getInt('flooding_protection_time')));
-=======
-                    $gMessage->show($gL10n->get('GBO_FLOODING_PROTECTION', array($gPreferences['flooding_protection_time'])));
->>>>>>> 05157294
+                    $gMessage->show($gL10n->get('GBO_FLOODING_PROTECTION', array($gSettingsManager->getInt('flooding_protection_time'))));
                     // => EXIT
                 }
             }
@@ -392,11 +388,7 @@
                 if ($pdoStatement->fetchColumn() > 0)
                 {
                     // Wenn dies der Fall ist, gibt es natuerlich keinen Gaestebucheintrag...
-<<<<<<< HEAD
-                    $gMessage->show($gL10n->get('GBO_FLOODING_PROTECTION', $gSettingsManager->getInt('flooding_protection_time')));
-=======
-                    $gMessage->show($gL10n->get('GBO_FLOODING_PROTECTION', array($gPreferences['flooding_protection_time'])));
->>>>>>> 05157294
+                    $gMessage->show($gL10n->get('GBO_FLOODING_PROTECTION', array($gSettingsManager->getInt('flooding_protection_time'))));
                     // => EXIT
                 }
             }
