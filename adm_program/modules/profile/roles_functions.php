--- conflicted
+++ resolved
@@ -166,11 +166,7 @@
                         <span class="pull-right text-right">';
                             if($showRoleEndDate)
                             {
-<<<<<<< HEAD
-                                $roleMemHTML .= $gL10n->get('SYS_SINCE_TO', $member->getValue('mem_begin', $gSettingsManager->getString('system_date')), $member->getValue('mem_end', $gSettingsManager->getString('system_date')));
-=======
-                                $roleMemHTML .= $gL10n->get('SYS_SINCE_TO', array($member->getValue('mem_begin', $gPreferences['system_date']), $member->getValue('mem_end', $gPreferences['system_date'])));
->>>>>>> 20afd498
+                                $roleMemHTML .= $gL10n->get('SYS_SINCE_TO', array($member->getValue('mem_begin', $gSettingsManager->getString('system_date')), $member->getValue('mem_end', $gSettingsManager->getString('system_date'))));
                             }
                             elseif($futureMembership)
                             {
