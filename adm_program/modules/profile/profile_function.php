--- conflicted
+++ resolved
@@ -214,15 +214,11 @@
     $gDb->startTransaction();
 
     // save role membership
-<<<<<<< HEAD
     $user->editRoleMembership($member->getValue('mem_id'), $formatedStartDate, $formatedEndDate);
-=======
-    $user->editRoleMembership($getMemberId, $formatedStartDate, $formatedEndDate);
     // refresh session user object to update the user rights because of the possible changed role assignment
-    $gCurrentSession->renewUserObject($user->getValue('usr_id'));
+    $gCurrentSession->renewUserObject($member->getValue('mem_usr_id'));
 
     $gDb->endTransaction();
->>>>>>> 67f2e30b
 
     echo 'success';
 }
