<?php
/**
 ***********************************************************************************************
 * Show user profile
 *
 * @copyright 2004-2017 The Admidio Team
 * @see https://www.admidio.org/
 * @license https://www.gnu.org/licenses/gpl-2.0.html GNU General Public License v2.0 only
 *
 * Parameters:
 *
 * user_id : Show profile of the user with this is. If this parameter is not set then
 *           the profile of the current log will be shown.
 ***********************************************************************************************
 */
require_once('../../system/common.php');
require_once('../../system/login_valid.php');
require_once('roles_functions.php');

// Initialize and check the parameters
$getUserId = admFuncVariableIsValid($_GET, 'user_id', 'int', array('defaultValue' => (int) $gCurrentUser->getValue('usr_id')));

// create user object
$user = new User($gDb, $gProfileFields, $getUserId);

// Testen ob Recht besteht Profil einzusehn
if(!$gCurrentUser->hasRightViewProfile($user))
{
    $gMessage->show($gL10n->get('SYS_NO_RIGHTS'));
    // => EXIT
}

/**
 * diese Funktion gibt den Html-Code fuer ein Feld mit Beschreibung wieder dabei wird der Inhalt richtig formatiert
 * @param string $fieldNameIntern
 * @param \User  $user
 * @return false|string[]
 */
function getFieldCode($fieldNameIntern, User $user)
{
    global $gPreferences, $gCurrentUser, $gProfileFields, $gL10n;

    if(!$gCurrentUser->hasRightEditProfile($user) && $gProfileFields->getProperty($fieldNameIntern, 'usf_hidden') == 1)
    {
        return false;
    }

    $html = array('label' => '', 'value' => '');

    // get value of field in html format
    $value = $user->getValue($fieldNameIntern, 'html');

    // if birthday then show age
    if($gProfileFields->getProperty($fieldNameIntern, 'usf_name_intern') === 'BIRTHDAY' && $value !== '')
    {
        $birthday = DateTime::createFromFormat('Y-m-d', $user->getValue($fieldNameIntern, 'Y-m-d'));
        $value = $value. '&nbsp;&nbsp;&nbsp;('. $birthday->diff(new DateTime('now'))->y. ' '.$gL10n->get('PRO_YEARS').')';
    }
    elseif(strlen($gProfileFields->getProperty($fieldNameIntern, 'usf_icon')) > 0)
    {
        $value = $gProfileFields->getProperty($fieldNameIntern, 'usf_icon').'&nbsp;&nbsp;'. $value;
    }

    // show html of field, if user has a value for that field or it's a checkbox field
    if(strlen($user->getValue($fieldNameIntern)) > 0 || $gProfileFields->getProperty($fieldNameIntern, 'usf_type') === 'CHECKBOX')
    {
        $html['label'] = $gProfileFields->getProperty($fieldNameIntern, 'usf_name');
        $html['value'] = $value;
    }

    return $html;
}

unset($_SESSION['profile_request']);

$userId     = (int) $user->getValue('usr_id');
$currUserId = (int) $gCurrentUser->getValue('usr_id');

// set headline
if($userId === $currUserId)
{
    $headline = $gL10n->get('PRO_MY_PROFILE');
}
else
{
    $headline = $gL10n->get('PRO_PROFILE_FROM', $user->getValue('FIRST_NAME'), $user->getValue('LAST_NAME'));
}

// if user id was not set and own profile should be shown then initialize navigation
if(!isset($_GET['user_id']))
{
    $gNavigation->clear();
}
$gNavigation->addUrl(CURRENT_URL, $headline);

// create html page object
$page = new HtmlPage($headline);
$page->enableModal();

$page->addCssFile('adm_program/libs/bootstrap-datepicker/dist/css/bootstrap-datepicker3.css');
$page->addJavascriptFile('adm_program/libs/bootstrap-datepicker/dist/js/bootstrap-datepicker.js');
$page->addJavascriptFile('adm_program/libs/bootstrap-datepicker/dist/locales/bootstrap-datepicker.'.$gL10n->getLanguageIsoCode().'.min.js');
$page->addJavascriptFile('adm_program/libs/zxcvbn/dist/zxcvbn.js');
$page->addJavascriptFile('adm_program/modules/profile/profile.js');

$page->addJavascript('
    var profileJS = new ProfileJS(gRootPath);
    profileJS.deleteRole_ConfirmText  = "'.$gL10n->get('ROL_MEMBERSHIP_DEL', '[rol_name]').'";
    profileJS.deleteFRole_ConfirmText = "'.$gL10n->get('ROL_LINK_MEMBERSHIP_DEL', '[rol_name]').'";
    profileJS.userId                  = '.$userId.';

    function showHideMembershipInformation(element) {
        $("#" + element.attr("id") + "_Content").toggle("fast");
    }

    function callbackProfilePhoto() {
        var imgSrc = $("#profile_photo").attr("src");
        var timestamp = new Date().getTime();
        $("#btn_delete_photo").hide();
        $("#profile_photo").attr("src", imgSrc + "&" + timestamp);
    }

    function callbackRoles() {
        if (profileJS) {
            profileJS.formerRoleCount++;
            profileJS.reloadFormerRoleMemberships();
        }
    }

    function callbackFormerRoles() {
        if (profileJS) {
            profileJS.formerRoleCount--;
            if (profileJS.formerRoleCount === 0) {
                $("#profile_former_roles_box").fadeOut("slow");
            }
        }
    }

    function callbackFutureRoles() {
        if (profileJS) {
            profileJS.futureRoleCount--;
            if (profileJS.futureRoleCount === 0) {
                $("#profile_future_roles_box").fadeOut("slow");
            }
        }
    }

    function formSubmitEvent() {
        $(".button-membership-period-form").click(function(event) {
            var memberId  = $(this).attr("data-admidio");
            var dateStart = $("#membership_start_date_" + memberId).val();
            var dateEnd   = $("#membership_end_date_" + memberId).val();
            var action    = $("#membership_period_form_" + memberId).attr("action") + "&membership_start_date_" + memberId + "=" + dateStart + "&membership_end_date_" + memberId + "=" + dateEnd;

            var formAlert = $("#membership_period_form_" + memberId + " .form-alert");
            formAlert.hide();

            $.get({
                url: action,
                success: function(data) {
                    if (data === "success") {
                        formAlert.attr("class", "alert alert-success form-alert");
                        formAlert.html("<span class=\"glyphicon glyphicon-ok\"></span><strong>'.$gL10n->get('SYS_SAVE_DATA').'</strong>");
                        formAlert.fadeIn("slow");
                        formAlert.animate({opacity: 1.0}, 2500);
                        formAlert.fadeOut("slow");

                        var membershipPeriod = $("#membership_period_" + memberId);
                        membershipPeriod.animate({opacity: 1.0}, 2500);
                        membershipPeriod.fadeOut("slow");

                        profileJS.reloadRoleMemberships();
                        profileJS.reloadFormerRoleMemberships();
                        profileJS.reloadFutureRoleMemberships();
                    } else {
                        formAlert.attr("class", "alert alert-danger form-alert");
                        formAlert.fadeIn();
                        formAlert.html("<span class=\"glyphicon glyphicon-exclamation-sign\"></span>" + data);
                    }
                }
            });
        });
    }
');
$page->addJavascript('
    $(".admMemberInfo").click(function () { showHideMembershipInformation($(this)) });
    $("#menu_item_password").attr("data-toggle", "modal");
    $("#menu_item_password").attr("data-target", "#admidio_modal");
    $("#menu_item_role_memberships_change").attr("data-toggle", "modal");
    $("#menu_item_role_memberships_change").attr("data-target", "#admidio_modal");

    $("input[data-provide=\'datepicker\']").datepicker({
                            language: "'.$gL10n->getLanguageIsoCode().'",
                            format: "'.DateTimeExtended::getDateFormatForDatepicker($gPreferences['system_date']).'",
                            todayHighlight: "true",
                            autoclose: "true"
                        });
    formSubmitEvent(); ', true);

// get module menu
$profileMenu = $page->getMenu();

// show back link
if($gNavigation->count() > 1)
{
    $profileMenu->addItem('menu_item_back', $gNavigation->getPreviousUrl(), $gL10n->get('SYS_BACK'), 'back.png');
}

// if user has right then show link to edit profile
if($gCurrentUser->hasRightEditProfile($user))
{
    $profileMenu->addItem('menu_item_new_entry', ADMIDIO_URL.FOLDER_MODULES.'/profile/profile_new.php?user_id='.$userId,
                        $gL10n->get('PRO_EDIT_PROFILE'), 'edit.png');
}

// Password of own user could be changed
if($userId === $currUserId)
{
    $profileMenu->addItem('menu_item_password', ADMIDIO_URL.FOLDER_MODULES.'/profile/password.php?usr_id='. $userId,
                        $gL10n->get('SYS_CHANGE_PASSWORD'), 'key.png');
}
elseif($gCurrentUser->isAdministrator() && isMember($userId) && strlen($user->getValue('usr_login_name')) > 0)
{
    // Administrators can change or send password if login is configured and user is member of current organization

    if(strlen($user->getValue('EMAIL')) > 0 && $gPreferences['enable_system_mails'] == 1)
    {
        // if email is set and systemmails are activated then administrator can send a new password to user
        $profileMenu->addItem('menu_item_send_password', ADMIDIO_URL.FOLDER_MODULES.'/members/members_function.php?usr_id='.$userId.'&amp;mode=5',
                            $gL10n->get('ORG_SEND_NEW_PASSWORD'), 'key.png');
    }
    else
    {
        // if user has no email or send email is disabled then administrator could set a new password
        $profileMenu->addItem('menu_item_password', ADMIDIO_URL.FOLDER_MODULES.'/profile/password.php?usr_id='. $userId,
                            $gL10n->get('SYS_CHANGE_PASSWORD'), 'key.png');
    }
}

// show link to view profile field change history
if($gPreferences['profile_log_edit_fields'] == 1)
{
    $profileMenu->addItem('menu_item_change_history', ADMIDIO_URL.FOLDER_MODULES.'/members/profile_field_history.php?usr_id='. $userId,
                        $gL10n->get('MEM_CHANGE_HISTORY'), 'clock.png');
}

$profileMenu->addItem('menu_item_extras', null, $gL10n->get('SYS_MORE_FEATURES'), null, 'right');

// show link to export the profile as vCard
$profileMenu->addItem('menu_item_vcard', ADMIDIO_URL.FOLDER_MODULES.'/profile/profile_function.php?mode=1&amp;user_id='. $userId,
                        $gL10n->get('PRO_EXPORT_VCARD'), 'vcard.png', 'right', 'menu_item_extras');

// if you have the right to assign roles then show the link to assign new roles to this user
if($gCurrentUser->assignRoles())
{
    $profileMenu->addItem('menu_item_role_memberships_change', ADMIDIO_URL.FOLDER_MODULES.'/profile/roles.php?usr_id='.$userId.'&amp;inline=1',
                            $gL10n->get('ROL_ROLE_MEMBERSHIPS_CHANGE'), 'roles.png', 'right', 'menu_item_extras');
}

// show link to create relations
if($gPreferences['members_enable_user_relations'] == 1 && $gCurrentUser->hasRightEditProfile($user))
{
    $profileMenu->addItem('menu_item_maintain_user_relation_types', ADMIDIO_URL .FOLDER_MODULES.'/userrelations/userrelations_new.php?usr_id=' . $userId,
        $gL10n->get('PRO_ADD_USER_RELATION'), 'user_administration.png', 'right', 'menu_item_extras');
}

if($gCurrentUser->isAdministrator())
{
    // show link to maintain profile fields
    $profileMenu->addItem('menu_item_maintain_profile_fields', ADMIDIO_URL.FOLDER_MODULES.'/preferences/fields.php',
                                $gL10n->get('PRO_MAINTAIN_PROFILE_FIELDS'), 'application_form_edit.png', 'right', 'menu_item_extras');

    // show link to system preferences of weblinks
    $profileMenu->addItem('menu_item_preferences_links', ADMIDIO_URL.FOLDER_MODULES.'/preferences/preferences.php?show_option=profile',
                        $gL10n->get('SYS_MODULE_PREFERENCES'), 'options.png', 'right', 'menu_item_extras');
}

// *******************************************************************************
// User data block
// *******************************************************************************

$page->addHtml('
<div class="panel panel-default" id="user_data_panel">
    <div class="panel-heading">'.$gL10n->get('SYS_MASTER_DATA').'</div>
    <div class="panel-body row">
        <div class="col-sm-8">');
            // create a static form
            $form = new HtmlForm('profile_master_data_form', null);

            // add lastname and firstname
            if(strlen($user->getValue('GENDER')) > 0
            && ($gCurrentUser->hasRightEditProfile($user) || $gProfileFields->getProperty('GENDER', 'usf_hidden') == 0))
            {
                // Icon des Geschlechts anzeigen, wenn noetigen Rechte vorhanden
                $form->addStaticControl('name', $gL10n->get('SYS_NAME'), $user->getValue('FIRST_NAME'). ' '. $user->getValue('LAST_NAME').' '.$user->getValue('GENDER', 'html'));
            }
            else
            {
                $form->addStaticControl('name', $gL10n->get('SYS_NAME'), $user->getValue('FIRST_NAME'). ' '. $user->getValue('LAST_NAME'));
            }

            // add loginname
            if(strlen($user->getValue('usr_login_name')) > 0)
            {
                if ($userId !== $currUserId && $gPreferences['enable_pm_module'] == 1)
                {
                    $form->addStaticControl('username', $gL10n->get('SYS_USERNAME'),
                        '<img src="'.THEME_URL.'/icons/pm.png" alt="'.$gL10n->get('PMS_SEND_PM').'" />
                        <a href='.ADMIDIO_URL.FOLDER_MODULES.'/messages/messages_write.php?msg_type=PM&usr_id='.$userId.'>'.$user->getValue('usr_login_name').'</a>');
                }
                else
                {
                    $form->addStaticControl('username', $gL10n->get('SYS_USERNAME'), $user->getValue('usr_login_name'));
                }
            }
            else
            {
                $form->addStaticControl('username', $gL10n->get('SYS_USERNAME'), $gL10n->get('SYS_NOT_REGISTERED'));
            }

            $bAddressOutput = false;    // Merker, ob die Adresse schon angezeigt wurde

            // Schleife ueber alle Felder der Stammdaten

            foreach($gProfileFields->mProfileFields as $field)
            {
                // nur Felder der Stammdaten anzeigen
                if($field->getValue('cat_name_intern') === 'MASTER_DATA'
                && ($gCurrentUser->hasRightEditProfile($user) || $field->getValue('usf_hidden') == 0))
                {
                    switch($field->getValue('usf_name_intern'))
                    {
                        case 'LAST_NAME':
                        case 'FIRST_NAME':
                        case 'GENDER':
                            // don't show these fields in default profile list
                            break;

                        case 'STREET':
                        case 'POSTCODE':
                        case 'CITY':
                        case 'COUNTRY':
                            if(!$bAddressOutput // output of address only once
                            && (strlen($user->getValue('STREET')) > 0 || strlen($user->getValue('POSTCODE')) > 0
                               || strlen($user->getValue('CITY')) > 0 || strlen($user->getValue('COUNTRY')) > 0))
                            {
                                $bAddressOutput = true;
                                $htmlAddress    = '';
                                $address        = '';
                                $map_url        = 'https://maps.google.com/?q=';
                                $route_url      = 'https://maps.google.com/?f=d&amp;saddr='.
                                    urlencode($gCurrentUser->getValue('STREET')).
                                    ',%20'. urlencode($gCurrentUser->getValue('POSTCODE')).
                                    ',%20'. urlencode($gCurrentUser->getValue('CITY')).
                                    ',%20'. urlencode($gCurrentUser->getValue('COUNTRY')).
                                    '&amp;daddr=';

                                if(strlen($user->getValue('STREET')) > 0
                                && ($gCurrentUser->hasRightEditProfile($user) || $gProfileFields->getProperty('STREET', 'usf_hidden') == 0))
                                {
                                    $address   .= $user->getValue('STREET'). '<br />';
                                    $map_url   .= urlencode($user->getValue('STREET'));
                                    $route_url .= urlencode($user->getValue('STREET'));
                                }

                                if(strlen($user->getValue('POSTCODE')) > 0
                                && ($gCurrentUser->hasRightEditProfile($user) || $gProfileFields->getProperty('POSTCODE', 'usf_hidden') == 0))
                                {
                                    $address   .= $user->getValue('POSTCODE');
                                    $map_url   .= ',%20'. urlencode($user->getValue('POSTCODE'));
                                    $route_url .= ',%20'. urlencode($user->getValue('POSTCODE'));

                                    // City and postcode should be shown in one line
                                    if(strlen($user->getValue('CITY')) === 0
                                    || (!$gCurrentUser->hasRightEditProfile($user) && $gProfileFields->getProperty('CITY', 'usf_hidden') == 1))
                                    {
                                        $address   .= '<br />';
                                    }
                                }

                                if(strlen($user->getValue('CITY')) > 0
                                && ($gCurrentUser->hasRightEditProfile($user) || $gProfileFields->getProperty('CITY', 'usf_hidden') == 0))
                                {
                                    // City and postcode should be shown in one line
                                    $address   .= ' '. $user->getValue('CITY'). '<br />';
                                    $map_url   .= ',%20'. urlencode($user->getValue('CITY'));
                                    $route_url .= ',%20'. urlencode($user->getValue('CITY'));
                                }

                                if(strlen($user->getValue('COUNTRY')) > 0
                                && ($gCurrentUser->hasRightEditProfile($user) || $gProfileFields->getProperty('COUNTRY', 'usf_hidden') == 0))
                                {
                                    $country    = $user->getValue('COUNTRY');
                                    $address   .= $country. '<br />';
                                    $map_url   .= ',%20'. urlencode($country);
                                    $route_url .= ',%20'. urlencode($country);
                                }

                                $htmlAddress .= $address;

                                // show route or address link if function is enabled and user has filled address or city
                                if($gPreferences['profile_show_map_link'] && strlen($user->getValue('STREET')) > 0
                                && (strlen($user->getValue('POSTCODE')) > 0 || strlen($user->getValue('CITY')) > 0))
                                {
                                    $htmlAddress .= '
                                    <a class="btn" href="'. $map_url. '" target="_blank"><img src="'. THEME_URL. '/icons/map.png"
                                        alt="'.$gL10n->get('SYS_MAP').'" />'.$gL10n->get('SYS_MAP').'</a>';

                                    // show route link if its not the profile of CurrentUser
                                    if($userId !== $currUserId)
                                    {
                                        $htmlAddress .= ' - <a href="'.$route_url.'" target="_blank">'.$gL10n->get('SYS_SHOW_ROUTE').'</a>';
                                    }
                                }

                                $form->addStaticControl('address', $gL10n->get('SYS_ADDRESS'), $htmlAddress);
                            }
                            break;

                        default:
                            $fieldNameIntern = $field->getValue('usf_name_intern');
                            $field = getFieldCode($fieldNameIntern, $user);
                            if(is_array($field) && $field['value'] !== '')
                            {
                                $form->addStaticControl(admStrToLower($fieldNameIntern), $field['label'], $field['value']);
                            }
                            break;
                    }
                }
            }
            $page->addHtml($form->show(false));
        $page->addHtml('</div>
        <div class="col-sm-4" id="div_profile_photo">');

            // *******************************************************************************
            // Profile photo
            // *******************************************************************************

            $page->addHtml('<img id="profile_photo" class="thumbnail" src="profile_photo_show.php?usr_id='.$userId.'" alt="'.$gL10n->get('PRO_CURRENT_PICTURE').'" />');

            // Nur berechtigte User duerfen das Profilfoto editieren
            if($gCurrentUser->hasRightEditProfile($user))
            {
                $page->addHtml('<div id="profile_picture_links" class="btn-group-vertical" role="group">
                    <a class="btn" href="'.ADMIDIO_URL.FOLDER_MODULES.'/profile/profile_photo_edit.php?usr_id='.$userId.'"><img
                        src="'.THEME_URL.'/icons/photo_upload.png" alt="'.$gL10n->get('PRO_CHANGE_PROFILE_PICTURE').'" /> '.$gL10n->get('PRO_CHANGE_PROFILE_PICTURE').'</a>');
                // Dass Bild kann natürlich nur gelöscht werden, wenn entsprechende Rechte bestehen
                if((strlen($user->getValue('usr_photo')) > 0 && $gPreferences['profile_photo_storage'] == 0)
                    || is_file(ADMIDIO_PATH . FOLDER_DATA . '/user_profile_photos/'.$userId.'.jpg') && $gPreferences['profile_photo_storage'] == 1)
                {
                    $page->addHtml('<a id="btn_delete_photo" class="btn" data-toggle="modal" data-target="#admidio_modal"
                                    href="'.ADMIDIO_URL.'/adm_program/system/popup_message.php?type=pro_pho&amp;element_id=no_element'.
                                    '&amp;database_id='.$userId.'"><img src="'. THEME_URL. '/icons/delete.png"
                                    alt="'.$gL10n->get('PRO_DELETE_PROFILE_PICTURE').'" /> '.$gL10n->get('PRO_DELETE_PROFILE_PICTURE').'</a>');
                }
                $page->addHtml('</div>');
            }
        $page->addHtml('</div>
    </div>
</div>');

// *******************************************************************************
// Loop over all categories and profile fields except the master data
// *******************************************************************************

$category = '';
foreach($gProfileFields->mProfileFields as $field)
{
    // Felder der Kategorie Stammdaten wurde schon angezeigt, nun alle anderen anzeigen
    // versteckte Felder nur anzeigen, wenn man das Recht hat, dieses Profil zu editieren
    if($field->getValue('cat_name_intern') !== 'MASTER_DATA'
    && ($gCurrentUser->hasRightEditProfile($user)
        || (!$gCurrentUser->hasRightEditProfile($user) && $field->getValue('usf_hidden') == 0)))
    {
        $fieldNameIntern = $field->getValue('usf_name_intern');

        // show new category header if new category and field has value or is a checkbox field
        if($category !== $field->getValue('cat_name')
        && (strlen($user->getValue($fieldNameIntern)) > 0 || $field->getValue('usf_type') === 'CHECKBOX'))
        {
            if($category !== '')
            {
                // new category then show last form and close div container
                $page->addHtml($form->show(false));
                $page->addHtml('</div></div>');
            }
            $category = $field->getValue('cat_name');

            $page->addHtml('
                <div class="panel panel-default" id="'.$field->getValue('cat_name_intern').'_data_panel">
                    <div class="panel-heading">'.$field->getValue('cat_name').'</div>
                    <div class="panel-body">');

            // create a static form
            $form = new HtmlForm('profile_'.$field->getValue('cat_name_intern').'_form', null);
        }

        // show html of field, if user has a value for that field or it's a checkbox field
        if(strlen($user->getValue($fieldNameIntern)) > 0 || $field->getValue('usf_type') === 'CHECKBOX')
        {
            $field = getFieldCode($fieldNameIntern, $user);
            if(is_array($field) && $field['value'] !== '')
            {
                $form->addStaticControl(admStrToLower($fieldNameIntern), $field['label'], $field['value']);
            }
        }
    }
}

if($category !== '')
{
    // new category then show last form and close div container
    $page->addHtml($form->show(false));
    $page->addHtml('</div></div>');
}

if($gPreferences['profile_show_roles'] == 1)
{
    // *******************************************************************************
    // Authorizations block
    // *******************************************************************************

    // Array mit allen Berechtigungen
    $rolesRights = array(
        'rol_all_lists_view',
        'rol_announcements',
        'rol_approve_users',
        'rol_assign_roles',
        'rol_dates',
        'rol_download',
        'rol_edit_user',
        'rol_guestbook',
        'rol_guestbook_comments',
        'rol_mail_to_all',
        'rol_photo',
        'rol_profile',
        'rol_weblinks'
    );

    $rightsOrigin = array();

    // Abfragen der aktiven Rollen mit Berechtigung und Schreiben in ein Array
    foreach($rolesRights as $rolesRightsDbName)
    {
        $sql = 'SELECT rol_name
                  FROM '.TBL_MEMBERS.'
            INNER JOIN '.TBL_ROLES.'
                    ON rol_id = mem_rol_id
            INNER JOIN '.TBL_CATEGORIES.'
                    ON cat_id = rol_cat_id
                 WHERE rol_valid  = 1
                   AND mem_begin <= ? -- DATE_NOW
                   AND mem_end    > ? -- DATE_NOW
                   AND mem_usr_id = ? -- $userId
                   AND (  cat_org_id = ? -- $gCurrentOrganization->getValue(\'org_id\')
                       OR cat_org_id IS NULL )
                   AND '.$rolesRightsDbName.' = 1
              ORDER BY cat_org_id, cat_sequence, rol_name';
        $queryParams = array(DATE_NOW, DATE_NOW, $userId, $gCurrentOrganization->getValue('org_id'));
        $roleStatement = $gDb->queryPrepared($sql, $queryParams);

        $roles = array();
        while($roleName = $roleStatement->fetchColumn())
        {
            $roles[] = $roleName;
        }

        if(count($roles) > 0)
        {
            $rightsOrigin[$rolesRightsDbName] = implode(', ', $roles);
        }
    }

    $page->addHtml('
    <div class="panel panel-default" id="profile_authorizations_box">
        <div class="panel-heading">'.$gL10n->get('SYS_AUTHORIZATION').'</div>
        <div class="panel-body row" id="profile_authorizations_box_body">');

    if(count($rightsOrigin) > 0)
    {
        $profileRightsArray = array();

        if($user->checkRolesRight('rol_assign_roles'))
        {
            $profileRightsArray[] = array(
                'roles' => $rightsOrigin['rol_assign_roles'],
                'right' => $gL10n->get('ROL_RIGHT_ASSIGN_ROLES'),
                'icon'  => 'roles.png'
            );
        }
        if($user->checkRolesRight('rol_approve_users'))
        {
            $profileRightsArray[] = array(
                'roles' => $rightsOrigin['rol_approve_users'],
                'right' => $gL10n->get('ROL_RIGHT_APPROVE_USERS'),
                'icon'  => 'new_registrations.png'
            );
        }
        if($user->checkRolesRight('rol_edit_user'))
        {
            $profileRightsArray[] = array(
                'roles' => $rightsOrigin['rol_edit_user'],
                'right' => $gL10n->get('ROL_RIGHT_EDIT_USER'),
                'icon'  => 'group.png'
            );
        }

        if($user->checkRolesRight('rol_mail_to_all'))
        {
            $profileRightsArray[] = array(
                'roles' => $rightsOrigin['rol_mail_to_all'],
                'right' => $gL10n->get('ROL_RIGHT_MAIL_TO_ALL'),
                'icon'  => 'email.png'
            );
        }
        if($user->checkRolesRight('rol_profile'))
        {
            $profileRightsArray[] = array(
                'roles' => $rightsOrigin['rol_profile'],
                'right' => $gL10n->get('ROL_RIGHT_PROFILE'),
                'icon'  => 'profile.png'
            );
        }
        if($user->checkRolesRight('rol_announcements') && $gPreferences['enable_announcements_module'] > 0)
        {
            $profileRightsArray[] = array(
                'roles' => $rightsOrigin['rol_announcements'],
                'right' => $gL10n->get('ROL_RIGHT_ANNOUNCEMENTS'),
                'icon'  => 'announcements.png'
            );
        }
        if($user->checkRolesRight('rol_dates') && $gPreferences['enable_dates_module'] > 0)
        {
            $profileRightsArray[] = array(
                'roles' => $rightsOrigin['rol_dates'],
                'right' => $gL10n->get('ROL_RIGHT_DATES'),
                'icon'  => 'dates.png'
            );
        }
        if($user->checkRolesRight('rol_photo') && $gPreferences['enable_photo_module'] > 0)
        {
            $profileRightsArray[] = array(
                'roles' => $rightsOrigin['rol_photo'],
                'right' => $gL10n->get('ROL_RIGHT_PHOTO'),
                'icon'  => 'photo.png'
            );
        }
        if($user->checkRolesRight('rol_download') && $gPreferences['enable_download_module'] > 0)
        {
            $profileRightsArray[] = array(
                'roles' => $rightsOrigin['rol_download'],
                'right' => $gL10n->get('ROL_RIGHT_DOWNLOAD'),
                'icon'  => 'download.png'
            );
        }
        if($user->checkRolesRight('rol_guestbook') && $gPreferences['enable_guestbook_module'] > 0)
        {
            $profileRightsArray[] = array(
                'roles' => $rightsOrigin['rol_guestbook'],
                'right' => $gL10n->get('ROL_RIGHT_GUESTBOOK'),
                'icon'  => 'guestbook.png'
            );
        }
        if($user->checkRolesRight('rol_guestbook_comments') && $gPreferences['enable_guestbook_module'] > 0)
        {
            $profileRightsArray[] = array(
                'roles' => $rightsOrigin['rol_guestbook_comments'],
                'right' => $gL10n->get('ROL_RIGHT_GUESTBOOK_COMMENTS'),
                'icon'  => 'comment.png'
            );
        }
        if($user->checkRolesRight('rol_weblinks') && $gPreferences['enable_weblinks_module'] > 0)
        {
            $profileRightsArray[] = array(
                'roles' => $rightsOrigin['rol_weblinks'],
                'right' => $gL10n->get('ROL_RIGHT_WEBLINKS'),
                'icon'  => 'weblinks.png'
            );
        }
        if($user->checkRolesRight('rol_all_lists_view'))
        {
            $profileRightsArray[] = array(
                'roles' => $rightsOrigin['rol_all_lists_view'],
                'right' => $gL10n->get('ROL_RIGHT_ALL_LISTS_VIEW'),
                'icon'  => 'lists.png'
            );
        }

        foreach($profileRightsArray as $profileRight)
        {
            $page->addHtml('<div class="col-sm-6 col-md-4 admidio-profile-user-right" data-toggle="popover" data-html="true" data-trigger="hover" data-placement="auto" data-content="'.$gL10n->get('PRO_ASSIGNED_BY_ROLES'). ': <strong>'. $profileRight['roles'].'</strong>"><img
            class="admidio-icon-info" src="'.THEME_URL.'/icons/'.$profileRight['icon'].'" alt="Help" title="" />'. $profileRight['right']. '</div>');
        }
    }
    else
    {
        $page->addHtml('<div class="col-sm-12">'.$gL10n->get('PRO_NO_AUTHORIZATIONS_ASSIGNED').'</div>');
    }

    $page->addHtml('
        </div>
    </div>');

    // *******************************************************************************
    // Roles block
    // *******************************************************************************

    // Alle Rollen auflisten, die dem Mitglied zugeordnet sind
    $count_show_roles = 0;
    $roleStatement    = getRolesFromDatabase($userId);
    $count_role       = $roleStatement->rowCount();

    // Ausgabe
    $page->addHtml('
    <div class="panel panel-default" id="profile_roles_box">
        <div class="panel-heading">
            '.$gL10n->get('ROL_ROLE_MEMBERSHIPS').'
        </div>
        <div class="panel-body" id="profile_roles_box_body">
            '.getRoleMemberships('role_list', $user, $roleStatement, $count_role, false).'
        </div>
    </div>');

    // *******************************************************************************
    // block with future memberships
    // *******************************************************************************

    $count_show_roles = 0;
    $roleStatement    = getFutureRolesFromDatabase($userId);
    $count_role       = $roleStatement->rowCount();
    $visible          = '';

    if($count_role === 0)
    {
        $visible = ' style="display: none;" ';
    }
    else
    {
        $page->addHtml('<script type="text/javascript">profileJS.futureRoleCount="'.$count_role.'";</script>');
    }

    $page->addHtml('
    <div class="panel panel-default" id="profile_future_roles_box" '.$visible.'>
        <div class="panel-heading">'.$gL10n->get('PRO_FUTURE_ROLE_MEMBERSHIP').'</div>
        <div class="panel-body" id="profile_future_roles_box_body">
            '.getRoleMemberships('future_role_list', $user, $roleStatement, $count_role, false).'
        </div>
    </div>');
}

if($gPreferences['profile_show_former_roles'] == 1)
{
    // *******************************************************************************
    // Ehemalige Rollen Block
    // *******************************************************************************

    // Alle Rollen auflisten, die dem Mitglied zugeordnet waren

    $count_show_roles = 0;
    $roleStatement    = getFormerRolesFromDatabase($userId);
    $count_role       = $roleStatement->rowCount();
    $visible          = '';

    if($count_role === 0)
    {
        $visible = ' style="display: none;" ';
    }
    else
    {
        $page->addHtml('<script type="text/javascript">profileJS.formerRoleCount="'.$count_role.'";</script>');
    }

    $page->addHtml('
    <div class="panel panel-default" id="profile_former_roles_box" '.$visible.'>
        <div class="panel-heading">'.$gL10n->get('PRO_FORMER_ROLE_MEMBERSHIP').'</div>
        <div class="panel-body" id="profile_former_roles_box_body">
            '.getRoleMemberships('former_role_list', $user, $roleStatement, $count_role, false).'
        </div>
    </div>');
}

if($gPreferences['profile_show_extern_roles'] == 1
&& ($gCurrentOrganization->getValue('org_org_id_parent') > 0
    || $gCurrentOrganization->hasChildOrganizations()))
{
    // *******************************************************************************
    // Block with roles from other organizations
    // *******************************************************************************

    // list all roles where the viewed user has an active membership
    $sql = 'SELECT *
              FROM '.TBL_MEMBERS.'
        INNER JOIN '.TBL_ROLES.'
                ON rol_id = mem_rol_id
        INNER JOIN '.TBL_CATEGORIES.'
                ON cat_id = rol_cat_id
        INNER JOIN '.TBL_ORGANIZATIONS.'
                ON org_id = cat_org_id
             WHERE mem_usr_id  = ? -- $userId
               AND mem_begin  <= ? -- DATE_NOW
               AND mem_end    >= ? -- DATE_NOW
               AND rol_valid   = 1
<<<<<<< HEAD
               AND cat_name_intern <> \'EVENTS\'
               AND org_id     <> '.$gCurrentOrganization->getValue('org_id').'
=======
               AND rol_visible = 1
               AND org_id     <> ? -- $gCurrentOrganization->getValue(\'org_id\')
>>>>>>> 7c50ae55
          ORDER BY org_shortname, cat_sequence, rol_name';
    $roleStatement = $gDb->queryPrepared($sql, array($userId, DATE_NOW, DATE_NOW, $gCurrentOrganization->getValue('org_id')));

    if($roleStatement->rowCount() > 0)
    {
        $showRolesOtherOrganizations = false;
        $actualOrganization = 0;
        $role = new TableRoles($gDb);

        while($row = $roleStatement->fetch())
        {
            // if roles of new organization than read the rights of this organization
            if($actualOrganization !== (int) $row['org_id'])
            {
                $gCurrentUser->setOrganization($row['org_id']);
                $actualOrganization = (int) $row['org_id'];
            }

            // check if current user has right to view the role of that organization
            if($gCurrentUser->hasRightViewRole($row['rol_id']))
            {
                $role->clear();
                $role->setArray($row);

                if(!$showRolesOtherOrganizations)
                {
                    $page->addHtml('
                    <div class="panel panel-default" id="profile_other_orga_roles_box">
                        <div class="panel-heading">'.
                            $gL10n->get('PRO_ROLE_MEMBERSHIP_OTHER_ORG').HtmlForm::getHelpTextIcon('PRO_VIEW_ROLES_OTHER_ORGAS').'
                        </div>
                        <div class="panel-body" id="profile_other_orga_roles_box_body">
                            <ul class="list-group admidio-list-roles-assign">');

                    $showRolesOtherOrganizations = true;
                }

                $startDate = DateTime::createFromFormat('Y-m-d', $row['mem_begin']);
                // jede einzelne Rolle anzeigen
                $page->addHtml('
                <li class="list-group-item">
                    <span>'.
                        $row['org_shortname'].' - '.$role->getValue('cat_name').' - '.$role->getValue('rol_name'));

                        if($row['mem_leader'] == 1)
                        {
                            $page->addHtml(' - '.$gL10n->get('SYS_LEADER'));
                        }
                        $page->addHtml('&nbsp;
                    </span>
                    <span class="pull-right">'.$gL10n->get('SYS_SINCE', $startDate->format($gPreferences['system_date'])).'</span>
                </li>');
            }
        }

        $gCurrentUser->setOrganization($gCurrentOrganization->getValue('org_id'));

        if($showRolesOtherOrganizations)
        {
            $page->addHtml('</ul></div></div>');
        }
    }
}

if($gPreferences['members_enable_user_relations'] == 1)
{
        // *******************************************************************************
        // user relations block
        // *******************************************************************************
    $sql = 'SELECT COUNT(*) AS count
              FROM ' . TBL_USER_RELATIONS . '
        INNER JOIN ' . TBL_USER_RELATION_TYPES . '
                ON ure_urt_id  = urt_id
             WHERE ure_usr_id1 = ? -- $userId
               AND urt_name        <> \'\'
               AND urt_name_male   <> \'\'
               AND urt_name_female <> \'\'';
    $statement = $gDb->queryPrepared($sql, array($userId));
    $count = (int) $statement->fetchColumn();

    if($count > 0)
    {
        $page->addHtml('
        <div class="panel panel-default" id="profile_user_relations_box">
            <div class="panel-heading">' . $gL10n->get('SYS_USER_RELATIONS') . '</div>
            <div class="panel-body" id="profile_user_relations_box_body">');

        $sql = 'SELECT *
                  FROM '.TBL_USER_RELATIONS.'
            INNER JOIN '.TBL_USER_RELATION_TYPES.'
                    ON ure_urt_id  = urt_id
                 WHERE ure_usr_id1 = ? -- $userId
                   AND urt_name        <> \'\'
                   AND urt_name_male   <> \'\'
                   AND urt_name_female <> \'\'
              ORDER BY urt_name';
        $statement = $gDb->queryPrepared($sql, array($userId));

        $relationtype = new TableUserRelationType($gDb);
        $relation     = new TableUserRelation($gDb);
        $otherUser    = new User($gDb, $gProfileFields);

        $page->addHtml('<ul class="list-group admidio-list-roles-assign">');

        while($row = $relationStatement->fetch())
        {
            $relationtype->clear();
            $relationtype->setArray($row);
            $relation->clear();
            $relation->setArray($row);
            $otherUser->clear();
            $otherUser->readDataById($relation->getValue('ure_usr_id2'));

            $relationName = $relationtype->getValue('urt_name');
            if ($otherUser->getValue('GENDER', 'text') === $gL10n->get('SYS_MALE'))
            {
                $relationName = $relationtype->getValue('urt_name_male');
            }
            elseif ($otherUser->getValue('GENDER', 'text') === $gL10n->get('SYS_FEMALE'))
            {
                $relationName = $relationtype->getValue('urt_name_female');
            }

            $page->addHtml('<li id="row_ure_'.$relation->getValue('ure_id').'" class="list-group-item">');
            $page->addHtml('<div>');
            $page->addHtml('<span>'.$relationName.' - <a href="'.ADMIDIO_URL.FOLDER_MODULES.'/profile/profile.php?user_id='.
                            $otherUser->getValue('usr_id').'">'.$otherUser->getValue('FIRST_NAME') . ' ' . $otherUser->getValue('LAST_NAME').'</a><span>');
            $page->addHtml('<span class="pull-right text-right">');

             if($gCurrentUser->hasRightEditProfile($otherUser))
             {
                 $page->addHtml('<a class="admidio-icon-link" data-toggle="modal" data-target="#admidio_modal"
                                 href="'.ADMIDIO_URL.'/adm_program/system/popup_message.php?type=ure&amp;element_id=row_ure_'.
                                 $relation->getValue('ure_id').'&amp;database_id='.$relation->getValue('ure_id').
                                 '&amp;name='.urlencode($relationtype->getValue('urt_name').': '.$otherUser->getValue('FIRST_NAME').' '.$otherUser->getValue('LAST_NAME').' -> '.$user->getValue('FIRST_NAME').' '.$user->getValue('LAST_NAME')).'"><img
                                 src="'. THEME_URL. '/icons/delete.png" alt="'.$gL10n->get('PRO_CANCEL_USER_RELATION').'" title="'.$gL10n->get('PRO_CANCEL_USER_RELATION').'" /></a>');
             }

            // only show info if system setting is activated
            if($gPreferences['system_show_create_edit'] > 0)
            {
                  $page->addHtml('<a class="admidio-icon-link admMemberInfo" id="relation_info_'.$relation->getValue('ure_id').'" href="javascript:void(0)"><img src="'.THEME_URL.'/icons/info.png" alt="'.$gL10n->get('SYS_INFORMATIONS').'" title="'.$gL10n->get('SYS_INFORMATIONS').'"/></a>');
            }
            $page->addHtml('</span></div>');
            if($gPreferences['system_show_create_edit'] > 0)
            {
                $page->addHtml(
                    '<div id="relation_info_'.$relation->getValue('ure_id').'_Content" style="display: none;">'.
                    admFuncShowCreateChangeInfoById(
                        (int) $relation->getValue('ure_usr_id_create'), $relation->getValue('ure_timestamp_create'),
                        (int) $relation->getValue('ure_usr_id_change'), $relation->getValue('ure_timestamp_change')
                    ).
                    '</div>'
                );
            }
            $page->addHtml('</li>');
        }

        $page->addHtml('</ul>');

        $page->addHtml('
            </div>
        </div>');
    }
}

// show information about user who creates the recordset and changed it
$page->addHtml(admFuncShowCreateChangeInfoById(
    (int) $user->getValue('usr_usr_id_create'), $user->getValue('usr_timestamp_create'),
    (int) $user->getValue('usr_usr_id_change'), $user->getValue('usr_timestamp_change')
));

$page->show();<|MERGE_RESOLUTION|>--- conflicted
+++ resolved
@@ -800,13 +800,8 @@
                AND mem_begin  <= ? -- DATE_NOW
                AND mem_end    >= ? -- DATE_NOW
                AND rol_valid   = 1
-<<<<<<< HEAD
                AND cat_name_intern <> \'EVENTS\'
-               AND org_id     <> '.$gCurrentOrganization->getValue('org_id').'
-=======
-               AND rol_visible = 1
                AND org_id     <> ? -- $gCurrentOrganization->getValue(\'org_id\')
->>>>>>> 7c50ae55
           ORDER BY org_shortname, cat_sequence, rol_name';
     $roleStatement = $gDb->queryPrepared($sql, array($userId, DATE_NOW, DATE_NOW, $gCurrentOrganization->getValue('org_id')));
 
