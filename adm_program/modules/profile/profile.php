--- conflicted
+++ resolved
@@ -426,13 +426,8 @@
                                 $routeUrl = 'https://www.google.com/maps/dir/?api=1&amp;origin=' . $origin . '&amp;destination=' . $urlParam;
 
                                 // show route or address link if function is enabled and user has filled address or city
-<<<<<<< HEAD
-                                if($gSettingsManager->getBool('profile_show_map_link') && strlen($user->getValue('STREET')) > 0
-                                && (strlen($user->getValue('POSTCODE')) > 0 || strlen($user->getValue('CITY')) > 0))
-=======
-                                if($gPreferences['profile_show_map_link'] && strlen($street) > 0
+                                if($gSettingsManager->getBool('profile_show_map_link') && strlen($street) > 0
                                 && (strlen($postcode) > 0 || strlen($city) > 0))
->>>>>>> d987d6e4
                                 {
                                     $address .= '
                                     <a class="btn" href="'. $mapUrl. '" target="_blank"><img src="'. THEME_URL. '/icons/map.png"
