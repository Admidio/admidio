--- conflicted
+++ resolved
@@ -883,11 +883,7 @@
                         }
                         $page->addHtml('&nbsp;
                     </span>
-<<<<<<< HEAD
-                    <span class="pull-right">'.$gL10n->get('SYS_SINCE', $startDate->format($gSettingsManager->getString('system_date'))).'</span>
-=======
-                    <span class="pull-right">'.$gL10n->get('SYS_SINCE', array($startDate->format($gPreferences['system_date']))).'</span>
->>>>>>> 05157294
+                    <span class="pull-right">'.$gL10n->get('SYS_SINCE', array($startDate->format($gSettingsManager->getString('system_date')))).'</span>
                 </li>');
             }
         }
