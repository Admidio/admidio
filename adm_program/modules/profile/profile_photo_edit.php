<?php
/**
 ***********************************************************************************************
 * Upload and save new user photo
 *
 * @copyright 2004-2017 The Admidio Team
 * @see https://www.admidio.org/
 * @license https://www.gnu.org/licenses/gpl-2.0.html GNU General Public License v2.0 only
 *
 * Parameters:
 *
 * usr_id           : id of user whose photo should be changed
 * mode - choose    : default mode to choose the photo file you want to upload
 *        save      : save new photo in user recordset
 *        dont_save : delete photo in session and show message
 *        upload    : save new photo in session and show dialog with old and new photo
 *        delete    : delete current photo in database
 ***********************************************************************************************
 */
require_once(__DIR__ . '/../../system/common.php');
require(__DIR__ . '/../../system/login_valid.php');

// Initialize and check the parameters
$getUserId = admFuncVariableIsValid($_GET, 'usr_id', 'int',    array('requireValue' => true));
$getMode   = admFuncVariableIsValid($_GET, 'mode',   'string', array('defaultValue' => 'choose', 'validValues' => array('choose', 'save', 'dont_save', 'upload', 'delete')));

// in ajax mode only return simple text on error
if($getMode === 'delete')
{
    $gMessage->showHtmlTextOnly(true);
}

// checks if the server settings for file_upload are set to ON
if (!PhpIni::isFileUploadEnabled())
{
    $gMessage->show($gL10n->get('SYS_SERVER_NO_UPLOAD'));
    // => EXIT
}

// read user data and show error if user doesn't exists
$user = new User($gDb, $gProfileFields, $getUserId);

// prueft, ob der User die notwendigen Rechte hat, das entsprechende Profil zu aendern
if(!$gCurrentUser->hasRightEditProfile($user))
{
    $gMessage->show($gL10n->get('SYS_NO_RIGHTS'));
    // => EXIT
}

// bei Ordnerspeicherung pruefen ob der Unterordner in adm_my_files mit entsprechenden Rechten existiert
if((int) $gSettingsManager->get('profile_photo_storage') === 1)
{
    // ggf. Ordner für Userfotos in adm_my_files anlegen
    $myFilesProfilePhotos = new MyFiles('USER_PROFILE_PHOTOS');
    if(!$myFilesProfilePhotos->checkSettings())
    {
<<<<<<< HEAD
        $gMessage->show($gL10n->get($myFilesProfilePhotos->errorText, $myFilesProfilePhotos->errorPath, '<a href="mailto:'.$gSettingsManager->getString('email_administrator').'">', '</a>'));
=======
        $gMessage->show($gL10n->get($myFilesProfilePhotos->errorText, array($myFilesProfilePhotos->errorPath, '<a href="mailto:'.$gPreferences['email_administrator'].'">', '</a>')));
>>>>>>> 20afd498
        // => EXIT
    }
}

if((int) $user->getValue('usr_id') === 0)
{
    $gMessage->show($gL10n->get('SYS_INVALID_PAGE_VIEW'));
    // => EXIT
}

if($getMode === 'save')
{
    /*****************************Foto speichern*************************************/

    if((int) $gSettingsManager->get('profile_photo_storage') === 1)
    {
        // Foto im Dateisystem speichern

        // Nachsehen ob fuer den User ein Photo gespeichert war
        $fileOld = ADMIDIO_PATH . FOLDER_DATA . '/user_profile_photos/' . $getUserId . '_new.jpg';
        if(is_file($fileOld))
        {
            $fileNew = ADMIDIO_PATH . FOLDER_DATA . '/user_profile_photos/' . $getUserId . '.jpg';
            if(is_file($fileNew))
            {
                unlink($fileNew);
            }

            rename($fileOld, $fileNew);
        }
    }
    else
    {
        // Foto in der Datenbank speichern

        // Nachsehen ob fuer den User ein Photo gespeichert war
        if(strlen($gCurrentSession->getValue('ses_binary')) > 0)
        {
            // Fotodaten in User-Tabelle schreiben
            $user->setValue('usr_photo', $gCurrentSession->getValue('ses_binary'));
            $user->save();

            // Foto aus Session entfernen und neues Einlesen des Users veranlassen
            $gCurrentSession->setValue('ses_binary', '');
            $gCurrentSession->save();
            $gCurrentSession->renewUserObject($getUserId);
        }
    }

    // zur Ausgangsseite zurueck
    $gNavigation->deleteLastUrl();
    admRedirect(ADMIDIO_URL . FOLDER_MODULES.'/profile/profile.php?user_id=' . $getUserId);
    // => EXIT
}
elseif($getMode === 'dont_save')
{
    /*****************************Foto nicht speichern*************************************/
    // Ordnerspeicherung
    if((int) $gSettingsManager->get('profile_photo_storage') === 1)
    {
        $file = ADMIDIO_PATH . FOLDER_DATA . '/user_profile_photos/' . $getUserId . '_new.jpg';
        if(is_file($file))
        {
            unlink($file);
        }
    }
    // Datenbankspeicherung
    else
    {
        $gCurrentSession->setValue('ses_binary', '');
        $gCurrentSession->save();
    }
    // zur Ausgangsseite zurueck
    $gMessage->setForwardUrl(ADMIDIO_URL.FOLDER_MODULES.'/profile/profile.php?user_id='.$getUserId, 2000);
    $gMessage->show($gL10n->get('SYS_PROCESS_CANCELED'));
    // => EXIT
}
elseif($getMode === 'delete')
{
    /***************************** Foto loeschen *************************************/
    // Ordnerspeicherung, Datei löschen
    if((int) $gSettingsManager->get('profile_photo_storage') === 1)
    {
        unlink(ADMIDIO_PATH . FOLDER_DATA . '/user_profile_photos/' . $getUserId . '.jpg');
    }
    // Datenbankspeicherung, Daten aus Session entfernen
    else
    {
        $user->setValue('usr_photo', '');
        $user->save();
        $gCurrentSession->renewUserObject($getUserId);
    }

    // Loeschen erfolgreich -> Rueckgabe fuer XMLHttpRequest
    echo 'done';
    exit();
}

/*****************************Foto hochladen*************************************/
if($getMode === 'choose')
{
    // set headline
    if($getUserId === (int) $gCurrentUser->getValue('usr_id'))
    {
        $headline = $gL10n->get('PRO_EDIT_MY_PROFILE_PICTURE');
    }
    else
    {
        $headline = $gL10n->get('PRO_EDIT_PROFILE_PIC_FROM', array($user->getValue('FIRST_NAME'), $user->getValue('LAST_NAME')));
    }

    $gNavigation->addUrl(CURRENT_URL, $headline);

    // create html page object
    $page = new HtmlPage($headline);

    // add back link to module menu
    $profilePhotoMenu = $page->getMenu();
    $profilePhotoMenu->addItem('menu_item_back', $gNavigation->getPreviousUrl(), $gL10n->get('SYS_BACK'), 'back.png');

    // show form
    $form = new HtmlForm('upload_files_form', ADMIDIO_URL.FOLDER_MODULES.'/profile/profile_photo_edit.php?mode=upload&amp;usr_id='.$getUserId, $page, array('enableFileUpload' => true));
    $form->addCustomContent($gL10n->get('PRO_CURRENT_PICTURE'), '<img class="imageFrame" src="profile_photo_show.php?usr_id='.$getUserId.'" alt="'.$gL10n->get('PRO_CURRENT_PICTURE').'" />');
    $form->addFileUpload(
        'foto_upload_file', $gL10n->get('PRO_CHOOSE_PHOTO'),
        array('allowedMimeTypes' => array('image/jpeg', 'image/png'), 'helpTextIdLabel' => 'profile_photo_up_help')
    );
    $form->addSubmitButton(
        'btn_upload', $gL10n->get('PRO_UPLOAD_PHOTO'),
        array('icon' => THEME_URL.'/icons/photo_upload.png', 'class' => ' col-sm-offset-3')
    );

    // add form to html page and show page
    $page->addHtml($form->show(false));
    $page->show();
}
elseif($getMode === 'upload')
{
    /*****************************Foto zwischenspeichern bestaetigen***********************************/

    // File size
    if ($_FILES['userfile']['error'][0] === UPLOAD_ERR_INI_SIZE)
    {
        $gMessage->show($gL10n->get('PRO_PHOTO_FILE_TO_LARGE', round(PhpIni::getUploadMaxSize()/pow(1024, 2))));
        // => EXIT
    }

    // Kontrolle ob Fotos ausgewaehlt wurden
    if(!is_file($_FILES['userfile']['tmp_name'][0]))
    {
        $gMessage->show($gL10n->get('PRO_PHOTO_NOT_CHOOSEN'));
        // => EXIT
    }

    // File ending
    $imageProperties = getimagesize($_FILES['userfile']['tmp_name'][0]);
    if ($imageProperties === false || !in_array($imageProperties['mime'], array('image/jpeg', 'image/png'), true))
    {
        $gMessage->show($gL10n->get('PRO_PHOTO_FORMAT_INVALID'));
        // => EXIT
    }

    // Auflösungskontrolle
    $imageDimensions = $imageProperties[0] * $imageProperties[1];
    if($imageDimensions > admFuncProcessableImageSize())
    {
        $gMessage->show($gL10n->get('PRO_PHOTO_RESOLUTION_TO_LARGE', round(admFuncProcessableImageSize()/1000000, 2)));
        // => EXIT
    }

    // Foto auf entsprechende Groesse anpassen
    $userImage = new Image($_FILES['userfile']['tmp_name'][0]);
    $userImage->setImageType('jpeg');
    $userImage->scale(130, 170);

    // Ordnerspeicherung
    if((int) $gSettingsManager->get('profile_photo_storage') === 1)
    {
        $userImage->copyToFile(null, ADMIDIO_PATH . FOLDER_DATA . '/user_profile_photos/' . $getUserId . '_new.jpg');
    }
    // Datenbankspeicherung
    else
    {
        // Foto in PHP-Temp-Ordner übertragen
        $userImage->copyToFile(null, $_FILES['userfile']['tmp_name'][0]);
        // Foto aus PHP-Temp-Ordner einlesen
        $userImageData = fread(fopen($_FILES['userfile']['tmp_name'][0], 'rb'), $_FILES['userfile']['size'][0]);

        // Zwischenspeichern des neuen Fotos in der Session
        $gCurrentSession->setValue('ses_binary', $userImageData);
        $gCurrentSession->save();
    }

    // Image-Objekt löschen
    $userImage->delete();

    if($getUserId === (int) $gCurrentUser->getValue('usr_id'))
    {
        $headline = $gL10n->get('PRO_EDIT_MY_PROFILE_PICTURE');
    }
    else
    {
        $headline = $gL10n->get('PRO_EDIT_PROFILE_PIC_FROM', array($user->getValue('FIRST_NAME'), $user->getValue('LAST_NAME')));
    }

    // create html page object
    $page = new HtmlPage($headline);
    $page->addJavascript('$("#btn_cancel").click(function() {
        self.location.href=\''.ADMIDIO_URL.FOLDER_MODULES.'/profile/profile_photo_edit.php?mode=dont_save&usr_id='.$getUserId.'\';
    });', true);

    // show form
    $form = new HtmlForm('show_new_profile_picture_form', ADMIDIO_URL.FOLDER_MODULES.'/profile/profile_photo_edit.php?mode=save&amp;usr_id='.$getUserId, $page);
    $form->addCustomContent($gL10n->get('PRO_CURRENT_PICTURE'), '<img class="imageFrame" src="profile_photo_show.php?usr_id='.$getUserId.'" alt="'.$gL10n->get('PRO_CURRENT_PICTURE').'" />');
    $form->addCustomContent($gL10n->get('PRO_NEW_PICTURE'), '<img class="imageFrame" src="profile_photo_show.php?usr_id='.$getUserId.'&new_photo=1" alt="'.$gL10n->get('PRO_NEW_PICTURE').'" />');
    $form->addLine();
    $form->addSubmitButton('btn_update', $gL10n->get('SYS_APPLY'), array('icon' => THEME_URL.'/icons/database_in.png'));
    $form->addButton('btn_cancel', $gL10n->get('SYS_ABORT'), array('icon' => THEME_URL.'/icons/error.png'));

    // add form to html page and show page
    $page->addHtml($form->show(false));
    $page->show();
}<|MERGE_RESOLUTION|>--- conflicted
+++ resolved
@@ -54,11 +54,7 @@
     $myFilesProfilePhotos = new MyFiles('USER_PROFILE_PHOTOS');
     if(!$myFilesProfilePhotos->checkSettings())
     {
-<<<<<<< HEAD
-        $gMessage->show($gL10n->get($myFilesProfilePhotos->errorText, $myFilesProfilePhotos->errorPath, '<a href="mailto:'.$gSettingsManager->getString('email_administrator').'">', '</a>'));
-=======
-        $gMessage->show($gL10n->get($myFilesProfilePhotos->errorText, array($myFilesProfilePhotos->errorPath, '<a href="mailto:'.$gPreferences['email_administrator'].'">', '</a>')));
->>>>>>> 20afd498
+        $gMessage->show($gL10n->get($myFilesProfilePhotos->errorText, array($myFilesProfilePhotos->errorPath, '<a href="mailto:'.$gSettingsManager->getString('email_administrator').'">', '</a>')));
         // => EXIT
     }
 }
