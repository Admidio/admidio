<?php
/**
 ***********************************************************************************************
 * Save profile/registration data
 *
 * @copyright 2004-2017 The Admidio Team
 * @see https://www.admidio.org/
 * @license https://www.gnu.org/licenses/gpl-2.0.html GNU General Public License v2.0 only
 ***********************************************************************************************
 */

/******************************************************************************
 * Parameters:
 *
 * user_id    : ID of the user who should be edited
 * new_user   : 0 - Edit user of the user id
 *              1 - Create a new user
 *              2 - Create a registration
 *              3 - assign/accept a registration
 *
 *****************************************************************************/

require_once(__DIR__ . '/../../system/common.php');

// Initialize and check the parameters
$getUserId  = admFuncVariableIsValid($_GET, 'user_id',  'int');
$getNewUser = admFuncVariableIsValid($_GET, 'new_user', 'int');

// if current user has no login then only show registration dialog
if(!$gValidLogin)
{
    $getNewUser = 2;
}

// save form data in session for back navigation
$_SESSION['profile_request'] = $_POST;

if(!isset($_POST['usr_login_name']))
{
    $_POST['usr_login_name'] = '';
}
if(!isset($_POST['reg_org_id']))
{
    $_POST['reg_org_id'] = $gCurrentOrganization->getValue('org_id');
}

// read user data
if($getNewUser === 2 || $getNewUser === 3)
{
    // create user registration object and set requested organization
    $user = new UserRegistration($gDb, $gProfileFields, $getUserId);
    $user->setOrganization($_POST['reg_org_id']);
}
else
{
    $user = new User($gDb, $gProfileFields, $getUserId);
}

// pruefen, ob Modul aufgerufen werden darf
switch($getNewUser)
{
    case 0:
        // prueft, ob der User die notwendigen Rechte hat, das entsprechende Profil zu aendern
        if(!$gCurrentUser->hasRightEditProfile($user))
        {
            $gMessage->show($gL10n->get('SYS_NO_RIGHTS'));
            // => EXIT
        }
        break;

    case 1:
        // prueft, ob der User die notwendigen Rechte hat, neue User anzulegen
        if(!$gCurrentUser->editUsers())
        {
            $gMessage->show($gL10n->get('SYS_NO_RIGHTS'));
            // => EXIT
        }
        break;

    case 2:
    case 3:
        // Registrierung deaktiviert, also auch diesen Modus sperren
        if(!$gSettingsManager->getBool('registration_enable_module'))
        {
            $gMessage->show($gL10n->get('SYS_MODULE_DISABLED'));
            // => EXIT
        }
        break;
}

/*------------------------------------------------------------*/
// Feldinhalte pruefen der User-Klasse zuordnen
/*------------------------------------------------------------*/

// bei Registrierung muss Loginname und Pw geprueft werden
if($getNewUser === 2)
{
    if($_POST['usr_login_name'] === '')
    {
        $gMessage->show($gL10n->get('SYS_FIELD_EMPTY', $gL10n->get('SYS_USERNAME')));
        // => EXIT
    }

    if($_POST['usr_password'] === '')
    {
        $gMessage->show($gL10n->get('SYS_FIELD_EMPTY', $gL10n->get('SYS_PASSWORD')));
        // => EXIT
    }

    // Passwort muss mindestens 8 Zeichen lang sein
    if(strlen($_POST['usr_password']) < PASSWORD_MIN_LENGTH)
    {
        $gMessage->show($gL10n->get('PRO_PASSWORD_LENGTH'));
        // => EXIT
    }

    // beide Passwortfelder muessen identisch sein
    if($_POST['usr_password'] !== $_POST['password_confirm'])
    {
        $gMessage->show($gL10n->get('PRO_PASSWORDS_NOT_EQUAL'));
        // => EXIT
    }

    if(PasswordHashing::passwordStrength($_POST['usr_password'], $user->getPasswordUserData()) < $gSettingsManager->getInt('password_min_strength'))
    {
        $gMessage->show($gL10n->get('PRO_PASSWORD_NOT_STRONG_ENOUGH'));
        // => EXIT
    }
}

// now check all profile fields
foreach($gProfileFields->getProfileFields() as $field)
{
    $postId    = 'usf-'. $field->getValue('usf_id');
    $showField = false;

    // at registration check if the field is enabled for registration
    if($getNewUser === 2 && $field->getValue('usf_registration') == 1)
    {
        $showField = true;
    }
    // only allow to edit viewable fields, check for edit profile was done before
    elseif($getNewUser !== 2 && $gCurrentUser->allowedViewProfileField($user, $field->getValue('usf_name_intern')))
    {
        $showField = true;
    }

    // check and save only fields that aren't disabled
    if ($showField
    && ($field->getValue('usf_disabled') == 0
       || ($field->getValue('usf_disabled') == 1 && $gCurrentUser->hasRightEditProfile($user, false))
       || ($field->getValue('usf_disabled') == 1 && $getNewUser > 0)))
    {
        if(isset($_POST[$postId]))
        {
            // Pflichtfelder muessen gefuellt sein
            // E-Mail bei Registrierung immer !!!
            if((strlen($_POST[$postId]) === 0 && $field->getValue('usf_mandatory') == 1)
            || (strlen($_POST[$postId]) === 0 && $field->getValue('usf_name_intern') === 'EMAIL' && $getNewUser === 2))
            {
                $gMessage->show($gL10n->get('SYS_FIELD_EMPTY', $field->getValue('usf_name')));
                // => EXIT
            }

            // if social network then extract username from url
            if($field->getValue('usf_name_intern') === 'FACEBOOK'
            || $field->getValue('usf_name_intern') === 'GOOGLE_PLUS'
            || $field->getValue('usf_name_intern') === 'TWITTER'
            || $field->getValue('usf_name_intern') === 'XING')
            {
                if(strValidCharacters($_POST[$postId], 'url') && admStrContains($_POST[$postId], '/'))
                {
                    if(strrpos($_POST[$postId], '/profile.php?id=') > 0)
                    {
                        // extract facebook id (not facebook unique name) from url
                        $_POST[$postId] = substr($_POST[$postId], strrpos($_POST[$postId], '/profile.php?id=') + 16);
                    }
                    else
                    {
                        if(strrpos($_POST[$postId], '/posts') > 0)
                        {
                            $_POST[$postId] = substr($_POST[$postId], 0, strrpos($_POST[$postId], '/posts'));
                        }

                        $_POST[$postId] = substr($_POST[$postId], strrpos($_POST[$postId], '/') + 1);
                        if(strrpos($_POST[$postId], '?') > 0)
                        {
                            $_POST[$postId] = substr($_POST[$postId], 0, strrpos($_POST[$postId], '?'));
                        }
                    }
                }
            }

            // Wert aus Feld in das User-Klassenobjekt schreiben
            $returnCode = $user->setValue($field->getValue('usf_name_intern'), $_POST[$postId]);

            // Ausgabe der Fehlermeldung je nach Datentyp
            if(!$returnCode)
            {
                switch ($field->getValue('usf_type'))
                {
                    case 'CHECKBOX':
                        $gMessage->show($gL10n->get('SYS_INVALID_PAGE_VIEW'));
                        // => EXIT
                        break;
                    case 'DATE':
<<<<<<< HEAD
                        $gMessage->show($gL10n->get('SYS_DATE_INVALID', $field->getValue('usf_name'), $gSettingsManager->getString('system_date')));
=======
                        $gMessage->show($gL10n->get('SYS_DATE_INVALID', array($field->getValue('usf_name'), $gPreferences['system_date'])));
>>>>>>> 20afd498
                        // => EXIT
                        break;
                    case 'EMAIL':
                        $gMessage->show($gL10n->get('SYS_EMAIL_INVALID', $field->getValue('usf_name')));
                        // => EXIT
                        break;
                    case 'NUMBER':
                    case 'DECIMAL':
                        $gMessage->show($gL10n->get('PRO_FIELD_NUMERIC', $field->getValue('usf_name')));
                        // => EXIT
                        break;
                    case 'PHONE':
                        $gMessage->show($gL10n->get('SYS_PHONE_INVALID_CHAR', $field->getValue('usf_name')));
                        // => EXIT
                        break;
                    case 'URL':
                        $gMessage->show($gL10n->get('SYS_URL_INVALID_CHAR', $field->getValue('usf_name')));
                        // => EXIT
                        break;
                }
            }
        }
        else
        {
            // Checkboxen uebergeben bei 0 keinen Wert, deshalb diesen hier setzen
            if($field->getValue('usf_type') === 'CHECKBOX')
            {
                $user->setValue($field->getValue('usf_name_intern'), '0');
            }
            elseif($field->getValue('usf_mandatory') == 1)
            {
                $gMessage->show($gL10n->get('SYS_FIELD_EMPTY', $field->getValue('usf_name')));
                // => EXIT
            }
        }
    }
}

if($gCurrentUser->isAdministrator() || $getNewUser > 0)
{
    // Only administrators could change loginname or within a new registration
    if($_POST['usr_login_name'] !== $user->getValue('usr_login_name'))
    {
        if(strlen($_POST['usr_login_name']) > 0)
        {
            // pruefen, ob der Benutzername bereits vergeben ist
            $sql = 'SELECT usr_id
                      FROM '.TBL_USERS.'
                     WHERE usr_login_name = ?';
            $pdoStatement = $gDb->queryPrepared($sql, array($_POST['usr_login_name']));

            if($pdoStatement->rowCount() > 0)
            {
                if(strcmp($pdoStatement->fetchColumn(), $getUserId) !== 0)
                {
                    $gMessage->show($gL10n->get('PRO_LOGIN_NAME_EXIST'));
                    // => EXIT
                }
            }
        }

        if(!$user->setValue('usr_login_name', $_POST['usr_login_name']))
        {
            $gMessage->show($gL10n->get('SYS_FIELD_INVALID_CHAR', $gL10n->get('SYS_USERNAME')));
            // => EXIT
        }
    }
}

// falls Registrierung, dann die entsprechenden Felder noch besetzen
if($getNewUser === 2)
{
    $user->setPassword($_POST['usr_password']);

    // At user registration with activated captcha check the captcha input
    if ($gSettingsManager->getBool('enable_registration_captcha'))
    {
        try
        {
            FormValidation::checkCaptcha($_POST['captcha_code']);
        }
        catch(AdmException $e)
        {
            $e->showHtml();
            // => EXIT
        }
    }
}

/*------------------------------------------------------------*/
// Save user data to database
/*------------------------------------------------------------*/
$gDb->startTransaction();

try
{
    $user->save();
}
catch(AdmException $e)
{
    unset($_SESSION['profile_request']);
    $gMessage->setForwardUrl($gNavigation->getPreviousUrl());
    $gNavigation->deleteLastUrl();
    $e->showHtml();
    // => EXIT
}

$gDb->endTransaction();

// wenn Daten des eingeloggten Users geaendert werden, dann Session-Variablen aktualisieren
if((int) $user->getValue('usr_id') === (int) $gCurrentUser->getValue('usr_id'))
{
    $gCurrentUser = $user;
}

unset($_SESSION['profile_request']);
$gNavigation->deleteLastUrl();

/*------------------------------------------------------------*/
// je nach Aufrufmodus auf die richtige Seite weiterleiten
/*------------------------------------------------------------*/

if($getNewUser === 1 || $getNewUser === 3)
{
    // assign a registration or create a new user

    if($getNewUser === 3)
    {
        try
        {
            // accept a registration, assign necessary roles and send a notification email
            $user->acceptRegistration();
            $messageId = 'PRO_ASSIGN_REGISTRATION_SUCCESSFUL';
        }
        catch(AdmException $e)
        {
            $gMessage->setForwardUrl($gNavigation->getPreviousUrl());
            $e->showHtml();
            // => EXIT
        }
    }
    else
    {
        // a new user is created with the user management module
        // then the user must get the necessary roles
        $user->assignDefaultRoles();
        $messageId = 'SYS_SAVE_DATA';
    }

    // if current user has the right to assign roles then show roles dialog
    // otherwise go to previous url (default roles are assigned automatically)
    if($gCurrentUser->assignRoles())
    {
        admRedirect(ADMIDIO_URL . FOLDER_MODULES.'/profile/roles.php?usr_id=' . $user->getValue('usr_id') . '&new_user=' . $getNewUser);
        // => EXIT
    }
    else
    {
        $gMessage->setForwardUrl($gNavigation->getPreviousUrl(), 2000);
        $gMessage->show($gL10n->get($messageId));
        // => EXIT
    }
}
elseif($getNewUser === 2)
{
    // registration was successful then go to homepage
    $gMessage->setForwardUrl($gHomepage);
    $gMessage->show($gL10n->get('SYS_REGISTRATION_SAVED'));
    // => EXIT
}
elseif($getNewUser === 0 && $user->getValue('usr_valid') == 0)
{
    // a registration was edited then go back to profile view
    $gMessage->setForwardUrl($gNavigation->getPreviousUrl(), 2000);
    $gMessage->show($gL10n->get('SYS_SAVE_DATA'));
    // => EXIT
}
else
{
    // go back to profile view
    $gMessage->setForwardUrl($gNavigation->getUrl(), 2000);
    $gMessage->show($gL10n->get('SYS_SAVE_DATA'));
    // => EXIT
}<|MERGE_RESOLUTION|>--- conflicted
+++ resolved
@@ -204,11 +204,7 @@
                         // => EXIT
                         break;
                     case 'DATE':
-<<<<<<< HEAD
-                        $gMessage->show($gL10n->get('SYS_DATE_INVALID', $field->getValue('usf_name'), $gSettingsManager->getString('system_date')));
-=======
-                        $gMessage->show($gL10n->get('SYS_DATE_INVALID', array($field->getValue('usf_name'), $gPreferences['system_date'])));
->>>>>>> 20afd498
+                        $gMessage->show($gL10n->get('SYS_DATE_INVALID', array($field->getValue('usf_name'), $gSettingsManager->getString('system_date'))));
                         // => EXIT
                         break;
                     case 'EMAIL':
