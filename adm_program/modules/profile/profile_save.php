<?php
/**
 ***********************************************************************************************
 * Save profile/registration data
 *
 * @copyright 2004-2017 The Admidio Team
 * @see https://www.admidio.org/
 * @license https://www.gnu.org/licenses/gpl-2.0.html GNU General Public License v2.0 only
 ***********************************************************************************************
 */

/******************************************************************************
 * Parameters:
 *
 * user_id    : ID of the user who should be edited
 * new_user   : 0 - Edit user of the user id
 *              1 - Create a new user
 *              2 - Create a registration
 *              3 - assign/accept a registration
 *
 *****************************************************************************/

require_once('../../system/common.php');

// Initialize and check the parameters
$getUserId  = admFuncVariableIsValid($_GET, 'user_id',  'int');
$getNewUser = admFuncVariableIsValid($_GET, 'new_user', 'int');

// if current user has no login then only show registration dialog
if(!$gValidLogin)
{
    $getNewUser = 2;
}

// save form data in session for back navigation
$_SESSION['profile_request'] = $_POST;

if(!isset($_POST['usr_login_name']))
{
    $_POST['usr_login_name'] = '';
}
if(!isset($_POST['reg_org_id']))
{
    $_POST['reg_org_id'] = $gCurrentOrganization->getValue('org_id');
}

// read user data
if($getNewUser === 2 || $getNewUser === 3)
{
    // create user registration object and set requested organization
    $user = new UserRegistration($gDb, $gProfileFields, $getUserId);
    $user->setOrganization($_POST['reg_org_id']);
}
else
{
    $user = new User($gDb, $gProfileFields, $getUserId);
}

// pruefen, ob Modul aufgerufen werden darf
switch($getNewUser)
{
    case 0:
        // prueft, ob der User die notwendigen Rechte hat, das entsprechende Profil zu aendern
        if(!$gCurrentUser->hasRightEditProfile($user))
        {
            $gMessage->show($gL10n->get('SYS_NO_RIGHTS'));
            // => EXIT
        }
        break;

    case 1:
        // prueft, ob der User die notwendigen Rechte hat, neue User anzulegen
        if(!$gCurrentUser->editUsers())
        {
            $gMessage->show($gL10n->get('SYS_NO_RIGHTS'));
            // => EXIT
        }
        break;

    case 2:
    case 3:
        // Registrierung deaktiviert, also auch diesen Modus sperren
        if($gPreferences['registration_mode'] == 0)
        {
            $gMessage->show($gL10n->get('SYS_MODULE_DISABLED'));
            // => EXIT
        }
        break;
}

/*------------------------------------------------------------*/
// Feldinhalte pruefen der User-Klasse zuordnen
/*------------------------------------------------------------*/

// bei Registrierung muss Loginname und Pw geprueft werden
if($getNewUser === 2)
{
    if($_POST['usr_login_name'] === '')
    {
        $gMessage->show($gL10n->get('SYS_FIELD_EMPTY', $gL10n->get('SYS_USERNAME')));
        // => EXIT
    }

    if($_POST['usr_password'] === '')
    {
        $gMessage->show($gL10n->get('SYS_FIELD_EMPTY', $gL10n->get('SYS_PASSWORD')));
        // => EXIT
    }

    // Passwort muss mindestens 8 Zeichen lang sein
    if(strlen($_POST['usr_password']) < PASSWORD_MIN_LENGTH)
    {
        $gMessage->show($gL10n->get('PRO_PASSWORD_LENGTH'));
        // => EXIT
    }

    // beide Passwortfelder muessen identisch sein
    if($_POST['usr_password'] !== $_POST['password_confirm'])
    {
        $gMessage->show($gL10n->get('PRO_PASSWORDS_NOT_EQUAL'));
        // => EXIT
    }

    if(PasswordHashing::passwordStrength($_POST['usr_password'], $user->getPasswordUserData()) < $gPreferences['password_min_strength'])
    {
        $gMessage->show($gL10n->get('PRO_PASSWORD_NOT_STRONG_ENOUGH'));
        // => EXIT
    }
}

// nun alle Profilfelder pruefen
foreach($gProfileFields->mProfileFields as $field)
{
    $post_id = 'usf-'. $field->getValue('usf_id');

    // check and save only fields that aren't disabled
    if ($field->getValue('usf_disabled') == 0
    || ($field->getValue('usf_disabled') == 1 && $gCurrentUser->hasRightEditProfile($user, false))
    || ($field->getValue('usf_disabled') == 1 && $getNewUser > 0))
    {
        if(isset($_POST[$post_id]))
        {
            // Pflichtfelder muessen gefuellt sein
            // E-Mail bei Registrierung immer !!!
            if((strlen($_POST[$post_id]) === 0 && $field->getValue('usf_mandatory') == 1)
            || (strlen($_POST[$post_id]) === 0 && $field->getValue('usf_name_intern') === 'EMAIL' && $getNewUser === 2))
            {
                $gMessage->show($gL10n->get('SYS_FIELD_EMPTY', $field->getValue('usf_name')));
                // => EXIT
            }

            // if social network then extract username from url
            if($field->getValue('usf_name_intern') === 'FACEBOOK'
            || $field->getValue('usf_name_intern') === 'GOOGLE_PLUS'
            || $field->getValue('usf_name_intern') === 'TWITTER'
            || $field->getValue('usf_name_intern') === 'XING')
            {
                if(strValidCharacters($_POST[$post_id], 'url') && strpos($_POST[$post_id], '/') !== false)
                {
                    if(strrpos($_POST[$post_id], '/profile.php?id=') > 0)
                    {
                        // extract facebook id (not facebook unique name) from url
                        $_POST[$post_id] = substr($_POST[$post_id], strrpos($_POST[$post_id], '/profile.php?id=') + 16);
                    }
                    else
                    {
                        if(strrpos($_POST[$post_id], '/posts') > 0)
                        {
                            $_POST[$post_id] = substr($_POST[$post_id], 0, strrpos($_POST[$post_id], '/posts'));
                        }

                        $_POST[$post_id] = substr($_POST[$post_id], strrpos($_POST[$post_id], '/') + 1);
                        if(strrpos($_POST[$post_id], '?') > 0)
                        {
                            $_POST[$post_id] = substr($_POST[$post_id], 0, strrpos($_POST[$post_id], '?'));
                        }
                    }
                }
            }

            // Wert aus Feld in das User-Klassenobjekt schreiben
            $returnCode = $user->setValue($field->getValue('usf_name_intern'), $_POST[$post_id]);

            // Ausgabe der Fehlermeldung je nach Datentyp
            if(!$returnCode)
            {
                switch ($field->getValue('usf_type'))
                {
                    case 'CHECKBOX':
                        $gMessage->show($gL10n->get('SYS_INVALID_PAGE_VIEW'));
                        // => EXIT
                        break;
                    case 'DATE':
                        $gMessage->show($gL10n->get('SYS_DATE_INVALID', $field->getValue('usf_name'), $gPreferences['system_date']));
                        // => EXIT
                        break;
                    case 'EMAIL':
                        $gMessage->show($gL10n->get('SYS_EMAIL_INVALID', $field->getValue('usf_name')));
                        // => EXIT
                        break;
                    case 'NUMBER':
                    case 'DECIMAL':
                        $gMessage->show($gL10n->get('PRO_FIELD_NUMERIC', $field->getValue('usf_name')));
                        // => EXIT
                        break;
                    case 'PHONE':
                        $gMessage->show($gL10n->get('SYS_PHONE_INVALID_CHAR', $field->getValue('usf_name')));
                        // => EXIT
                        break;
                    case 'URL':
                        $gMessage->show($gL10n->get('SYS_URL_INVALID_CHAR', $field->getValue('usf_name')));
                        // => EXIT
                        break;
                }
            }
        }
        else
        {
            // Checkboxen uebergeben bei 0 keinen Wert, deshalb diesen hier setzen
            if($field->getValue('usf_type') === 'CHECKBOX')
            {
                $user->setValue($field->getValue('usf_name_intern'), '0');
            }
            elseif($field->getValue('usf_mandatory') == 1)
            {
                $gMessage->show($gL10n->get('SYS_FIELD_EMPTY', $field->getValue('usf_name')));
                // => EXIT
            }
        }
    }
}

if($gCurrentUser->isAdministrator() || $getNewUser > 0)
{
    // Only administrators could change loginname or within a new registration
    if($_POST['usr_login_name'] !== $user->getValue('usr_login_name'))
    {
        if(strlen($_POST['usr_login_name']) > 0)
        {
            // pruefen, ob der Benutzername bereits vergeben ist
            $sql = 'SELECT usr_id
                      FROM '.TBL_USERS.'
<<<<<<< HEAD
                     WHERE usr_login_name LIKE ?';
            $pdoStatement = $gDb->queryPrepared($sql, array($_POST['usr_login_name']));
=======
                     WHERE usr_login_name = \''. $_POST['usr_login_name']. '\'';
            $pdoStatement = $gDb->query($sql);
>>>>>>> 1c2bc190

            if($pdoStatement->rowCount() > 0)
            {
                if(strcmp($pdoStatement->fetchColumn(), $getUserId) !== 0)
                {
                    $gMessage->show($gL10n->get('PRO_LOGIN_NAME_EXIST'));
                    // => EXIT
                }
            }
        }

        if(!$user->setValue('usr_login_name', $_POST['usr_login_name']))
        {
            $gMessage->show($gL10n->get('SYS_FIELD_INVALID_CHAR', $gL10n->get('SYS_USERNAME')));
            // => EXIT
        }
    }
}

// falls Registrierung, dann die entsprechenden Felder noch besetzen
if($getNewUser === 2)
{
    $user->setPassword($_POST['usr_password']);

    // At user registration with activated captcha check the captcha input
    if ($gPreferences['enable_registration_captcha'] == 1)
    {
        try
        {
            FormValidation::checkCaptcha($_POST['captcha_code']);
        }
        catch(AdmException $e)
        {
            $e->showHtml();
        }
    }
}

/*------------------------------------------------------------*/
// Save user data to database
/*------------------------------------------------------------*/
$gDb->startTransaction();

try
{
    $user->save();
}
catch(AdmException $e)
{
    unset($_SESSION['profile_request']);
    $gMessage->setForwardUrl($gNavigation->getPreviousUrl());
    $gNavigation->deleteLastUrl();
    $e->showHtml();
}

$gDb->endTransaction();

// wenn Daten des eingeloggten Users geaendert werden, dann Session-Variablen aktualisieren
if((int) $user->getValue('usr_id') === (int) $gCurrentUser->getValue('usr_id'))
{
    $gCurrentUser = $user;
}

unset($_SESSION['profile_request']);
$gNavigation->deleteLastUrl();

/*------------------------------------------------------------*/
// je nach Aufrufmodus auf die richtige Seite weiterleiten
/*------------------------------------------------------------*/

if($getNewUser === 1 || $getNewUser === 3)
{
    // assign a registration or create a new user

    if($getNewUser === 3)
    {
        try
        {
            // accept a registration, assign necessary roles and send a notification email
            $user->acceptRegistration();
            $messageId = 'PRO_ASSIGN_REGISTRATION_SUCCESSFUL';
        }
        catch(AdmException $e)
        {
            $gMessage->setForwardUrl($gNavigation->getPreviousUrl());
            $e->showHtml();
        }
    }
    else
    {
        // a new user is created with the user management module
        // then the user must get the necessary roles
        $user->assignDefaultRoles();
        $messageId = 'SYS_SAVE_DATA';
    }

    // if current user has the right to assign roles then show roles dialog
    // otherwise go to previous url (default roles are assigned automatically)
    if($gCurrentUser->assignRoles())
    {
        admRedirect(ADMIDIO_URL . FOLDER_MODULES.'/profile/roles.php?usr_id=' . $user->getValue('usr_id') . '&new_user=' . $getNewUser);
        // => EXIT
    }
    else
    {
        $gMessage->setForwardUrl($gNavigation->getPreviousUrl(), 2000);
        $gMessage->show($gL10n->get($messageId));
        // => EXIT
    }
}
elseif($getNewUser === 2)
{
    // registration was successful then go to homepage
    $gMessage->setForwardUrl($gHomepage);
    $gMessage->show($gL10n->get('SYS_REGISTRATION_SAVED'));
    // => EXIT
}
elseif($getNewUser === 0 && $user->getValue('usr_valid') == 0)
{
    // a registration was edited then go back to profile view
    $gMessage->setForwardUrl($gNavigation->getPreviousUrl(), 2000);
    $gMessage->show($gL10n->get('SYS_SAVE_DATA'));
    // => EXIT
}
else
{
    // go back to profile view
    $gMessage->setForwardUrl($gNavigation->getUrl(), 2000);
    $gMessage->show($gL10n->get('SYS_SAVE_DATA'));
    // => EXIT
}<|MERGE_RESOLUTION|>--- conflicted
+++ resolved
@@ -240,13 +240,8 @@
             // pruefen, ob der Benutzername bereits vergeben ist
             $sql = 'SELECT usr_id
                       FROM '.TBL_USERS.'
-<<<<<<< HEAD
-                     WHERE usr_login_name LIKE ?';
+                     WHERE usr_login_name = ?';
             $pdoStatement = $gDb->queryPrepared($sql, array($_POST['usr_login_name']));
-=======
-                     WHERE usr_login_name = \''. $_POST['usr_login_name']. '\'';
-            $pdoStatement = $gDb->query($sql);
->>>>>>> 1c2bc190
 
             if($pdoStatement->rowCount() > 0)
             {
