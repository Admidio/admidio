--- conflicted
+++ resolved
@@ -37,22 +37,14 @@
 $getDateTo   = admFuncVariableIsValid($_GET, 'date_to',   'date');
 
 // Daterange defined in preferences
-<<<<<<< HEAD
-$now = new \DateTime();
-$dayOffsetPast   = new \DateInterval('P'.$gSettingsManager->getInt('dates_ical_days_past').'D');
-$dayOffsetFuture = new \DateInterval('P'.$gSettingsManager->getInt('dates_ical_days_future').'D');
-$startDate = $now->sub($dayOffsetPast)->format('Y-m-d');
-$endDate   = $now->add($dayOffsetFuture)->format('Y-m-d');
-=======
 if($getDateFrom == '')
 {
-    $now = new DateTime();
-    $dayOffsetPast   = new DateInterval('P'.$gPreferences['dates_ical_days_past'].'D');
-    $dayOffsetFuture = new DateInterval('P'.$gPreferences['dates_ical_days_future'].'D');
-    $getDateFrom = $now->sub($dayOffsetPast)->format('Y-m-d');
-    $getDateTo   = $now->add($dayOffsetFuture)->format('Y-m-d');
+    $now = new \DateTime();
+    $dayOffsetPast   = new \DateInterval('P'.$gSettingsManager->getInt('dates_ical_days_past').'D');
+    $dayOffsetFuture = new \DateInterval('P'.$gSettingsManager->getInt('dates_ical_days_future').'D');
+    $startDate = $now->sub($dayOffsetPast)->format('Y-m-d');
+    $endDate   = $now->add($dayOffsetFuture)->format('Y-m-d');
 }
->>>>>>> 0ab00e3a
 
 // Message if module is disabled
 if((int) $gSettingsManager->get('enable_dates_module') === 0)
