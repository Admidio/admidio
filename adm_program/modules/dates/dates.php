--- conflicted
+++ resolved
@@ -367,28 +367,6 @@
             // change and delete is only for users with additional rights
             if ($date->editable())
             {
-<<<<<<< HEAD
-                if($date->editable())
-                {
-                    $outputButtonCopy = '
-                        <a class="admidio-icon-link" href="'.ADMIDIO_URL.FOLDER_MODULES.'/dates/dates_new.php?dat_id=' . $dateId . '&amp;copy=1&amp;headline=' . $getHeadline . '">
-                            <img src="'.THEME_URL.'/icons/application_double.png" alt="' . $gL10n->get('SYS_COPY') . '" title="' . $gL10n->get('SYS_COPY') . '" /></a>';
-                    $outputButtonEdit = '
-                        <a class="admidio-icon-link" href="'.ADMIDIO_URL.FOLDER_MODULES.'/dates/dates_new.php?dat_id=' . $dateId . '&amp;headline=' . $getHeadline . '">
-                            <img src="'.THEME_URL.'/icons/edit.png" alt="' . $gL10n->get('SYS_EDIT') . '" title="' . $gL10n->get('SYS_EDIT') . '" /></a>';
-                }
-
-                // Deleting events is only allowed for group members
-                if((int) $date->getValue('cat_org_id') === (int) $gCurrentOrganization->getValue('org_id'))
-                {
-                    $outputButtonDelete = '
-                        <a class="admidio-icon-link" data-toggle="modal" data-target="#admidio_modal"
-                            href="'.ADMIDIO_URL.'/adm_program/system/popup_message.php?type=dat&amp;element_id=dat_' . $dateId .
-                            '&amp;name=' . urlencode($date->getValue('dat_begin', $gSettingsManager->getString('system_date')) . ' ' . $dateHeadline).
-                            '&amp;database_id=' . $dateId . '">
-                            <img src="'.THEME_URL.'/icons/delete.png" alt="' . $gL10n->get('SYS_DELETE') . '" title="' . $gL10n->get('SYS_DELETE') . '" /></a>';
-                }
-=======
                 $outputButtonCopy = '
                     <a class="admidio-icon-link" href="'.ADMIDIO_URL.FOLDER_MODULES.'/dates/dates_new.php?dat_id=' . $dateId . '&amp;copy=1&amp;headline=' . $getHeadline . '">
                         <img src="'.THEME_URL.'/icons/application_double.png" alt="' . $gL10n->get('SYS_COPY') . '" title="' . $gL10n->get('SYS_COPY') . '" /></a>';
@@ -398,10 +376,9 @@
                 $outputButtonDelete = '
                     <a class="admidio-icon-link" data-toggle="modal" data-target="#admidio_modal"
                         href="'.ADMIDIO_URL.'/adm_program/system/popup_message.php?type=dat&amp;element_id=dat_' . $dateId .
-                        '&amp;name=' . urlencode($date->getValue('dat_begin', $gPreferences['system_date']) . ' ' . $dateHeadline).
+                        '&amp;name=' . urlencode($date->getValue('dat_begin', $gSettingsManager->getString('system_date')) . ' ' . $dateHeadline).
                         '&amp;database_id=' . $dateId . '">
                         <img src="'.THEME_URL.'/icons/delete.png" alt="' . $gL10n->get('SYS_DELETE') . '" title="' . $gL10n->get('SYS_DELETE') . '" /></a>';
->>>>>>> 044011c4
             }
         }
 
