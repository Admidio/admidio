--- conflicted
+++ resolved
@@ -43,13 +43,6 @@
 $getDateTo   = admFuncVariableIsValid($_GET, 'date_to',   'date');
 $getViewMode = admFuncVariableIsValid($_GET, 'view_mode', 'string', array('defaultValue' => 'html', 'validValues' => array('html', 'print')));
 $getView     = admFuncVariableIsValid($_GET, 'view',      'string', array('defaultValue' => $gSettingsManager->getString('dates_view'), 'validValues' => array('detail', 'compact', 'room', 'participants', 'description')));
-<<<<<<< HEAD
-$disableStatusAttend    = '';
-$disableStatusTentative = '';
-$participateModalForm   = false;
-$participationPossible  = true;
-=======
->>>>>>> af71bdbb
 
 // check if module is active
 if((int) $gSettingsManager->get('enable_dates_module') === 0)
