<<<<<<< HEAD
<?php
/******************************************************************************
 * Show a list of all events
 *
 * Copyright    : (c) 2004 - 2015 The Admidio Team
 * Homepage     : http://www.admidio.org
 * License      : GNU Public License 2 http://www.gnu.org/licenses/gpl-2.0.html
 *
 * Parameters:
 *
 * mode      - actual : (Default) shows actual dates and all events in future
 *             old    : shows events in the past
 *             all    : shows all events in past and future
 * start     - Position of query recordset where the visual output should start
 * headline  - Headline shown over events
 *             (Default) Events
 * cat_id    - show all events of calendar with this id
 * id        - Show only one event
 * show      - all               : (Default) show all events
 *           - maybe_participate : Show only events where the current user participates or could participate
 *           - only_participate  : Show only events where the current user participates
 * date_from - is set to actual date,
 *             if no date information is delivered
 * date_to   - is set to 31.12.9999,
 *             if no date information is delivered
 * view_mode - content output in 'html', 'compact' or 'print' view
 *             (Default: according to preferences)
 *****************************************************************************/

require_once('../../system/common.php');

unset($_SESSION['dates_request']);

// Initialize and check the parameters
$getMode     = admFuncVariableIsValid($_GET, 'mode', 'string', array('defaultValue' => 'actual', 'validValues' => array('actual', 'old', 'all')));
$getStart    = admFuncVariableIsValid($_GET, 'start', 'numeric');
$getHeadline = admFuncVariableIsValid($_GET, 'headline', 'string', array('defaultValue' => $gL10n->get('DAT_DATES')));
$getCatId    = admFuncVariableIsValid($_GET, 'cat_id', 'numeric');
$getId       = admFuncVariableIsValid($_GET, 'id', 'numeric');
$getShow     = admFuncVariableIsValid($_GET, 'show', 'string', array('defaultValue' => 'all', 'validValues' => array('all', 'maybe_participate', 'only_participate')));
$getCatId    = admFuncVariableIsValid($_GET, 'cat_id', 'numeric');
$getDateFrom = admFuncVariableIsValid($_GET, 'date_from', 'date');
$getDateTo   = admFuncVariableIsValid($_GET, 'date_to', 'date');
$getViewMode = admFuncVariableIsValid($_GET, 'view_mode', 'string', array('defaultValue' => $gPreferences['dates_viewmode'], 'validValues' => array('html', 'compact', 'print')));

// check if module is active
if($gPreferences['enable_dates_module'] == 0)
{
    // Module is not active
    $gMessage->show($gL10n->get('SYS_MODULE_DISABLED'));
}
elseif($gPreferences['enable_dates_module'] == 2)
{
    // module only for valid Users
    require_once('../../system/login_valid.php');
}

// create object and get recordset of available dates

$dates = new ModuleDates();
$dates->setParameter('mode', $getMode);
$dates->setParameter('cat_id', $getCatId);
$dates->setParameter('id', $getId);
$dates->setParameter('show', $getShow);
$dates->setParameter('view_mode', $getViewMode);
$dates->setDateRange($getDateFrom, $getDateTo);

if($getCatId > 0)
{
    $calendar = new TableCategory($gDb, $getCatId);
}

// Number of events each page for default view 'html' or 'compact' view
if($gPreferences['dates_per_page'] > 0 && ($getViewMode === 'html' || $getViewMode === 'compact'))
{
    $datesPerPage = $gPreferences['dates_per_page'];
}
else
{
    $datesPerPage = $dates->getDataSetCount();
}

// read relevant events from database
$datesResult     = $dates->getDataset($getStart, $datesPerPage);
$datesTotalCount = $dates->getDataSetCount();

if($getId == 0 || $getViewMode === 'compact' && $getId > 0)
{
    // Navigation of the module starts here
    $gNavigation->addStartUrl(CURRENT_URL, $dates->getHeadline($getHeadline));
}

// read all events for output
if($datesTotalCount != 0)
{
    // Initialize counter and object instances
    $count = 0;
    $date = new TableDate($gDb);
    $participants = new Participants($gDb);

    // New array for the participants of a date
    $memberElements = array();

    // Loop date array and add further information in right position of each date.
    foreach($datesResult['recordset'] as $row)
    {
        $date->readDataById($row['dat_id']);

        // get avaiable room information
        if($date->getValue('dat_room_id') > 0)
        {
            $room = new TableRooms($gDb, $date->getValue('dat_room_id'));
            $datesResult['recordset'][$count]['room_name'] = $room->getValue('room_name');
        }

        // count members and leaders of the date role and push the result to the array
        if($date->getValue('dat_rol_id') !== null)
        {
            $datesResult['recordset'][$count]['dat_num_members'] = $participants->getCount($date->getValue('dat_rol_id'));
            $datesResult['recordset'][$count]['dat_num_leaders'] = $participants->getNumLeaders($date->getValue('dat_rol_id'));
        }

        // For print view also read the participants and push the result to the array with index 'dat_rol_id'
        if($getViewMode === 'print')
        {
            if($date->getValue('dat_rol_id') > 0)
            {
                $memberElements[$date->getValue('dat_rol_id')] = $participants->getParticipantsArray($date->getValue('dat_rol_id'));
            }
        }

        $count++;
    }
}

// create html page object
$page = new HtmlPage($getHeadline);

if($getViewMode === 'html' || $getViewMode === 'compact')
{

    if($gPreferences['enable_rss'] == 1 && $gPreferences['enable_dates_module'] == 1)
    {
        $page->addRssFile($g_root_path.'/adm_program/modules/dates/rss_dates.php?headline='.$getHeadline,
                          $gL10n->get('SYS_RSS_FEED_FOR_VAR',
                          $gCurrentOrganization->getValue('org_longname').' - '.$getHeadline));
    };

    $page->addJavascript('
        $("#admCalendar").change(function () {
            var calendarId = "";
            if ($("#admCalendar").selectedIndex != 0) {
                var calendarId = $("#admCalendar").val();
            }
            self.location.href = "dates.php?mode='.$getMode.'&headline='.$getHeadline.'&date_from='.$dates->getParameter('dateStartFormatAdmidio').'&date_to='.$dates->getParameter('dateEndFormatAdmidio').'&cat_id=" + calendarId;
        });', true);

    $page->addJavascript('
        function Datefilter() {
            var field_error = "'.$gL10n->get('ECA_FIELD_ERROR').'";

            if (document.Formular.date_from.value == ""
            ||  document.Formular.date_to.value   == "") {
                alert(field_error);
                document.Formular.date_from.focus();
                return false;
            }
        }');

    // If default view mode is set to compact we need a back navigation if one date is selected for detail view
    if($gPreferences['dates_viewmode'] === 'compact' && $getViewMode === 'html' && $getId > 0)
    {
        // add back link to module menu
        $datesMenu = $page->getMenu();
        $datesMenu->addItem('menu_item_back', $gNavigation->getPreviousUrl(), $gL10n->get('SYS_BACK'), 'back.png');
    }

    //Check if box must be shown, when more dates available
    if($getId == 0 || $gCurrentUser->editDates())
    {
        // get module menu
        $DatesMenu = $page->getMenu();

        //Add new event
        if($gCurrentUser->editDates())
        {
            $DatesMenu->addItem('admMenuItemAdd',
                                $g_root_path.'/adm_program/modules/dates/dates_new.php?headline='.$getHeadline,
                                $gL10n->get('SYS_CREATE_VAR', $getHeadline), 'add.png');
        }

        if($getId == 0)
        {
            //ical Download
            if($gPreferences['enable_dates_ical'] == 1)
            {
                $DatesMenu->addItem('admMenuItemICal',
                                    $g_root_path.'/adm_program/modules/dates/ical_dates.php?headline='.$getHeadline.'&amp;cat_id='.$getCatId,
                                    $gL10n->get('DAT_EXPORT_ICAL'), 'database_out.png');
            }

            // show print button
            $DatesMenu->addItem('menu_item_print', null, $gL10n->get('LST_PRINT_PREVIEW'), 'print.png');
            $page->addJavascript('
                $("#menu_item_print").click(function() {
                    window.open("'.$g_root_path.'/adm_program/modules/dates/dates.php?mode='.$getMode.'&headline='.$getHeadline.'&cat_id='.$getCatId.'&date_from='.$dates->getParameter('dateStartFormatEnglish').'&date_to='.$dates->getParameter('dateEndFormatEnglish').'&view_mode=print", "_blank");
                });', true);

            if($gCurrentUser->isWebmaster())
            {
                // show link to system preferences of weblinks
                $DatesMenu->addItem('admMenuItemPreferencesLinks',
                                    $g_root_path.'/adm_program/modules/preferences/preferences.php?show_option=events',
                                    $gL10n->get('SYS_MODULE_PREFERENCES'), 'options.png', 'right');
            }
            elseif($gCurrentUser->editDates())
            {
                // if no calendar selectbox is shown, then show link to edit calendars
                $DatesMenu->addItem('admMenuItemCategories',
                                    '/adm_program/modules/categories/categories.php?type=DAT&title='.$gL10n->get('DAT_CALENDAR'),
                                    $gL10n->get('DAT_MANAGE_CALENDARS'), 'application_view_tile.png');
            }
        }

        // create filter menu with elements for calendar and start-/enddate
        $FilterNavbar = new HtmlNavbar('menu_dates_filter', null, null, 'filter');
        $form = new HtmlForm('navbar_filter_form', $g_root_path.'/adm_program/modules/dates/dates.php?headline='.$getHeadline, $page, array('type' => 'navbar', 'setFocus' => false));
        $form->addSelectBoxForCategories('cat_id', $gL10n->get('DAT_CALENDAR'), $gDb, 'DAT', 'FILTER_CATEGORIES', array('defaultValue' => $dates->getParameter('cat_id')));
        $form->addInput('date_from', $gL10n->get('SYS_START'), $dates->getParameter('dateStartFormatAdmidio'), array('type' => 'date', 'maxLength' => 10));
        $form->addInput('date_to', $gL10n->get('SYS_END'), $dates->getParameter('dateEndFormatAdmidio'), array('type' => 'date', 'maxLength' => 10));
        $form->addSubmitButton('btn_send', $gL10n->get('SYS_OK'));
        $FilterNavbar->addForm($form->show(false));
        $page->addHtml($FilterNavbar->show(false));
    }

    if($datesTotalCount == 0)
    {
        // No events found
        if($getId > 0)
        {
            $page->addHtml('<p>'.$gL10n->get('SYS_NO_ENTRY').'</p>');
        }
        else
        {
            $page->addHtml('<p>'.$gL10n->get('SYS_NO_ENTRIES').'</p>');
        }
    }
    else
    {
        // Output table header for compact view
        if ($getViewMode === 'compact')
        {
            $compactTable = new HtmlTable('events_compact_table', $page, true, true);
            $columnHeading = array('&nbsp;', $gL10n->get('SYS_START'), $gL10n->get('DAT_DATE'), $gL10n->get('SYS_PARTICIPANTS'), $gL10n->get('DAT_LOCATION'));
            $compactTable->addRowHeadingByArray($columnHeading);
        }

        foreach($datesResult['recordset'] as $row)
        {
            // Initialize object and write new data
            $date->readDataById($row['dat_id']);

            $endDate = '';
            if($date->getValue('dat_begin', $gPreferences['system_date']) != $date->getValue('dat_end', $gPreferences['system_date']))
            {
                $endDate = ' - '.$date->getValue('dat_end', $gPreferences['system_date']);
            }

            //ical Download
            $icalIcon = '';
            if($gPreferences['enable_dates_ical'] == 1)
            {
                $icalIcon = '<a class="admidio-icon-link" href="'.$g_root_path.'/adm_program/modules/dates/dates_function.php?dat_id='. $date->getValue('dat_id'). '&amp;mode=6"><img
                    src="'. THEME_PATH. '/icons/database_out.png" alt="'.$gL10n->get('DAT_EXPORT_ICAL').'" title="'.$gL10n->get('DAT_EXPORT_ICAL').'" /></a>';
            }

            // change and delete is only for users with additional rights
            $copyIcon   = '';
            $editIcon   = '';
            $deleteIcon = '';
            if ($gCurrentUser->editDates())
            {
                if($date->editRight())
                {
                    $copyIcon = '
                    <a class="admidio-icon-link" href="'.$g_root_path.'/adm_program/modules/dates/dates_new.php?dat_id='. $date->getValue('dat_id'). '&amp;copy=1&amp;headline='.$getHeadline.'"><img
                        src="'. THEME_PATH. '/icons/application_double.png" alt="'.$gL10n->get('SYS_COPY').'" title="'.$gL10n->get('SYS_COPY').'" /></a>';
                    $editIcon = '
                    <a class="admidio-icon-link" href="'.$g_root_path.'/adm_program/modules/dates/dates_new.php?dat_id='. $date->getValue('dat_id'). '&amp;headline='.$getHeadline.'"><img
                        src="'. THEME_PATH. '/icons/edit.png" alt="'.$gL10n->get('SYS_EDIT').'" title="'.$gL10n->get('SYS_EDIT').'" /></a>';
                }

                // Deleting events is only allowed for group members
                if($date->getValue('cat_org_id') == $gCurrentOrganization->getValue('org_id'))
                {
                    $deleteIcon = '
                    <a class="admidio-icon-link" data-toggle="modal" data-target="#admidio_modal"
                        href="'.$g_root_path.'/adm_program/system/popup_message.php?type=dat&amp;element_id=dat_'.
                        $date->getValue('dat_id').'&amp;name='.urlencode($date->getValue('dat_begin', $gPreferences['system_date']).' '.$date->getValue('dat_headline')).'&amp;database_id='.$date->getValue('dat_id').'"><img
                        src="'. THEME_PATH. '/icons/delete.png" alt="'.$gL10n->get('SYS_DELETE').'" title="'.$gL10n->get('SYS_DELETE').'" /></a>';
                }
            }

            // Initialize variables
            $registerLink    = '';
            $participantLink = '';
            $emailLink       = '';
            $mgrpartLink     = '';
            $dateElements    = array();
            $maxMembers      = '';
            $numMembers      = '';
            $locationHtml    = '';

            if ($date->getValue('dat_all_day') == 0)
            {
                // Write start in array
                $dateElements[] = array($gL10n->get('SYS_START'), '<strong>'. $date->getValue('dat_begin', $gPreferences['system_time']). '</strong> '.$gL10n->get('SYS_CLOCK'));
                // Write end in array
                $dateElements[] = array($gL10n->get('SYS_END'), '<strong>'. $date->getValue('dat_end', $gPreferences['system_time']). '</strong> '.$gL10n->get('SYS_CLOCK'));
            }
            // write calendar in output array
            $dateElements[] = array($gL10n->get('DAT_CALENDAR'), '<strong>'. $date->getValue('cat_name'). '</strong>');

            if ($date->getValue('dat_location') !== '')
            {
                // Show map link, when at least 2 words available
                // having more than 3 characters each
                $map_info_count = 0;
                foreach(preg_split('/[,; ]/', $date->getValue('dat_location')) as $key => $value)
                {
                    if(strlen($value) > 3)
                    {
                        $map_info_count++;
                    }
                }

                if($gPreferences['dates_show_map_link'] && $map_info_count > 1)
                {
                    // Create Google-Maps-Link for location
                    $location_url = 'http://maps.google.com/?q='. $date->getValue('dat_location');
                    if($date->getValue('dat_country') !== '')
                    {
                        // Better results with additional country information
                        $location_url .= ',%20'. $date->getValue('dat_country');
                    }
                    $locationHtml = '<a href="'. $location_url. '" target="_blank" title="'.$gL10n->get('DAT_SHOW_ON_MAP').'"/><strong>'.$date->getValue("dat_location").'</strong></a>';

                    // if valid login and enough information about address exist - calculate the route
                    if($gValidLogin && $gCurrentUser->getValue('ADDRESS') !== ''
                    && ($gCurrentUser->getValue('POSTCODE') !== '' || $gCurrentUser->getValue('CITY') !== ''))
                    {
                        $route_url = 'http://maps.google.com/?f=d&amp;saddr='. urlencode($gCurrentUser->getValue('ADDRESS'));
                        if($gCurrentUser->getValue('POSTCODE') !== '')
                        {
                            $route_url .= ',%20'. urlencode($gCurrentUser->getValue('POSTCODE'));
                        }
                        if($gCurrentUser->getValue('CITY') !== '')
                        {
                            $route_url .= ',%20'. urlencode($gCurrentUser->getValue('CITY'));
                        }
                        if($gCurrentUser->getValue('COUNTRY') !== '')
                        {
                            $route_url .= ',%20'. urlencode($gCurrentUser->getValue('COUNTRY'));
                        }

                        $route_url .= '&amp;daddr='. urlencode($date->getValue('dat_location'));
                        if($date->getValue('dat_country') !== '')
                        {
                            // With information about country Google finds the location much better
                            $route_url .= ',%20'. $date->getValue('dat_country');
                        }
                        $locationHtml .= '
                        <a class="admidio-icon-link" href="'. $route_url. '" target="_blank"><img
                            src="'. THEME_PATH. '/icons/map.png" alt="'.$gL10n->get('SYS_SHOW_ROUTE').'" title="'.$gL10n->get('SYS_SHOW_ROUTE').'" /></a>';
                    }
                }
                else
                {
                    $locationHtml = '<strong>'. $date->getValue('dat_location'). '</strong>';
                }

                $dateElements[] = array($gL10n->get('DAT_LOCATION'), $locationHtml);
            }

            if($date->getValue('dat_room_id') > 0)
            {
                // if active, then show room information
                $roomLink = $g_root_path. '/adm_program/system/msg_window.php?message_id=room_detail&amp;message_title=DAT_ROOM_INFORMATIONS&amp;message_var1='.$date->getValue('dat_room_id').'&amp;inline=true';
                $locationHtml = '<strong><a data-toggle="modal" data-target="#admidio_modal" href="'.$roomLink.'">'.$row['room_name'].'</a></strong>';
                $dateElements[] = array($gL10n->get('DAT_LOCATION'), $locationHtml);
            }

            // count participants of the date
            if($date->getValue('dat_rol_id') > 0)
            {
                $numMembers = $row['dat_num_members'];

                if($date->getValue('dat_max_members')!=0)
                {
                    $maxMembers = $date->getValue('dat_max_members');
                }

                $dateElements[] = array($gL10n->get('SYS_LEADER'), '<strong>'.$row['dat_num_leaders'].'</strong>');
                $dateElements[] = array($gL10n->get('SYS_PARTICIPANTS'), '<strong>'.$row['dat_num_members'].'</strong>');
            }

            if($date->getValue('dat_rol_id') > 0)
            {
                // Link for the Agreement in Array

                if($date->getValue('dat_rol_id') > 0)
                {
                    if($row['member_date_role'] > 0)
                    {
                        $buttonURL = $g_root_path.'/adm_program/modules/dates/dates_function.php?mode=4&amp;dat_id='.$date->getValue('dat_id');

                        if ($getViewMode === 'html')
                        {
                            $registerLink = '<button class="btn btn-default" onclick="window.location.href=\''.$buttonURL.'\'"><img src="'. THEME_PATH. '/icons/no.png" alt="'.$gL10n->get('DAT_CANCEL').'" />'.$gL10n->get('DAT_CANCEL').'</button>';
                        }
                        else
                        {
                            $registerLink = '<a class="admidio-icon-link" href="'.$buttonURL.'"><img src="'. THEME_PATH. '/icons/no.png" alt="'.$gL10n->get('DAT_CANCEL').'" /></a>';
                        }
                    }
                    else
                    {
                        $available_signin = true;
                        $non_available_rols = array();

                        if($date->getValue('dat_max_members'))
                        {
                            // Check limit of participants
                            if($participants->getCount($date->getValue('dat_rol_id')) >= $date->getValue('dat_max_members'))
                            {
                                $available_signin = false;
                            }
                        }

                        if($available_signin)
                        {
                            $buttonURL = $g_root_path.'/adm_program/modules/dates/dates_function.php?mode=3&amp;dat_id='.$date->getValue('dat_id');

                            if ($getViewMode === 'html')
                            {
                                $registerLink = '<button class="btn btn-default" onclick="window.location.href=\''.$buttonURL.'\'"><img src="'. THEME_PATH. '/icons/ok.png" alt="'.$gL10n->get('DAT_ATTEND').'" />'.$gL10n->get('DAT_ATTEND').'</button>';
                            }
                            else
                            {
                                $registerLink = '<a class="admidio-icon-link" href="'.$buttonURL.'"><img src="'. THEME_PATH. '/icons/ok.png" alt="'.$gL10n->get('DAT_ATTEND').'" /></a>';
                            }
                        }
                        else
                        {
                            $registerLink = $gL10n->get('DAT_REGISTRATION_NOT_POSSIBLE');
                        }
                    }

                    // Link to participants list
                    if($gValidLogin)
                    {
                        if($row['dat_num_members'] > 0 || $row['dat_num_leaders'] > 0)
                        {
                            $buttonURL = $g_root_path.'/adm_program/modules/lists/lists_show.php?mode=html&amp;rol_id='.$date->getValue('dat_rol_id');

                            if ($getViewMode === 'html')
                            {
                                $participantLink = '<button class="btn btn-default" onclick="window.location.href=\''.$buttonURL.'\'"><img src="'. THEME_PATH. '/icons/list.png" alt="'.$gL10n->get('DAT_SHOW_PARTICIPANTS').'" />'.$gL10n->get('DAT_SHOW_PARTICIPANTS').'</button>';
                            }
                            else
                            {
                                $participantLink = '<a class="admidio-icon-link" href="'.$buttonURL.'"><img src="'. THEME_PATH. '/icons/list.png" alt="'.$gL10n->get('DAT_SHOW_PARTICIPANTS').'" /></a>';
                            }
                        }
                    }

                    // Link to send email to participants
                    if($gValidLogin && $gCurrentUser->hasRightSendMailToRole($date->getValue('dat_rol_id')) == true)
                    {
                        if($row['dat_num_members'] > 0 || $row['dat_num_leaders'] > 0)
                        {
                            $buttonURL = $g_root_path.'/adm_program/modules/messages/messages_write.php?rol_id='.$date->getValue('dat_rol_id');

                            if ($getViewMode == 'html')
                            {
                                $emailLink = '<button class="btn btn-default" onclick="window.location.href=\''.$buttonURL.'\'"><img src="'. THEME_PATH. '/icons/email.png" alt="'.$gL10n->get('MAI_SEND_EMAIL').'" />'.$gL10n->get('MAI_SEND_EMAIL').'</button>';
                            }
                            else
                            {
                                $emailLink = '<a class="admidio-icon-link" href="'.$buttonURL.'"><img src="'. THEME_PATH. '/icons/email.png" alt="'.$gL10n->get('MAI_SEND_EMAIL').'" /></a>';
                            }
                        }
                    }

                    // Link for managing new participants
                    if($row['mem_leader'] == 1)
                    {
                        $buttonURL = $g_root_path.'/adm_program/modules/lists/members_assignment.php?rol_id='.$date->getValue('dat_rol_id');

                        if ($getViewMode === 'html')
                        {
                            $mgrpartLink = '<button class="btn btn-default" onclick="window.location.href=\''.$buttonURL.'\'"><img src="'. THEME_PATH. '/icons/add.png" alt="'.$gL10n->get('DAT_ASSIGN_PARTICIPANTS').'" />'.$gL10n->get('DAT_ASSIGN_PARTICIPANTS').'</button>';
                        }
                        else
                        {
                            $mgrpartLink = '<a class="admidio-icon-link" href="'.$buttonURL.'"><img src="'. THEME_PATH. '/icons/add.png" alt="'.$gL10n->get('DAT_ASSIGN_PARTICIPANTS').'" /></a>';
                        }
                    }
                }
            }

            if ($getViewMode === 'html')
            {
                // show panel view of events

                $cssClassHighlight = '';

                // Change css if date is highlighted
                if($row['dat_highlight'] == 1)
                {
                    $cssClassHighlight = ' admidio-event-highlight';
                }

                // Output of elements
                // always 2 then line break
                $firstElement = true;
                $htmlDateElements = '';

                foreach($dateElements as $element)
                {
                    if($firstElement)
                    {
                        $htmlDateElements .= '<div class="row">';
                    }

                    $htmlDateElements .= '<div class="col-sm-2 col-xs-4">'.$element[0].'</div>
                        <div class="col-sm-4 col-xs-8">'.$element[1].'</div>';

                    if($firstElement)
                    {
                        $firstElement = false;
                    }
                    else
                    {
                        $htmlDateElements .= '</div>';
                        $firstElement = true;
                    }
                }

                if(!$firstElement)
                {
                    $htmlDateElements .= '</div>';

                }

                $page->addHtml('
                    <div class="panel panel-primary'.$cssClassHighlight.'" id="dat_'.$date->getValue('dat_id').'">
                        <div class="panel-heading">
                            <div class="pull-left">
                                <img class="admidio-panel-heading-icon" src="'. THEME_PATH. '/icons/dates.png" alt="'. $date->getValue('dat_headline'). '" />' .
                                $date->getValue('dat_begin', $gPreferences['system_date']).$endDate.' '.$date->getValue('dat_headline') . '
                            </div>
                            <div class="pull-right text-right">' .
                                $icalIcon . $copyIcon . $editIcon . $deleteIcon . '
                            </div>
                        </div>
                        <div class="panel-body">
                            ' . $htmlDateElements . '<br />
                            <p>' . $date->getValue('dat_description') . '</p>');

                if ($registerLink !== '' || $participantLink !== '' || $mgrpartLink !== '')
                {
                    $page->addHtml('<div class="btn-group">'.$registerLink.$participantLink.$emailLink.$mgrpartLink.'</div>');
                }
                $page->addHtml('
                    </div>
                    <div class="panel-footer">'.
                        // show information about user who created the recordset and changed it
                        admFuncShowCreateChangeInfoByName($row['create_name'],
                                                          $date->getValue('dat_timestamp_create'),
                                                          $row['change_name'],
                                                          $date->getValue('dat_timestamp_change'),
                                                          $date->getValue('dat_usr_id_create'),
                                                          $date->getValue('dat_usr_id_change')).'
                        </div>
                    </div>');
            }
            else
            {
                // show table view of events

                // Change css class if date is highlighted
                $cssClass = '';
                if($row['dat_highlight'])
                {
                    $cssClass = 'admidio-event-highlight';
                }

                $objDateBegin = new DateTime($row['dat_begin']);
                $dateBegin = $objDateBegin->format($gPreferences['system_date']);
                $timeBegin = '';
                if ($date->getValue('dat_all_day') == 0)
                {
                    $timeBegin = $date->getValue('dat_begin', $gPreferences['system_time']).' '.$gL10n->get('SYS_CLOCK');
                }
                else
                {
                    $timeBegin = '&nbsp;';
                }

                $columnValues = array();

                if($registerLink !== '')
                {
                    $columnValues[] = $registerLink;
                }
                else
                {
                    $columnValues[] = '&nbsp;';
                }

                $columnValues[] = $dateBegin.' '.$timeBegin;
                $columnValues[] = '<a href="'.$g_root_path.'/adm_program/modules/dates/dates.php?id='.$date->getValue('dat_id').'&amp;view_mode=html&amp;headline='.$date->getValue('dat_headline').'">'.$date->getValue('dat_headline').'</a>';

                $participants = $numMembers .'/'. $maxMembers;

                if($numMembers)
                {
                    $participants = $participantLink;
                }

                $columnValues[] = $participants;

                if($emailLink !== '')
                {
                    $columnValues[] = $emailLink;
                }
                else
                {
                    $columnValues[] = '&nbsp;';
                }

                if($locationHtml !== '')
                {
                    $columnValues[] = $locationHtml;
                }
                else
                {
                    $columnValues[] = '&nbsp;';
                }

                $compactTable->addRowByArray($columnValues, null, array('class' => $cssClass));
            }
        }  // End foreach

        // Output table bottom for compact view
        if ($getViewMode === 'compact')
        {
            $page->addHtml($compactTable->show(false));
        }
    }

    // If necessary show links to navigate to next and previous recordsets of the query
    $base_url = $g_root_path.'/adm_program/modules/dates/dates.php?mode='.$getMode.'&headline='.$getHeadline.'&cat_id='.$getCatId.'&date_from='.$dates->getParameter('dateStartFormatEnglish').'&date_to='.$dates->getParameter('dateEndFormatEnglish').'&view_mode='.$getViewMode;
    $page->addHtml(admFuncGeneratePagination($base_url, $datesTotalCount, $datesResult['limit'], $getStart, true));
    $page->show();
}
else
{
    // create print output in a new window and set view_mode back to default 'html' for back navigation in main window
    $gNavigation->addUrl($g_root_path.'/adm_program/modules/dates/dates.php?mode='.$getMode.'&headline='.$getHeadline.'&cat_id='.$getCatId.'&date_from='.$dates->getParameter('dateStartFormatEnglish').'&date_to='.$dates->getParameter('dateEndFormatEnglish'));

    $tableDatePrint = '';

    $calendar = new TableCategory($gDb, $getCatId);

    // Get a copy of date results if recordsets are found
    if($datesTotalCount > 0)
    {
        $dateElements = $datesResult['recordset'];
    }
    // Define options for selectbox
    if($gValidLogin)
    {
        $selectBoxEntries = array($gL10n->get('SYS_OVERVIEW'), $gL10n->get('SYS_DESCRIPTION'), $gL10n->get('SYS_PARTICIPANTS'));
    }
    else
    {
        $selectBoxEntries = array($gL10n->get('SYS_OVERVIEW'), $gL10n->get('SYS_DESCRIPTION'));
    }

    // Define header and footer content for the html table
    $tableHead = '
        <h1>'.$dates->getHeadline($getHeadline).'</h1>
        <h3>'.$gL10n->get('SYS_START').':&nbsp;'.$dates->getParameter('dateStartFormatAdmidio'). ' - ' .$gL10n->get('SYS_END').':&nbsp;'.$dates->getParameter('dateEndFormatAdmidio').
            '<span class="form" style="margin-left: 40px;">'.
                // Selectbox for table content
                FormElements::generateDynamicSelectBox($selectBoxEntries, $defaultEntry = '0', $fieldId = 'admSelectBox', $createFirstEntry = false).'
            </span>
        </h3>';

    $tableFooter = '<i>provided by Admidio</i>
                    <i style="font-size: 0.6em;">'.date($gPreferences['system_date'].' '.$gPreferences['system_time']).'</i>';

    // Define columns headlines for body elements
    $bodyHeadline_1 = array($gL10n->get('SYS_START'),
                            $gL10n->get('SYS_END'),
                            $gL10n->get('SYS_TIME_FROM'),
                            $gL10n->get('SYS_TIME_TO'),
                            $gL10n->get('DAT_DATE'),
                            $gL10n->get('SYS_LOCATION'),
                            $gL10n->get('DAT_ROOM_INFORMATIONS'),
                            $gL10n->get('SYS_LEADER'),
                            $gL10n->get('SYS_PARTICIPANTS'));

    $bodyHeadline_2 = array($gL10n->get('SYS_START'),
                            $gL10n->get('SYS_END'),
                            $gL10n->get('SYS_TIME_FROM'),
                            $gL10n->get('SYS_TIME_TO'),
                            $gL10n->get('DAT_DATE'),
                            $gL10n->get('SYS_DESCRIPTION'));

    $bodyHeadline_3 = array($gL10n->get('SYS_START'),
                            $gL10n->get('SYS_END'),
                            $gL10n->get('SYS_TIME_FROM'),
                            $gL10n->get('SYS_TIME_TO'),
                            $gL10n->get('DAT_DATE'),
                            $gL10n->get('SYS_PARTICIPANTS'));

    $body_1 = array();
    $body_2 = array();
    $body_3 = array();

    // Get dates and  configure table bodies if recordsets are found
    $numElement = 1;

    if($datesTotalCount > 0)
    {
        foreach($dateElements as $row)
        {
            $buffer = array();

            //Convert dates to system format
            $objDateBegin = new DateTime($row['dat_begin']);
            $dateBegin = $objDateBegin->format($gPreferences['system_date']);
            $dateStartTime = $objDateBegin->format($gPreferences['system_time']);

            $objDateEnd = new DateTime($row['dat_end']);
            $dateEnd = $objDateEnd->format($gPreferences['system_date']);
            $dateEndTime = $objDateEnd->format($gPreferences['system_time']);

            // Write formated date parameter in buffer
            $buffer['dat_highlight']      = ($row['dat_highlight'] == 1) ? '1' : '0';
            $buffer['dat_begin']          = $dateBegin;
            $buffer['dat_end']            = $dateEnd;
            $buffer['dat_starttime']      = $dateStartTime;
            $buffer['dat_endtime']        = $dateEndTime;
            $buffer['dat_headline']       = $row['dat_headline'];
            $buffer['dat_description']    = preg_replace('/<[^>]*>/', '', $row['dat_description']);
            $buffer['dat_location']       = $row['dat_location'];
            $buffer['room_name']          = (isset($row['room_name'])) ? $row['room_name'] : '';
            $buffer['dat_num_leaders']    = (isset($row['dat_num_leaders']) && $row['dat_num_leaders']!= 0) ? $row['dat_num_leaders'] : '';
            $buffer['dat_participation']  = '';

            // Show number of participants of date
            if(isset($row['dat_num_members']) && $row['dat_max_members'] == 0)
            {
                $buffer['dat_participation'] = $row['dat_num_members'];
            }
            // If date has limit for assignment also show the value
            if(isset($row['dat_num_members']) && $row['dat_max_members'] != 0)
            {
                $buffer['dat_participation'] = $row['dat_num_members'].' '.'('.$row['dat_max_members'].')';
            }

            // If date has participation and participants are assigned
            if($row['dat_rol_id'] != null && isset($row['dat_num_members']))
            {
                $dateParticipation = new HtmlTableBasic('', 'dateParticipation');
                $dateParticipation->addAttribute('cellspacing', '2', 'table');
                $dateParticipation->addAttribute('cellpadding', '2', 'table');
                $dateParticipation->addRow();
                // Linebreak after 5 entries
                $memberCount = 1;
                $totalMemberCount = count($memberElements[$row['dat_rol_id']]);

                foreach($memberElements[$row['dat_rol_id']] as $memberDate)
                {
                    // If last entry close table row
                    if($memberCount < $totalMemberCount)
                    {
                        if(($memberCount % 6) === 0)
                        {
                            $dateParticipation->addRow();
                        }
                    }
                    // Leaders are shown highlighted
                    if($memberDate['leader'] != 0)
                    {
                        $dateParticipation->addColumn('<strong>'.$memberDate['surname'].' '.$memberDate['firstname'].'</strong>'.';',
                                                      array('class' => 'left'), 'td');
                    }
                    else
                    {
                        $dateParticipation->addColumn($memberDate['surname'].' '.$memberDate['firstname'].';',
                                                      array('class' => 'left'), 'td');
                    }
                    $memberCount++;
                }

                $tableParticipants = $dateParticipation->getHtmlTable();
            }
            else
            {
                $tableParticipants = '';
            }

            // Configure table body contents
            $body_1[$numElement]['dat_highlight'] = $buffer['dat_highlight'];
            $body_1[$numElement]['dat_details']   = array($buffer['dat_begin'],
                                                          $buffer['dat_end'],
                                                          $buffer['dat_starttime'],
                                                          $buffer['dat_endtime'],
                                                          $buffer['dat_headline'],
                                                          $buffer['dat_location'],
                                                          $buffer['room_name'],
                                                          $buffer['dat_num_leaders'],
                                                          $buffer['dat_participation']);

            $body_2[$numElement]['dat_highlight'] = $buffer['dat_highlight'];
            $body_2[$numElement]['dat_details']   = array($buffer['dat_begin'],
                                                          $buffer['dat_end'],
                                                          $buffer['dat_starttime'],
                                                          $buffer['dat_endtime'],
                                                          $buffer['dat_headline'],
                                                          $buffer['dat_description']);

            $body_3[$numElement]['dat_highlight'] = $buffer['dat_highlight'];
            $body_3[$numElement]['dat_details']   = array($buffer['dat_begin'],
                                                          $buffer['dat_end'],
                                                          $buffer['dat_starttime'],
                                                          $buffer['dat_endtime'],
                                                          $buffer['dat_headline'],
                                                          $tableParticipants);
            $numElement++;
            unset($buffer);
        }  // end foreach
    }
    // Create table object
    $datePrint = new HtmlTableBasic('PrintViewDates', 'tableDateList', 1);
    $datePrint->addAttribute('cellpadding', '3', 'table');
    $datePrint->addAttribute('summary', 'Printview of dates', 'table');
    // Define thead
    $datePrint->addTableHeader();
    $datePrint->addRow();
    $datePrint->addColumn($tableHead, array('colspan' => '10'), 'td');
    // Define tfoot
    $datePrint->addTableFooter();
    $datePrint->addRow();
    $datePrint->addColumn();
    $datePrint->addAttribute('colspan', '9', 'td');
    $datePrint->addAttribute('style', 'text-align: right;', 'td');
    $datePrint->addData($tableFooter);

    // Define tbody
    $datePrint->addTableBody('id', 'style0', $bodyHeadline_1, 'th');

    if(isset($dateElements) && count($dateElements) == 0)
    {
        $datePrint->addRow();
        // No events found
        if($getId > 0)
        {
            $datePrint->addColumn($gL10n->get('SYS_NO_ENTRY'), array('colspan' => '9'));
        }
        else
        {
            $datePrint->addColumn($gL10n->get('SYS_NO_ENTRIES'), array('colspan' => '9'));
        }
    }
    else
    {
        // Define first body content
        $numDateElements = 1;
        foreach($body_1 as $row)
        {
            if($row['dat_highlight'] != 1)
            {
                $className = (($numDateElements % 2) == 0) ? 'even' : 'odd';
            }
            else
            {
                $className = (($numDateElements % 2) == 0) ? 'evenHighlight' : 'oddHighlight';
            }

            $datePrint->addRow($row['dat_details'], array('class' => $className));
            $numDateElements ++;
        }

        // Define second body content
        $datePrint->addTableBody('id', 'style1', $bodyHeadline_2, 'th');
        $numDateElements = 1;
        foreach($body_2 as $row)
        {
            if($row['dat_highlight'] != 1)
            {
                $className = (($numDateElements % 2) == 0) ? 'even' : 'odd';
            }
            else
            {
                $className = (($numDateElements % 2) == 0) ? 'evenHighlight' : 'oddHighlight';
            }
            $datePrint->addRow($row['dat_details'], array('class' => $className));
            $numDateElements ++;
        }

        // Define third body content for members only
        if($gValidLogin)
        {
            $datePrint->addTableBody('id', 'style2', $bodyHeadline_3, 'th');

            $numDateElements = 1;
            foreach($body_3 as $row)
            {
                if($row['dat_highlight'] != 1)
                {
                    $className = (($numDateElements % 2) === 0) ? 'even' : 'odd';
                }
                else
                {
                    $className = (($numDateElements % 2) === 0) ? 'evenHighlight' : 'oddHighlight';
                }

                $datePrint->addRow($row['dat_details'], array('class' => $className));
                $numDateElements ++;
            }
        }
    }
    // Create table
    $tableDatePrint = $datePrint->getHtmlTable();

    echo '
        <!DOCTYPE html PUBLIC "-//W3C//DTD XHTML 1.0 Strict//EN" "http://www.w3.org/TR/xhtml1/DTD/xhtml1-strict.dtd">
        <html xmlns="http://www.w3.org/1999/xhtml" dir="ltr" lang="de" xml:lang="de">
        <head>
            <!-- (c) 2004 - 2015 The Admidio Team - http://www.admidio.org -->
            <meta http-equiv="content-type" content="text/html; charset=utf-8" />
            <title>'.$gCurrentOrganization->getValue('org_longname').' - Terminliste </title>
            <script type="text/javascript" src="'.$g_root_path.'/adm_program/libs/jquery/jquery.min.js"></script>
            <link rel="stylesheet" type="text/css" href="'.THEME_PATH.'/css/print.css" />

        <script type="text/javascript">

            $(document).ready(function(){
                $("#admSelectBox").change(function(){
                    $("#" + "style" + this.value).show().siblings("tbody").hide();
                });
                <!-- Trigger -->
                $("#admSelectBox").change();
            })
        </script>
        </head>
            <body>
                '.$tableDatePrint.'
            </body>
        </html>';
}
?>
=======
<?php
/******************************************************************************
 * Show a list of all events
 *
 * Copyright    : (c) 2004 - 2015 The Admidio Team
 * Homepage     : http://www.admidio.org
 * License      : GNU Public License 2 http://www.gnu.org/licenses/gpl-2.0.html
 *
 * Parameters:
 *
 * mode      - actual : (Default) shows actual dates and all events in future
 *             old    : shows events in the past
 *             all    : shows all events in past and future
 * start     - Position of query recordset where the visual output should start
 * headline  - Headline shown over events
 *             (Default) Events
 * cat_id    - show all events of calendar with this id
 * id        - Show only one event
 * show      - all               : (Default) show all events
 *           - maybe_participate : Show only events where the current user participates or could participate
 *           - only_participate  : Show only events where the current user participates
 * date_from - is set to actual date,
 *             if no date information is delivered
 * date_to   - is set to 31.12.9999,
 *             if no date information is delivered
 * view_mode - content output in 'html', 'compact' or 'print' view
 *             (Default: according to preferences)
 *****************************************************************************/

require_once('../../system/common.php');

unset($_SESSION['dates_request']);

// Initialize and check the parameters
$getMode     = admFuncVariableIsValid($_GET, 'mode', 'string', array('defaultValue' => 'actual', 'validValues' => array('actual', 'old', 'all')));
$getStart    = admFuncVariableIsValid($_GET, 'start', 'numeric');
$getHeadline = admFuncVariableIsValid($_GET, 'headline', 'string', array('defaultValue' => $gL10n->get('DAT_DATES')));
$getCatId    = admFuncVariableIsValid($_GET, 'cat_id', 'numeric');
$getId       = admFuncVariableIsValid($_GET, 'id', 'numeric');
$getShow     = admFuncVariableIsValid($_GET, 'show', 'string', array('defaultValue' => 'all', 'validValues' => array('all', 'maybe_participate', 'only_participate')));
$getCatId    = admFuncVariableIsValid($_GET, 'cat_id', 'numeric');
$getDateFrom = admFuncVariableIsValid($_GET, 'date_from', 'date');
$getDateTo   = admFuncVariableIsValid($_GET, 'date_to', 'date');
$getViewMode = admFuncVariableIsValid($_GET, 'view_mode', 'string', array('defaultValue' => $gPreferences['dates_viewmode'], 'validValues' => array('html', 'compact', 'print')));

// check if module is active
if($gPreferences['enable_dates_module'] == 0)
{
    // Module is not active
    $gMessage->show($gL10n->get('SYS_MODULE_DISABLED'));
}
elseif($gPreferences['enable_dates_module'] == 2)
{
    // module only for valid Users
    require_once('../../system/login_valid.php');
}

// create object and get recordset of available dates

$dates = new ModuleDates();
$dates->setParameter('mode', $getMode);
$dates->setParameter('cat_id', $getCatId);
$dates->setParameter('id', $getId);
$dates->setParameter('show', $getShow);
$dates->setParameter('view_mode', $getViewMode);
$dates->setDateRange($getDateFrom, $getDateTo);

if($getCatId > 0)
{
    $calendar = new TableCategory($gDb, $getCatId);
}

// Number of events each page for default view 'html' or 'compact' view
if($gPreferences['dates_per_page'] > 0 && ($getViewMode == 'html' || $getViewMode == 'compact'))
{
    $datesPerPage = $gPreferences['dates_per_page'];
}
else
{
    $datesPerPage = $dates->getDataSetCount();
}

// read relevant events from database
$datesResult     = $dates->getDataset($getStart, $datesPerPage);
$datesTotalCount = $dates->getDataSetCount();

if($getId  == 0 || $getViewMode == 'compact' && $getId > 0)
{
    // Navigation of the module starts here
    $gNavigation->addStartUrl(CURRENT_URL, $dates->getHeadline($getHeadline));
}

// read all events for output
if($datesTotalCount != 0)
{
    // Initialize counter and object instances
    $count = 0;
    $date = new TableDate($gDb);
    $participants = new Participants($gDb);

    // New array for the participants of a date
    $memberElements = array();

    // Loop date array and add further information in right position of each date.
    foreach($datesResult['recordset'] as $row)
    {
        $date->readDataById($row['dat_id']);

        // get avaiable room information
        if($date->getValue('dat_room_id') > 0)
        {
            $room = new TableRooms($gDb, $date->getValue('dat_room_id'));
            $datesResult['recordset'][''.$count.'']['room_name'] = $room->getValue('room_name');
        }

        // count members and leaders of the date role and push the result to the array
        if($date->getValue('dat_rol_id')!= null)
        {
            $datesResult['recordset'][''.$count.'']['dat_num_members'] = $participants->getCount($date->getValue('dat_rol_id'));
            $datesResult['recordset'][''.$count.'']['dat_num_leaders'] = $participants->getNumLeaders($date->getValue('dat_rol_id'));
        }

        // For print view also read the participants and push the result to the array with index 'dat_rol_id'
        if($getViewMode == 'print')
        {
            if($date->getValue('dat_rol_id') > 0)
            {
                $memberElements[$date->getValue('dat_rol_id')] = $participants->getParticipantsArray($date->getValue('dat_rol_id'));
            }
        }

        $count++;
    }
}

// create html page object
$page = new HtmlPage($getHeadline);

if($getViewMode == 'html'  || $getViewMode == 'compact')
{
    
    if($gPreferences['enable_rss'] == 1 && $gPreferences['enable_dates_module'] == 1)
    {
        $page->addRssFile($g_root_path.'/adm_program/modules/dates/rss_dates.php?headline='.$getHeadline, $gL10n->get('SYS_RSS_FEED_FOR_VAR', $gCurrentOrganization->getValue('org_longname'). ' - '.$getHeadline));
    };

    $page->addJavascript('
        $("#admCalendar").change(function () {
            var calendarId = "";
            if ($("#admCalendar").selectedIndex != 0) {
                var calendarId = $("#admCalendar").val();
            }
            self.location.href = "dates.php?mode='.$getMode.'&headline='.$getHeadline.'&date_from='.$dates->getParameter('dateStartFormatAdmidio').'&date_to='.$dates->getParameter('dateEndFormatAdmidio').'&cat_id=" + calendarId;
        });', true);

    $page->addJavascript('
        function Datefilter() {
            var field_error = "'.$gL10n->get('ECA_FIELD_ERROR').'";

            if (document.Formular.date_from.value == ""
            ||  document.Formular.date_to.value   == "") {
                alert(field_error);
                document.Formular.date_from.focus();
                return false;
            }
        }');

    // If default view mode is set to compact we need a back navigation if one date is selected for detail view
    if($gPreferences['dates_viewmode'] == 'compact' && $getViewMode == 'html' && $getId > 0)
    {
        // add back link to module menu
        $datesMenu = $page->getMenu();
        $datesMenu->addItem('menu_item_back', $gNavigation->getPreviousUrl(), $gL10n->get('SYS_BACK'), 'back.png');
    }

    //Check if box must be shown, when more dates available
    if($getId == 0 || $gCurrentUser->editDates())
    {
        // get module menu
        $DatesMenu = $page->getMenu();

        //Add new event
        if($gCurrentUser->editDates())
        {
            $DatesMenu->addItem('admMenuItemAdd', $g_root_path.'/adm_program/modules/dates/dates_new.php?headline='.$getHeadline,
                                $gL10n->get('SYS_CREATE_VAR', $getHeadline), 'add.png');
        }

        if($getId == 0)
        {
            //ical Download
            if($gPreferences['enable_dates_ical'] == 1)
            {
                $DatesMenu->addItem('admMenuItemICal', $g_root_path.'/adm_program/modules/dates/ical_dates.php?headline='.$getHeadline.'&amp;cat_id='.$getCatId,
                                $gL10n->get('DAT_EXPORT_ICAL'), 'database_out.png');
            }

            // show print button
            $DatesMenu->addItem('menu_item_print', null, $gL10n->get('LST_PRINT_PREVIEW'), 'print.png');
            $page->addJavascript('$("#menu_item_print").click(function() {window.open("'.$g_root_path.'/adm_program/modules/dates/dates.php?mode='.$getMode.'&headline='.$getHeadline.'&cat_id='.$getCatId.'&date_from='.$dates->getParameter('dateStartFormatEnglish').'&date_to='.$dates->getParameter('dateEndFormatEnglish').'&view_mode=print", "_blank")});', true);

            if($gCurrentUser->isWebmaster())
            {
                // show link to system preferences of weblinks
                $DatesMenu->addItem('admMenuItemPreferencesLinks', $g_root_path.'/adm_program/modules/preferences/preferences.php?show_option=events',
                                    $gL10n->get('SYS_MODULE_PREFERENCES'), 'options.png', 'right');
            }
            elseif($gCurrentUser->editDates())
            {
                // if no calendar selectbox is shown, then show link to edit calendars
                $DatesMenu->addItem('admMenuItemCategories', '/adm_program/modules/categories/categories.php?type=DAT&title='.$gL10n->get('DAT_CALENDAR'),
                                    $gL10n->get('DAT_MANAGE_CALENDARS'), 'application_view_tile.png');
            }
        }

        // create filter menu with elements for calendar and start-/enddate
        $FilterNavbar = new HtmlNavbar('menu_dates_filter', null, null, 'filter');
        $form = new HtmlForm('navbar_filter_form', $g_root_path.'/adm_program/modules/dates/dates.php?headline='.$getHeadline, $page, array('type' => 'navbar', 'setFocus' => false));
        $form->addSelectBoxForCategories('cat_id', $gL10n->get('DAT_CALENDAR'), $gDb, 'DAT', 'FILTER_CATEGORIES', array('defaultValue' => $dates->getParameter('cat_id')));
        $form->addInput('date_from', $gL10n->get('SYS_START'), $dates->getParameter('dateStartFormatAdmidio'), array('type' => 'date', 'maxLength' => 10));
        $form->addInput('date_to', $gL10n->get('SYS_END'), $dates->getParameter('dateEndFormatAdmidio'), array('type' => 'date', 'maxLength' => 10));
        $form->addSubmitButton('btn_send', $gL10n->get('SYS_OK'));
        $FilterNavbar->addForm($form->show(false));
        $page->addHtml($FilterNavbar->show(false));
    }

    if($datesTotalCount == 0)
    {
        // No events found
        if($getId > 0)
        {
            $page->addHtml('<p>'.$gL10n->get('SYS_NO_ENTRY').'</p>');
        }
        else
        {
            $page->addHtml('<p>'.$gL10n->get('SYS_NO_ENTRIES').'</p>');
        }
    }
    else
    {
        // Output table header for compact view
        if ($getViewMode == 'compact')
        {
            $compactTable = new HtmlTable('events_compact_table', $page, true, true);
            $columnHeading = array('&nbsp;', $gL10n->get('SYS_START'), $gL10n->get('DAT_DATE'), $gL10n->get('SYS_PARTICIPANTS'), $gL10n->get('DAT_LOCATION'));
            $compactTable->addRowHeadingByArray($columnHeading);
        }
        
        foreach($datesResult['recordset'] as $row)
        {
            // Initialize object and write new data
            $date->readDataById($row['dat_id']);

            $endDate = '';
            if($date->getValue('dat_begin', $gPreferences['system_date']) != $date->getValue('dat_end', $gPreferences['system_date']))
            {
                $endDate = ' - '.$date->getValue('dat_end', $gPreferences['system_date']);
            }

            //ical Download
            $icalIcon = '';
            if($gPreferences['enable_dates_ical'] == 1)
            {
                $icalIcon = '<a class="admidio-icon-link" href="'.$g_root_path.'/adm_program/modules/dates/dates_function.php?dat_id='. $date->getValue('dat_id'). '&amp;mode=6"><img
                    src="'. THEME_PATH. '/icons/database_out.png" alt="'.$gL10n->get('DAT_EXPORT_ICAL').'" title="'.$gL10n->get('DAT_EXPORT_ICAL').'" /></a>';
            }

            // change and delete is only for users with additional rights
            $copyIcon = '';
            $editIcon = '';
            $deleteIcon = '';
            if ($gCurrentUser->editDates())
            {
                if($date->editRight() == true)
                {
                    $copyIcon = '
                    <a class="admidio-icon-link" href="'.$g_root_path.'/adm_program/modules/dates/dates_new.php?dat_id='. $date->getValue('dat_id'). '&amp;copy=1&amp;headline='.$getHeadline.'"><img
                        src="'. THEME_PATH. '/icons/application_double.png" alt="'.$gL10n->get('SYS_COPY').'" title="'.$gL10n->get('SYS_COPY').'" /></a>';
                    $editIcon = '
                    <a class="admidio-icon-link" href="'.$g_root_path.'/adm_program/modules/dates/dates_new.php?dat_id='. $date->getValue('dat_id'). '&amp;headline='.$getHeadline.'"><img
                        src="'. THEME_PATH. '/icons/edit.png" alt="'.$gL10n->get('SYS_EDIT').'" title="'.$gL10n->get('SYS_EDIT').'" /></a>';
                }

                // Deleting events is only allowed for group members
                if($date->getValue('cat_org_id') == $gCurrentOrganization->getValue('org_id'))
                {
                    $deleteIcon = '
                    <a class="admidio-icon-link" data-toggle="modal" data-target="#admidio_modal"
                        href="'.$g_root_path.'/adm_program/system/popup_message.php?type=dat&amp;element_id=dat_'.
                        $date->getValue('dat_id').'&amp;name='.urlencode($date->getValue('dat_begin', $gPreferences['system_date']).' '.$date->getValue('dat_headline')).'&amp;database_id='.$date->getValue('dat_id').'"><img
                        src="'. THEME_PATH. '/icons/delete.png" alt="'.$gL10n->get('SYS_DELETE').'" title="'.$gL10n->get('SYS_DELETE').'" /></a>';
                }
            }

            // Initialize variables
            $registerLink    = '';
            $participantLink = '';
            $emailLink    = '';
            $mgrpartLink  = '';
            $dateElements = array();
            $maxMembers   = '';
            $numMembers   = '';
            $locationHtml = '';

            if ($date->getValue('dat_all_day') == 0)
            {
                // Write start in array
                $dateElements[] = array($gL10n->get('SYS_START'), '<strong>'. $date->getValue('dat_begin', $gPreferences['system_time']). '</strong> '.$gL10n->get('SYS_CLOCK'));
                // Write end in array
                $dateElements[] = array($gL10n->get('SYS_END'), '<strong>'. $date->getValue('dat_end', $gPreferences['system_time']). '</strong> '.$gL10n->get('SYS_CLOCK'));
            }
            // write calendar in output array
            $dateElements[] = array($gL10n->get('DAT_CALENDAR'), '<strong>'. $date->getValue('cat_name'). '</strong>');

            if (strlen($date->getValue('dat_location')) > 0)
            {
                // Show map link, when at least 2 words available
                // having more than 3 characters each
                $map_info_count = 0;
                foreach(preg_split('/[,; ]/', $date->getValue('dat_location')) as $key => $value)
                {
                    if(strlen($value) > 3)
                    {
                        $map_info_count++;
                    }
                }

                if($gPreferences['dates_show_map_link'] == true
                    && $map_info_count > 1)
                {
                    // Create Google-Maps-Link for location
                    $location_url = 'http://maps.google.com/?q='. $date->getValue('dat_location');
                    if(strlen($date->getValue('dat_country')) > 0)
                    {
                        // Better results with additional country information
                        $location_url .= ',%20'. $date->getValue('dat_country');
                    }
                    $locationHtml = '<a href="'. $location_url. '" target="_blank" title="'.$gL10n->get('DAT_SHOW_ON_MAP').'"/><strong>'.$date->getValue("dat_location").'</strong></a>';

                    // if valid login and enough information about address exist - calculate the route
                    if($gValidLogin && strlen($gCurrentUser->getValue('ADDRESS')) > 0
                    && (strlen($gCurrentUser->getValue('POSTCODE'))  > 0 || strlen($gCurrentUser->getValue('CITY'))  > 0))
                    {
                        $route_url = 'http://maps.google.com/?f=d&amp;saddr='. urlencode($gCurrentUser->getValue('ADDRESS'));
                        if(strlen($gCurrentUser->getValue('POSTCODE'))  > 0)
                        {
                            $route_url .= ',%20'. urlencode($gCurrentUser->getValue('POSTCODE'));
                        }
                        if(strlen($gCurrentUser->getValue('CITY'))  > 0)
                        {
                            $route_url .= ',%20'. urlencode($gCurrentUser->getValue('CITY'));
                        }
                        if(strlen($gCurrentUser->getValue('COUNTRY'))  > 0)
                        {
                            $route_url .= ',%20'. urlencode($gCurrentUser->getValue('COUNTRY'));
                        }

                        $route_url .= '&amp;daddr='. urlencode($date->getValue('dat_location'));
                        if(strlen($date->getValue('dat_country')) > 0)
                        {
                            // With information about country Google finds the location much better
                            $route_url .= ',%20'. $date->getValue('dat_country');
                        }
                        $locationHtml .= '
                        <a class="admidio-icon-link" href="'. $route_url. '" target="_blank"><img
                            src="'. THEME_PATH. '/icons/map.png" alt="'.$gL10n->get('SYS_SHOW_ROUTE').'" title="'.$gL10n->get('SYS_SHOW_ROUTE').'" /></a>';
                    }
                }
                else
                {
                    $locationHtml = '<strong>'. $date->getValue('dat_location'). '</strong>';
                }

                $dateElements[] = array($gL10n->get('DAT_LOCATION'), $locationHtml);
            }
            
            if($date->getValue('dat_room_id') > 0)
            {
                // if active, then show room information
                $roomLink = $g_root_path. '/adm_program/system/msg_window.php?message_id=room_detail&amp;message_title=DAT_ROOM_INFORMATIONS&amp;message_var1='.$date->getValue('dat_room_id').'&amp;inline=true';
                $locationHtml = '<strong><a data-toggle="modal" data-target="#admidio_modal" href="'.$roomLink.'">'.$row['room_name'].'</a></strong>';
                $dateElements[] = array($gL10n->get('DAT_LOCATION'), $locationHtml);
            }

            // count participants of the date
            if($date->getValue('dat_rol_id') > 0)
            {
                $numMembers  = $row['dat_num_members'];

                if($date->getValue('dat_max_members')!=0)
                {
                    $maxMembers = $date->getValue('dat_max_members');
                }

                $dateElements[] = array($gL10n->get('SYS_LEADER'), '<strong>'.$row['dat_num_leaders'].'</strong>');
                $dateElements[] = array($gL10n->get('SYS_PARTICIPANTS'), '<strong>'.$row['dat_num_members'].'</strong>');
            }

            if($date->getValue('dat_rol_id') > 0)
            {
                // Link for the Agreement in Array

                if($date->getValue('dat_rol_id') > 0)
                {
                    if($row['member_date_role'] > 0)
                    {
                        $buttonURL = $g_root_path.'/adm_program/modules/dates/dates_function.php?mode=4&amp;dat_id='.$date->getValue('dat_id');

                        if ($getViewMode == 'html')
                        {
                            $registerLink = '<button class="btn btn-default" onclick="window.location.href=\''.$buttonURL.'\'"><img src="'. THEME_PATH. '/icons/no.png" alt="'.$gL10n->get('DAT_CANCEL').'" />'.$gL10n->get('DAT_CANCEL').'</button>';
                        }
                        else
                        {
                            $registerLink = '<a class="admidio-icon-link" href="'.$buttonURL.'"><img src="'. THEME_PATH. '/icons/no.png" alt="'.$gL10n->get('DAT_CANCEL').'" title="'.$gL10n->get('DAT_CANCEL').'" /></a>';
                        }
                    }
                    else
                    {
                        $available_signin = true;
                        $non_available_rols = array();

                        if($date->getValue('dat_max_members'))
                        {
                            // Check limit of participants
                            if($participants->getCount($date->getValue('dat_rol_id')) >= $date->getValue('dat_max_members'))
                            {
                                $available_signin = false;
                            }
                        }

                        if($available_signin)
                        {
                            $buttonURL = $g_root_path.'/adm_program/modules/dates/dates_function.php?mode=3&amp;dat_id='.$date->getValue('dat_id');

                            if ($getViewMode == 'html')
                            {
                                $registerLink = '<button class="btn btn-default" onclick="window.location.href=\''.$buttonURL.'\'"><img src="'. THEME_PATH. '/icons/ok.png" alt="'.$gL10n->get('DAT_ATTEND').'" />'.$gL10n->get('DAT_ATTEND').'</button>';
                            }
                            else
                            {
                                $registerLink = '<a class="admidio-icon-link" href="'.$buttonURL.'"><img src="'. THEME_PATH. '/icons/ok.png" alt="'.$gL10n->get('DAT_ATTEND').'" title="'.$gL10n->get('DAT_ATTEND').'" /></a>';
                            }
                        }
                        else
                        {
                            $registerLink = $gL10n->get('DAT_REGISTRATION_NOT_POSSIBLE');
                        }
                    }

                    // Link to participants list
                    if($gValidLogin)
                    {
                        if($row['dat_num_members'] > 0 || $row['dat_num_leaders'] > 0)
                        {
                            $buttonURL = $g_root_path.'/adm_program/modules/lists/lists_show.php?mode=html&amp;rol_id='.$date->getValue('dat_rol_id');
                            
                            if ($getViewMode == 'html')
                            {
                                $participantLink = '<button class="btn btn-default" onclick="window.location.href=\''.$buttonURL.'\'"><img src="'. THEME_PATH. '/icons/list.png" alt="'.$gL10n->get('DAT_SHOW_PARTICIPANTS').'" />'.$gL10n->get('DAT_SHOW_PARTICIPANTS').'</button>';
                            }
                            else
                            {
                                $participantLink = '<a class="admidio-icon-link" href="'.$buttonURL.'"><img src="'. THEME_PATH. '/icons/list.png" alt="'.$gL10n->get('DAT_SHOW_PARTICIPANTS').'" title="'.$gL10n->get('DAT_SHOW_PARTICIPANTS').'" /></a>';
                            }
                        }
                    }

                    // Link to send email to participants
                    if($gValidLogin && $gCurrentUser->hasRightSendMailToRole($date->getValue('dat_rol_id')) == true)
                    {
                        if($row['dat_num_members'] > 0 || $row['dat_num_leaders'] > 0)
                        {
                            $buttonURL = $g_root_path.'/adm_program/modules/messages/messages_write.php?rol_id='.$date->getValue('dat_rol_id');
                            
                            if ($getViewMode == 'html')
                            {
                                $emailLink = '<button class="btn btn-default" onclick="window.location.href=\''.$buttonURL.'\'"><img src="'. THEME_PATH. '/icons/email.png" alt="'.$gL10n->get('MAI_SEND_EMAIL').'" />'.$gL10n->get('MAI_SEND_EMAIL').'</button>';
                            }
                            else
                            {
                                $emailLink = '<a class="admidio-icon-link" href="'.$buttonURL.'"><img src="'. THEME_PATH. '/icons/email.png" alt="'.$gL10n->get('MAI_SEND_EMAIL').'" title="'.$gL10n->get('MAI_SEND_EMAIL').'" /></a>';
                            }
                        }
                    }

                    // Link for managing new participants
                    if($row['mem_leader'] == 1)
                    {
                        $buttonURL = $g_root_path.'/adm_program/modules/lists/members_assignment.php?rol_id='.$date->getValue('dat_rol_id');

                        if ($getViewMode == 'html')
                        {
                            $mgrpartLink = '<button class="btn btn-default" onclick="window.location.href=\''.$buttonURL.'\'"><img src="'. THEME_PATH. '/icons/add.png" alt="'.$gL10n->get('DAT_ASSIGN_PARTICIPANTS').'" />'.$gL10n->get('DAT_ASSIGN_PARTICIPANTS').'</button>';
                        }
                        else
                        {
                            $mgrpartLink = '<a class="admidio-icon-link" href="'.$buttonURL.'"><img src="'. THEME_PATH. '/icons/add.png" alt="'.$gL10n->get('DAT_ASSIGN_PARTICIPANTS').'" title="'.$gL10n->get('DAT_ASSIGN_PARTICIPANTS').'" /></a>';
                        }
                    }
                }
            }

            if ($getViewMode == 'html')
            {
                // show panel view of events
            
                $cssClassHighlight = '';

                // Change css if date is highlighted
                if($row['dat_highlight'] == 1)
                {
                    $cssClassHighlight = ' admidio-event-highlight';
                }

                // Output of elements
                // always 2 then line break
                $firstElement = true;
                $htmlDateElements = '';

                foreach($dateElements as $element)
                {
                    if($firstElement)
                    {
                        $htmlDateElements .= '<div class="row">';
                    }
                    
                    $htmlDateElements .= '<div class="col-sm-2 col-xs-4">'.$element[0].'</div>
                        <div class="col-sm-4 col-xs-8">'.$element[1].'</div>';

                    if($firstElement)
                    {
                        $firstElement = false;
                    }
                    else
                    {
                        $htmlDateElements .= '</div>';
                        $firstElement = true;
                    }
                }
                
                if($firstElement == false)
                {
                    $htmlDateElements .= '</div>';
                    
                }

                $page->addHtml('
                <div class="panel panel-primary'.$cssClassHighlight.'" id="dat_'.$date->getValue('dat_id').'">
                    <div class="panel-heading">
                        <div class="pull-left">
                            <img class="admidio-panel-heading-icon" src="'. THEME_PATH. '/icons/dates.png" alt="'. $date->getValue('dat_headline'). '" />' .
                            $date->getValue('dat_begin', $gPreferences['system_date']).$endDate.' '.$date->getValue('dat_headline') . '
                        </div>
                        <div class="pull-right text-right">' .
                            $icalIcon . $copyIcon . $editIcon . $deleteIcon . '
                        </div>
                    </div>

                    <div class="panel-body">
                        ' . $htmlDateElements . '<br />
                        <p>' . $date->getValue('dat_description') . '</p>');
                                            
                        if (strlen($registerLink) > 0 || strlen($participantLink) > 0 || strlen($mgrpartLink) > 0)
                        {
                            $page->addHtml('<div class="btn-group">'.$registerLink.$participantLink.$emailLink.$mgrpartLink.'</div>');
                        }
                    $page->addHtml('</div>
                    <div class="panel-footer">'.
                        // show information about user who created the recordset and changed it
                        admFuncShowCreateChangeInfoByName($row['create_name'], $date->getValue('dat_timestamp_create'),
                           $row['change_name'], $date->getValue('dat_timestamp_change'), $date->getValue('dat_usr_id_create'), $date->getValue('dat_usr_id_change')).'
                    </div>
                </div>');
            }
            else
            {
                // show table view of events
            
                // Change css class if date is highlighted
                $cssClass = '';
                if($row['dat_highlight'] == true)
                {
                    $cssClass = 'admidio-event-highlight';
                }

                $objDateBegin = new DateTime($row['dat_begin']);
                $dateBegin = $objDateBegin->format($gPreferences['system_date']);
                $timeBegin = '';
                if ($date->getValue('dat_all_day') == 0)
                {
                    $timeBegin = $date->getValue('dat_begin', $gPreferences['system_time']). ' '.$gL10n->get('SYS_CLOCK');
                }
                else
                {
                    $timeBegin = '&nbsp;';
                }
                
                $columnValues = array();
                
                if(strlen($registerLink) > 0)
                {
                    $columnValues[] = $registerLink;
                }
                else
                {
                    $columnValues[] = '';
                }

                $columnValues[] = $dateBegin.' '.$timeBegin;
                $columnValues[] = '<a href="'.$g_root_path.'/adm_program/modules/dates/dates.php?id='.$date->getValue('dat_id').'&amp;view_mode=html&amp;headline='.$date->getValue('dat_headline').'">'.$date->getValue('dat_headline').'</a>';
                
                if($date->getValue('dat_rol_id') > 0)
                {
                    if($maxMembers > 0)
                    {
                        $participants = $numMembers .' / '. $maxMembers;
                    }
                    else
                    {
                        $participants = $numMembers.'&nbsp;';
                    }
                    
                    if($numMembers > 0)
                    {
                        $participants .= $participantLink.$emailLink;
                    }
                    
                    $columnValues[] = $participants;
                }
                else
                {
                    $columnValues[] = '';                    
                }

                if(strlen($locationHtml) > 0)
                {
                    $columnValues[] = $locationHtml;
                }
                else
                {
                    $columnValues[] = '';
                }

                $compactTable->addRowByArray($columnValues, null, array('class' => $cssClass));
            }
        }  // End foreach

        // Output table bottom for compact view
        if ($getViewMode == 'compact')
        {
            $page->addHtml($compactTable->show(false));
        }
    }

    // If neccessary show links to navigate to next and previous recordsets of the query
    $base_url = $g_root_path.'/adm_program/modules/dates/dates.php?mode='.$getMode.'&headline='.$getHeadline.'&cat_id='.$getCatId.'&date_from='.$dates->getParameter('dateStartFormatEnglish').'&date_to='.$dates->getParameter('dateEndFormatEnglish').'&view_mode='.$getViewMode;
    $page->addHtml(admFuncGeneratePagination($base_url, $datesTotalCount, $datesResult['limit'], $getStart, TRUE));
    $page->show();
}
else
{
    // create print output in a new window and set view_mode back to default 'html' for back navigation in main window
    $gNavigation->addUrl($g_root_path.'/adm_program/modules/dates/dates.php?mode='.$getMode.'&headline='.$getHeadline.'&cat_id='.$getCatId.'&date_from='.$dates->getParameter('dateStartFormatEnglish').'&date_to='.$dates->getParameter('dateEndFormatEnglish'));

    $tableDatePrint = '';
    
    $calendar = new TableCategory($gDb, $getCatId);
    
    // Get a copy of date results if recordsets are found
    if($datesTotalCount > 0)
    {
        $dateElements = $datesResult['recordset'];
    }
    // Define options for selectbox
    if($gValidLogin)
    {
        $selectBoxEntries = array($gL10n->get('SYS_OVERVIEW'), $gL10n->get('SYS_DESCRIPTION'), $gL10n->get('SYS_PARTICIPANTS'));
    }
    else
    {
        $selectBoxEntries = array($gL10n->get('SYS_OVERVIEW'), $gL10n->get('SYS_DESCRIPTION'));
    }
    
    // Define header and footer content for the html table
    $tableHead = '<h1>'.$dates->getHeadline($getHeadline).'</h1>
                    <h3>'.$gL10n->get('SYS_START').':&nbsp;'.$dates->getParameter('dateStartFormatAdmidio'). ' - ' .$gL10n->get('SYS_END').':&nbsp;'.$dates->getParameter('dateEndFormatAdmidio').
                        '<span class="form" style="margin-left: 40px;">'.
                        // Selectbox for table content
                        FormElements::generateDynamicSelectBox($selectBoxEntries, $defaultEntry = '0', $fieldId = 'admSelectBox', $createFirstEntry = false).'
                        </span>
                    </h3>';

    $tableFooter = '<i>provided by Admidio</i>
                    <i style="font-size: 0.6em;">'.date($gPreferences['system_date'].' '.$gPreferences['system_time']).'</i>';

    // Define columns headlines for body elements
    $bodyHeadline_1 = array($gL10n->get('SYS_START'),
                            $gL10n->get('SYS_END'),
                            $gL10n->get('SYS_TIME_FROM'),
                            $gL10n->get('SYS_TIME_TO'),
                            $gL10n->get('DAT_DATE'),
                            $gL10n->get('SYS_LOCATION'),
                            $gL10n->get('DAT_ROOM_INFORMATIONS'),
                            $gL10n->get('SYS_LEADER'),
                            $gL10n->get('SYS_PARTICIPANTS')
                            );

    $bodyHeadline_2 = array($gL10n->get('SYS_START'),
                            $gL10n->get('SYS_END'),
                            $gL10n->get('SYS_TIME_FROM'),
                            $gL10n->get('SYS_TIME_TO'),
                            $gL10n->get('DAT_DATE'),
                            $gL10n->get('SYS_DESCRIPTION'));

    $bodyHeadline_3 = array($gL10n->get('SYS_START'),
                            $gL10n->get('SYS_END'),
                            $gL10n->get('SYS_TIME_FROM'),
                            $gL10n->get('SYS_TIME_TO'),
                            $gL10n->get('DAT_DATE'),
                            $gL10n->get('SYS_PARTICIPANTS'));

    $body_1 = array();
    $body_2 = array();
    $body_3 = array();

    // Get dates and  configure table bodies if recordsets are found
    $numElement = 1;
    
    if($datesTotalCount > 0)
    {
        foreach($dateElements as $row)
        {
            $buffer = array();
    
            //Convert dates to system format
            $objDateBegin = new DateTime($row['dat_begin']);
            $dateBegin = $objDateBegin->format($gPreferences['system_date']);
            $dateStartTime = $objDateBegin->format($gPreferences['system_time']);
    
            $objDateEnd = new DateTime($row['dat_end']);
            $dateEnd = $objDateEnd->format($gPreferences['system_date']);
            $dateEndTime = $objDateEnd->format($gPreferences['system_time']);
    
            // Write formated date parameter in buffer
            $buffer['dat_highlight']      = ($row['dat_highlight'] == 1) ? '1' : '0';
            $buffer['dat_begin']          = $dateBegin;
            $buffer['dat_end']            = $dateEnd;
            $buffer['dat_starttime']      = $dateStartTime;
            $buffer['dat_endtime']        = $dateEndTime;
            $buffer['dat_headline']       = $row['dat_headline'];
            $buffer['dat_description']    = preg_replace('/<[^>]*>/', '', $row['dat_description']);
            $buffer['dat_location']       = $row['dat_location'];
            $buffer['room_name']          = (isset($row['room_name'])) ? $row['room_name'] : '';
            $buffer['dat_num_leaders']    = (isset($row['dat_num_leaders']) && $row['dat_num_leaders']!= 0) ? $row['dat_num_leaders'] : '';
            $buffer['dat_participation']  = '';
    
            // Show number of participants of date
            if(isset($row['dat_num_members']) && $row['dat_max_members'] == 0)
            {
                $buffer['dat_participation'] = $row['dat_num_members'];
            }
            // If date has limit for assignment also show the value
            if(isset($row['dat_num_members']) && $row['dat_max_members'] != 0)
            {
                $buffer['dat_participation'] = $row['dat_num_members'].' '.'('.$row['dat_max_members'].')';
            }
    
            // If date has participation and patricipants are assigned
            if($row['dat_rol_id'] != null && isset($row['dat_num_members']))
            {
                $dateParticipation = new HtmlTableBasic('', 'dateParticipation');
                $dateParticipation->addAttribute('cellspacing', '2', 'table');
                $dateParticipation->addAttribute('cellpadding', '2', 'table');
                $dateParticipation->addRow();
                // Linebreak after 5 entries
                $memberCount = 1;
                $totalMemberCount = count($memberElements[$row['dat_rol_id']]);
    
                foreach($memberElements[$row['dat_rol_id']] as $memberDate)
                {
                    // If last entry close table row
                    if($memberCount < $totalMemberCount)
                    {
                        if(($memberCount % 6) == 0)
                        {
                            $dateParticipation->addRow();
                        }
                    }
                    // Leaders are shown highlighted
                    if($memberDate['leader'] != 0)
                    {
                        $dateParticipation->addColumn('<strong>'.$memberDate['surname'].' '.$memberDate['firstname'].'</strong>'.';', array('class' => 'left'), 'td');
                    }
                    else
                    {
                        $dateParticipation->addColumn($memberDate['surname'].' '.$memberDate['firstname'].';', array('class' => 'left'), 'td');
                    }
                    $memberCount++;
                }
    
                $tableParticipants = $dateParticipation->getHtmlTable();
            }
            else
            {
                $tableParticipants = '';
            }
    
            // Configure table body contents
            $body_1[$numElement]['dat_highlight']   = $buffer['dat_highlight'];
            $body_1[$numElement]['dat_details']     = array($buffer['dat_begin'],
                                                            $buffer['dat_end'],
                                                            $buffer['dat_starttime'],
                                                            $buffer['dat_endtime'],
                                                            $buffer['dat_headline'],
                                                            $buffer['dat_location'],
                                                            $buffer['room_name'],
                                                            $buffer['dat_num_leaders'],
                                                            $buffer['dat_participation']);
    
            $body_2[$numElement]['dat_highlight']   = $buffer['dat_highlight'];
            $body_2[$numElement]['dat_details']     = array($buffer['dat_begin'],
                                                            $buffer['dat_end'],
                                                            $buffer['dat_starttime'],
                                                            $buffer['dat_endtime'],
                                                            $buffer['dat_headline'],
                                                            $buffer['dat_description']);
    
            $body_3[$numElement]['dat_highlight']   = $buffer['dat_highlight'];
            $body_3[$numElement]['dat_details']     = array($buffer['dat_begin'],
                                                            $buffer['dat_end'],
                                                            $buffer['dat_starttime'],
                                                            $buffer['dat_endtime'],
                                                            $buffer['dat_headline'],
                                                            $tableParticipants);
            $numElement++;
            unset($buffer);
        }  // end foreach
    }
    // Create table object
    $datePrint = new HtmlTableBasic('PrintViewDates', 'tableDateList', 1);
    $datePrint->addAttribute('cellpadding', '3', 'table');
    $datePrint->addAttribute('summary', 'Printview of dates', 'table');
    // Define thead
    $datePrint->addTableHeader();
    $datePrint->addRow();
    $datePrint->addColumn($tableHead, array('colspan' => '10'), 'td');
    // Define tfoot
    $datePrint->addTableFooter();
    $datePrint->addRow();
    $datePrint->addColumn();
    $datePrint->addAttribute('colspan', '9', 'td');
    $datePrint->addAttribute('style', 'text-align: right;', 'td');
    $datePrint->addData($tableFooter);

    // Define tbody
    $datePrint->addTableBody('id', 'style0', $bodyHeadline_1, 'th');

    if(isset($dateElements) && count($dateElements) == 0)
    {
        $datePrint->addRow();
        // No events found
        if($getId > 0)
        {
            $datePrint->addColumn($gL10n->get('SYS_NO_ENTRY'), array('colspan' => '9'));
        }
        else
        {
            $datePrint->addColumn($gL10n->get('SYS_NO_ENTRIES'), array('colspan' => '9'));
        }
    }
    else
    {
        // Define first body content
        $numDateElements = 1;
        foreach($body_1 as $row)
        {
            if($row['dat_highlight'] != 1)
            {
                $className = (($numDateElements % 2) == 0) ? 'even' : 'odd';
            }
            else
            {
                $className = (($numDateElements % 2) == 0) ? 'evenHighlight' : 'oddHighlight';
            }
            
            $datePrint->addRow($row['dat_details'], array('class' => $className));
            $numDateElements ++;
        }

        // Define second body content
        $datePrint->addTableBody('id', 'style1', $bodyHeadline_2, 'th');
        $numDateElements = 1;
        foreach($body_2 as $row)
        {
            if($row['dat_highlight'] != 1)
            {
                $className = (($numDateElements % 2) == 0) ? 'even' : 'odd';
            }
            else
            {
                $className = (($numDateElements % 2) == 0) ? 'evenHighlight' : 'oddHighlight';
            }
            $datePrint->addRow($row['dat_details'], array('class' => $className));
            $numDateElements ++;
        }

        // Define third body content for members only
        if($gValidLogin)
        {
            $datePrint->addTableBody('id', 'style2', $bodyHeadline_3, 'th');
    
            $numDateElements = 1;
            foreach($body_3 as $row)
            {
                if($row['dat_highlight'] != 1)
                {
                    $className = (($numDateElements % 2) == 0) ? 'even' : 'odd';
                }
                else
                {
                    $className = (($numDateElements % 2) == 0) ? 'evenHighlight' : 'oddHighlight';
                }
                
                $datePrint->addRow($row['dat_details'], array('class' => $className));
                $numDateElements ++;
            }
        }
    }
    // Create table
    $tableDatePrint = $datePrint->getHtmlTable();
    
echo'
    <!DOCTYPE html PUBLIC "-//W3C//DTD XHTML 1.0 Strict//EN" "http://www.w3.org/TR/xhtml1/DTD/xhtml1-strict.dtd">
    <html xmlns="http://www.w3.org/1999/xhtml" dir="ltr" lang="de" xml:lang="de">
    <head>
        <!-- (c) 2004 - 2015 The Admidio Team - http://www.admidio.org -->
        <meta http-equiv="content-type" content="text/html; charset=utf-8" />
        <title>'. $gCurrentOrganization->getValue('org_longname'). ' - Terminliste </title>
        <script type="text/javascript" src="'.$g_root_path.'/adm_program/libs/jquery/jquery.min.js"></script>
        <link rel="stylesheet" type="text/css" href="'. THEME_PATH. '/css/print.css" />

    <script type="text/javascript">

        $(document).ready(function(){
            $("#admSelectBox").change(function(){
                $("#" + "style" + this.value).show().siblings("tbody").hide();
            });
            <!-- Trigger -->
            $("#admSelectBox").change();
        })
    </script>
    </head>
        <body>
            ' .$tableDatePrint. '
        </body>
    </html>';
}
?>
>>>>>>> 1160e73c
<|MERGE_RESOLUTION|>--- conflicted
+++ resolved
@@ -1,1930 +1,973 @@
-<<<<<<< HEAD
-<?php
-/******************************************************************************
- * Show a list of all events
- *
- * Copyright    : (c) 2004 - 2015 The Admidio Team
- * Homepage     : http://www.admidio.org
- * License      : GNU Public License 2 http://www.gnu.org/licenses/gpl-2.0.html
- *
- * Parameters:
- *
- * mode      - actual : (Default) shows actual dates and all events in future
- *             old    : shows events in the past
- *             all    : shows all events in past and future
- * start     - Position of query recordset where the visual output should start
- * headline  - Headline shown over events
- *             (Default) Events
- * cat_id    - show all events of calendar with this id
- * id        - Show only one event
- * show      - all               : (Default) show all events
- *           - maybe_participate : Show only events where the current user participates or could participate
- *           - only_participate  : Show only events where the current user participates
- * date_from - is set to actual date,
- *             if no date information is delivered
- * date_to   - is set to 31.12.9999,
- *             if no date information is delivered
- * view_mode - content output in 'html', 'compact' or 'print' view
- *             (Default: according to preferences)
- *****************************************************************************/
-
-require_once('../../system/common.php');
-
-unset($_SESSION['dates_request']);
-
-// Initialize and check the parameters
-$getMode     = admFuncVariableIsValid($_GET, 'mode', 'string', array('defaultValue' => 'actual', 'validValues' => array('actual', 'old', 'all')));
-$getStart    = admFuncVariableIsValid($_GET, 'start', 'numeric');
-$getHeadline = admFuncVariableIsValid($_GET, 'headline', 'string', array('defaultValue' => $gL10n->get('DAT_DATES')));
-$getCatId    = admFuncVariableIsValid($_GET, 'cat_id', 'numeric');
-$getId       = admFuncVariableIsValid($_GET, 'id', 'numeric');
-$getShow     = admFuncVariableIsValid($_GET, 'show', 'string', array('defaultValue' => 'all', 'validValues' => array('all', 'maybe_participate', 'only_participate')));
-$getCatId    = admFuncVariableIsValid($_GET, 'cat_id', 'numeric');
-$getDateFrom = admFuncVariableIsValid($_GET, 'date_from', 'date');
-$getDateTo   = admFuncVariableIsValid($_GET, 'date_to', 'date');
-$getViewMode = admFuncVariableIsValid($_GET, 'view_mode', 'string', array('defaultValue' => $gPreferences['dates_viewmode'], 'validValues' => array('html', 'compact', 'print')));
-
-// check if module is active
-if($gPreferences['enable_dates_module'] == 0)
-{
-    // Module is not active
-    $gMessage->show($gL10n->get('SYS_MODULE_DISABLED'));
-}
-elseif($gPreferences['enable_dates_module'] == 2)
-{
-    // module only for valid Users
-    require_once('../../system/login_valid.php');
-}
-
-// create object and get recordset of available dates
-
-$dates = new ModuleDates();
-$dates->setParameter('mode', $getMode);
-$dates->setParameter('cat_id', $getCatId);
-$dates->setParameter('id', $getId);
-$dates->setParameter('show', $getShow);
-$dates->setParameter('view_mode', $getViewMode);
-$dates->setDateRange($getDateFrom, $getDateTo);
-
-if($getCatId > 0)
-{
-    $calendar = new TableCategory($gDb, $getCatId);
-}
-
-// Number of events each page for default view 'html' or 'compact' view
-if($gPreferences['dates_per_page'] > 0 && ($getViewMode === 'html' || $getViewMode === 'compact'))
-{
-    $datesPerPage = $gPreferences['dates_per_page'];
-}
-else
-{
-    $datesPerPage = $dates->getDataSetCount();
-}
-
-// read relevant events from database
-$datesResult     = $dates->getDataset($getStart, $datesPerPage);
-$datesTotalCount = $dates->getDataSetCount();
-
-if($getId == 0 || $getViewMode === 'compact' && $getId > 0)
-{
-    // Navigation of the module starts here
-    $gNavigation->addStartUrl(CURRENT_URL, $dates->getHeadline($getHeadline));
-}
-
-// read all events for output
-if($datesTotalCount != 0)
-{
-    // Initialize counter and object instances
-    $count = 0;
-    $date = new TableDate($gDb);
-    $participants = new Participants($gDb);
-
-    // New array for the participants of a date
-    $memberElements = array();
-
-    // Loop date array and add further information in right position of each date.
-    foreach($datesResult['recordset'] as $row)
-    {
-        $date->readDataById($row['dat_id']);
-
-        // get avaiable room information
-        if($date->getValue('dat_room_id') > 0)
-        {
-            $room = new TableRooms($gDb, $date->getValue('dat_room_id'));
-            $datesResult['recordset'][$count]['room_name'] = $room->getValue('room_name');
-        }
-
-        // count members and leaders of the date role and push the result to the array
-        if($date->getValue('dat_rol_id') !== null)
-        {
-            $datesResult['recordset'][$count]['dat_num_members'] = $participants->getCount($date->getValue('dat_rol_id'));
-            $datesResult['recordset'][$count]['dat_num_leaders'] = $participants->getNumLeaders($date->getValue('dat_rol_id'));
-        }
-
-        // For print view also read the participants and push the result to the array with index 'dat_rol_id'
-        if($getViewMode === 'print')
-        {
-            if($date->getValue('dat_rol_id') > 0)
-            {
-                $memberElements[$date->getValue('dat_rol_id')] = $participants->getParticipantsArray($date->getValue('dat_rol_id'));
-            }
-        }
-
-        $count++;
-    }
-}
-
-// create html page object
-$page = new HtmlPage($getHeadline);
-
-if($getViewMode === 'html' || $getViewMode === 'compact')
-{
-
-    if($gPreferences['enable_rss'] == 1 && $gPreferences['enable_dates_module'] == 1)
-    {
-        $page->addRssFile($g_root_path.'/adm_program/modules/dates/rss_dates.php?headline='.$getHeadline,
-                          $gL10n->get('SYS_RSS_FEED_FOR_VAR',
-                          $gCurrentOrganization->getValue('org_longname').' - '.$getHeadline));
-    };
-
-    $page->addJavascript('
-        $("#admCalendar").change(function () {
-            var calendarId = "";
-            if ($("#admCalendar").selectedIndex != 0) {
-                var calendarId = $("#admCalendar").val();
-            }
-            self.location.href = "dates.php?mode='.$getMode.'&headline='.$getHeadline.'&date_from='.$dates->getParameter('dateStartFormatAdmidio').'&date_to='.$dates->getParameter('dateEndFormatAdmidio').'&cat_id=" + calendarId;
-        });', true);
-
-    $page->addJavascript('
-        function Datefilter() {
-            var field_error = "'.$gL10n->get('ECA_FIELD_ERROR').'";
-
-            if (document.Formular.date_from.value == ""
-            ||  document.Formular.date_to.value   == "") {
-                alert(field_error);
-                document.Formular.date_from.focus();
-                return false;
-            }
-        }');
-
-    // If default view mode is set to compact we need a back navigation if one date is selected for detail view
-    if($gPreferences['dates_viewmode'] === 'compact' && $getViewMode === 'html' && $getId > 0)
-    {
-        // add back link to module menu
-        $datesMenu = $page->getMenu();
-        $datesMenu->addItem('menu_item_back', $gNavigation->getPreviousUrl(), $gL10n->get('SYS_BACK'), 'back.png');
-    }
-
-    //Check if box must be shown, when more dates available
-    if($getId == 0 || $gCurrentUser->editDates())
-    {
-        // get module menu
-        $DatesMenu = $page->getMenu();
-
-        //Add new event
-        if($gCurrentUser->editDates())
-        {
-            $DatesMenu->addItem('admMenuItemAdd',
-                                $g_root_path.'/adm_program/modules/dates/dates_new.php?headline='.$getHeadline,
-                                $gL10n->get('SYS_CREATE_VAR', $getHeadline), 'add.png');
-        }
-
-        if($getId == 0)
-        {
-            //ical Download
-            if($gPreferences['enable_dates_ical'] == 1)
-            {
-                $DatesMenu->addItem('admMenuItemICal',
-                                    $g_root_path.'/adm_program/modules/dates/ical_dates.php?headline='.$getHeadline.'&amp;cat_id='.$getCatId,
-                                    $gL10n->get('DAT_EXPORT_ICAL'), 'database_out.png');
-            }
-
-            // show print button
-            $DatesMenu->addItem('menu_item_print', null, $gL10n->get('LST_PRINT_PREVIEW'), 'print.png');
-            $page->addJavascript('
-                $("#menu_item_print").click(function() {
-                    window.open("'.$g_root_path.'/adm_program/modules/dates/dates.php?mode='.$getMode.'&headline='.$getHeadline.'&cat_id='.$getCatId.'&date_from='.$dates->getParameter('dateStartFormatEnglish').'&date_to='.$dates->getParameter('dateEndFormatEnglish').'&view_mode=print", "_blank");
-                });', true);
-
-            if($gCurrentUser->isWebmaster())
-            {
-                // show link to system preferences of weblinks
-                $DatesMenu->addItem('admMenuItemPreferencesLinks',
-                                    $g_root_path.'/adm_program/modules/preferences/preferences.php?show_option=events',
-                                    $gL10n->get('SYS_MODULE_PREFERENCES'), 'options.png', 'right');
-            }
-            elseif($gCurrentUser->editDates())
-            {
-                // if no calendar selectbox is shown, then show link to edit calendars
-                $DatesMenu->addItem('admMenuItemCategories',
-                                    '/adm_program/modules/categories/categories.php?type=DAT&title='.$gL10n->get('DAT_CALENDAR'),
-                                    $gL10n->get('DAT_MANAGE_CALENDARS'), 'application_view_tile.png');
-            }
-        }
-
-        // create filter menu with elements for calendar and start-/enddate
-        $FilterNavbar = new HtmlNavbar('menu_dates_filter', null, null, 'filter');
-        $form = new HtmlForm('navbar_filter_form', $g_root_path.'/adm_program/modules/dates/dates.php?headline='.$getHeadline, $page, array('type' => 'navbar', 'setFocus' => false));
-        $form->addSelectBoxForCategories('cat_id', $gL10n->get('DAT_CALENDAR'), $gDb, 'DAT', 'FILTER_CATEGORIES', array('defaultValue' => $dates->getParameter('cat_id')));
-        $form->addInput('date_from', $gL10n->get('SYS_START'), $dates->getParameter('dateStartFormatAdmidio'), array('type' => 'date', 'maxLength' => 10));
-        $form->addInput('date_to', $gL10n->get('SYS_END'), $dates->getParameter('dateEndFormatAdmidio'), array('type' => 'date', 'maxLength' => 10));
-        $form->addSubmitButton('btn_send', $gL10n->get('SYS_OK'));
-        $FilterNavbar->addForm($form->show(false));
-        $page->addHtml($FilterNavbar->show(false));
-    }
-
-    if($datesTotalCount == 0)
-    {
-        // No events found
-        if($getId > 0)
-        {
-            $page->addHtml('<p>'.$gL10n->get('SYS_NO_ENTRY').'</p>');
-        }
-        else
-        {
-            $page->addHtml('<p>'.$gL10n->get('SYS_NO_ENTRIES').'</p>');
-        }
-    }
-    else
-    {
-        // Output table header for compact view
-        if ($getViewMode === 'compact')
-        {
-            $compactTable = new HtmlTable('events_compact_table', $page, true, true);
-            $columnHeading = array('&nbsp;', $gL10n->get('SYS_START'), $gL10n->get('DAT_DATE'), $gL10n->get('SYS_PARTICIPANTS'), $gL10n->get('DAT_LOCATION'));
-            $compactTable->addRowHeadingByArray($columnHeading);
-        }
-
-        foreach($datesResult['recordset'] as $row)
-        {
-            // Initialize object and write new data
-            $date->readDataById($row['dat_id']);
-
-            $endDate = '';
-            if($date->getValue('dat_begin', $gPreferences['system_date']) != $date->getValue('dat_end', $gPreferences['system_date']))
-            {
-                $endDate = ' - '.$date->getValue('dat_end', $gPreferences['system_date']);
-            }
-
-            //ical Download
-            $icalIcon = '';
-            if($gPreferences['enable_dates_ical'] == 1)
-            {
-                $icalIcon = '<a class="admidio-icon-link" href="'.$g_root_path.'/adm_program/modules/dates/dates_function.php?dat_id='. $date->getValue('dat_id'). '&amp;mode=6"><img
-                    src="'. THEME_PATH. '/icons/database_out.png" alt="'.$gL10n->get('DAT_EXPORT_ICAL').'" title="'.$gL10n->get('DAT_EXPORT_ICAL').'" /></a>';
-            }
-
-            // change and delete is only for users with additional rights
-            $copyIcon   = '';
-            $editIcon   = '';
-            $deleteIcon = '';
-            if ($gCurrentUser->editDates())
-            {
-                if($date->editRight())
-                {
-                    $copyIcon = '
-                    <a class="admidio-icon-link" href="'.$g_root_path.'/adm_program/modules/dates/dates_new.php?dat_id='. $date->getValue('dat_id'). '&amp;copy=1&amp;headline='.$getHeadline.'"><img
-                        src="'. THEME_PATH. '/icons/application_double.png" alt="'.$gL10n->get('SYS_COPY').'" title="'.$gL10n->get('SYS_COPY').'" /></a>';
-                    $editIcon = '
-                    <a class="admidio-icon-link" href="'.$g_root_path.'/adm_program/modules/dates/dates_new.php?dat_id='. $date->getValue('dat_id'). '&amp;headline='.$getHeadline.'"><img
-                        src="'. THEME_PATH. '/icons/edit.png" alt="'.$gL10n->get('SYS_EDIT').'" title="'.$gL10n->get('SYS_EDIT').'" /></a>';
-                }
-
-                // Deleting events is only allowed for group members
-                if($date->getValue('cat_org_id') == $gCurrentOrganization->getValue('org_id'))
-                {
-                    $deleteIcon = '
-                    <a class="admidio-icon-link" data-toggle="modal" data-target="#admidio_modal"
-                        href="'.$g_root_path.'/adm_program/system/popup_message.php?type=dat&amp;element_id=dat_'.
-                        $date->getValue('dat_id').'&amp;name='.urlencode($date->getValue('dat_begin', $gPreferences['system_date']).' '.$date->getValue('dat_headline')).'&amp;database_id='.$date->getValue('dat_id').'"><img
-                        src="'. THEME_PATH. '/icons/delete.png" alt="'.$gL10n->get('SYS_DELETE').'" title="'.$gL10n->get('SYS_DELETE').'" /></a>';
-                }
-            }
-
-            // Initialize variables
-            $registerLink    = '';
-            $participantLink = '';
-            $emailLink       = '';
-            $mgrpartLink     = '';
-            $dateElements    = array();
-            $maxMembers      = '';
-            $numMembers      = '';
-            $locationHtml    = '';
-
-            if ($date->getValue('dat_all_day') == 0)
-            {
-                // Write start in array
-                $dateElements[] = array($gL10n->get('SYS_START'), '<strong>'. $date->getValue('dat_begin', $gPreferences['system_time']). '</strong> '.$gL10n->get('SYS_CLOCK'));
-                // Write end in array
-                $dateElements[] = array($gL10n->get('SYS_END'), '<strong>'. $date->getValue('dat_end', $gPreferences['system_time']). '</strong> '.$gL10n->get('SYS_CLOCK'));
-            }
-            // write calendar in output array
-            $dateElements[] = array($gL10n->get('DAT_CALENDAR'), '<strong>'. $date->getValue('cat_name'). '</strong>');
-
-            if ($date->getValue('dat_location') !== '')
-            {
-                // Show map link, when at least 2 words available
-                // having more than 3 characters each
-                $map_info_count = 0;
-                foreach(preg_split('/[,; ]/', $date->getValue('dat_location')) as $key => $value)
-                {
-                    if(strlen($value) > 3)
-                    {
-                        $map_info_count++;
-                    }
-                }
-
-                if($gPreferences['dates_show_map_link'] && $map_info_count > 1)
-                {
-                    // Create Google-Maps-Link for location
-                    $location_url = 'http://maps.google.com/?q='. $date->getValue('dat_location');
-                    if($date->getValue('dat_country') !== '')
-                    {
-                        // Better results with additional country information
-                        $location_url .= ',%20'. $date->getValue('dat_country');
-                    }
-                    $locationHtml = '<a href="'. $location_url. '" target="_blank" title="'.$gL10n->get('DAT_SHOW_ON_MAP').'"/><strong>'.$date->getValue("dat_location").'</strong></a>';
-
-                    // if valid login and enough information about address exist - calculate the route
-                    if($gValidLogin && $gCurrentUser->getValue('ADDRESS') !== ''
-                    && ($gCurrentUser->getValue('POSTCODE') !== '' || $gCurrentUser->getValue('CITY') !== ''))
-                    {
-                        $route_url = 'http://maps.google.com/?f=d&amp;saddr='. urlencode($gCurrentUser->getValue('ADDRESS'));
-                        if($gCurrentUser->getValue('POSTCODE') !== '')
-                        {
-                            $route_url .= ',%20'. urlencode($gCurrentUser->getValue('POSTCODE'));
-                        }
-                        if($gCurrentUser->getValue('CITY') !== '')
-                        {
-                            $route_url .= ',%20'. urlencode($gCurrentUser->getValue('CITY'));
-                        }
-                        if($gCurrentUser->getValue('COUNTRY') !== '')
-                        {
-                            $route_url .= ',%20'. urlencode($gCurrentUser->getValue('COUNTRY'));
-                        }
-
-                        $route_url .= '&amp;daddr='. urlencode($date->getValue('dat_location'));
-                        if($date->getValue('dat_country') !== '')
-                        {
-                            // With information about country Google finds the location much better
-                            $route_url .= ',%20'. $date->getValue('dat_country');
-                        }
-                        $locationHtml .= '
-                        <a class="admidio-icon-link" href="'. $route_url. '" target="_blank"><img
-                            src="'. THEME_PATH. '/icons/map.png" alt="'.$gL10n->get('SYS_SHOW_ROUTE').'" title="'.$gL10n->get('SYS_SHOW_ROUTE').'" /></a>';
-                    }
-                }
-                else
-                {
-                    $locationHtml = '<strong>'. $date->getValue('dat_location'). '</strong>';
-                }
-
-                $dateElements[] = array($gL10n->get('DAT_LOCATION'), $locationHtml);
-            }
-
-            if($date->getValue('dat_room_id') > 0)
-            {
-                // if active, then show room information
-                $roomLink = $g_root_path. '/adm_program/system/msg_window.php?message_id=room_detail&amp;message_title=DAT_ROOM_INFORMATIONS&amp;message_var1='.$date->getValue('dat_room_id').'&amp;inline=true';
-                $locationHtml = '<strong><a data-toggle="modal" data-target="#admidio_modal" href="'.$roomLink.'">'.$row['room_name'].'</a></strong>';
-                $dateElements[] = array($gL10n->get('DAT_LOCATION'), $locationHtml);
-            }
-
-            // count participants of the date
-            if($date->getValue('dat_rol_id') > 0)
-            {
-                $numMembers = $row['dat_num_members'];
-
-                if($date->getValue('dat_max_members')!=0)
-                {
-                    $maxMembers = $date->getValue('dat_max_members');
-                }
-
-                $dateElements[] = array($gL10n->get('SYS_LEADER'), '<strong>'.$row['dat_num_leaders'].'</strong>');
-                $dateElements[] = array($gL10n->get('SYS_PARTICIPANTS'), '<strong>'.$row['dat_num_members'].'</strong>');
-            }
-
-            if($date->getValue('dat_rol_id') > 0)
-            {
-                // Link for the Agreement in Array
-
-                if($date->getValue('dat_rol_id') > 0)
-                {
-                    if($row['member_date_role'] > 0)
-                    {
-                        $buttonURL = $g_root_path.'/adm_program/modules/dates/dates_function.php?mode=4&amp;dat_id='.$date->getValue('dat_id');
-
-                        if ($getViewMode === 'html')
-                        {
-                            $registerLink = '<button class="btn btn-default" onclick="window.location.href=\''.$buttonURL.'\'"><img src="'. THEME_PATH. '/icons/no.png" alt="'.$gL10n->get('DAT_CANCEL').'" />'.$gL10n->get('DAT_CANCEL').'</button>';
-                        }
-                        else
-                        {
-                            $registerLink = '<a class="admidio-icon-link" href="'.$buttonURL.'"><img src="'. THEME_PATH. '/icons/no.png" alt="'.$gL10n->get('DAT_CANCEL').'" /></a>';
-                        }
-                    }
-                    else
-                    {
-                        $available_signin = true;
-                        $non_available_rols = array();
-
-                        if($date->getValue('dat_max_members'))
-                        {
-                            // Check limit of participants
-                            if($participants->getCount($date->getValue('dat_rol_id')) >= $date->getValue('dat_max_members'))
-                            {
-                                $available_signin = false;
-                            }
-                        }
-
-                        if($available_signin)
-                        {
-                            $buttonURL = $g_root_path.'/adm_program/modules/dates/dates_function.php?mode=3&amp;dat_id='.$date->getValue('dat_id');
-
-                            if ($getViewMode === 'html')
-                            {
-                                $registerLink = '<button class="btn btn-default" onclick="window.location.href=\''.$buttonURL.'\'"><img src="'. THEME_PATH. '/icons/ok.png" alt="'.$gL10n->get('DAT_ATTEND').'" />'.$gL10n->get('DAT_ATTEND').'</button>';
-                            }
-                            else
-                            {
-                                $registerLink = '<a class="admidio-icon-link" href="'.$buttonURL.'"><img src="'. THEME_PATH. '/icons/ok.png" alt="'.$gL10n->get('DAT_ATTEND').'" /></a>';
-                            }
-                        }
-                        else
-                        {
-                            $registerLink = $gL10n->get('DAT_REGISTRATION_NOT_POSSIBLE');
-                        }
-                    }
-
-                    // Link to participants list
-                    if($gValidLogin)
-                    {
-                        if($row['dat_num_members'] > 0 || $row['dat_num_leaders'] > 0)
-                        {
-                            $buttonURL = $g_root_path.'/adm_program/modules/lists/lists_show.php?mode=html&amp;rol_id='.$date->getValue('dat_rol_id');
-
-                            if ($getViewMode === 'html')
-                            {
-                                $participantLink = '<button class="btn btn-default" onclick="window.location.href=\''.$buttonURL.'\'"><img src="'. THEME_PATH. '/icons/list.png" alt="'.$gL10n->get('DAT_SHOW_PARTICIPANTS').'" />'.$gL10n->get('DAT_SHOW_PARTICIPANTS').'</button>';
-                            }
-                            else
-                            {
-                                $participantLink = '<a class="admidio-icon-link" href="'.$buttonURL.'"><img src="'. THEME_PATH. '/icons/list.png" alt="'.$gL10n->get('DAT_SHOW_PARTICIPANTS').'" /></a>';
-                            }
-                        }
-                    }
-
-                    // Link to send email to participants
-                    if($gValidLogin && $gCurrentUser->hasRightSendMailToRole($date->getValue('dat_rol_id')) == true)
-                    {
-                        if($row['dat_num_members'] > 0 || $row['dat_num_leaders'] > 0)
-                        {
-                            $buttonURL = $g_root_path.'/adm_program/modules/messages/messages_write.php?rol_id='.$date->getValue('dat_rol_id');
-
-                            if ($getViewMode == 'html')
-                            {
-                                $emailLink = '<button class="btn btn-default" onclick="window.location.href=\''.$buttonURL.'\'"><img src="'. THEME_PATH. '/icons/email.png" alt="'.$gL10n->get('MAI_SEND_EMAIL').'" />'.$gL10n->get('MAI_SEND_EMAIL').'</button>';
-                            }
-                            else
-                            {
-                                $emailLink = '<a class="admidio-icon-link" href="'.$buttonURL.'"><img src="'. THEME_PATH. '/icons/email.png" alt="'.$gL10n->get('MAI_SEND_EMAIL').'" /></a>';
-                            }
-                        }
-                    }
-
-                    // Link for managing new participants
-                    if($row['mem_leader'] == 1)
-                    {
-                        $buttonURL = $g_root_path.'/adm_program/modules/lists/members_assignment.php?rol_id='.$date->getValue('dat_rol_id');
-
-                        if ($getViewMode === 'html')
-                        {
-                            $mgrpartLink = '<button class="btn btn-default" onclick="window.location.href=\''.$buttonURL.'\'"><img src="'. THEME_PATH. '/icons/add.png" alt="'.$gL10n->get('DAT_ASSIGN_PARTICIPANTS').'" />'.$gL10n->get('DAT_ASSIGN_PARTICIPANTS').'</button>';
-                        }
-                        else
-                        {
-                            $mgrpartLink = '<a class="admidio-icon-link" href="'.$buttonURL.'"><img src="'. THEME_PATH. '/icons/add.png" alt="'.$gL10n->get('DAT_ASSIGN_PARTICIPANTS').'" /></a>';
-                        }
-                    }
-                }
-            }
-
-            if ($getViewMode === 'html')
-            {
-                // show panel view of events
-
-                $cssClassHighlight = '';
-
-                // Change css if date is highlighted
-                if($row['dat_highlight'] == 1)
-                {
-                    $cssClassHighlight = ' admidio-event-highlight';
-                }
-
-                // Output of elements
-                // always 2 then line break
-                $firstElement = true;
-                $htmlDateElements = '';
-
-                foreach($dateElements as $element)
-                {
-                    if($firstElement)
-                    {
-                        $htmlDateElements .= '<div class="row">';
-                    }
-
-                    $htmlDateElements .= '<div class="col-sm-2 col-xs-4">'.$element[0].'</div>
-                        <div class="col-sm-4 col-xs-8">'.$element[1].'</div>';
-
-                    if($firstElement)
-                    {
-                        $firstElement = false;
-                    }
-                    else
-                    {
-                        $htmlDateElements .= '</div>';
-                        $firstElement = true;
-                    }
-                }
-
-                if(!$firstElement)
-                {
-                    $htmlDateElements .= '</div>';
-
-                }
-
-                $page->addHtml('
-                    <div class="panel panel-primary'.$cssClassHighlight.'" id="dat_'.$date->getValue('dat_id').'">
-                        <div class="panel-heading">
-                            <div class="pull-left">
-                                <img class="admidio-panel-heading-icon" src="'. THEME_PATH. '/icons/dates.png" alt="'. $date->getValue('dat_headline'). '" />' .
-                                $date->getValue('dat_begin', $gPreferences['system_date']).$endDate.' '.$date->getValue('dat_headline') . '
-                            </div>
-                            <div class="pull-right text-right">' .
-                                $icalIcon . $copyIcon . $editIcon . $deleteIcon . '
-                            </div>
-                        </div>
-                        <div class="panel-body">
-                            ' . $htmlDateElements . '<br />
-                            <p>' . $date->getValue('dat_description') . '</p>');
-
-                if ($registerLink !== '' || $participantLink !== '' || $mgrpartLink !== '')
-                {
-                    $page->addHtml('<div class="btn-group">'.$registerLink.$participantLink.$emailLink.$mgrpartLink.'</div>');
-                }
-                $page->addHtml('
-                    </div>
-                    <div class="panel-footer">'.
-                        // show information about user who created the recordset and changed it
-                        admFuncShowCreateChangeInfoByName($row['create_name'],
-                                                          $date->getValue('dat_timestamp_create'),
-                                                          $row['change_name'],
-                                                          $date->getValue('dat_timestamp_change'),
-                                                          $date->getValue('dat_usr_id_create'),
-                                                          $date->getValue('dat_usr_id_change')).'
-                        </div>
-                    </div>');
-            }
-            else
-            {
-                // show table view of events
-
-                // Change css class if date is highlighted
-                $cssClass = '';
-                if($row['dat_highlight'])
-                {
-                    $cssClass = 'admidio-event-highlight';
-                }
-
-                $objDateBegin = new DateTime($row['dat_begin']);
-                $dateBegin = $objDateBegin->format($gPreferences['system_date']);
-                $timeBegin = '';
-                if ($date->getValue('dat_all_day') == 0)
-                {
-                    $timeBegin = $date->getValue('dat_begin', $gPreferences['system_time']).' '.$gL10n->get('SYS_CLOCK');
-                }
-                else
-                {
-                    $timeBegin = '&nbsp;';
-                }
-
-                $columnValues = array();
-
-                if($registerLink !== '')
-                {
-                    $columnValues[] = $registerLink;
-                }
-                else
-                {
-                    $columnValues[] = '&nbsp;';
-                }
-
-                $columnValues[] = $dateBegin.' '.$timeBegin;
-                $columnValues[] = '<a href="'.$g_root_path.'/adm_program/modules/dates/dates.php?id='.$date->getValue('dat_id').'&amp;view_mode=html&amp;headline='.$date->getValue('dat_headline').'">'.$date->getValue('dat_headline').'</a>';
-
-                $participants = $numMembers .'/'. $maxMembers;
-
-                if($numMembers)
-                {
-                    $participants = $participantLink;
-                }
-
-                $columnValues[] = $participants;
-
-                if($emailLink !== '')
-                {
-                    $columnValues[] = $emailLink;
-                }
-                else
-                {
-                    $columnValues[] = '&nbsp;';
-                }
-
-                if($locationHtml !== '')
-                {
-                    $columnValues[] = $locationHtml;
-                }
-                else
-                {
-                    $columnValues[] = '&nbsp;';
-                }
-
-                $compactTable->addRowByArray($columnValues, null, array('class' => $cssClass));
-            }
-        }  // End foreach
-
-        // Output table bottom for compact view
-        if ($getViewMode === 'compact')
-        {
-            $page->addHtml($compactTable->show(false));
-        }
-    }
-
-    // If necessary show links to navigate to next and previous recordsets of the query
-    $base_url = $g_root_path.'/adm_program/modules/dates/dates.php?mode='.$getMode.'&headline='.$getHeadline.'&cat_id='.$getCatId.'&date_from='.$dates->getParameter('dateStartFormatEnglish').'&date_to='.$dates->getParameter('dateEndFormatEnglish').'&view_mode='.$getViewMode;
-    $page->addHtml(admFuncGeneratePagination($base_url, $datesTotalCount, $datesResult['limit'], $getStart, true));
-    $page->show();
-}
-else
-{
-    // create print output in a new window and set view_mode back to default 'html' for back navigation in main window
-    $gNavigation->addUrl($g_root_path.'/adm_program/modules/dates/dates.php?mode='.$getMode.'&headline='.$getHeadline.'&cat_id='.$getCatId.'&date_from='.$dates->getParameter('dateStartFormatEnglish').'&date_to='.$dates->getParameter('dateEndFormatEnglish'));
-
-    $tableDatePrint = '';
-
-    $calendar = new TableCategory($gDb, $getCatId);
-
-    // Get a copy of date results if recordsets are found
-    if($datesTotalCount > 0)
-    {
-        $dateElements = $datesResult['recordset'];
-    }
-    // Define options for selectbox
-    if($gValidLogin)
-    {
-        $selectBoxEntries = array($gL10n->get('SYS_OVERVIEW'), $gL10n->get('SYS_DESCRIPTION'), $gL10n->get('SYS_PARTICIPANTS'));
-    }
-    else
-    {
-        $selectBoxEntries = array($gL10n->get('SYS_OVERVIEW'), $gL10n->get('SYS_DESCRIPTION'));
-    }
-
-    // Define header and footer content for the html table
-    $tableHead = '
-        <h1>'.$dates->getHeadline($getHeadline).'</h1>
-        <h3>'.$gL10n->get('SYS_START').':&nbsp;'.$dates->getParameter('dateStartFormatAdmidio'). ' - ' .$gL10n->get('SYS_END').':&nbsp;'.$dates->getParameter('dateEndFormatAdmidio').
-            '<span class="form" style="margin-left: 40px;">'.
-                // Selectbox for table content
-                FormElements::generateDynamicSelectBox($selectBoxEntries, $defaultEntry = '0', $fieldId = 'admSelectBox', $createFirstEntry = false).'
-            </span>
-        </h3>';
-
-    $tableFooter = '<i>provided by Admidio</i>
-                    <i style="font-size: 0.6em;">'.date($gPreferences['system_date'].' '.$gPreferences['system_time']).'</i>';
-
-    // Define columns headlines for body elements
-    $bodyHeadline_1 = array($gL10n->get('SYS_START'),
-                            $gL10n->get('SYS_END'),
-                            $gL10n->get('SYS_TIME_FROM'),
-                            $gL10n->get('SYS_TIME_TO'),
-                            $gL10n->get('DAT_DATE'),
-                            $gL10n->get('SYS_LOCATION'),
-                            $gL10n->get('DAT_ROOM_INFORMATIONS'),
-                            $gL10n->get('SYS_LEADER'),
-                            $gL10n->get('SYS_PARTICIPANTS'));
-
-    $bodyHeadline_2 = array($gL10n->get('SYS_START'),
-                            $gL10n->get('SYS_END'),
-                            $gL10n->get('SYS_TIME_FROM'),
-                            $gL10n->get('SYS_TIME_TO'),
-                            $gL10n->get('DAT_DATE'),
-                            $gL10n->get('SYS_DESCRIPTION'));
-
-    $bodyHeadline_3 = array($gL10n->get('SYS_START'),
-                            $gL10n->get('SYS_END'),
-                            $gL10n->get('SYS_TIME_FROM'),
-                            $gL10n->get('SYS_TIME_TO'),
-                            $gL10n->get('DAT_DATE'),
-                            $gL10n->get('SYS_PARTICIPANTS'));
-
-    $body_1 = array();
-    $body_2 = array();
-    $body_3 = array();
-
-    // Get dates and  configure table bodies if recordsets are found
-    $numElement = 1;
-
-    if($datesTotalCount > 0)
-    {
-        foreach($dateElements as $row)
-        {
-            $buffer = array();
-
-            //Convert dates to system format
-            $objDateBegin = new DateTime($row['dat_begin']);
-            $dateBegin = $objDateBegin->format($gPreferences['system_date']);
-            $dateStartTime = $objDateBegin->format($gPreferences['system_time']);
-
-            $objDateEnd = new DateTime($row['dat_end']);
-            $dateEnd = $objDateEnd->format($gPreferences['system_date']);
-            $dateEndTime = $objDateEnd->format($gPreferences['system_time']);
-
-            // Write formated date parameter in buffer
-            $buffer['dat_highlight']      = ($row['dat_highlight'] == 1) ? '1' : '0';
-            $buffer['dat_begin']          = $dateBegin;
-            $buffer['dat_end']            = $dateEnd;
-            $buffer['dat_starttime']      = $dateStartTime;
-            $buffer['dat_endtime']        = $dateEndTime;
-            $buffer['dat_headline']       = $row['dat_headline'];
-            $buffer['dat_description']    = preg_replace('/<[^>]*>/', '', $row['dat_description']);
-            $buffer['dat_location']       = $row['dat_location'];
-            $buffer['room_name']          = (isset($row['room_name'])) ? $row['room_name'] : '';
-            $buffer['dat_num_leaders']    = (isset($row['dat_num_leaders']) && $row['dat_num_leaders']!= 0) ? $row['dat_num_leaders'] : '';
-            $buffer['dat_participation']  = '';
-
-            // Show number of participants of date
-            if(isset($row['dat_num_members']) && $row['dat_max_members'] == 0)
-            {
-                $buffer['dat_participation'] = $row['dat_num_members'];
-            }
-            // If date has limit for assignment also show the value
-            if(isset($row['dat_num_members']) && $row['dat_max_members'] != 0)
-            {
-                $buffer['dat_participation'] = $row['dat_num_members'].' '.'('.$row['dat_max_members'].')';
-            }
-
-            // If date has participation and participants are assigned
-            if($row['dat_rol_id'] != null && isset($row['dat_num_members']))
-            {
-                $dateParticipation = new HtmlTableBasic('', 'dateParticipation');
-                $dateParticipation->addAttribute('cellspacing', '2', 'table');
-                $dateParticipation->addAttribute('cellpadding', '2', 'table');
-                $dateParticipation->addRow();
-                // Linebreak after 5 entries
-                $memberCount = 1;
-                $totalMemberCount = count($memberElements[$row['dat_rol_id']]);
-
-                foreach($memberElements[$row['dat_rol_id']] as $memberDate)
-                {
-                    // If last entry close table row
-                    if($memberCount < $totalMemberCount)
-                    {
-                        if(($memberCount % 6) === 0)
-                        {
-                            $dateParticipation->addRow();
-                        }
-                    }
-                    // Leaders are shown highlighted
-                    if($memberDate['leader'] != 0)
-                    {
-                        $dateParticipation->addColumn('<strong>'.$memberDate['surname'].' '.$memberDate['firstname'].'</strong>'.';',
-                                                      array('class' => 'left'), 'td');
-                    }
-                    else
-                    {
-                        $dateParticipation->addColumn($memberDate['surname'].' '.$memberDate['firstname'].';',
-                                                      array('class' => 'left'), 'td');
-                    }
-                    $memberCount++;
-                }
-
-                $tableParticipants = $dateParticipation->getHtmlTable();
-            }
-            else
-            {
-                $tableParticipants = '';
-            }
-
-            // Configure table body contents
-            $body_1[$numElement]['dat_highlight'] = $buffer['dat_highlight'];
-            $body_1[$numElement]['dat_details']   = array($buffer['dat_begin'],
-                                                          $buffer['dat_end'],
-                                                          $buffer['dat_starttime'],
-                                                          $buffer['dat_endtime'],
-                                                          $buffer['dat_headline'],
-                                                          $buffer['dat_location'],
-                                                          $buffer['room_name'],
-                                                          $buffer['dat_num_leaders'],
-                                                          $buffer['dat_participation']);
-
-            $body_2[$numElement]['dat_highlight'] = $buffer['dat_highlight'];
-            $body_2[$numElement]['dat_details']   = array($buffer['dat_begin'],
-                                                          $buffer['dat_end'],
-                                                          $buffer['dat_starttime'],
-                                                          $buffer['dat_endtime'],
-                                                          $buffer['dat_headline'],
-                                                          $buffer['dat_description']);
-
-            $body_3[$numElement]['dat_highlight'] = $buffer['dat_highlight'];
-            $body_3[$numElement]['dat_details']   = array($buffer['dat_begin'],
-                                                          $buffer['dat_end'],
-                                                          $buffer['dat_starttime'],
-                                                          $buffer['dat_endtime'],
-                                                          $buffer['dat_headline'],
-                                                          $tableParticipants);
-            $numElement++;
-            unset($buffer);
-        }  // end foreach
-    }
-    // Create table object
-    $datePrint = new HtmlTableBasic('PrintViewDates', 'tableDateList', 1);
-    $datePrint->addAttribute('cellpadding', '3', 'table');
-    $datePrint->addAttribute('summary', 'Printview of dates', 'table');
-    // Define thead
-    $datePrint->addTableHeader();
-    $datePrint->addRow();
-    $datePrint->addColumn($tableHead, array('colspan' => '10'), 'td');
-    // Define tfoot
-    $datePrint->addTableFooter();
-    $datePrint->addRow();
-    $datePrint->addColumn();
-    $datePrint->addAttribute('colspan', '9', 'td');
-    $datePrint->addAttribute('style', 'text-align: right;', 'td');
-    $datePrint->addData($tableFooter);
-
-    // Define tbody
-    $datePrint->addTableBody('id', 'style0', $bodyHeadline_1, 'th');
-
-    if(isset($dateElements) && count($dateElements) == 0)
-    {
-        $datePrint->addRow();
-        // No events found
-        if($getId > 0)
-        {
-            $datePrint->addColumn($gL10n->get('SYS_NO_ENTRY'), array('colspan' => '9'));
-        }
-        else
-        {
-            $datePrint->addColumn($gL10n->get('SYS_NO_ENTRIES'), array('colspan' => '9'));
-        }
-    }
-    else
-    {
-        // Define first body content
-        $numDateElements = 1;
-        foreach($body_1 as $row)
-        {
-            if($row['dat_highlight'] != 1)
-            {
-                $className = (($numDateElements % 2) == 0) ? 'even' : 'odd';
-            }
-            else
-            {
-                $className = (($numDateElements % 2) == 0) ? 'evenHighlight' : 'oddHighlight';
-            }
-
-            $datePrint->addRow($row['dat_details'], array('class' => $className));
-            $numDateElements ++;
-        }
-
-        // Define second body content
-        $datePrint->addTableBody('id', 'style1', $bodyHeadline_2, 'th');
-        $numDateElements = 1;
-        foreach($body_2 as $row)
-        {
-            if($row['dat_highlight'] != 1)
-            {
-                $className = (($numDateElements % 2) == 0) ? 'even' : 'odd';
-            }
-            else
-            {
-                $className = (($numDateElements % 2) == 0) ? 'evenHighlight' : 'oddHighlight';
-            }
-            $datePrint->addRow($row['dat_details'], array('class' => $className));
-            $numDateElements ++;
-        }
-
-        // Define third body content for members only
-        if($gValidLogin)
-        {
-            $datePrint->addTableBody('id', 'style2', $bodyHeadline_3, 'th');
-
-            $numDateElements = 1;
-            foreach($body_3 as $row)
-            {
-                if($row['dat_highlight'] != 1)
-                {
-                    $className = (($numDateElements % 2) === 0) ? 'even' : 'odd';
-                }
-                else
-                {
-                    $className = (($numDateElements % 2) === 0) ? 'evenHighlight' : 'oddHighlight';
-                }
-
-                $datePrint->addRow($row['dat_details'], array('class' => $className));
-                $numDateElements ++;
-            }
-        }
-    }
-    // Create table
-    $tableDatePrint = $datePrint->getHtmlTable();
-
-    echo '
-        <!DOCTYPE html PUBLIC "-//W3C//DTD XHTML 1.0 Strict//EN" "http://www.w3.org/TR/xhtml1/DTD/xhtml1-strict.dtd">
-        <html xmlns="http://www.w3.org/1999/xhtml" dir="ltr" lang="de" xml:lang="de">
-        <head>
-            <!-- (c) 2004 - 2015 The Admidio Team - http://www.admidio.org -->
-            <meta http-equiv="content-type" content="text/html; charset=utf-8" />
-            <title>'.$gCurrentOrganization->getValue('org_longname').' - Terminliste </title>
-            <script type="text/javascript" src="'.$g_root_path.'/adm_program/libs/jquery/jquery.min.js"></script>
-            <link rel="stylesheet" type="text/css" href="'.THEME_PATH.'/css/print.css" />
-
-        <script type="text/javascript">
-
-            $(document).ready(function(){
-                $("#admSelectBox").change(function(){
-                    $("#" + "style" + this.value).show().siblings("tbody").hide();
-                });
-                <!-- Trigger -->
-                $("#admSelectBox").change();
-            })
-        </script>
-        </head>
-            <body>
-                '.$tableDatePrint.'
-            </body>
-        </html>';
-}
-?>
-=======
-<?php
-/******************************************************************************
- * Show a list of all events
- *
- * Copyright    : (c) 2004 - 2015 The Admidio Team
- * Homepage     : http://www.admidio.org
- * License      : GNU Public License 2 http://www.gnu.org/licenses/gpl-2.0.html
- *
- * Parameters:
- *
- * mode      - actual : (Default) shows actual dates and all events in future
- *             old    : shows events in the past
- *             all    : shows all events in past and future
- * start     - Position of query recordset where the visual output should start
- * headline  - Headline shown over events
- *             (Default) Events
- * cat_id    - show all events of calendar with this id
- * id        - Show only one event
- * show      - all               : (Default) show all events
- *           - maybe_participate : Show only events where the current user participates or could participate
- *           - only_participate  : Show only events where the current user participates
- * date_from - is set to actual date,
- *             if no date information is delivered
- * date_to   - is set to 31.12.9999,
- *             if no date information is delivered
- * view_mode - content output in 'html', 'compact' or 'print' view
- *             (Default: according to preferences)
- *****************************************************************************/
-
-require_once('../../system/common.php');
-
-unset($_SESSION['dates_request']);
-
-// Initialize and check the parameters
-$getMode     = admFuncVariableIsValid($_GET, 'mode', 'string', array('defaultValue' => 'actual', 'validValues' => array('actual', 'old', 'all')));
-$getStart    = admFuncVariableIsValid($_GET, 'start', 'numeric');
-$getHeadline = admFuncVariableIsValid($_GET, 'headline', 'string', array('defaultValue' => $gL10n->get('DAT_DATES')));
-$getCatId    = admFuncVariableIsValid($_GET, 'cat_id', 'numeric');
-$getId       = admFuncVariableIsValid($_GET, 'id', 'numeric');
-$getShow     = admFuncVariableIsValid($_GET, 'show', 'string', array('defaultValue' => 'all', 'validValues' => array('all', 'maybe_participate', 'only_participate')));
-$getCatId    = admFuncVariableIsValid($_GET, 'cat_id', 'numeric');
-$getDateFrom = admFuncVariableIsValid($_GET, 'date_from', 'date');
-$getDateTo   = admFuncVariableIsValid($_GET, 'date_to', 'date');
-$getViewMode = admFuncVariableIsValid($_GET, 'view_mode', 'string', array('defaultValue' => $gPreferences['dates_viewmode'], 'validValues' => array('html', 'compact', 'print')));
-
-// check if module is active
-if($gPreferences['enable_dates_module'] == 0)
-{
-    // Module is not active
-    $gMessage->show($gL10n->get('SYS_MODULE_DISABLED'));
-}
-elseif($gPreferences['enable_dates_module'] == 2)
-{
-    // module only for valid Users
-    require_once('../../system/login_valid.php');
-}
-
-// create object and get recordset of available dates
-
-$dates = new ModuleDates();
-$dates->setParameter('mode', $getMode);
-$dates->setParameter('cat_id', $getCatId);
-$dates->setParameter('id', $getId);
-$dates->setParameter('show', $getShow);
-$dates->setParameter('view_mode', $getViewMode);
-$dates->setDateRange($getDateFrom, $getDateTo);
-
-if($getCatId > 0)
-{
-    $calendar = new TableCategory($gDb, $getCatId);
-}
-
-// Number of events each page for default view 'html' or 'compact' view
-if($gPreferences['dates_per_page'] > 0 && ($getViewMode == 'html' || $getViewMode == 'compact'))
-{
-    $datesPerPage = $gPreferences['dates_per_page'];
-}
-else
-{
-    $datesPerPage = $dates->getDataSetCount();
-}
-
-// read relevant events from database
-$datesResult     = $dates->getDataset($getStart, $datesPerPage);
-$datesTotalCount = $dates->getDataSetCount();
-
-if($getId  == 0 || $getViewMode == 'compact' && $getId > 0)
-{
-    // Navigation of the module starts here
-    $gNavigation->addStartUrl(CURRENT_URL, $dates->getHeadline($getHeadline));
-}
-
-// read all events for output
-if($datesTotalCount != 0)
-{
-    // Initialize counter and object instances
-    $count = 0;
-    $date = new TableDate($gDb);
-    $participants = new Participants($gDb);
-
-    // New array for the participants of a date
-    $memberElements = array();
-
-    // Loop date array and add further information in right position of each date.
-    foreach($datesResult['recordset'] as $row)
-    {
-        $date->readDataById($row['dat_id']);
-
-        // get avaiable room information
-        if($date->getValue('dat_room_id') > 0)
-        {
-            $room = new TableRooms($gDb, $date->getValue('dat_room_id'));
-            $datesResult['recordset'][''.$count.'']['room_name'] = $room->getValue('room_name');
-        }
-
-        // count members and leaders of the date role and push the result to the array
-        if($date->getValue('dat_rol_id')!= null)
-        {
-            $datesResult['recordset'][''.$count.'']['dat_num_members'] = $participants->getCount($date->getValue('dat_rol_id'));
-            $datesResult['recordset'][''.$count.'']['dat_num_leaders'] = $participants->getNumLeaders($date->getValue('dat_rol_id'));
-        }
-
-        // For print view also read the participants and push the result to the array with index 'dat_rol_id'
-        if($getViewMode == 'print')
-        {
-            if($date->getValue('dat_rol_id') > 0)
-            {
-                $memberElements[$date->getValue('dat_rol_id')] = $participants->getParticipantsArray($date->getValue('dat_rol_id'));
-            }
-        }
-
-        $count++;
-    }
-}
-
-// create html page object
-$page = new HtmlPage($getHeadline);
-
-if($getViewMode == 'html'  || $getViewMode == 'compact')
-{
-    
-    if($gPreferences['enable_rss'] == 1 && $gPreferences['enable_dates_module'] == 1)
-    {
-        $page->addRssFile($g_root_path.'/adm_program/modules/dates/rss_dates.php?headline='.$getHeadline, $gL10n->get('SYS_RSS_FEED_FOR_VAR', $gCurrentOrganization->getValue('org_longname'). ' - '.$getHeadline));
-    };
-
-    $page->addJavascript('
-        $("#admCalendar").change(function () {
-            var calendarId = "";
-            if ($("#admCalendar").selectedIndex != 0) {
-                var calendarId = $("#admCalendar").val();
-            }
-            self.location.href = "dates.php?mode='.$getMode.'&headline='.$getHeadline.'&date_from='.$dates->getParameter('dateStartFormatAdmidio').'&date_to='.$dates->getParameter('dateEndFormatAdmidio').'&cat_id=" + calendarId;
-        });', true);
-
-    $page->addJavascript('
-        function Datefilter() {
-            var field_error = "'.$gL10n->get('ECA_FIELD_ERROR').'";
-
-            if (document.Formular.date_from.value == ""
-            ||  document.Formular.date_to.value   == "") {
-                alert(field_error);
-                document.Formular.date_from.focus();
-                return false;
-            }
-        }');
-
-    // If default view mode is set to compact we need a back navigation if one date is selected for detail view
-    if($gPreferences['dates_viewmode'] == 'compact' && $getViewMode == 'html' && $getId > 0)
-    {
-        // add back link to module menu
-        $datesMenu = $page->getMenu();
-        $datesMenu->addItem('menu_item_back', $gNavigation->getPreviousUrl(), $gL10n->get('SYS_BACK'), 'back.png');
-    }
-
-    //Check if box must be shown, when more dates available
-    if($getId == 0 || $gCurrentUser->editDates())
-    {
-        // get module menu
-        $DatesMenu = $page->getMenu();
-
-        //Add new event
-        if($gCurrentUser->editDates())
-        {
-            $DatesMenu->addItem('admMenuItemAdd', $g_root_path.'/adm_program/modules/dates/dates_new.php?headline='.$getHeadline,
-                                $gL10n->get('SYS_CREATE_VAR', $getHeadline), 'add.png');
-        }
-
-        if($getId == 0)
-        {
-            //ical Download
-            if($gPreferences['enable_dates_ical'] == 1)
-            {
-                $DatesMenu->addItem('admMenuItemICal', $g_root_path.'/adm_program/modules/dates/ical_dates.php?headline='.$getHeadline.'&amp;cat_id='.$getCatId,
-                                $gL10n->get('DAT_EXPORT_ICAL'), 'database_out.png');
-            }
-
-            // show print button
-            $DatesMenu->addItem('menu_item_print', null, $gL10n->get('LST_PRINT_PREVIEW'), 'print.png');
-            $page->addJavascript('$("#menu_item_print").click(function() {window.open("'.$g_root_path.'/adm_program/modules/dates/dates.php?mode='.$getMode.'&headline='.$getHeadline.'&cat_id='.$getCatId.'&date_from='.$dates->getParameter('dateStartFormatEnglish').'&date_to='.$dates->getParameter('dateEndFormatEnglish').'&view_mode=print", "_blank")});', true);
-
-            if($gCurrentUser->isWebmaster())
-            {
-                // show link to system preferences of weblinks
-                $DatesMenu->addItem('admMenuItemPreferencesLinks', $g_root_path.'/adm_program/modules/preferences/preferences.php?show_option=events',
-                                    $gL10n->get('SYS_MODULE_PREFERENCES'), 'options.png', 'right');
-            }
-            elseif($gCurrentUser->editDates())
-            {
-                // if no calendar selectbox is shown, then show link to edit calendars
-                $DatesMenu->addItem('admMenuItemCategories', '/adm_program/modules/categories/categories.php?type=DAT&title='.$gL10n->get('DAT_CALENDAR'),
-                                    $gL10n->get('DAT_MANAGE_CALENDARS'), 'application_view_tile.png');
-            }
-        }
-
-        // create filter menu with elements for calendar and start-/enddate
-        $FilterNavbar = new HtmlNavbar('menu_dates_filter', null, null, 'filter');
-        $form = new HtmlForm('navbar_filter_form', $g_root_path.'/adm_program/modules/dates/dates.php?headline='.$getHeadline, $page, array('type' => 'navbar', 'setFocus' => false));
-        $form->addSelectBoxForCategories('cat_id', $gL10n->get('DAT_CALENDAR'), $gDb, 'DAT', 'FILTER_CATEGORIES', array('defaultValue' => $dates->getParameter('cat_id')));
-        $form->addInput('date_from', $gL10n->get('SYS_START'), $dates->getParameter('dateStartFormatAdmidio'), array('type' => 'date', 'maxLength' => 10));
-        $form->addInput('date_to', $gL10n->get('SYS_END'), $dates->getParameter('dateEndFormatAdmidio'), array('type' => 'date', 'maxLength' => 10));
-        $form->addSubmitButton('btn_send', $gL10n->get('SYS_OK'));
-        $FilterNavbar->addForm($form->show(false));
-        $page->addHtml($FilterNavbar->show(false));
-    }
-
-    if($datesTotalCount == 0)
-    {
-        // No events found
-        if($getId > 0)
-        {
-            $page->addHtml('<p>'.$gL10n->get('SYS_NO_ENTRY').'</p>');
-        }
-        else
-        {
-            $page->addHtml('<p>'.$gL10n->get('SYS_NO_ENTRIES').'</p>');
-        }
-    }
-    else
-    {
-        // Output table header for compact view
-        if ($getViewMode == 'compact')
-        {
-            $compactTable = new HtmlTable('events_compact_table', $page, true, true);
-            $columnHeading = array('&nbsp;', $gL10n->get('SYS_START'), $gL10n->get('DAT_DATE'), $gL10n->get('SYS_PARTICIPANTS'), $gL10n->get('DAT_LOCATION'));
-            $compactTable->addRowHeadingByArray($columnHeading);
-        }
-        
-        foreach($datesResult['recordset'] as $row)
-        {
-            // Initialize object and write new data
-            $date->readDataById($row['dat_id']);
-
-            $endDate = '';
-            if($date->getValue('dat_begin', $gPreferences['system_date']) != $date->getValue('dat_end', $gPreferences['system_date']))
-            {
-                $endDate = ' - '.$date->getValue('dat_end', $gPreferences['system_date']);
-            }
-
-            //ical Download
-            $icalIcon = '';
-            if($gPreferences['enable_dates_ical'] == 1)
-            {
-                $icalIcon = '<a class="admidio-icon-link" href="'.$g_root_path.'/adm_program/modules/dates/dates_function.php?dat_id='. $date->getValue('dat_id'). '&amp;mode=6"><img
-                    src="'. THEME_PATH. '/icons/database_out.png" alt="'.$gL10n->get('DAT_EXPORT_ICAL').'" title="'.$gL10n->get('DAT_EXPORT_ICAL').'" /></a>';
-            }
-
-            // change and delete is only for users with additional rights
-            $copyIcon = '';
-            $editIcon = '';
-            $deleteIcon = '';
-            if ($gCurrentUser->editDates())
-            {
-                if($date->editRight() == true)
-                {
-                    $copyIcon = '
-                    <a class="admidio-icon-link" href="'.$g_root_path.'/adm_program/modules/dates/dates_new.php?dat_id='. $date->getValue('dat_id'). '&amp;copy=1&amp;headline='.$getHeadline.'"><img
-                        src="'. THEME_PATH. '/icons/application_double.png" alt="'.$gL10n->get('SYS_COPY').'" title="'.$gL10n->get('SYS_COPY').'" /></a>';
-                    $editIcon = '
-                    <a class="admidio-icon-link" href="'.$g_root_path.'/adm_program/modules/dates/dates_new.php?dat_id='. $date->getValue('dat_id'). '&amp;headline='.$getHeadline.'"><img
-                        src="'. THEME_PATH. '/icons/edit.png" alt="'.$gL10n->get('SYS_EDIT').'" title="'.$gL10n->get('SYS_EDIT').'" /></a>';
-                }
-
-                // Deleting events is only allowed for group members
-                if($date->getValue('cat_org_id') == $gCurrentOrganization->getValue('org_id'))
-                {
-                    $deleteIcon = '
-                    <a class="admidio-icon-link" data-toggle="modal" data-target="#admidio_modal"
-                        href="'.$g_root_path.'/adm_program/system/popup_message.php?type=dat&amp;element_id=dat_'.
-                        $date->getValue('dat_id').'&amp;name='.urlencode($date->getValue('dat_begin', $gPreferences['system_date']).' '.$date->getValue('dat_headline')).'&amp;database_id='.$date->getValue('dat_id').'"><img
-                        src="'. THEME_PATH. '/icons/delete.png" alt="'.$gL10n->get('SYS_DELETE').'" title="'.$gL10n->get('SYS_DELETE').'" /></a>';
-                }
-            }
-
-            // Initialize variables
-            $registerLink    = '';
-            $participantLink = '';
-            $emailLink    = '';
-            $mgrpartLink  = '';
-            $dateElements = array();
-            $maxMembers   = '';
-            $numMembers   = '';
-            $locationHtml = '';
-
-            if ($date->getValue('dat_all_day') == 0)
-            {
-                // Write start in array
-                $dateElements[] = array($gL10n->get('SYS_START'), '<strong>'. $date->getValue('dat_begin', $gPreferences['system_time']). '</strong> '.$gL10n->get('SYS_CLOCK'));
-                // Write end in array
-                $dateElements[] = array($gL10n->get('SYS_END'), '<strong>'. $date->getValue('dat_end', $gPreferences['system_time']). '</strong> '.$gL10n->get('SYS_CLOCK'));
-            }
-            // write calendar in output array
-            $dateElements[] = array($gL10n->get('DAT_CALENDAR'), '<strong>'. $date->getValue('cat_name'). '</strong>');
-
-            if (strlen($date->getValue('dat_location')) > 0)
-            {
-                // Show map link, when at least 2 words available
-                // having more than 3 characters each
-                $map_info_count = 0;
-                foreach(preg_split('/[,; ]/', $date->getValue('dat_location')) as $key => $value)
-                {
-                    if(strlen($value) > 3)
-                    {
-                        $map_info_count++;
-                    }
-                }
-
-                if($gPreferences['dates_show_map_link'] == true
-                    && $map_info_count > 1)
-                {
-                    // Create Google-Maps-Link for location
-                    $location_url = 'http://maps.google.com/?q='. $date->getValue('dat_location');
-                    if(strlen($date->getValue('dat_country')) > 0)
-                    {
-                        // Better results with additional country information
-                        $location_url .= ',%20'. $date->getValue('dat_country');
-                    }
-                    $locationHtml = '<a href="'. $location_url. '" target="_blank" title="'.$gL10n->get('DAT_SHOW_ON_MAP').'"/><strong>'.$date->getValue("dat_location").'</strong></a>';
-
-                    // if valid login and enough information about address exist - calculate the route
-                    if($gValidLogin && strlen($gCurrentUser->getValue('ADDRESS')) > 0
-                    && (strlen($gCurrentUser->getValue('POSTCODE'))  > 0 || strlen($gCurrentUser->getValue('CITY'))  > 0))
-                    {
-                        $route_url = 'http://maps.google.com/?f=d&amp;saddr='. urlencode($gCurrentUser->getValue('ADDRESS'));
-                        if(strlen($gCurrentUser->getValue('POSTCODE'))  > 0)
-                        {
-                            $route_url .= ',%20'. urlencode($gCurrentUser->getValue('POSTCODE'));
-                        }
-                        if(strlen($gCurrentUser->getValue('CITY'))  > 0)
-                        {
-                            $route_url .= ',%20'. urlencode($gCurrentUser->getValue('CITY'));
-                        }
-                        if(strlen($gCurrentUser->getValue('COUNTRY'))  > 0)
-                        {
-                            $route_url .= ',%20'. urlencode($gCurrentUser->getValue('COUNTRY'));
-                        }
-
-                        $route_url .= '&amp;daddr='. urlencode($date->getValue('dat_location'));
-                        if(strlen($date->getValue('dat_country')) > 0)
-                        {
-                            // With information about country Google finds the location much better
-                            $route_url .= ',%20'. $date->getValue('dat_country');
-                        }
-                        $locationHtml .= '
-                        <a class="admidio-icon-link" href="'. $route_url. '" target="_blank"><img
-                            src="'. THEME_PATH. '/icons/map.png" alt="'.$gL10n->get('SYS_SHOW_ROUTE').'" title="'.$gL10n->get('SYS_SHOW_ROUTE').'" /></a>';
-                    }
-                }
-                else
-                {
-                    $locationHtml = '<strong>'. $date->getValue('dat_location'). '</strong>';
-                }
-
-                $dateElements[] = array($gL10n->get('DAT_LOCATION'), $locationHtml);
-            }
-            
-            if($date->getValue('dat_room_id') > 0)
-            {
-                // if active, then show room information
-                $roomLink = $g_root_path. '/adm_program/system/msg_window.php?message_id=room_detail&amp;message_title=DAT_ROOM_INFORMATIONS&amp;message_var1='.$date->getValue('dat_room_id').'&amp;inline=true';
-                $locationHtml = '<strong><a data-toggle="modal" data-target="#admidio_modal" href="'.$roomLink.'">'.$row['room_name'].'</a></strong>';
-                $dateElements[] = array($gL10n->get('DAT_LOCATION'), $locationHtml);
-            }
-
-            // count participants of the date
-            if($date->getValue('dat_rol_id') > 0)
-            {
-                $numMembers  = $row['dat_num_members'];
-
-                if($date->getValue('dat_max_members')!=0)
-                {
-                    $maxMembers = $date->getValue('dat_max_members');
-                }
-
-                $dateElements[] = array($gL10n->get('SYS_LEADER'), '<strong>'.$row['dat_num_leaders'].'</strong>');
-                $dateElements[] = array($gL10n->get('SYS_PARTICIPANTS'), '<strong>'.$row['dat_num_members'].'</strong>');
-            }
-
-            if($date->getValue('dat_rol_id') > 0)
-            {
-                // Link for the Agreement in Array
-
-                if($date->getValue('dat_rol_id') > 0)
-                {
-                    if($row['member_date_role'] > 0)
-                    {
-                        $buttonURL = $g_root_path.'/adm_program/modules/dates/dates_function.php?mode=4&amp;dat_id='.$date->getValue('dat_id');
-
-                        if ($getViewMode == 'html')
-                        {
-                            $registerLink = '<button class="btn btn-default" onclick="window.location.href=\''.$buttonURL.'\'"><img src="'. THEME_PATH. '/icons/no.png" alt="'.$gL10n->get('DAT_CANCEL').'" />'.$gL10n->get('DAT_CANCEL').'</button>';
-                        }
-                        else
-                        {
-                            $registerLink = '<a class="admidio-icon-link" href="'.$buttonURL.'"><img src="'. THEME_PATH. '/icons/no.png" alt="'.$gL10n->get('DAT_CANCEL').'" title="'.$gL10n->get('DAT_CANCEL').'" /></a>';
-                        }
-                    }
-                    else
-                    {
-                        $available_signin = true;
-                        $non_available_rols = array();
-
-                        if($date->getValue('dat_max_members'))
-                        {
-                            // Check limit of participants
-                            if($participants->getCount($date->getValue('dat_rol_id')) >= $date->getValue('dat_max_members'))
-                            {
-                                $available_signin = false;
-                            }
-                        }
-
-                        if($available_signin)
-                        {
-                            $buttonURL = $g_root_path.'/adm_program/modules/dates/dates_function.php?mode=3&amp;dat_id='.$date->getValue('dat_id');
-
-                            if ($getViewMode == 'html')
-                            {
-                                $registerLink = '<button class="btn btn-default" onclick="window.location.href=\''.$buttonURL.'\'"><img src="'. THEME_PATH. '/icons/ok.png" alt="'.$gL10n->get('DAT_ATTEND').'" />'.$gL10n->get('DAT_ATTEND').'</button>';
-                            }
-                            else
-                            {
-                                $registerLink = '<a class="admidio-icon-link" href="'.$buttonURL.'"><img src="'. THEME_PATH. '/icons/ok.png" alt="'.$gL10n->get('DAT_ATTEND').'" title="'.$gL10n->get('DAT_ATTEND').'" /></a>';
-                            }
-                        }
-                        else
-                        {
-                            $registerLink = $gL10n->get('DAT_REGISTRATION_NOT_POSSIBLE');
-                        }
-                    }
-
-                    // Link to participants list
-                    if($gValidLogin)
-                    {
-                        if($row['dat_num_members'] > 0 || $row['dat_num_leaders'] > 0)
-                        {
-                            $buttonURL = $g_root_path.'/adm_program/modules/lists/lists_show.php?mode=html&amp;rol_id='.$date->getValue('dat_rol_id');
-                            
-                            if ($getViewMode == 'html')
-                            {
-                                $participantLink = '<button class="btn btn-default" onclick="window.location.href=\''.$buttonURL.'\'"><img src="'. THEME_PATH. '/icons/list.png" alt="'.$gL10n->get('DAT_SHOW_PARTICIPANTS').'" />'.$gL10n->get('DAT_SHOW_PARTICIPANTS').'</button>';
-                            }
-                            else
-                            {
-                                $participantLink = '<a class="admidio-icon-link" href="'.$buttonURL.'"><img src="'. THEME_PATH. '/icons/list.png" alt="'.$gL10n->get('DAT_SHOW_PARTICIPANTS').'" title="'.$gL10n->get('DAT_SHOW_PARTICIPANTS').'" /></a>';
-                            }
-                        }
-                    }
-
-                    // Link to send email to participants
-                    if($gValidLogin && $gCurrentUser->hasRightSendMailToRole($date->getValue('dat_rol_id')) == true)
-                    {
-                        if($row['dat_num_members'] > 0 || $row['dat_num_leaders'] > 0)
-                        {
-                            $buttonURL = $g_root_path.'/adm_program/modules/messages/messages_write.php?rol_id='.$date->getValue('dat_rol_id');
-                            
-                            if ($getViewMode == 'html')
-                            {
-                                $emailLink = '<button class="btn btn-default" onclick="window.location.href=\''.$buttonURL.'\'"><img src="'. THEME_PATH. '/icons/email.png" alt="'.$gL10n->get('MAI_SEND_EMAIL').'" />'.$gL10n->get('MAI_SEND_EMAIL').'</button>';
-                            }
-                            else
-                            {
-                                $emailLink = '<a class="admidio-icon-link" href="'.$buttonURL.'"><img src="'. THEME_PATH. '/icons/email.png" alt="'.$gL10n->get('MAI_SEND_EMAIL').'" title="'.$gL10n->get('MAI_SEND_EMAIL').'" /></a>';
-                            }
-                        }
-                    }
-
-                    // Link for managing new participants
-                    if($row['mem_leader'] == 1)
-                    {
-                        $buttonURL = $g_root_path.'/adm_program/modules/lists/members_assignment.php?rol_id='.$date->getValue('dat_rol_id');
-
-                        if ($getViewMode == 'html')
-                        {
-                            $mgrpartLink = '<button class="btn btn-default" onclick="window.location.href=\''.$buttonURL.'\'"><img src="'. THEME_PATH. '/icons/add.png" alt="'.$gL10n->get('DAT_ASSIGN_PARTICIPANTS').'" />'.$gL10n->get('DAT_ASSIGN_PARTICIPANTS').'</button>';
-                        }
-                        else
-                        {
-                            $mgrpartLink = '<a class="admidio-icon-link" href="'.$buttonURL.'"><img src="'. THEME_PATH. '/icons/add.png" alt="'.$gL10n->get('DAT_ASSIGN_PARTICIPANTS').'" title="'.$gL10n->get('DAT_ASSIGN_PARTICIPANTS').'" /></a>';
-                        }
-                    }
-                }
-            }
-
-            if ($getViewMode == 'html')
-            {
-                // show panel view of events
-            
-                $cssClassHighlight = '';
-
-                // Change css if date is highlighted
-                if($row['dat_highlight'] == 1)
-                {
-                    $cssClassHighlight = ' admidio-event-highlight';
-                }
-
-                // Output of elements
-                // always 2 then line break
-                $firstElement = true;
-                $htmlDateElements = '';
-
-                foreach($dateElements as $element)
-                {
-                    if($firstElement)
-                    {
-                        $htmlDateElements .= '<div class="row">';
-                    }
-                    
-                    $htmlDateElements .= '<div class="col-sm-2 col-xs-4">'.$element[0].'</div>
-                        <div class="col-sm-4 col-xs-8">'.$element[1].'</div>';
-
-                    if($firstElement)
-                    {
-                        $firstElement = false;
-                    }
-                    else
-                    {
-                        $htmlDateElements .= '</div>';
-                        $firstElement = true;
-                    }
-                }
-                
-                if($firstElement == false)
-                {
-                    $htmlDateElements .= '</div>';
-                    
-                }
-
-                $page->addHtml('
-                <div class="panel panel-primary'.$cssClassHighlight.'" id="dat_'.$date->getValue('dat_id').'">
-                    <div class="panel-heading">
-                        <div class="pull-left">
-                            <img class="admidio-panel-heading-icon" src="'. THEME_PATH. '/icons/dates.png" alt="'. $date->getValue('dat_headline'). '" />' .
-                            $date->getValue('dat_begin', $gPreferences['system_date']).$endDate.' '.$date->getValue('dat_headline') . '
-                        </div>
-                        <div class="pull-right text-right">' .
-                            $icalIcon . $copyIcon . $editIcon . $deleteIcon . '
-                        </div>
-                    </div>
-
-                    <div class="panel-body">
-                        ' . $htmlDateElements . '<br />
-                        <p>' . $date->getValue('dat_description') . '</p>');
-                                            
-                        if (strlen($registerLink) > 0 || strlen($participantLink) > 0 || strlen($mgrpartLink) > 0)
-                        {
-                            $page->addHtml('<div class="btn-group">'.$registerLink.$participantLink.$emailLink.$mgrpartLink.'</div>');
-                        }
-                    $page->addHtml('</div>
-                    <div class="panel-footer">'.
-                        // show information about user who created the recordset and changed it
-                        admFuncShowCreateChangeInfoByName($row['create_name'], $date->getValue('dat_timestamp_create'),
-                           $row['change_name'], $date->getValue('dat_timestamp_change'), $date->getValue('dat_usr_id_create'), $date->getValue('dat_usr_id_change')).'
-                    </div>
-                </div>');
-            }
-            else
-            {
-                // show table view of events
-            
-                // Change css class if date is highlighted
-                $cssClass = '';
-                if($row['dat_highlight'] == true)
-                {
-                    $cssClass = 'admidio-event-highlight';
-                }
-
-                $objDateBegin = new DateTime($row['dat_begin']);
-                $dateBegin = $objDateBegin->format($gPreferences['system_date']);
-                $timeBegin = '';
-                if ($date->getValue('dat_all_day') == 0)
-                {
-                    $timeBegin = $date->getValue('dat_begin', $gPreferences['system_time']). ' '.$gL10n->get('SYS_CLOCK');
-                }
-                else
-                {
-                    $timeBegin = '&nbsp;';
-                }
-                
-                $columnValues = array();
-                
-                if(strlen($registerLink) > 0)
-                {
-                    $columnValues[] = $registerLink;
-                }
-                else
-                {
-                    $columnValues[] = '';
-                }
-
-                $columnValues[] = $dateBegin.' '.$timeBegin;
-                $columnValues[] = '<a href="'.$g_root_path.'/adm_program/modules/dates/dates.php?id='.$date->getValue('dat_id').'&amp;view_mode=html&amp;headline='.$date->getValue('dat_headline').'">'.$date->getValue('dat_headline').'</a>';
-                
-                if($date->getValue('dat_rol_id') > 0)
-                {
-                    if($maxMembers > 0)
-                    {
-                        $participants = $numMembers .' / '. $maxMembers;
-                    }
-                    else
-                    {
-                        $participants = $numMembers.'&nbsp;';
-                    }
-                    
-                    if($numMembers > 0)
-                    {
-                        $participants .= $participantLink.$emailLink;
-                    }
-                    
-                    $columnValues[] = $participants;
-                }
-                else
-                {
-                    $columnValues[] = '';                    
-                }
-
-                if(strlen($locationHtml) > 0)
-                {
-                    $columnValues[] = $locationHtml;
-                }
-                else
-                {
-                    $columnValues[] = '';
-                }
-
-                $compactTable->addRowByArray($columnValues, null, array('class' => $cssClass));
-            }
-        }  // End foreach
-
-        // Output table bottom for compact view
-        if ($getViewMode == 'compact')
-        {
-            $page->addHtml($compactTable->show(false));
-        }
-    }
-
-    // If neccessary show links to navigate to next and previous recordsets of the query
-    $base_url = $g_root_path.'/adm_program/modules/dates/dates.php?mode='.$getMode.'&headline='.$getHeadline.'&cat_id='.$getCatId.'&date_from='.$dates->getParameter('dateStartFormatEnglish').'&date_to='.$dates->getParameter('dateEndFormatEnglish').'&view_mode='.$getViewMode;
-    $page->addHtml(admFuncGeneratePagination($base_url, $datesTotalCount, $datesResult['limit'], $getStart, TRUE));
-    $page->show();
-}
-else
-{
-    // create print output in a new window and set view_mode back to default 'html' for back navigation in main window
-    $gNavigation->addUrl($g_root_path.'/adm_program/modules/dates/dates.php?mode='.$getMode.'&headline='.$getHeadline.'&cat_id='.$getCatId.'&date_from='.$dates->getParameter('dateStartFormatEnglish').'&date_to='.$dates->getParameter('dateEndFormatEnglish'));
-
-    $tableDatePrint = '';
-    
-    $calendar = new TableCategory($gDb, $getCatId);
-    
-    // Get a copy of date results if recordsets are found
-    if($datesTotalCount > 0)
-    {
-        $dateElements = $datesResult['recordset'];
-    }
-    // Define options for selectbox
-    if($gValidLogin)
-    {
-        $selectBoxEntries = array($gL10n->get('SYS_OVERVIEW'), $gL10n->get('SYS_DESCRIPTION'), $gL10n->get('SYS_PARTICIPANTS'));
-    }
-    else
-    {
-        $selectBoxEntries = array($gL10n->get('SYS_OVERVIEW'), $gL10n->get('SYS_DESCRIPTION'));
-    }
-    
-    // Define header and footer content for the html table
-    $tableHead = '<h1>'.$dates->getHeadline($getHeadline).'</h1>
-                    <h3>'.$gL10n->get('SYS_START').':&nbsp;'.$dates->getParameter('dateStartFormatAdmidio'). ' - ' .$gL10n->get('SYS_END').':&nbsp;'.$dates->getParameter('dateEndFormatAdmidio').
-                        '<span class="form" style="margin-left: 40px;">'.
-                        // Selectbox for table content
-                        FormElements::generateDynamicSelectBox($selectBoxEntries, $defaultEntry = '0', $fieldId = 'admSelectBox', $createFirstEntry = false).'
-                        </span>
-                    </h3>';
-
-    $tableFooter = '<i>provided by Admidio</i>
-                    <i style="font-size: 0.6em;">'.date($gPreferences['system_date'].' '.$gPreferences['system_time']).'</i>';
-
-    // Define columns headlines for body elements
-    $bodyHeadline_1 = array($gL10n->get('SYS_START'),
-                            $gL10n->get('SYS_END'),
-                            $gL10n->get('SYS_TIME_FROM'),
-                            $gL10n->get('SYS_TIME_TO'),
-                            $gL10n->get('DAT_DATE'),
-                            $gL10n->get('SYS_LOCATION'),
-                            $gL10n->get('DAT_ROOM_INFORMATIONS'),
-                            $gL10n->get('SYS_LEADER'),
-                            $gL10n->get('SYS_PARTICIPANTS')
-                            );
-
-    $bodyHeadline_2 = array($gL10n->get('SYS_START'),
-                            $gL10n->get('SYS_END'),
-                            $gL10n->get('SYS_TIME_FROM'),
-                            $gL10n->get('SYS_TIME_TO'),
-                            $gL10n->get('DAT_DATE'),
-                            $gL10n->get('SYS_DESCRIPTION'));
-
-    $bodyHeadline_3 = array($gL10n->get('SYS_START'),
-                            $gL10n->get('SYS_END'),
-                            $gL10n->get('SYS_TIME_FROM'),
-                            $gL10n->get('SYS_TIME_TO'),
-                            $gL10n->get('DAT_DATE'),
-                            $gL10n->get('SYS_PARTICIPANTS'));
-
-    $body_1 = array();
-    $body_2 = array();
-    $body_3 = array();
-
-    // Get dates and  configure table bodies if recordsets are found
-    $numElement = 1;
-    
-    if($datesTotalCount > 0)
-    {
-        foreach($dateElements as $row)
-        {
-            $buffer = array();
-    
-            //Convert dates to system format
-            $objDateBegin = new DateTime($row['dat_begin']);
-            $dateBegin = $objDateBegin->format($gPreferences['system_date']);
-            $dateStartTime = $objDateBegin->format($gPreferences['system_time']);
-    
-            $objDateEnd = new DateTime($row['dat_end']);
-            $dateEnd = $objDateEnd->format($gPreferences['system_date']);
-            $dateEndTime = $objDateEnd->format($gPreferences['system_time']);
-    
-            // Write formated date parameter in buffer
-            $buffer['dat_highlight']      = ($row['dat_highlight'] == 1) ? '1' : '0';
-            $buffer['dat_begin']          = $dateBegin;
-            $buffer['dat_end']            = $dateEnd;
-            $buffer['dat_starttime']      = $dateStartTime;
-            $buffer['dat_endtime']        = $dateEndTime;
-            $buffer['dat_headline']       = $row['dat_headline'];
-            $buffer['dat_description']    = preg_replace('/<[^>]*>/', '', $row['dat_description']);
-            $buffer['dat_location']       = $row['dat_location'];
-            $buffer['room_name']          = (isset($row['room_name'])) ? $row['room_name'] : '';
-            $buffer['dat_num_leaders']    = (isset($row['dat_num_leaders']) && $row['dat_num_leaders']!= 0) ? $row['dat_num_leaders'] : '';
-            $buffer['dat_participation']  = '';
-    
-            // Show number of participants of date
-            if(isset($row['dat_num_members']) && $row['dat_max_members'] == 0)
-            {
-                $buffer['dat_participation'] = $row['dat_num_members'];
-            }
-            // If date has limit for assignment also show the value
-            if(isset($row['dat_num_members']) && $row['dat_max_members'] != 0)
-            {
-                $buffer['dat_participation'] = $row['dat_num_members'].' '.'('.$row['dat_max_members'].')';
-            }
-    
-            // If date has participation and patricipants are assigned
-            if($row['dat_rol_id'] != null && isset($row['dat_num_members']))
-            {
-                $dateParticipation = new HtmlTableBasic('', 'dateParticipation');
-                $dateParticipation->addAttribute('cellspacing', '2', 'table');
-                $dateParticipation->addAttribute('cellpadding', '2', 'table');
-                $dateParticipation->addRow();
-                // Linebreak after 5 entries
-                $memberCount = 1;
-                $totalMemberCount = count($memberElements[$row['dat_rol_id']]);
-    
-                foreach($memberElements[$row['dat_rol_id']] as $memberDate)
-                {
-                    // If last entry close table row
-                    if($memberCount < $totalMemberCount)
-                    {
-                        if(($memberCount % 6) == 0)
-                        {
-                            $dateParticipation->addRow();
-                        }
-                    }
-                    // Leaders are shown highlighted
-                    if($memberDate['leader'] != 0)
-                    {
-                        $dateParticipation->addColumn('<strong>'.$memberDate['surname'].' '.$memberDate['firstname'].'</strong>'.';', array('class' => 'left'), 'td');
-                    }
-                    else
-                    {
-                        $dateParticipation->addColumn($memberDate['surname'].' '.$memberDate['firstname'].';', array('class' => 'left'), 'td');
-                    }
-                    $memberCount++;
-                }
-    
-                $tableParticipants = $dateParticipation->getHtmlTable();
-            }
-            else
-            {
-                $tableParticipants = '';
-            }
-    
-            // Configure table body contents
-            $body_1[$numElement]['dat_highlight']   = $buffer['dat_highlight'];
-            $body_1[$numElement]['dat_details']     = array($buffer['dat_begin'],
-                                                            $buffer['dat_end'],
-                                                            $buffer['dat_starttime'],
-                                                            $buffer['dat_endtime'],
-                                                            $buffer['dat_headline'],
-                                                            $buffer['dat_location'],
-                                                            $buffer['room_name'],
-                                                            $buffer['dat_num_leaders'],
-                                                            $buffer['dat_participation']);
-    
-            $body_2[$numElement]['dat_highlight']   = $buffer['dat_highlight'];
-            $body_2[$numElement]['dat_details']     = array($buffer['dat_begin'],
-                                                            $buffer['dat_end'],
-                                                            $buffer['dat_starttime'],
-                                                            $buffer['dat_endtime'],
-                                                            $buffer['dat_headline'],
-                                                            $buffer['dat_description']);
-    
-            $body_3[$numElement]['dat_highlight']   = $buffer['dat_highlight'];
-            $body_3[$numElement]['dat_details']     = array($buffer['dat_begin'],
-                                                            $buffer['dat_end'],
-                                                            $buffer['dat_starttime'],
-                                                            $buffer['dat_endtime'],
-                                                            $buffer['dat_headline'],
-                                                            $tableParticipants);
-            $numElement++;
-            unset($buffer);
-        }  // end foreach
-    }
-    // Create table object
-    $datePrint = new HtmlTableBasic('PrintViewDates', 'tableDateList', 1);
-    $datePrint->addAttribute('cellpadding', '3', 'table');
-    $datePrint->addAttribute('summary', 'Printview of dates', 'table');
-    // Define thead
-    $datePrint->addTableHeader();
-    $datePrint->addRow();
-    $datePrint->addColumn($tableHead, array('colspan' => '10'), 'td');
-    // Define tfoot
-    $datePrint->addTableFooter();
-    $datePrint->addRow();
-    $datePrint->addColumn();
-    $datePrint->addAttribute('colspan', '9', 'td');
-    $datePrint->addAttribute('style', 'text-align: right;', 'td');
-    $datePrint->addData($tableFooter);
-
-    // Define tbody
-    $datePrint->addTableBody('id', 'style0', $bodyHeadline_1, 'th');
-
-    if(isset($dateElements) && count($dateElements) == 0)
-    {
-        $datePrint->addRow();
-        // No events found
-        if($getId > 0)
-        {
-            $datePrint->addColumn($gL10n->get('SYS_NO_ENTRY'), array('colspan' => '9'));
-        }
-        else
-        {
-            $datePrint->addColumn($gL10n->get('SYS_NO_ENTRIES'), array('colspan' => '9'));
-        }
-    }
-    else
-    {
-        // Define first body content
-        $numDateElements = 1;
-        foreach($body_1 as $row)
-        {
-            if($row['dat_highlight'] != 1)
-            {
-                $className = (($numDateElements % 2) == 0) ? 'even' : 'odd';
-            }
-            else
-            {
-                $className = (($numDateElements % 2) == 0) ? 'evenHighlight' : 'oddHighlight';
-            }
-            
-            $datePrint->addRow($row['dat_details'], array('class' => $className));
-            $numDateElements ++;
-        }
-
-        // Define second body content
-        $datePrint->addTableBody('id', 'style1', $bodyHeadline_2, 'th');
-        $numDateElements = 1;
-        foreach($body_2 as $row)
-        {
-            if($row['dat_highlight'] != 1)
-            {
-                $className = (($numDateElements % 2) == 0) ? 'even' : 'odd';
-            }
-            else
-            {
-                $className = (($numDateElements % 2) == 0) ? 'evenHighlight' : 'oddHighlight';
-            }
-            $datePrint->addRow($row['dat_details'], array('class' => $className));
-            $numDateElements ++;
-        }
-
-        // Define third body content for members only
-        if($gValidLogin)
-        {
-            $datePrint->addTableBody('id', 'style2', $bodyHeadline_3, 'th');
-    
-            $numDateElements = 1;
-            foreach($body_3 as $row)
-            {
-                if($row['dat_highlight'] != 1)
-                {
-                    $className = (($numDateElements % 2) == 0) ? 'even' : 'odd';
-                }
-                else
-                {
-                    $className = (($numDateElements % 2) == 0) ? 'evenHighlight' : 'oddHighlight';
-                }
-                
-                $datePrint->addRow($row['dat_details'], array('class' => $className));
-                $numDateElements ++;
-            }
-        }
-    }
-    // Create table
-    $tableDatePrint = $datePrint->getHtmlTable();
-    
-echo'
-    <!DOCTYPE html PUBLIC "-//W3C//DTD XHTML 1.0 Strict//EN" "http://www.w3.org/TR/xhtml1/DTD/xhtml1-strict.dtd">
-    <html xmlns="http://www.w3.org/1999/xhtml" dir="ltr" lang="de" xml:lang="de">
-    <head>
-        <!-- (c) 2004 - 2015 The Admidio Team - http://www.admidio.org -->
-        <meta http-equiv="content-type" content="text/html; charset=utf-8" />
-        <title>'. $gCurrentOrganization->getValue('org_longname'). ' - Terminliste </title>
-        <script type="text/javascript" src="'.$g_root_path.'/adm_program/libs/jquery/jquery.min.js"></script>
-        <link rel="stylesheet" type="text/css" href="'. THEME_PATH. '/css/print.css" />
-
-    <script type="text/javascript">
-
-        $(document).ready(function(){
-            $("#admSelectBox").change(function(){
-                $("#" + "style" + this.value).show().siblings("tbody").hide();
-            });
-            <!-- Trigger -->
-            $("#admSelectBox").change();
-        })
-    </script>
-    </head>
-        <body>
-            ' .$tableDatePrint. '
-        </body>
-    </html>';
-}
-?>
->>>>>>> 1160e73c
+<?php
+/******************************************************************************
+ * Show a list of all events
+ *
+ * Copyright    : (c) 2004 - 2015 The Admidio Team
+ * Homepage     : http://www.admidio.org
+ * License      : GNU Public License 2 http://www.gnu.org/licenses/gpl-2.0.html
+ *
+ * Parameters:
+ *
+ * mode      - actual : (Default) shows actual dates and all events in future
+ *             old    : shows events in the past
+ *             all    : shows all events in past and future
+ * start     - Position of query recordset where the visual output should start
+ * headline  - Headline shown over events
+ *             (Default) Events
+ * cat_id    - show all events of calendar with this id
+ * id        - Show only one event
+ * show      - all               : (Default) show all events
+ *           - maybe_participate : Show only events where the current user participates or could participate
+ *           - only_participate  : Show only events where the current user participates
+ * date_from - is set to actual date,
+ *             if no date information is delivered
+ * date_to   - is set to 31.12.9999,
+ *             if no date information is delivered
+ * view_mode - content output in 'html', 'compact' or 'print' view
+ *             (Default: according to preferences)
+ *****************************************************************************/
+
+require_once('../../system/common.php');
+
+unset($_SESSION['dates_request']);
+
+// Initialize and check the parameters
+$getMode     = admFuncVariableIsValid($_GET, 'mode', 'string', array('defaultValue' => 'actual', 'validValues' => array('actual', 'old', 'all')));
+$getStart    = admFuncVariableIsValid($_GET, 'start', 'numeric');
+$getHeadline = admFuncVariableIsValid($_GET, 'headline', 'string', array('defaultValue' => $gL10n->get('DAT_DATES')));
+$getCatId    = admFuncVariableIsValid($_GET, 'cat_id', 'numeric');
+$getId       = admFuncVariableIsValid($_GET, 'id', 'numeric');
+$getShow     = admFuncVariableIsValid($_GET, 'show', 'string', array('defaultValue' => 'all', 'validValues' => array('all', 'maybe_participate', 'only_participate')));
+$getCatId    = admFuncVariableIsValid($_GET, 'cat_id', 'numeric');
+$getDateFrom = admFuncVariableIsValid($_GET, 'date_from', 'date');
+$getDateTo   = admFuncVariableIsValid($_GET, 'date_to', 'date');
+$getViewMode = admFuncVariableIsValid($_GET, 'view_mode', 'string', array('defaultValue' => $gPreferences['dates_viewmode'], 'validValues' => array('html', 'compact', 'print')));
+
+// check if module is active
+if($gPreferences['enable_dates_module'] == 0)
+{
+    // Module is not active
+    $gMessage->show($gL10n->get('SYS_MODULE_DISABLED'));
+}
+elseif($gPreferences['enable_dates_module'] == 2)
+{
+    // module only for valid Users
+    require_once('../../system/login_valid.php');
+}
+
+// create object and get recordset of available dates
+
+$dates = new ModuleDates();
+$dates->setParameter('mode', $getMode);
+$dates->setParameter('cat_id', $getCatId);
+$dates->setParameter('id', $getId);
+$dates->setParameter('show', $getShow);
+$dates->setParameter('view_mode', $getViewMode);
+$dates->setDateRange($getDateFrom, $getDateTo);
+
+if($getCatId > 0)
+{
+    $calendar = new TableCategory($gDb, $getCatId);
+}
+
+// Number of events each page for default view 'html' or 'compact' view
+if($gPreferences['dates_per_page'] > 0 && ($getViewMode === 'html' || $getViewMode === 'compact'))
+{
+    $datesPerPage = $gPreferences['dates_per_page'];
+}
+else
+{
+    $datesPerPage = $dates->getDataSetCount();
+}
+
+// read relevant events from database
+$datesResult     = $dates->getDataset($getStart, $datesPerPage);
+$datesTotalCount = $dates->getDataSetCount();
+
+if($getId == 0 || $getViewMode === 'compact' && $getId > 0)
+{
+    // Navigation of the module starts here
+    $gNavigation->addStartUrl(CURRENT_URL, $dates->getHeadline($getHeadline));
+}
+
+// read all events for output
+if($datesTotalCount != 0)
+{
+    // Initialize counter and object instances
+    $count = 0;
+    $date = new TableDate($gDb);
+    $participants = new Participants($gDb);
+
+    // New array for the participants of a date
+    $memberElements = array();
+
+    // Loop date array and add further information in right position of each date.
+    foreach($datesResult['recordset'] as $row)
+    {
+        $date->readDataById($row['dat_id']);
+
+        // get avaiable room information
+        if($date->getValue('dat_room_id') > 0)
+        {
+            $room = new TableRooms($gDb, $date->getValue('dat_room_id'));
+            $datesResult['recordset'][$count]['room_name'] = $room->getValue('room_name');
+        }
+
+        // count members and leaders of the date role and push the result to the array
+        if($date->getValue('dat_rol_id') !== null)
+        {
+            $datesResult['recordset'][$count]['dat_num_members'] = $participants->getCount($date->getValue('dat_rol_id'));
+            $datesResult['recordset'][$count]['dat_num_leaders'] = $participants->getNumLeaders($date->getValue('dat_rol_id'));
+        }
+
+        // For print view also read the participants and push the result to the array with index 'dat_rol_id'
+        if($getViewMode === 'print')
+        {
+            if($date->getValue('dat_rol_id') > 0)
+            {
+                $memberElements[$date->getValue('dat_rol_id')] = $participants->getParticipantsArray($date->getValue('dat_rol_id'));
+            }
+        }
+
+        $count++;
+    }
+}
+
+// create html page object
+$page = new HtmlPage($getHeadline);
+
+if($getViewMode === 'html' || $getViewMode === 'compact')
+{
+
+    if($gPreferences['enable_rss'] == 1 && $gPreferences['enable_dates_module'] == 1)
+    {
+        $page->addRssFile($g_root_path.'/adm_program/modules/dates/rss_dates.php?headline='.$getHeadline,
+                          $gL10n->get('SYS_RSS_FEED_FOR_VAR',
+                          $gCurrentOrganization->getValue('org_longname').' - '.$getHeadline));
+    };
+
+    $page->addJavascript('
+        $("#admCalendar").change(function () {
+            var calendarId = "";
+            if ($("#admCalendar").selectedIndex != 0) {
+                var calendarId = $("#admCalendar").val();
+            }
+            self.location.href = "dates.php?mode='.$getMode.'&headline='.$getHeadline.'&date_from='.$dates->getParameter('dateStartFormatAdmidio').'&date_to='.$dates->getParameter('dateEndFormatAdmidio').'&cat_id=" + calendarId;
+        });', true);
+
+    $page->addJavascript('
+        function Datefilter() {
+            var field_error = "'.$gL10n->get('ECA_FIELD_ERROR').'";
+
+            if (document.Formular.date_from.value == ""
+            ||  document.Formular.date_to.value   == "") {
+                alert(field_error);
+                document.Formular.date_from.focus();
+                return false;
+            }
+        }');
+
+    // If default view mode is set to compact we need a back navigation if one date is selected for detail view
+    if($gPreferences['dates_viewmode'] === 'compact' && $getViewMode === 'html' && $getId > 0)
+    {
+        // add back link to module menu
+        $datesMenu = $page->getMenu();
+        $datesMenu->addItem('menu_item_back', $gNavigation->getPreviousUrl(), $gL10n->get('SYS_BACK'), 'back.png');
+    }
+
+    //Check if box must be shown, when more dates available
+    if($getId == 0 || $gCurrentUser->editDates())
+    {
+        // get module menu
+        $DatesMenu = $page->getMenu();
+
+        //Add new event
+        if($gCurrentUser->editDates())
+        {
+            $DatesMenu->addItem('admMenuItemAdd',
+                                $g_root_path.'/adm_program/modules/dates/dates_new.php?headline='.$getHeadline,
+                                $gL10n->get('SYS_CREATE_VAR', $getHeadline), 'add.png');
+        }
+
+        if($getId == 0)
+        {
+            //ical Download
+            if($gPreferences['enable_dates_ical'] == 1)
+            {
+                $DatesMenu->addItem('admMenuItemICal',
+                                    $g_root_path.'/adm_program/modules/dates/ical_dates.php?headline='.$getHeadline.'&amp;cat_id='.$getCatId,
+                                    $gL10n->get('DAT_EXPORT_ICAL'), 'database_out.png');
+            }
+
+            // show print button
+            $DatesMenu->addItem('menu_item_print', null, $gL10n->get('LST_PRINT_PREVIEW'), 'print.png');
+            $page->addJavascript('
+                $("#menu_item_print").click(function() {
+                    window.open("'.$g_root_path.'/adm_program/modules/dates/dates.php?mode='.$getMode.'&headline='.$getHeadline.'&cat_id='.$getCatId.'&date_from='.$dates->getParameter('dateStartFormatEnglish').'&date_to='.$dates->getParameter('dateEndFormatEnglish').'&view_mode=print", "_blank");
+                });', true);
+
+            if($gCurrentUser->isWebmaster())
+            {
+                // show link to system preferences of weblinks
+                $DatesMenu->addItem('admMenuItemPreferencesLinks',
+                                    $g_root_path.'/adm_program/modules/preferences/preferences.php?show_option=events',
+                                    $gL10n->get('SYS_MODULE_PREFERENCES'), 'options.png', 'right');
+            }
+            elseif($gCurrentUser->editDates())
+            {
+                // if no calendar selectbox is shown, then show link to edit calendars
+                $DatesMenu->addItem('admMenuItemCategories',
+                                    '/adm_program/modules/categories/categories.php?type=DAT&title='.$gL10n->get('DAT_CALENDAR'),
+                                    $gL10n->get('DAT_MANAGE_CALENDARS'), 'application_view_tile.png');
+            }
+        }
+
+        // create filter menu with elements for calendar and start-/enddate
+        $FilterNavbar = new HtmlNavbar('menu_dates_filter', null, null, 'filter');
+        $form = new HtmlForm('navbar_filter_form', $g_root_path.'/adm_program/modules/dates/dates.php?headline='.$getHeadline, $page, array('type' => 'navbar', 'setFocus' => false));
+        $form->addSelectBoxForCategories('cat_id', $gL10n->get('DAT_CALENDAR'), $gDb, 'DAT', 'FILTER_CATEGORIES', array('defaultValue' => $dates->getParameter('cat_id')));
+        $form->addInput('date_from', $gL10n->get('SYS_START'), $dates->getParameter('dateStartFormatAdmidio'), array('type' => 'date', 'maxLength' => 10));
+        $form->addInput('date_to', $gL10n->get('SYS_END'), $dates->getParameter('dateEndFormatAdmidio'), array('type' => 'date', 'maxLength' => 10));
+        $form->addSubmitButton('btn_send', $gL10n->get('SYS_OK'));
+        $FilterNavbar->addForm($form->show(false));
+        $page->addHtml($FilterNavbar->show(false));
+    }
+
+    if($datesTotalCount == 0)
+    {
+        // No events found
+        if($getId > 0)
+        {
+            $page->addHtml('<p>'.$gL10n->get('SYS_NO_ENTRY').'</p>');
+        }
+        else
+        {
+            $page->addHtml('<p>'.$gL10n->get('SYS_NO_ENTRIES').'</p>');
+        }
+    }
+    else
+    {
+        // Output table header for compact view
+        if ($getViewMode === 'compact')
+        {
+            $compactTable = new HtmlTable('events_compact_table', $page, true, true);
+            $columnHeading = array('&nbsp;', $gL10n->get('SYS_START'), $gL10n->get('DAT_DATE'), $gL10n->get('SYS_PARTICIPANTS'), $gL10n->get('DAT_LOCATION'));
+            $compactTable->addRowHeadingByArray($columnHeading);
+        }
+
+        foreach($datesResult['recordset'] as $row)
+        {
+            // Initialize object and write new data
+            $date->readDataById($row['dat_id']);
+
+            $endDate = '';
+            if($date->getValue('dat_begin', $gPreferences['system_date']) != $date->getValue('dat_end', $gPreferences['system_date']))
+            {
+                $endDate = ' - '.$date->getValue('dat_end', $gPreferences['system_date']);
+            }
+
+            //ical Download
+            $icalIcon = '';
+            if($gPreferences['enable_dates_ical'] == 1)
+            {
+                $icalIcon = '<a class="admidio-icon-link" href="'.$g_root_path.'/adm_program/modules/dates/dates_function.php?dat_id='. $date->getValue('dat_id'). '&amp;mode=6"><img
+                    src="'. THEME_PATH. '/icons/database_out.png" alt="'.$gL10n->get('DAT_EXPORT_ICAL').'" title="'.$gL10n->get('DAT_EXPORT_ICAL').'" /></a>';
+            }
+
+            // change and delete is only for users with additional rights
+            $copyIcon   = '';
+            $editIcon   = '';
+            $deleteIcon = '';
+            if ($gCurrentUser->editDates())
+            {
+                if($date->editRight())
+                {
+                    $copyIcon = '
+                    <a class="admidio-icon-link" href="'.$g_root_path.'/adm_program/modules/dates/dates_new.php?dat_id='. $date->getValue('dat_id'). '&amp;copy=1&amp;headline='.$getHeadline.'"><img
+                        src="'. THEME_PATH. '/icons/application_double.png" alt="'.$gL10n->get('SYS_COPY').'" title="'.$gL10n->get('SYS_COPY').'" /></a>';
+                    $editIcon = '
+                    <a class="admidio-icon-link" href="'.$g_root_path.'/adm_program/modules/dates/dates_new.php?dat_id='. $date->getValue('dat_id'). '&amp;headline='.$getHeadline.'"><img
+                        src="'. THEME_PATH. '/icons/edit.png" alt="'.$gL10n->get('SYS_EDIT').'" title="'.$gL10n->get('SYS_EDIT').'" /></a>';
+                }
+
+                // Deleting events is only allowed for group members
+                if($date->getValue('cat_org_id') == $gCurrentOrganization->getValue('org_id'))
+                {
+                    $deleteIcon = '
+                    <a class="admidio-icon-link" data-toggle="modal" data-target="#admidio_modal"
+                        href="'.$g_root_path.'/adm_program/system/popup_message.php?type=dat&amp;element_id=dat_'.
+                        $date->getValue('dat_id').'&amp;name='.urlencode($date->getValue('dat_begin', $gPreferences['system_date']).' '.$date->getValue('dat_headline')).'&amp;database_id='.$date->getValue('dat_id').'"><img
+                        src="'. THEME_PATH. '/icons/delete.png" alt="'.$gL10n->get('SYS_DELETE').'" title="'.$gL10n->get('SYS_DELETE').'" /></a>';
+                }
+            }
+
+            // Initialize variables
+            $registerLink    = '';
+            $participantLink = '';
+            $emailLink       = '';
+            $mgrpartLink     = '';
+            $dateElements    = array();
+            $maxMembers      = '';
+            $numMembers      = '';
+            $locationHtml    = '';
+
+            if ($date->getValue('dat_all_day') == 0)
+            {
+                // Write start in array
+                $dateElements[] = array($gL10n->get('SYS_START'), '<strong>'. $date->getValue('dat_begin', $gPreferences['system_time']). '</strong> '.$gL10n->get('SYS_CLOCK'));
+                // Write end in array
+                $dateElements[] = array($gL10n->get('SYS_END'), '<strong>'. $date->getValue('dat_end', $gPreferences['system_time']). '</strong> '.$gL10n->get('SYS_CLOCK'));
+            }
+            // write calendar in output array
+            $dateElements[] = array($gL10n->get('DAT_CALENDAR'), '<strong>'. $date->getValue('cat_name'). '</strong>');
+
+            if ($date->getValue('dat_location') !== '')
+            {
+                // Show map link, when at least 2 words available
+                // having more than 3 characters each
+                $map_info_count = 0;
+                foreach(preg_split('/[,; ]/', $date->getValue('dat_location')) as $key => $value)
+                {
+                    if(strlen($value) > 3)
+                    {
+                        $map_info_count++;
+                    }
+                }
+
+                if($gPreferences['dates_show_map_link'] && $map_info_count > 1)
+                {
+                    // Create Google-Maps-Link for location
+                    $location_url = 'http://maps.google.com/?q='. $date->getValue('dat_location');
+                    if($date->getValue('dat_country') !== '')
+                    {
+                        // Better results with additional country information
+                        $location_url .= ',%20'. $date->getValue('dat_country');
+                    }
+                    $locationHtml = '<a href="'. $location_url. '" target="_blank" title="'.$gL10n->get('DAT_SHOW_ON_MAP').'"/><strong>'.$date->getValue("dat_location").'</strong></a>';
+
+                    // if valid login and enough information about address exist - calculate the route
+                    if($gValidLogin && $gCurrentUser->getValue('ADDRESS') !== ''
+                    && ($gCurrentUser->getValue('POSTCODE') !== '' || $gCurrentUser->getValue('CITY') !== ''))
+                    {
+                        $route_url = 'http://maps.google.com/?f=d&amp;saddr='. urlencode($gCurrentUser->getValue('ADDRESS'));
+                        if($gCurrentUser->getValue('POSTCODE') !== '')
+                        {
+                            $route_url .= ',%20'. urlencode($gCurrentUser->getValue('POSTCODE'));
+                        }
+                        if($gCurrentUser->getValue('CITY') !== '')
+                        {
+                            $route_url .= ',%20'. urlencode($gCurrentUser->getValue('CITY'));
+                        }
+                        if($gCurrentUser->getValue('COUNTRY') !== '')
+                        {
+                            $route_url .= ',%20'. urlencode($gCurrentUser->getValue('COUNTRY'));
+                        }
+
+                        $route_url .= '&amp;daddr='. urlencode($date->getValue('dat_location'));
+                        if($date->getValue('dat_country') !== '')
+                        {
+                            // With information about country Google finds the location much better
+                            $route_url .= ',%20'. $date->getValue('dat_country');
+                        }
+                        $locationHtml .= '
+                        <a class="admidio-icon-link" href="'. $route_url. '" target="_blank"><img
+                            src="'. THEME_PATH. '/icons/map.png" alt="'.$gL10n->get('SYS_SHOW_ROUTE').'" title="'.$gL10n->get('SYS_SHOW_ROUTE').'" /></a>';
+                    }
+                }
+                else
+                {
+                    $locationHtml = '<strong>'. $date->getValue('dat_location'). '</strong>';
+                }
+
+                $dateElements[] = array($gL10n->get('DAT_LOCATION'), $locationHtml);
+            }
+
+            if($date->getValue('dat_room_id') > 0)
+            {
+                // if active, then show room information
+                $roomLink = $g_root_path. '/adm_program/system/msg_window.php?message_id=room_detail&amp;message_title=DAT_ROOM_INFORMATIONS&amp;message_var1='.$date->getValue('dat_room_id').'&amp;inline=true';
+                $locationHtml = '<strong><a data-toggle="modal" data-target="#admidio_modal" href="'.$roomLink.'">'.$row['room_name'].'</a></strong>';
+                $dateElements[] = array($gL10n->get('DAT_LOCATION'), $locationHtml);
+            }
+
+            // count participants of the date
+            if($date->getValue('dat_rol_id') > 0)
+            {
+                $numMembers = $row['dat_num_members'];
+
+                if($date->getValue('dat_max_members')!=0)
+                {
+                    $maxMembers = $date->getValue('dat_max_members');
+                }
+
+                $dateElements[] = array($gL10n->get('SYS_LEADER'), '<strong>'.$row['dat_num_leaders'].'</strong>');
+                $dateElements[] = array($gL10n->get('SYS_PARTICIPANTS'), '<strong>'.$row['dat_num_members'].'</strong>');
+            }
+
+            if($date->getValue('dat_rol_id') > 0)
+            {
+                // Link for the Agreement in Array
+
+                if($date->getValue('dat_rol_id') > 0)
+                {
+                    if($row['member_date_role'] > 0)
+                    {
+                        $buttonURL = $g_root_path.'/adm_program/modules/dates/dates_function.php?mode=4&amp;dat_id='.$date->getValue('dat_id');
+
+                        if ($getViewMode === 'html')
+                        {
+                            $registerLink = '<button class="btn btn-default" onclick="window.location.href=\''.$buttonURL.'\'"><img src="'. THEME_PATH. '/icons/no.png" alt="'.$gL10n->get('DAT_CANCEL').'" />'.$gL10n->get('DAT_CANCEL').'</button>';
+                        }
+                        else
+                        {
+                            $registerLink = '<a class="admidio-icon-link" href="'.$buttonURL.'"><img src="'. THEME_PATH. '/icons/no.png" alt="'.$gL10n->get('DAT_CANCEL').'" title="'.$gL10n->get('DAT_CANCEL').'" /></a>';
+                        }
+                    }
+                    else
+                    {
+                        $available_signin = true;
+                        $non_available_rols = array();
+
+                        if($date->getValue('dat_max_members'))
+                        {
+                            // Check limit of participants
+                            if($participants->getCount($date->getValue('dat_rol_id')) >= $date->getValue('dat_max_members'))
+                            {
+                                $available_signin = false;
+                            }
+                        }
+
+                        if($available_signin)
+                        {
+                            $buttonURL = $g_root_path.'/adm_program/modules/dates/dates_function.php?mode=3&amp;dat_id='.$date->getValue('dat_id');
+
+                            if ($getViewMode === 'html')
+                            {
+                                $registerLink = '<button class="btn btn-default" onclick="window.location.href=\''.$buttonURL.'\'"><img src="'. THEME_PATH. '/icons/ok.png" alt="'.$gL10n->get('DAT_ATTEND').'" />'.$gL10n->get('DAT_ATTEND').'</button>';
+                            }
+                            else
+                            {
+                                $registerLink = '<a class="admidio-icon-link" href="'.$buttonURL.'"><img src="'. THEME_PATH. '/icons/ok.png" alt="'.$gL10n->get('DAT_ATTEND').'" title="'.$gL10n->get('DAT_ATTEND').'" /></a>';
+                            }
+                        }
+                        else
+                        {
+                            $registerLink = $gL10n->get('DAT_REGISTRATION_NOT_POSSIBLE');
+                        }
+                    }
+
+                    // Link to participants list
+                    if($gValidLogin)
+                    {
+                        if($row['dat_num_members'] > 0 || $row['dat_num_leaders'] > 0)
+                        {
+                            $buttonURL = $g_root_path.'/adm_program/modules/lists/lists_show.php?mode=html&amp;rol_id='.$date->getValue('dat_rol_id');
+
+                            if ($getViewMode === 'html')
+                            {
+                                $participantLink = '<button class="btn btn-default" onclick="window.location.href=\''.$buttonURL.'\'"><img src="'. THEME_PATH. '/icons/list.png" alt="'.$gL10n->get('DAT_SHOW_PARTICIPANTS').'" />'.$gL10n->get('DAT_SHOW_PARTICIPANTS').'</button>';
+                            }
+                            else
+                            {
+                                $participantLink = '<a class="admidio-icon-link" href="'.$buttonURL.'"><img src="'. THEME_PATH. '/icons/list.png" alt="'.$gL10n->get('DAT_SHOW_PARTICIPANTS').'" title="'.$gL10n->get('DAT_SHOW_PARTICIPANTS').'" /></a>';
+                            }
+                        }
+                    }
+
+                    // Link to send email to participants
+                    if($gValidLogin && $gCurrentUser->hasRightSendMailToRole($date->getValue('dat_rol_id')) == true)
+                    {
+                        if($row['dat_num_members'] > 0 || $row['dat_num_leaders'] > 0)
+                        {
+                            $buttonURL = $g_root_path.'/adm_program/modules/messages/messages_write.php?rol_id='.$date->getValue('dat_rol_id');
+
+                            if ($getViewMode == 'html')
+                            {
+                                $emailLink = '<button class="btn btn-default" onclick="window.location.href=\''.$buttonURL.'\'"><img src="'. THEME_PATH. '/icons/email.png" alt="'.$gL10n->get('MAI_SEND_EMAIL').'" />'.$gL10n->get('MAI_SEND_EMAIL').'</button>';
+                            }
+                            else
+                            {
+                                $emailLink = '<a class="admidio-icon-link" href="'.$buttonURL.'"><img src="'. THEME_PATH. '/icons/email.png" alt="'.$gL10n->get('MAI_SEND_EMAIL').'" title="'.$gL10n->get('MAI_SEND_EMAIL').'" /></a>';
+                            }
+                        }
+                    }
+
+                    // Link for managing new participants
+                    if($row['mem_leader'] == 1)
+                    {
+                        $buttonURL = $g_root_path.'/adm_program/modules/lists/members_assignment.php?rol_id='.$date->getValue('dat_rol_id');
+
+                        if ($getViewMode === 'html')
+                        {
+                            $mgrpartLink = '<button class="btn btn-default" onclick="window.location.href=\''.$buttonURL.'\'"><img src="'. THEME_PATH. '/icons/add.png" alt="'.$gL10n->get('DAT_ASSIGN_PARTICIPANTS').'" />'.$gL10n->get('DAT_ASSIGN_PARTICIPANTS').'</button>';
+                        }
+                        else
+                        {
+                            $mgrpartLink = '<a class="admidio-icon-link" href="'.$buttonURL.'"><img src="'. THEME_PATH. '/icons/add.png" alt="'.$gL10n->get('DAT_ASSIGN_PARTICIPANTS').'" title="'.$gL10n->get('DAT_ASSIGN_PARTICIPANTS').'" /></a>';
+                        }
+                    }
+                }
+            }
+
+            if ($getViewMode === 'html')
+            {
+                // show panel view of events
+
+                $cssClassHighlight = '';
+
+                // Change css if date is highlighted
+                if($row['dat_highlight'] == 1)
+                {
+                    $cssClassHighlight = ' admidio-event-highlight';
+                }
+
+                // Output of elements
+                // always 2 then line break
+                $firstElement = true;
+                $htmlDateElements = '';
+
+                foreach($dateElements as $element)
+                {
+                    if($firstElement)
+                    {
+                        $htmlDateElements .= '<div class="row">';
+                    }
+
+                    $htmlDateElements .= '<div class="col-sm-2 col-xs-4">'.$element[0].'</div>
+                        <div class="col-sm-4 col-xs-8">'.$element[1].'</div>';
+
+                    if($firstElement)
+                    {
+                        $firstElement = false;
+                    }
+                    else
+                    {
+                        $htmlDateElements .= '</div>';
+                        $firstElement = true;
+                    }
+                }
+
+                if(!$firstElement)
+                {
+                    $htmlDateElements .= '</div>';
+
+                }
+
+                $page->addHtml('
+                    <div class="panel panel-primary'.$cssClassHighlight.'" id="dat_'.$date->getValue('dat_id').'">
+                        <div class="panel-heading">
+                            <div class="pull-left">
+                                <img class="admidio-panel-heading-icon" src="'. THEME_PATH. '/icons/dates.png" alt="'. $date->getValue('dat_headline'). '" />' .
+                                $date->getValue('dat_begin', $gPreferences['system_date']).$endDate.' '.$date->getValue('dat_headline') . '
+                            </div>
+                            <div class="pull-right text-right">' .
+                                $icalIcon . $copyIcon . $editIcon . $deleteIcon . '
+                            </div>
+                        </div>
+                        <div class="panel-body">
+                            ' . $htmlDateElements . '<br />
+                            <p>' . $date->getValue('dat_description') . '</p>');
+
+                if ($registerLink !== '' || $participantLink !== '' || $mgrpartLink !== '')
+                {
+                    $page->addHtml('<div class="btn-group">'.$registerLink.$participantLink.$emailLink.$mgrpartLink.'</div>');
+                }
+                $page->addHtml('
+                    </div>
+                    <div class="panel-footer">'.
+                        // show information about user who created the recordset and changed it
+                        admFuncShowCreateChangeInfoByName($row['create_name'],
+                                                          $date->getValue('dat_timestamp_create'),
+                                                          $row['change_name'],
+                                                          $date->getValue('dat_timestamp_change'),
+                                                          $date->getValue('dat_usr_id_create'),
+                                                          $date->getValue('dat_usr_id_change')).'
+                        </div>
+                    </div>');
+            }
+            else
+            {
+                // show table view of events
+
+                // Change css class if date is highlighted
+                $cssClass = '';
+                if($row['dat_highlight'])
+                {
+                    $cssClass = 'admidio-event-highlight';
+                }
+
+                $objDateBegin = new DateTime($row['dat_begin']);
+                $dateBegin = $objDateBegin->format($gPreferences['system_date']);
+                $timeBegin = '';
+                if ($date->getValue('dat_all_day') == 0)
+                {
+                    $timeBegin = $date->getValue('dat_begin', $gPreferences['system_time']).' '.$gL10n->get('SYS_CLOCK');
+                }
+                else
+                {
+                    $timeBegin = '&nbsp;';
+                }
+
+                $columnValues = array();
+
+                if($registerLink !== '')
+                {
+                    $columnValues[] = $registerLink;
+                }
+                else
+                {
+                    $columnValues[] = '';
+                }
+
+                $columnValues[] = $dateBegin.' '.$timeBegin;
+                $columnValues[] = '<a href="'.$g_root_path.'/adm_program/modules/dates/dates.php?id='.$date->getValue('dat_id').'&amp;view_mode=html&amp;headline='.$date->getValue('dat_headline').'">'.$date->getValue('dat_headline').'</a>';
+
+                if($date->getValue('dat_rol_id') > 0)
+                {
+                    if($maxMembers > 0)
+                    {
+                        $participants = $numMembers .' / '. $maxMembers;
+                    }
+                    else
+                    {
+                        $participants = $numMembers.'&nbsp;';
+                    }
+
+                    if($numMembers > 0)
+                    {
+                        $participants .= $participantLink.$emailLink;
+                    }
+
+                    $columnValues[] = $participants;
+                }
+                else
+                {
+                    $columnValues[] = '';
+                }
+
+                if($locationHtml !== '')
+                {
+                    $columnValues[] = $locationHtml;
+                }
+                else
+                {
+                    $columnValues[] = '';
+                }
+
+                $compactTable->addRowByArray($columnValues, null, array('class' => $cssClass));
+            }
+        }  // End foreach
+
+        // Output table bottom for compact view
+        if ($getViewMode === 'compact')
+        {
+            $page->addHtml($compactTable->show(false));
+        }
+    }
+
+    // If necessary show links to navigate to next and previous recordsets of the query
+    $base_url = $g_root_path.'/adm_program/modules/dates/dates.php?mode='.$getMode.'&headline='.$getHeadline.'&cat_id='.$getCatId.'&date_from='.$dates->getParameter('dateStartFormatEnglish').'&date_to='.$dates->getParameter('dateEndFormatEnglish').'&view_mode='.$getViewMode;
+    $page->addHtml(admFuncGeneratePagination($base_url, $datesTotalCount, $datesResult['limit'], $getStart, true));
+    $page->show();
+}
+else
+{
+    // create print output in a new window and set view_mode back to default 'html' for back navigation in main window
+    $gNavigation->addUrl($g_root_path.'/adm_program/modules/dates/dates.php?mode='.$getMode.'&headline='.$getHeadline.'&cat_id='.$getCatId.'&date_from='.$dates->getParameter('dateStartFormatEnglish').'&date_to='.$dates->getParameter('dateEndFormatEnglish'));
+
+    $tableDatePrint = '';
+
+    $calendar = new TableCategory($gDb, $getCatId);
+
+    // Get a copy of date results if recordsets are found
+    if($datesTotalCount > 0)
+    {
+        $dateElements = $datesResult['recordset'];
+    }
+    // Define options for selectbox
+    if($gValidLogin)
+    {
+        $selectBoxEntries = array($gL10n->get('SYS_OVERVIEW'), $gL10n->get('SYS_DESCRIPTION'), $gL10n->get('SYS_PARTICIPANTS'));
+    }
+    else
+    {
+        $selectBoxEntries = array($gL10n->get('SYS_OVERVIEW'), $gL10n->get('SYS_DESCRIPTION'));
+    }
+
+    // Define header and footer content for the html table
+    $tableHead = '
+        <h1>'.$dates->getHeadline($getHeadline).'</h1>
+        <h3>'.$gL10n->get('SYS_START').':&nbsp;'.$dates->getParameter('dateStartFormatAdmidio'). ' - ' .$gL10n->get('SYS_END').':&nbsp;'.$dates->getParameter('dateEndFormatAdmidio').
+            '<span class="form" style="margin-left: 40px;">'.
+                // Selectbox for table content
+                FormElements::generateDynamicSelectBox($selectBoxEntries, $defaultEntry = '0', $fieldId = 'admSelectBox', $createFirstEntry = false).'
+            </span>
+        </h3>';
+
+    $tableFooter = '<i>provided by Admidio</i>
+                    <i style="font-size: 0.6em;">'.date($gPreferences['system_date'].' '.$gPreferences['system_time']).'</i>';
+
+    // Define columns headlines for body elements
+    $bodyHeadline_1 = array($gL10n->get('SYS_START'),
+                            $gL10n->get('SYS_END'),
+                            $gL10n->get('SYS_TIME_FROM'),
+                            $gL10n->get('SYS_TIME_TO'),
+                            $gL10n->get('DAT_DATE'),
+                            $gL10n->get('SYS_LOCATION'),
+                            $gL10n->get('DAT_ROOM_INFORMATIONS'),
+                            $gL10n->get('SYS_LEADER'),
+                            $gL10n->get('SYS_PARTICIPANTS'));
+
+    $bodyHeadline_2 = array($gL10n->get('SYS_START'),
+                            $gL10n->get('SYS_END'),
+                            $gL10n->get('SYS_TIME_FROM'),
+                            $gL10n->get('SYS_TIME_TO'),
+                            $gL10n->get('DAT_DATE'),
+                            $gL10n->get('SYS_DESCRIPTION'));
+
+    $bodyHeadline_3 = array($gL10n->get('SYS_START'),
+                            $gL10n->get('SYS_END'),
+                            $gL10n->get('SYS_TIME_FROM'),
+                            $gL10n->get('SYS_TIME_TO'),
+                            $gL10n->get('DAT_DATE'),
+                            $gL10n->get('SYS_PARTICIPANTS'));
+
+    $body_1 = array();
+    $body_2 = array();
+    $body_3 = array();
+
+    // Get dates and  configure table bodies if recordsets are found
+    $numElement = 1;
+
+    if($datesTotalCount > 0)
+    {
+        foreach($dateElements as $row)
+        {
+            $buffer = array();
+
+            //Convert dates to system format
+            $objDateBegin = new DateTime($row['dat_begin']);
+            $dateBegin = $objDateBegin->format($gPreferences['system_date']);
+            $dateStartTime = $objDateBegin->format($gPreferences['system_time']);
+
+            $objDateEnd = new DateTime($row['dat_end']);
+            $dateEnd = $objDateEnd->format($gPreferences['system_date']);
+            $dateEndTime = $objDateEnd->format($gPreferences['system_time']);
+
+            // Write formated date parameter in buffer
+            $buffer['dat_highlight']      = ($row['dat_highlight'] == 1) ? '1' : '0';
+            $buffer['dat_begin']          = $dateBegin;
+            $buffer['dat_end']            = $dateEnd;
+            $buffer['dat_starttime']      = $dateStartTime;
+            $buffer['dat_endtime']        = $dateEndTime;
+            $buffer['dat_headline']       = $row['dat_headline'];
+            $buffer['dat_description']    = preg_replace('/<[^>]*>/', '', $row['dat_description']);
+            $buffer['dat_location']       = $row['dat_location'];
+            $buffer['room_name']          = (isset($row['room_name'])) ? $row['room_name'] : '';
+            $buffer['dat_num_leaders']    = (isset($row['dat_num_leaders']) && $row['dat_num_leaders']!= 0) ? $row['dat_num_leaders'] : '';
+            $buffer['dat_participation']  = '';
+
+            // Show number of participants of date
+            if(isset($row['dat_num_members']) && $row['dat_max_members'] == 0)
+            {
+                $buffer['dat_participation'] = $row['dat_num_members'];
+            }
+            // If date has limit for assignment also show the value
+            if(isset($row['dat_num_members']) && $row['dat_max_members'] != 0)
+            {
+                $buffer['dat_participation'] = $row['dat_num_members'].' '.'('.$row['dat_max_members'].')';
+            }
+
+            // If date has participation and participants are assigned
+            if($row['dat_rol_id'] != null && isset($row['dat_num_members']))
+            {
+                $dateParticipation = new HtmlTableBasic('', 'dateParticipation');
+                $dateParticipation->addAttribute('cellspacing', '2', 'table');
+                $dateParticipation->addAttribute('cellpadding', '2', 'table');
+                $dateParticipation->addRow();
+                // Linebreak after 5 entries
+                $memberCount = 1;
+                $totalMemberCount = count($memberElements[$row['dat_rol_id']]);
+
+                foreach($memberElements[$row['dat_rol_id']] as $memberDate)
+                {
+                    // If last entry close table row
+                    if($memberCount < $totalMemberCount)
+                    {
+                        if(($memberCount % 6) === 0)
+                        {
+                            $dateParticipation->addRow();
+                        }
+                    }
+                    // Leaders are shown highlighted
+                    if($memberDate['leader'] != 0)
+                    {
+                        $dateParticipation->addColumn('<strong>'.$memberDate['surname'].' '.$memberDate['firstname'].'</strong>'.';',
+                                                      array('class' => 'left'), 'td');
+                    }
+                    else
+                    {
+                        $dateParticipation->addColumn($memberDate['surname'].' '.$memberDate['firstname'].';',
+                                                      array('class' => 'left'), 'td');
+                    }
+                    $memberCount++;
+                }
+
+                $tableParticipants = $dateParticipation->getHtmlTable();
+            }
+            else
+            {
+                $tableParticipants = '';
+            }
+
+            // Configure table body contents
+            $body_1[$numElement]['dat_highlight'] = $buffer['dat_highlight'];
+            $body_1[$numElement]['dat_details']   = array($buffer['dat_begin'],
+                                                          $buffer['dat_end'],
+                                                          $buffer['dat_starttime'],
+                                                          $buffer['dat_endtime'],
+                                                          $buffer['dat_headline'],
+                                                          $buffer['dat_location'],
+                                                          $buffer['room_name'],
+                                                          $buffer['dat_num_leaders'],
+                                                          $buffer['dat_participation']);
+
+            $body_2[$numElement]['dat_highlight'] = $buffer['dat_highlight'];
+            $body_2[$numElement]['dat_details']   = array($buffer['dat_begin'],
+                                                          $buffer['dat_end'],
+                                                          $buffer['dat_starttime'],
+                                                          $buffer['dat_endtime'],
+                                                          $buffer['dat_headline'],
+                                                          $buffer['dat_description']);
+
+            $body_3[$numElement]['dat_highlight'] = $buffer['dat_highlight'];
+            $body_3[$numElement]['dat_details']   = array($buffer['dat_begin'],
+                                                          $buffer['dat_end'],
+                                                          $buffer['dat_starttime'],
+                                                          $buffer['dat_endtime'],
+                                                          $buffer['dat_headline'],
+                                                          $tableParticipants);
+            $numElement++;
+            unset($buffer);
+        }  // end foreach
+    }
+    // Create table object
+    $datePrint = new HtmlTableBasic('PrintViewDates', 'tableDateList', 1);
+    $datePrint->addAttribute('cellpadding', '3', 'table');
+    $datePrint->addAttribute('summary', 'Printview of dates', 'table');
+    // Define thead
+    $datePrint->addTableHeader();
+    $datePrint->addRow();
+    $datePrint->addColumn($tableHead, array('colspan' => '10'), 'td');
+    // Define tfoot
+    $datePrint->addTableFooter();
+    $datePrint->addRow();
+    $datePrint->addColumn();
+    $datePrint->addAttribute('colspan', '9', 'td');
+    $datePrint->addAttribute('style', 'text-align: right;', 'td');
+    $datePrint->addData($tableFooter);
+
+    // Define tbody
+    $datePrint->addTableBody('id', 'style0', $bodyHeadline_1, 'th');
+
+    if(isset($dateElements) && count($dateElements) == 0)
+    {
+        $datePrint->addRow();
+        // No events found
+        if($getId > 0)
+        {
+            $datePrint->addColumn($gL10n->get('SYS_NO_ENTRY'), array('colspan' => '9'));
+        }
+        else
+        {
+            $datePrint->addColumn($gL10n->get('SYS_NO_ENTRIES'), array('colspan' => '9'));
+        }
+    }
+    else
+    {
+        // Define first body content
+        $numDateElements = 1;
+        foreach($body_1 as $row)
+        {
+            if($row['dat_highlight'] != 1)
+            {
+                $className = (($numDateElements % 2) == 0) ? 'even' : 'odd';
+            }
+            else
+            {
+                $className = (($numDateElements % 2) == 0) ? 'evenHighlight' : 'oddHighlight';
+            }
+
+            $datePrint->addRow($row['dat_details'], array('class' => $className));
+            $numDateElements ++;
+        }
+
+        // Define second body content
+        $datePrint->addTableBody('id', 'style1', $bodyHeadline_2, 'th');
+        $numDateElements = 1;
+        foreach($body_2 as $row)
+        {
+            if($row['dat_highlight'] != 1)
+            {
+                $className = (($numDateElements % 2) == 0) ? 'even' : 'odd';
+            }
+            else
+            {
+                $className = (($numDateElements % 2) == 0) ? 'evenHighlight' : 'oddHighlight';
+            }
+            $datePrint->addRow($row['dat_details'], array('class' => $className));
+            $numDateElements ++;
+        }
+
+        // Define third body content for members only
+        if($gValidLogin)
+        {
+            $datePrint->addTableBody('id', 'style2', $bodyHeadline_3, 'th');
+
+            $numDateElements = 1;
+            foreach($body_3 as $row)
+            {
+                if($row['dat_highlight'] != 1)
+                {
+                    $className = (($numDateElements % 2) === 0) ? 'even' : 'odd';
+                }
+                else
+                {
+                    $className = (($numDateElements % 2) === 0) ? 'evenHighlight' : 'oddHighlight';
+                }
+
+                $datePrint->addRow($row['dat_details'], array('class' => $className));
+                $numDateElements ++;
+            }
+        }
+    }
+    // Create table
+    $tableDatePrint = $datePrint->getHtmlTable();
+
+    echo '
+        <!DOCTYPE html PUBLIC "-//W3C//DTD XHTML 1.0 Strict//EN" "http://www.w3.org/TR/xhtml1/DTD/xhtml1-strict.dtd">
+        <html xmlns="http://www.w3.org/1999/xhtml" dir="ltr" lang="de" xml:lang="de">
+        <head>
+            <!-- (c) 2004 - 2015 The Admidio Team - http://www.admidio.org -->
+            <meta http-equiv="content-type" content="text/html; charset=utf-8" />
+            <title>'.$gCurrentOrganization->getValue('org_longname').' - Terminliste </title>
+            <script type="text/javascript" src="'.$g_root_path.'/adm_program/libs/jquery/jquery.min.js"></script>
+            <link rel="stylesheet" type="text/css" href="'.THEME_PATH.'/css/print.css" />
+
+        <script type="text/javascript">
+
+            $(document).ready(function(){
+                $("#admSelectBox").change(function(){
+                    $("#" + "style" + this.value).show().siblings("tbody").hide();
+                });
+                <!-- Trigger -->
+                $("#admSelectBox").change();
+            })
+        </script>
+        </head>
+            <body>
+                '.$tableDatePrint.'
+            </body>
+        </html>';
+}
+?>