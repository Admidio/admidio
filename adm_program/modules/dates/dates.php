<?php
/**
 ***********************************************************************************************
 * Show a list of all events
 *
 * @copyright 2004-2017 The Admidio Team
 * @see https://www.admidio.org/
 * @license https://www.gnu.org/licenses/gpl-2.0.html GNU General Public License v2.0 only
 ***********************************************************************************************
 * Parameters:
 *
 * mode      - actual : (Default) shows actual dates and all events in future
 *             old    : shows events in the past
 *             all    : shows all events in past and future
 * start     - Position of query recordset where the visual output should start
 * headline  - Headline shown over events
 *             (Default) Events
 * cat_id    - show all events of calendar with this id
 * id        - Show only one event
 * show      - all               : (Default) show all events
 *           - maybe_participate : Show only events where the current user participates or could participate
 *           - only_participate  : Show only events where the current user participates
 * date_from - is set to actual date,
 *             if no date information is delivered
 * date_to   - is set to 31.12.9999,
 *             if no date information is delivered
 * view_mode - Content output in 'html' or 'print' view
 * view      - Content output in different views like 'detail', 'list'
 *             (Default: according to preferences)
 *****************************************************************************/
require_once(__DIR__ . '/../../system/common.php');

unset($_SESSION['dates_request']);

// Initialize and check the parameters
$disableStatusAttend       = '';
$disableStatusTentative    = '';
$getMode     = admFuncVariableIsValid($_GET, 'mode',      'string', array('defaultValue' => 'actual', 'validValues' => array('actual', 'old', 'all')));
$getStart    = admFuncVariableIsValid($_GET, 'start',     'int');
$getHeadline = admFuncVariableIsValid($_GET, 'headline',  'string', array('defaultValue' => $gL10n->get('DAT_DATES')));
$getCatId    = admFuncVariableIsValid($_GET, 'cat_id',    'int');
$getId       = admFuncVariableIsValid($_GET, 'id',        'int');
$getShow     = admFuncVariableIsValid($_GET, 'show',      'string', array('defaultValue' => 'all', 'validValues' => array('all', 'maybe_participate', 'only_participate')));
$getDateFrom = admFuncVariableIsValid($_GET, 'date_from', 'date');
$getDateTo   = admFuncVariableIsValid($_GET, 'date_to',   'date');
$getViewMode = admFuncVariableIsValid($_GET, 'view_mode', 'string', array('defaultValue' => 'html', 'validValues' => array('html', 'print')));
$getView     = admFuncVariableIsValid($_GET, 'view',      'string', array('defaultValue' => $gSettingsManager->getString('dates_view'), 'validValues' => array('detail', 'compact', 'room', 'participants', 'description')));
$participateModalForm      = false;
$participationPossible     = true;

// check if module is active
if((int) $gSettingsManager->get('enable_dates_module') === 0)
{
    // Module is not active
    $gMessage->show($gL10n->get('SYS_MODULE_DISABLED'));
    // => EXIT
}
elseif((int) $gSettingsManager->get('enable_dates_module') === 2)
{
    // module only for valid Users
    require(__DIR__ . '/../../system/login_valid.php');
}

// create object and get recordset of available dates

try
{
    $dates = new ModuleDates();
    $dates->setParameter('mode', $getMode);
    $dates->setParameter('cat_id', $getCatId);
    $dates->setParameter('id', $getId);
    $dates->setParameter('show', $getShow);
    $dates->setParameter('view_mode', $getViewMode);
    $dates->setDateRange($getDateFrom, $getDateTo);
}
catch(AdmException $e)
{
    $e->showHtml();
    // => EXIT
}

if($getCatId > 0)
{
    $calendar = new TableCategory($gDb, $getCatId);
}

// Number of events each page for default view 'html' or 'compact' view
if($gSettingsManager->getInt('dates_per_page') > 0 && $getViewMode === 'html')
{
    $datesPerPage = $gSettingsManager->getInt('dates_per_page');
}
else
{
    $datesPerPage = $dates->getDataSetCount();
}

// read relevant events from database
$datesResult     = $dates->getDataSet($getStart, $datesPerPage);
$datesTotalCount = $dates->getDataSetCount();

if($getViewMode === 'html' && $getId === 0)
{
    // Navigation of the module starts here
    $gNavigation->addStartUrl(CURRENT_URL, $dates->getHeadline($getHeadline));
}

// create html page object
$page = new HtmlPage($dates->getHeadline($getHeadline));
$page->enableModal();

if($getViewMode === 'html')
{
    $datatable  = true;
    $hoverRows  = true;
    $classTable = 'table';

    if($gSettingsManager->getBool('enable_rss') && $gSettingsManager->get('enable_dates_module') === 1)
    {
        $page->addRssFile(
            safeUrl(ADMIDIO_URL.FOLDER_MODULES.'/dates/rss_dates.php', array('headline' => $getHeadline)),
            $gL10n->get('SYS_RSS_FEED_FOR_VAR', array($gCurrentOrganization->getValue('org_longname') . ' - ' . $getHeadline))
        );
    }

    $page->addJavascript('
        $("#sel_change_view").change(function() {
            self.location.href = "'.safeUrl(ADMIDIO_URL.FOLDER_MODULES.'/dates/dates.php', array('mode' => $getMode, 'headline' => $getHeadline, 'date_from' => $dates->getParameter('dateStartFormatAdmidio'), 'date_to' => $dates->getParameter('dateEndFormatAdmidio'), 'cat_id' => $getCatId)) . '&view=" + $("#sel_change_view").val()";
        });

        $("#menu_item_print_view").click(function() {
            window.open("'.safeUrl(ADMIDIO_URL.FOLDER_MODULES.'/dates/dates.php', array('view_mode' => 'print', 'view' => $getView, 'mode' => $getMode, 'headline' => $getHeadline, 'cat_id' => $getCatId, 'id' => $getId, 'date_from' => $dates->getParameter('dateStartFormatEnglish'), 'date_to' => $dates->getParameter('dateEndFormatEnglish'))) . '", "_blank");
        });', true);

    // get module menu
    $datesMenu = $page->getMenu();

    // If default view mode is set to compact we need a back navigation if one date is selected for detail view
    if($getId > 0)
    {
        // add back link to module menu
        $datesMenu->addItem('menu_item_back', $gNavigation->getPreviousUrl(), $gL10n->get('SYS_BACK'), 'back.png');
        $datesMenu->addItem('menu_item_print_view', '#', $gL10n->get('LST_PRINT_PREVIEW'), 'print.png');
    }

    // Add new event
    if(count($gCurrentUser->getAllEditableCategories('DAT')) > 0 && $getId === 0)
    {
        $datesMenu->addItem(
            'admMenuItemAdd', safeUrl(ADMIDIO_URL.FOLDER_MODULES.'/dates/dates_new.php', array('headline' => $getHeadline)),
            $gL10n->get('SYS_CREATE_VAR', array($getHeadline)), 'add.png'
        );
    }

    if($getId === 0)
    {
        $form = new HtmlForm('navbar_change_view_form', '', $page, array('type' => 'navbar', 'setFocus' => false));
        if($gSettingsManager->getBool('dates_show_rooms'))
        {
            $selectBoxEntries = array(
                'detail'       => $gL10n->get('DAT_VIEW_MODE_DETAIL'),
                'compact'      => $gL10n->get('DAT_VIEW_MODE_COMPACT'),
                'room'         => $gL10n->get('DAT_VIEW_MODE_COMPACT').' - '.$gL10n->get('SYS_ROOM'),
                'participants' => $gL10n->get('DAT_VIEW_MODE_COMPACT').' - '.$gL10n->get('SYS_PARTICIPANTS'),
                'description'  => $gL10n->get('DAT_VIEW_MODE_COMPACT').' - '.$gL10n->get('SYS_DESCRIPTION')
            );
        }
        else
        {
            $selectBoxEntries = array(
                'detail'       => $gL10n->get('DAT_VIEW_MODE_DETAIL'),
                'compact'      => $gL10n->get('DAT_VIEW_MODE_COMPACT'),
                'participants' => $gL10n->get('DAT_VIEW_MODE_COMPACT').' - '.$gL10n->get('SYS_PARTICIPANTS'),
                'description'  => $gL10n->get('DAT_VIEW_MODE_COMPACT').' - '.$gL10n->get('SYS_DESCRIPTION')
            );
        }
        $form->addSelectBox(
            'sel_change_view', $gL10n->get('SYS_VIEW'), $selectBoxEntries,
            array('defaultValue' => $getView, 'showContextDependentFirstEntry' => false)
        );
        $datesMenu->addForm($form->show(false));

        // show print button
        $datesMenu->addItem('menu_item_print_view', '#', $gL10n->get('LST_PRINT_PREVIEW'), 'print.png');

        if($gSettingsManager->getBool('enable_dates_ical') || $gCurrentUser->isAdministrator() || $gCurrentUser->editDates())
        {
            $datesMenu->addItem('menu_item_extras', '', $gL10n->get('SYS_MORE_FEATURES'), '', 'right');
        }

        // ical Download
        if($gSettingsManager->getBool('enable_dates_ical'))
        {
            $datesMenu->addItem(
                'admMenuItemICal', safeUrl(ADMIDIO_URL.FOLDER_MODULES.'/dates/ical_dates.php', array('headline' => $getHeadline, 'cat_id' => $getCatId)),
                $gL10n->get('DAT_EXPORT_ICAL'), 'database_out.png', 'right', 'menu_item_extras'
            );
        }

        if($gCurrentUser->editDates())
        {
            // if no calendar selectbox is shown, then show link to edit calendars
            $datesMenu->addItem(
                'admMenuItemCategories', safeUrl(ADMIDIO_URL.FOLDER_MODULES.'/categories/categories.php', array('type' => 'DAT', 'title' => $gL10n->get('DAT_CALENDAR'))),
                $gL10n->get('DAT_MANAGE_CALENDARS'), 'application_view_tile.png', 'right', 'menu_item_extras'
            );
        }

        if($gCurrentUser->isAdministrator())
        {
            // show link to system preferences of weblinks
            $datesMenu->addItem(
                'admMenuItemPreferencesLinks', safeUrl(ADMIDIO_URL.FOLDER_MODULES.'/preferences/preferences.php', array('show_option' => 'events')),
                $gL10n->get('SYS_MODULE_PREFERENCES'), 'options.png', 'right', 'menu_item_extras'
            );
        }
    }

    // create filter menu with elements for calendar and start-/enddate
    $filterNavbar = new HtmlNavbar('menu_dates_filter', null, null, 'filter');
    $form = new HtmlForm('navbar_filter_form', safeUrl(ADMIDIO_URL.FOLDER_MODULES.'/dates/dates.php', array('headline' => $getHeadline, 'view' => $getView)), $page, array('type' => 'navbar', 'setFocus' => false));
    $form->addSelectBoxForCategories(
        'cat_id', $gL10n->get('DAT_CALENDAR'), $gDb, 'DAT', HtmlForm::SELECT_BOX_MODUS_FILTER,
        array('defaultValue' => $dates->getParameter('cat_id'))
    );
    $form->addInput(
        'date_from', $gL10n->get('SYS_START'), $dates->getParameter('dateStartFormatAdmidio'),
        array('type' => 'date', 'maxLength' => 10)
    );
    $form->addInput(
        'date_to', $gL10n->get('SYS_END'), $dates->getParameter('dateEndFormatAdmidio'),
        array('type' => 'date', 'maxLength' => 10)
    );
    $form->addInput('view', '', $getView, array('property' => HtmlForm::FIELD_HIDDEN));
    $form->addSubmitButton('btn_send', $gL10n->get('SYS_OK'));
    $filterNavbar->addForm($form->show(false));
    $page->addHtml($filterNavbar->show());
}
else // $getViewMode = 'print'
{
    $datatable  = false;
    $hoverRows  = false;
    $classTable = 'table table-condensed table-striped';

    // create html page object without the custom theme files
    $page->hideThemeHtml();
    $page->hideMenu();
    $page->setPrintMode();

    if($getId === 0)
    {
        $page->addHtml('<h3>' . $gL10n->get('DAT_PERIOD_FROM_TO', array($dates->getParameter('dateStartFormatAdmidio'), $dates->getParameter('dateEndFormatAdmidio'))) . '</h3>');
    }
}

if($datesTotalCount === 0)
{
    // No events found
    if($getId > 0)
    {
        $page->addHtml('<p>' . $gL10n->get('SYS_NO_ENTRY') . '</p>');
    }
    else
    {
        $page->addHtml('<p>' . $gL10n->get('SYS_NO_ENTRIES') . '</p>');
    }
}
else
{
    // Output table header for compact view
    if ($getView !== 'detail') // $getView = 'compact' or 'room' or 'participants' or 'description'
    {
        $compactTable = new HtmlTable('events_compact_table', $page, $hoverRows, $datatable, $classTable);

        $columnHeading = array();
        $columnAlign   = array();

        switch ($getView)
        {
            case 'compact':
                $columnHeading = array('&nbsp;', $gL10n->get('SYS_PERIOD'), $gL10n->get('DAT_DATE'), $gL10n->get('SYS_PARTICIPANTS'), $gL10n->get('DAT_LOCATION'));
                $columnAlign   = array('center', 'left', 'left', 'left', 'left');
                $compactTable->disableDatatablesColumnsSort(array(6));
                break;
            case 'room':
                $columnHeading = array('&nbsp;', $gL10n->get('SYS_PERIOD'), $gL10n->get('DAT_DATE'), $gL10n->get('SYS_ROOM'), $gL10n->get('SYS_LEADERS'), $gL10n->get('SYS_PARTICIPANTS'));
                $columnAlign   = array('center', 'left', 'left', 'left', 'left', 'left');
                $compactTable->disableDatatablesColumnsSort(array(7));
                break;
            case 'participants':
                $columnHeading = array('&nbsp;', $gL10n->get('SYS_PERIOD'), $gL10n->get('DAT_DATE'), $gL10n->get('SYS_PARTICIPANTS'));
                $columnAlign   = array('center', 'left', 'left', 'left');
                $compactTable->disableDatatablesColumnsSort(array(5));
                $compactTable->setColumnWidth(4, '35%');
                break;
            case 'description':
                $columnHeading = array('&nbsp;', $gL10n->get('SYS_PERIOD'), $gL10n->get('DAT_DATE'), $gL10n->get('SYS_DESCRIPTION'));
                $columnAlign   = array('center', 'left', 'left', 'left');
                $compactTable->disableDatatablesColumnsSort(array(5));
                $compactTable->setColumnWidth(4, '35%');
                break;
        }

        if($getViewMode === 'html')
        {
            $columnHeading[] = '&nbsp;';
            $columnAlign[]   = 'right';
        }

        $compactTable->setColumnAlignByArray($columnAlign);
        $compactTable->addRowHeadingByArray($columnHeading);
    }

    // create dummy date object
    $date = new TableDate($gDb);

    foreach($datesResult['recordset'] as $row)
    {
        // write of current event data to date object
        $date->setArray($row);

        $dateId       = (int) $date->getValue('dat_id');
        $dateRolId    = (int) $date->getValue('dat_rol_id');
        $dateHeadline = $date->getValue('dat_headline');

        // initialize all output elements
        $attentionDeadline  = '';
        $outputEndDate      = '';
        $outputButtonIcal   = '';
        $outputButtonEdit   = '';
        $outputButtonDelete = '';
        $outputButtonCopy   = '';
        $outputButtonParticipation      = '';
        $outputButtonParticipants       = '';
        $outputButtonParticipantsEmail  = '';
        $outputButtonParticipantsAssign = '';
        $outputLinkLocation  = '';
        $outputLinkRoom      = '';
        $outputNumberMembers = '';
        $outputNumberLeaders = '';
        $outputDeadline      = '';
        $dateElements        = array();
        $participantsArray   = array();

        // If extended options for participation are allowed then use a modal form instead the dropdown button
        if ((int) $date->getValue('dat_allow_comments') === 1 || (int) $date->getValue('dat_additional_guests') === 1)
        {
            $participateModalForm = true;
        }

        // set end date of event
        if($date->getValue('dat_begin', $gSettingsManager->getString('system_date')) !== $date->getValue('dat_end', $gSettingsManager->getString('system_date')))
        {
            $outputEndDate = ' - ' . $date->getValue('dat_end', $gSettingsManager->getString('system_date'));
        }

        if($getViewMode === 'html')
        {
            // ical Download
            if($gSettingsManager->getBool('enable_dates_ical'))
            {
                $outputButtonIcal = '
                    <a class="admidio-icon-link" href="'.safeUrl(ADMIDIO_URL.FOLDER_MODULES.'/dates/dates_function.php', array('dat_id' => $dateId, 'mode' => 6)).'">
                        <img src="'.THEME_URL.'/icons/database_out.png" alt="' . $gL10n->get('DAT_EXPORT_ICAL') . '" title="' . $gL10n->get('DAT_EXPORT_ICAL') . '" /></a>';
            }

            // change and delete is only for users with additional rights
            if ($date->editable())
            {
                $outputButtonCopy = '
                    <a class="admidio-icon-link" href="'.safeUrl(ADMIDIO_URL.FOLDER_MODULES.'/dates/dates_new.php', array('dat_id' => $dateId, 'copy' => 1, 'headline' => $getHeadline)) . '">
                        <img src="'.THEME_URL.'/icons/application_double.png" alt="' . $gL10n->get('SYS_COPY') . '" title="' . $gL10n->get('SYS_COPY') . '" /></a>';
                $outputButtonEdit = '
                    <a class="admidio-icon-link" href="'.safeUrl(ADMIDIO_URL.FOLDER_MODULES.'/dates/dates_new.php', array('dat_id' => $dateId, 'headline' => $getHeadline)) . '">
                        <img src="'.THEME_URL.'/icons/edit.png" alt="' . $gL10n->get('SYS_EDIT') . '" title="' . $gL10n->get('SYS_EDIT') . '" /></a>';
                $outputButtonDelete = '
                    <a class="admidio-icon-link" data-toggle="modal" data-target="#admidio_modal"
<<<<<<< HEAD
                        href="'.safeUrl(ADMIDIO_URL.'/adm_program/system/popup_message.php', array('type' => 'dat', 'element_id' => 'dat_' . $dateId,
                        'name' => $date->getValue('dat_begin', $gPreferences['system_date']) . ' ' . $dateHeadline, 'database_id' => $dateId)) . '">
=======
                        href="'.ADMIDIO_URL.'/adm_program/system/popup_message.php?type=dat&amp;element_id=dat_' . $dateId .
                        '&amp;name=' . urlencode($date->getValue('dat_begin', $gSettingsManager->getString('system_date')) . ' ' . $dateHeadline).
                        '&amp;database_id=' . $dateId . '">
>>>>>>> 65afb769
                        <img src="'.THEME_URL.'/icons/delete.png" alt="' . $gL10n->get('SYS_DELETE') . '" title="' . $gL10n->get('SYS_DELETE') . '" /></a>';
            }
        }

        $dateLocation = $date->getValue('dat_location');
        if ($dateLocation !== '')
        {
            // Show map link, when at least 2 words available
            // having more than 3 characters each
            $countLocationWords = 0;
            foreach(preg_split('/[,; ]/', $dateLocation) as $value)
            {
                if(strlen($value) > 3)
                {
                    ++$countLocationWords;
                }
            }

            if($gSettingsManager->getBool('dates_show_map_link') && $countLocationWords > 1 && $getViewMode === 'html')
            {
                $urlParam = $dateLocation;

                $dateCountry = $date->getValue('dat_country');
                if($dateCountry !== '')
                {
                    // Better results with additional country information
                    $urlParam .= ', ' . $dateCountry;
                }
                $locationUrl = safeUrl('https://www.google.com/maps/search/', array('api' => 1, 'query' => $urlParam));

                $outputLinkLocation = '
                    <a href="' . $locationUrl . '" target="_blank" title="' . $gL10n->get('DAT_SHOW_ON_MAP') . '"/>
                        <strong>' . $dateLocation . '</strong>
                    </a>';

                // if valid login and enough information about address exist - calculate the route
                if($gValidLogin && $gCurrentUser->getValue('STREET') !== ''
                && ($gCurrentUser->getValue('POSTCODE') !== '' || $gCurrentUser->getValue('CITY') !== ''))
                {
                    $routeOriginParam = array($gCurrentUser->getValue('STREET'));

                    if($gCurrentUser->getValue('POSTCODE') !== '')
                    {
                        $routeOriginParam[] = $gCurrentUser->getValue('POSTCODE');
                    }
                    if($gCurrentUser->getValue('CITY') !== '')
                    {
                        $routeOriginParam[] = $gCurrentUser->getValue('CITY');
                    }
                    if($gCurrentUser->getValue('COUNTRY') !== '')
                    {
                        $routeOriginParam[] = $gCurrentUser->getValue('COUNTRY');
                    }

                    $routeUrl = safeUrl('https://www.google.com/maps/dir/', array('api' => 1, 'origin' => implode(', ', $routeOriginParam), 'destination' => $urlParam));

                    $outputLinkLocation .= '
                        <a class="admidio-icon-link" href="' . $routeUrl . '" target="_blank">
                            <img src="'.THEME_URL.'/icons/map.png" alt="' . $gL10n->get('SYS_SHOW_ROUTE') . '" title="' . $gL10n->get('SYS_SHOW_ROUTE') . '" />
                        </a>';
                }
            }
            else
            {
                $outputLinkLocation = $dateLocation;
            }
        }

        // if active, then show room information
        $dateRoomId = (int) $date->getValue('dat_room_id');
        if($dateRoomId > 0)
        {
            $room = new TableRooms($gDb, $dateRoomId);

            if($getViewMode === 'html')
            {
                $roomLink = safeUrl(ADMIDIO_URL. '/adm_program/system/msg_window.php', array('message_id' => 'room_detail', 'message_title' => 'DAT_ROOM_INFORMATIONS', 'message_var1' => $dateRoomId, 'inline' => 'true'));
                $outputLinkRoom = '<strong><a data-toggle="modal" data-target="#admidio_modal" href="' . $roomLink . '">' . $room->getValue('room_name') . '</a></strong>';
            }
            else // $getViewMode = 'print'
            {
                $outputLinkRoom = $room->getValue('room_name');
            }
        }

        // if current user is allowed to participate then show buttons for participation
        if($date->allowedToParticipate())
        {
            $participants = new Participants($gDb, $dateRolId);
            $outputNumberMembers = $participants->getCount();
            $outputNumberLeaders = $participants->getNumLeaders();
            $participantsArray   = $participants->getParticipantsArray($dateRolId);

            if($date->getValue('dat_deadline') !== null)
            {
                if ($date->getValue('dat_all_day') === 0)
                {
                     $outputDeadline = $date->getValue('dat_deadline', $gSettingsManager->getString('system_date'). ' ' . $gSettingsManager->getString('system_time'));
                }
                else
                {
                    $outputDeadline = $date->getValue('dat_deadline', $gSettingsManager->getString('system_date'));
                }
            }

            // Links for the participation only in html mode
            if($getViewMode === 'html')
            {
                // If user is invited to the event then the approval state is not initialized and has value "null" in data table
                if($row['member_date_role'] > 0 && $row['member_approval_state'] == null)
                {
                    $row['member_approval_state'] = '0';
                }

                switch($row['member_approval_state'])
                {
                    case '0':
                        $buttonText =  $gL10n->get('DAT_USER_INVITED');
                        $iconParticipationStatus = '<img src="'.THEME_URL.'/icons/warning.png" alt="' . $gL10n->get('DAT_USER_INVITED') . '" title="' . $gL10n->get('DAT_USER_INVITED') . '"/>';
                        break;
                    case '1':
                        $buttonText =  $gL10n->get('DAT_USER_TENTATIVE');
                        $iconParticipationStatus = '<img src="'.THEME_URL.'/icons/help_violett.png" alt="' . $gL10n->get('DAT_USER_MAYBE_PARTICPATE') . '" title="' . $gL10n->get('DAT_USER_MAYBE_PARTICPATE') . '"/>';
                        break;
                    case '2':
                        $buttonText =  $gL10n->get('DAT_USER_ATTEND');
                        $iconParticipationStatus = '<img src="'.THEME_URL.'/icons/ok.png" alt="' . $gL10n->get('DAT_USER_ATTEND') . '" title="' . $gL10n->get('DAT_USER_ATTEND') . '"/>';
                        break;
                    case '3':
                        $buttonText =  $gL10n->get('DAT_USER_REFUSED');
                        $iconParticipationStatus = '<img src="'.THEME_URL.'/icons/no.png" alt="' . $gL10n->get('DAT_USER_REFUSED') . '" title="' . $gL10n->get('DAT_USER_REFUSED') . '"/>';
                        break;
                    default:
                        $buttonText =  $gL10n->get('DAT_ATTEND');
                        $iconParticipationStatus = '<img src="'.THEME_URL.'/icons/edit.png" alt="' . $gL10n->get('DAT_ATTEND') . '" title="' . $gL10n->get('DAT_ATTEND') . '"/>';
                        break;
                }

                if ($getView !== 'detail')
                {
                    // Status text only in detail view
                    $buttonText = '';
                }

                $usrId = (int) $gCurrentUser->getValue('usr_id');

                // Check limit of participants
                if ($date->getValue('dat_max_members') > 0 && $outputNumberMembers >= $date->getValue('dat_max_members'))
                {
                    // No further members allowed
                    $participationPossible = false;

                    // Check current user. If user is member of the event role then get his current approval status and set the options
                    if (in_array($usrId, $participantsArray, true))
                    {
                        switch ($participantsArray[$usrId]['approved'])
                        {
                            case 1:
                                $disableStatusTentative = 'disabled';
                                break;
                            case 2:
                                $disableStatusAttend    = 'disabled';
                                break;
                            case 3:
                                $disableStatusAttend    = 'disabled';
                                $disableStatusTentative = 'disabled';
                                break;
                        }
                    }
                }

                // Check participation deadline and show buttons if allowed
                if (!$date->deadlineExceeded())
                {
                    if (!$participateModalForm)
                    {
                        $outputButtonParticipation = '
                            <div class="btn-group" role="group">
                                <button class="btn btn-default dropdown-toggle" data-toggle="dropdown" aria-haspopup="true" aria-expanded="false">'.$iconParticipationStatus.$buttonText.'
                                    <span class="caret"></span>
                                </button>
                                <ul class="dropdown-menu">
                                    <li>
                                        <a class="btn" href="'.safeUrl(ADMIDIO_URL.FOLDER_MODULES.'/dates/dates_function.php', array('mode' => '3', 'dat_id' => $dateId)) . '"' . $disableStatusAttend . '>
                                            <img src="'.THEME_URL.'/icons/ok.png" alt="' . $gL10n->get('DAT_ATTEND') . '" title="' . $gL10n->get('DAT_ATTEND') . '"/>' . $gL10n->get('DAT_ATTEND') . '
                                        </a>
                                    </li>
                                    <li>
                                        <a class="btn" href="'.safeUrl(ADMIDIO_URL.FOLDER_MODULES.'/dates/dates_function.php', array('mode' => '7', 'dat_id' => $dateId)) . '"' . $disableStatusTentative . '>
                                            <img src="'.THEME_URL.'/icons/help_violett.png" alt="' . $gL10n->get('DAT_USER_TENTATIVE') . '" title="' . $gL10n->get('DAT_USER_TENTATIVE') . '"/>' . $gL10n->get('DAT_USER_TENTATIVE') . '
                                        </a>
                                    </li>
                                    <li>
                                        <a class="btn" href="'.safeUrl(ADMIDIO_URL.FOLDER_MODULES.'/dates/dates_function.php', array('mode' => '4', 'dat_id' => $dateId)) . '">
                                            <img src="'.THEME_URL.'/icons/no.png" alt="' . $gL10n->get('DAT_CANCEL') . '" title="' . $gL10n->get('DAT_CANCEL') . '"/>' . $gL10n->get('DAT_CANCEL') . '
                                        </a>
                                    </li>
                                </ul>
                            </div>';
                    }
                    else
                    {
                        $outputButtonParticipation = '
                            <div class="btn-group" role="group">
                                <button class="btn btn-default" data-toggle="modal" href="'.safeUrl(ADMIDIO_URL.FOLDER_MODULES.'/dates/popup_participation.php', array('dat_id' => $dateId)) . '" data-target="#admidio_modal">' . $iconParticipationStatus . $buttonText . '
                            </div>';
                    }
                    // Reset flags and parameters
                    $disableStatusAttend    = '';
                    $disableStatusTentative = '';
                    $participateModalForm   = false;
                }
                else
                {
                    // Show warning for member of the date role if deadline is exceeded and now no changes are possible anymore
                    if ($participants->isMemberOfEvent($usrId))
                    {
                        $attentionDeadline = '
                            <div class="alert alert-warning" role="alert">
                                <strong>' .$gL10n->get('DAT_DEADLINE') . '! </strong>' . $gL10n->get('DAT_DEADLINE_ATTENTION') . '
                            </div>';
                    }
                }

                if ($participationPossible === false)
                {
                    // Check participation of current user. If user is member of the event role, he/she should also be able to change to possible states.
                    if (!$participants->isMemberOfEvent($usrId) && $date->getValue('dat_max_members') > 0)
                    {
                        $outputButtonParticipation = $gL10n->get('DAT_REGISTRATION_NOT_POSSIBLE');
                        $iconParticipationStatus = '';
                    }
                }

                // Link to participants list
                if($gValidLogin && $gCurrentUser->hasRightViewRole($dateRolId))
                {
                    if($outputNumberMembers > 0 || $outputNumberLeaders > 0)
                    {
                        $buttonURL = safeUrl(ADMIDIO_URL.FOLDER_MODULES.'/lists/lists_show.php', array('mode' => 'html', 'rol_ids' => $dateRolId));

                        if ($getView === 'detail')
                        {
                            $outputButtonParticipants = '
                                <button class="btn btn-default" onclick="window.location.href=\'' . $buttonURL . '\'">
                                    <img src="'.THEME_URL.'/icons/list.png" alt="' . $gL10n->get('DAT_SHOW_PARTICIPANTS') . '" />' . $gL10n->get('DAT_SHOW_PARTICIPANTS') . '</button>';
                        }
                        else
                        {
                            $outputButtonParticipants = '
                                <a class="admidio-icon-link" href="' . $buttonURL . '">
                                    <img src="'.THEME_URL.'/icons/list.png" alt="' . $gL10n->get('DAT_SHOW_PARTICIPANTS') . '" title="' . $gL10n->get('DAT_SHOW_PARTICIPANTS') . '" /></a>';
                        }
                    }
                }

                // Link to send email to participants
                if($gValidLogin && $gCurrentUser->hasRightSendMailToRole($dateRolId))
                {
                    if($outputNumberMembers > 0 || $outputNumberLeaders > 0)
                    {
                        $buttonURL = safeUrl(ADMIDIO_URL.FOLDER_MODULES.'/messages/messages_write.php', array('rol_id' => $dateRolId));

                        if ($getView === 'detail')
                        {
                            $outputButtonParticipantsEmail = '
                                <button class="btn btn-default" onclick="window.location.href=\'' . $buttonURL . '\'">
                                    <img src="'.THEME_URL.'/icons/email.png" alt="' . $gL10n->get('MAI_SEND_EMAIL') . '" />' . $gL10n->get('MAI_SEND_EMAIL') . '
                                </button>';
                        }
                        else
                        {
                            $outputButtonParticipantsEmail = '
                                <a class="admidio-icon-link" href="' . $buttonURL . '">
                                    <img src="'.THEME_URL.'/icons/email.png" alt="' . $gL10n->get('MAI_SEND_EMAIL') . '" title="' . $gL10n->get('MAI_SEND_EMAIL') . '" />
                                </a>';
                        }
                    }
                }

                // Link for managing new participants
                if($row['mem_leader'])
                {
                    $buttonURL = safeUrl(ADMIDIO_URL.FOLDER_MODULES.'/lists/members_assignment.php', array('rol_id' => $dateRolId));

                    if ($getView === 'detail')
                    {
                        $outputButtonParticipantsAssign = '
                            <button class="btn btn-default" onclick="window.location.href=\'' . $buttonURL . '\'">
                                <img src="'.THEME_URL.'/icons/add.png" alt="' . $gL10n->get('DAT_ASSIGN_PARTICIPANTS') . '" />' . $gL10n->get('DAT_ASSIGN_PARTICIPANTS') . '
                            </button>';
                    }
                    else
                    {
                        $outputButtonParticipantsAssign = '
                            <a class="admidio-icon-link" href="' . $buttonURL . '">
                                <img src="'.THEME_URL.'/icons/add.png" alt="' . $gL10n->get('DAT_ASSIGN_PARTICIPANTS') . '" title="' . $gL10n->get('DAT_ASSIGN_PARTICIPANTS') . '" />
                            </a>';
                    }
                }
            }
        }

        if($getView === 'detail')
        {
            if (!$date->getValue('dat_all_day'))
            {
                // Write start in array
                $dateElements[] = array($gL10n->get('SYS_START'), '<strong>' . $date->getValue('dat_begin', $gSettingsManager->getString('system_time')) . '</strong> ' . $gL10n->get('SYS_CLOCK'));
                // Write end in array
                $dateElements[] = array($gL10n->get('SYS_END'), '<strong>' . $date->getValue('dat_end', $gSettingsManager->getString('system_time')) . '</strong> ' . $gL10n->get('SYS_CLOCK'));
            }

            $dateElements[] = array($gL10n->get('DAT_CALENDAR'), '<strong>' . $date->getValue('cat_name') . '</strong>');
            if($outputLinkLocation !== '')
            {
                $dateElements[] = array($gL10n->get('DAT_LOCATION'), $outputLinkLocation);
            }
            if($outputLinkRoom !== '')
            {
                $dateElements[] = array($gL10n->get('SYS_ROOM'), $outputLinkRoom);
            }
            if($outputDeadline !== '')
            {
                $dateElements[] = array($gL10n->get('DAT_DEADLINE'), '<strong>'.$outputDeadline.'</strong>');
            }

            if($outputNumberLeaders !== '')
            {
                $dateElements[] = array($gL10n->get('SYS_LEADERS'), '<strong>' . $outputNumberLeaders . '</strong>');
            }
            if($outputNumberMembers !== '')
            {
                $dateElements[] = array($gL10n->get('SYS_PARTICIPANTS'), '<strong>' . $outputNumberMembers . '</strong>');
            }

            // show panel view of events

            $cssClassHighlight = '';

            // Change css if date is highlighted
            if($row['dat_highlight'])
            {
                $cssClassHighlight = 'admidio-event-highlight';
            }

            // Output of elements
            // always 2 then line break
            $firstElement = true;
            $htmlDateElements = '';

            foreach($dateElements as $element)
            {
                if($element[1] !== '')
                {
                    if($firstElement)
                    {
                        $htmlDateElements .= '<div class="row">';
                    }

                    $htmlDateElements .= '<div class="col-sm-2 col-xs-4">' . $element[0] . '</div>
                        <div class="col-sm-4 col-xs-8">' . $element[1] . '</div>';

                    if($firstElement)
                    {
                        $firstElement = false;
                    }
                    else
                    {
                        $htmlDateElements .= '</div>';
                        $firstElement = true;
                    }
                }
            }

            if(!$firstElement)
            {
                $htmlDateElements .= '</div>';

            }

            $page->addHtml('
                <div class="panel panel-primary ' . $cssClassHighlight . '" id="dat_' . $dateId . '">
                    <div class="panel-heading">
                        <div class="pull-left">
                            <img class="admidio-panel-heading-icon" src="'.THEME_URL.'/icons/dates.png" alt="' . $dateHeadline . '" />' .
                            $date->getValue('dat_begin', $gSettingsManager->getString('system_date')) . $outputEndDate . ' ' . $dateHeadline . '
                        </div>
                        <div class="pull-right text-right">' .
                            $outputButtonIcal . $outputButtonCopy . $outputButtonEdit . $outputButtonDelete . '
                        </div>
                    </div>
                    <div class="panel-body">
                        ' . $htmlDateElements . '<br />
                        <p>' . $date->getValue('dat_description') . '</p>' .$attentionDeadline);

            if($outputButtonParticipation !== '' || $outputButtonParticipants !== ''
            || $outputButtonParticipantsEmail !== '' || $outputButtonParticipantsAssign !== '')
            {
                $page->addHtml('<div class="btn-group">' . $outputButtonParticipation . $outputButtonParticipants . $outputButtonParticipantsEmail . $outputButtonParticipantsAssign . '</div>');
            }
            $page->addHtml('
                </div>
                <div class="panel-footer">'.
                    // show information about user who created the recordset and changed it
                    admFuncShowCreateChangeInfoByName(
                        $row['create_name'], $date->getValue('dat_timestamp_create'),
                        $row['change_name'], $date->getValue('dat_timestamp_change'),
                        (int) $date->getValue('dat_usr_id_create'), (int) $date->getValue('dat_usr_id_change')
                    ).'
                    </div>
                </div>');
        }
        else // $getView = 'compact' or 'room' or 'participants' or 'description'
        {
            // show table view of events

            // Change css class if date is highlighted
            $cssClass = '';
            if($row['dat_highlight'])
            {
                $cssClass = 'admidio-event-highlight';
            }

            // date beginn
            $dateBegin = $date->getValue('dat_begin', $gSettingsManager->getString('system_date'));
            $timeBegin = $date->getValue('dat_begin', $gSettingsManager->getString('system_time'));

            // date beginn
            $dateEnd = $date->getValue('dat_end', $gSettingsManager->getString('system_date'));
            $timeEnd = $date->getValue('dat_end', $gSettingsManager->getString('system_time'));

            $dateTimeValue = '';

            if($dateBegin === $dateEnd)
            {
                $dateTimeValue = $dateBegin. ' '. $timeBegin. ' - '. $timeEnd;
            }
            else
            {
                if ($date->getValue('dat_all_day'))
                {
                    // full-time event that only exists one day should only show the begin date
                    $objDateBegin = new \DateTime($row['dat_begin']);
                    $objDateEnd = new \DateTime($row['dat_end']);
                    $dateDiff = $objDateBegin->diff($objDateEnd);

                    if($dateDiff->d === 1)
                    {
                        $dateTimeValue = $dateBegin;
                    }
                    else
                    {
                        $dateTimeValue = $dateBegin. ' - '. $dateEnd;
                    }
                }
                else
                {
                    $dateTimeValue = $dateBegin. ' '. $timeBegin. ' - '. $dateEnd. ' '. $timeEnd;
                }
            }

            $columnValues = array();

            if($outputButtonParticipation !== '')
            {
                $columnValues[] = $outputButtonParticipation;
            }
            else
            {
                $columnValues[] = '';
            }

            $columnValues[] = $dateTimeValue;

            if($getViewMode === 'html')
            {
                if (strlen($date->getValue('dat_deadline')) > 0)
                {
                    $columnValues[] = '<a href="'.safeUrl(ADMIDIO_URL.FOLDER_MODULES.'/dates/dates.php', array('id' => $dateId, 'view_mode' => 'html', 'view' => 'detail', 'headline' => $dateHeadline)) . '">' . $dateHeadline . '<br />' . $gL10n->get('DAT_DEADLINE') . ': ' . $outputDeadline . '</a>';
                }
                else
                {
                    $columnValues[] = '<a href="'.safeUrl(ADMIDIO_URL.FOLDER_MODULES.'/dates/dates.php', array('id' => $dateId, 'view_mode' => 'html', 'view' => 'detail', 'headline' => $dateHeadline)) . '">' . $dateHeadline . '</a>';
                }
            }
            else
            {
                $columnValues[] = $dateHeadline;
            }

            if ($getView === 'room')
            {
                $columnValues[] = $outputLinkRoom;
                $columnValues[] = $outputNumberLeaders;
            }

            switch ($getView)
            {
                case 'compact':
                case 'room':
                    if ($dateRolId > 0)
                    {
                        if ($date->getValue('dat_max_members') > 0)
                        {
                            $htmlParticipants = $outputNumberMembers . ' / ' . $date->getValue('dat_max_members');
                        }
                        else
                        {
                            $htmlParticipants = $outputNumberMembers . '&nbsp;';
                        }

                        if ($outputNumberMembers > 0)
                        {
                            $htmlParticipants .= $outputButtonParticipants . $outputButtonParticipantsEmail;
                        }

                        $columnValues[] = $htmlParticipants;
                    }
                    else
                    {
                        $columnValues[] = '';
                    }
                    break;
                case 'participants':
                    $columnValue = array();

                    if (is_array($participantsArray))
                    {
                        // Only show participants if user has right to view the list, is leader or has permission to create/edit events
                        if ($gCurrentUser->hasRightViewRole($date->getValue('dat_rol_id'))
                            || $row['mem_leader'] == 1
                            || $gCurrentUser->editDates())
                        {
                            foreach ($participantsArray as $participant)
                            {
                                $columnValue[] = $participant['firstname']. ' ' . $participant['surname'];
                            }
                        }
                    }
                    $columnValues[] = implode(', ', $columnValue);
                    break;
                case 'description':
                    $columnValues[] = $date->getValue('dat_description');
                    break;
            }

            if ($getView === 'compact')
            {
                if ($outputLinkLocation !== '')
                {
                    $columnValues[] = $outputLinkLocation;
                }
                else
                {
                    $columnValues[] = '';
                }
            }

            if($getViewMode === 'html')
            {
                $columnValues[] = $outputButtonIcal . $outputButtonCopy . $outputButtonEdit . $outputButtonDelete;
            }

            $compactTable->addRowByArray($columnValues, null, array('class' => $cssClass));
        }
    }  // End foreach

    // Output table bottom for compact view
    if ($getView !== 'detail') // $getView = 'compact' or 'room' or 'participants' or 'description'
    {
        $page->addHtml($compactTable->show());
    }
}
// If necessary show links to navigate to next and previous recordsets of the query
$baseUrl = safeUrl(ADMIDIO_URL.FOLDER_MODULES.'/dates/dates.php', array('view' => $getView, 'mode' => $getMode, 'headline' => $getHeadline, 'cat_id' => $getCatId, 'date_from' => $dates->getParameter('dateStartFormatEnglish'), 'date_to' => $dates->getParameter('dateEndFormatEnglish'), 'view_mode' => $getViewMode));
$page->addHtml(admFuncGeneratePagination($baseUrl, $datesTotalCount, $datesResult['limit'], $getStart));
$page->show();<|MERGE_RESOLUTION|>--- conflicted
+++ resolved
@@ -374,14 +374,8 @@
                         <img src="'.THEME_URL.'/icons/edit.png" alt="' . $gL10n->get('SYS_EDIT') . '" title="' . $gL10n->get('SYS_EDIT') . '" /></a>';
                 $outputButtonDelete = '
                     <a class="admidio-icon-link" data-toggle="modal" data-target="#admidio_modal"
-<<<<<<< HEAD
                         href="'.safeUrl(ADMIDIO_URL.'/adm_program/system/popup_message.php', array('type' => 'dat', 'element_id' => 'dat_' . $dateId,
-                        'name' => $date->getValue('dat_begin', $gPreferences['system_date']) . ' ' . $dateHeadline, 'database_id' => $dateId)) . '">
-=======
-                        href="'.ADMIDIO_URL.'/adm_program/system/popup_message.php?type=dat&amp;element_id=dat_' . $dateId .
-                        '&amp;name=' . urlencode($date->getValue('dat_begin', $gSettingsManager->getString('system_date')) . ' ' . $dateHeadline).
-                        '&amp;database_id=' . $dateId . '">
->>>>>>> 65afb769
+                        'name' => $date->getValue('dat_begin', $gSettingsManager->getString('system_date')) . ' ' . $dateHeadline, 'database_id' => $dateId)) . '">
                         <img src="'.THEME_URL.'/icons/delete.png" alt="' . $gL10n->get('SYS_DELETE') . '" title="' . $gL10n->get('SYS_DELETE') . '" /></a>';
             }
         }
