<?php
/**
 ***********************************************************************************************
 * Show a list of all events
 *
 * @copyright 2004-2018 The Admidio Team
 * @see https://www.admidio.org/
 * @license https://www.gnu.org/licenses/gpl-2.0.html GNU General Public License v2.0 only
 ***********************************************************************************************
 * Parameters:
 *
 * mode      - actual : (Default) shows actual dates and all events in future
 *             old    : shows events in the past
 *             all    : shows all events in past and future
 * start     - Position of query recordset where the visual output should start
 * headline  - Headline shown over events
 *             (Default) Events
 * cat_id    - show all events of calendar with this id
 * id        - Show only one event
 * show      - all               : (Default) show all events
 *           - maybe_participate : Show only events where the current user participates or could participate
 *           - only_participate  : Show only events where the current user participates
 * date_from - set the minimum date of the events that should be shown
 *             if this parameter is not set than the actual date is set
 * date_to   - set the maximum date of the events that should be shown
 *             if this parameter is not set than this date is set to 31.12.9999
 * view_mode - Content output in 'html' or 'print' view
 * view      - Content output in different views like 'detail', 'list'
 *             (Default: according to preferences)
 *****************************************************************************/
require_once(__DIR__ . '/../../system/common.php');

unset($_SESSION['dates_request']);

// Initialize and check the parameters
$disableStatusAttend       = '';
$disableStatusTentative    = '';
$getMode     = admFuncVariableIsValid($_GET, 'mode',      'string', array('defaultValue' => 'actual', 'validValues' => array('actual', 'old', 'all')));
$getStart    = admFuncVariableIsValid($_GET, 'start',     'int');
$getHeadline = admFuncVariableIsValid($_GET, 'headline',  'string', array('defaultValue' => $gL10n->get('DAT_DATES')));
$getCatId    = admFuncVariableIsValid($_GET, 'cat_id',    'int');
$getId       = admFuncVariableIsValid($_GET, 'id',        'int');
$getShow     = admFuncVariableIsValid($_GET, 'show',      'string', array('defaultValue' => 'all', 'validValues' => array('all', 'maybe_participate', 'only_participate')));
$getDateFrom = admFuncVariableIsValid($_GET, 'date_from', 'date');
$getDateTo   = admFuncVariableIsValid($_GET, 'date_to',   'date');
$getViewMode = admFuncVariableIsValid($_GET, 'view_mode', 'string', array('defaultValue' => 'html', 'validValues' => array('html', 'print')));
$getView     = admFuncVariableIsValid($_GET, 'view',      'string', array('defaultValue' => $gSettingsManager->getString('dates_view'), 'validValues' => array('detail', 'compact', 'room', 'participants', 'description')));
$participateModalForm      = false;
$participationPossible     = true;

// check if module is active
if((int) $gSettingsManager->get('enable_dates_module') === 0)
{
    // Module is not active
    $gMessage->show($gL10n->get('SYS_MODULE_DISABLED'));
    // => EXIT
}
elseif((int) $gSettingsManager->get('enable_dates_module') === 2)
{
    // module only for valid Users
    require(__DIR__ . '/../../system/login_valid.php');
}

// create object and get recordset of available dates

try
{
    $dates = new ModuleDates();
    $dates->setParameter('mode', $getMode);
    $dates->setParameter('cat_id', $getCatId);
    $dates->setParameter('id', $getId);
    $dates->setParameter('show', $getShow);
    $dates->setParameter('view_mode', $getViewMode);
    $dates->setDateRange($getDateFrom, $getDateTo);
}
catch(AdmException $e)
{
    $e->showHtml();
    // => EXIT
}

if($getCatId > 0)
{
    $calendar = new TableCategory($gDb, $getCatId);
}

// Number of events each page for default view 'html' or 'compact' view
if($gSettingsManager->getInt('dates_per_page') > 0 && $getViewMode === 'html')
{
    $datesPerPage = $gSettingsManager->getInt('dates_per_page');
}
else
{
    $datesPerPage = $dates->getDataSetCount();
}

// read relevant events from database
$datesResult = $dates->getDataSet($getStart, $datesPerPage);

if($getViewMode === 'html' && $getId === 0)
{
    // Navigation of the module starts here
    $gNavigation->addStartUrl(CURRENT_URL, $dates->getHeadline($getHeadline));
}

// create html page object
$page = new HtmlPage($dates->getHeadline($getHeadline));
$page->enableModal();

if($getViewMode === 'html')
{
    $datatable  = true;
    $hoverRows  = true;
    $classTable = 'table';

    if($gSettingsManager->getBool('enable_rss') && (int) $gSettingsManager->get('enable_dates_module') === 1)
    {
        $page->addRssFile(
            safeUrl(ADMIDIO_URL.FOLDER_MODULES.'/dates/rss_dates.php', array('headline' => $getHeadline)),
            $gL10n->get('SYS_RSS_FEED_FOR_VAR', array($gCurrentOrganization->getValue('org_longname') . ' - ' . $getHeadline))
        );
    }

    $page->addJavascript('
        $("#sel_change_view").change(function() {
            self.location.href = "'.safeUrl(ADMIDIO_URL.FOLDER_MODULES.'/dates/dates.php', array('mode' => $getMode, 'headline' => $getHeadline, 'date_from' => $dates->getParameter('dateStartFormatAdmidio'), 'date_to' => $dates->getParameter('dateEndFormatAdmidio'), 'cat_id' => $getCatId)) . '&view=" + $("#sel_change_view").val();
        });

        $("#menu_item_print_view").click(function() {
            window.open("'.safeUrl(ADMIDIO_URL.FOLDER_MODULES.'/dates/dates.php', array('view_mode' => 'print', 'view' => $getView, 'mode' => $getMode, 'headline' => $getHeadline, 'cat_id' => $getCatId, 'id' => $getId, 'date_from' => $dates->getParameter('dateStartFormatEnglish'), 'date_to' => $dates->getParameter('dateEndFormatEnglish'))) . '", "_blank");
        });', true);

    // get module menu
    $datesMenu = $page->getMenu();

    // If default view mode is set to compact we need a back navigation if one date is selected for detail view
    if($getId > 0)
    {
        // add back link to module menu
        $datesMenu->addItem('menu_item_back', $gNavigation->getPreviousUrl(), $gL10n->get('SYS_BACK'), 'fa-arrow-circle-left');
        $datesMenu->addItem('menu_item_print_view', '#', $gL10n->get('LST_PRINT_PREVIEW'), 'fa-print');
    }

    // Add new event
    if(count($gCurrentUser->getAllEditableCategories('DAT')) > 0 && $getId === 0)
    {
        $datesMenu->addItem(
            'admMenuItemAdd', safeUrl(ADMIDIO_URL.FOLDER_MODULES.'/dates/dates_new.php', array('headline' => $getHeadline)),
            $gL10n->get('SYS_CREATE_VAR', array($getHeadline)), 'fa-plus-circle'
        );
    }

    if($getId === 0)
    {
        $form = new HtmlForm('navbar_change_view_form', '', $page, array('type' => 'navbar', 'setFocus' => false));
        if($gSettingsManager->getBool('dates_show_rooms'))
        {
            $selectBoxEntries = array(
                'detail'       => $gL10n->get('DAT_VIEW_MODE_DETAIL'),
                'compact'      => $gL10n->get('DAT_VIEW_MODE_COMPACT'),
                'room'         => $gL10n->get('DAT_VIEW_MODE_COMPACT').' - '.$gL10n->get('SYS_ROOM'),
                'participants' => $gL10n->get('DAT_VIEW_MODE_COMPACT').' - '.$gL10n->get('SYS_PARTICIPANTS'),
                'description'  => $gL10n->get('DAT_VIEW_MODE_COMPACT').' - '.$gL10n->get('SYS_DESCRIPTION')
            );
        }
        else
        {
            $selectBoxEntries = array(
                'detail'       => $gL10n->get('DAT_VIEW_MODE_DETAIL'),
                'compact'      => $gL10n->get('DAT_VIEW_MODE_COMPACT'),
                'participants' => $gL10n->get('DAT_VIEW_MODE_COMPACT').' - '.$gL10n->get('SYS_PARTICIPANTS'),
                'description'  => $gL10n->get('DAT_VIEW_MODE_COMPACT').' - '.$gL10n->get('SYS_DESCRIPTION')
            );
        }
        $form->addSelectBox(
            'sel_change_view', $gL10n->get('SYS_VIEW'), $selectBoxEntries,
            array('defaultValue' => $getView, 'showContextDependentFirstEntry' => false)
        );
        $datesMenu->addForm($form->show());

        // show print button
        $datesMenu->addItem('menu_item_print_view', '#', $gL10n->get('LST_PRINT_PREVIEW'), 'fa-print');

        if($gSettingsManager->getBool('enable_dates_ical') || $gCurrentUser->isAdministrator() || $gCurrentUser->editDates())
        {
            $datesMenu->addItem('menu_item_extras', '', $gL10n->get('SYS_MORE_FEATURES'), '', 'right');
        }

        // ical Download
        if($gSettingsManager->getBool('enable_dates_ical'))
        {
            $datesMenu->addItem(
                'admMenuItemICal', safeUrl(ADMIDIO_URL.FOLDER_MODULES.'/dates/ical_dates.php', array('headline' => $getHeadline, 'cat_id' => $getCatId, 'date_from' => $getDateFrom, 'date_to' => $getDateTo)),
                $gL10n->get('DAT_EXPORT_ICAL'), 'fa-download', 'right', 'menu_item_extras'
            );
        }

        if($gCurrentUser->editDates())
        {
            // if no calendar selectbox is shown, then show link to edit calendars
            $datesMenu->addItem(
                'admMenuItemCategories', safeUrl(ADMIDIO_URL.FOLDER_MODULES.'/categories/categories.php', array('type' => 'DAT', 'title' => $gL10n->get('DAT_CALENDAR'))),
                $gL10n->get('DAT_MANAGE_CALENDARS'), 'fa-th-large', 'right', 'menu_item_extras'
            );
        }

        if($gCurrentUser->isAdministrator())
        {
            // show link to system preferences of weblinks
            $datesMenu->addItem(
                'admMenuItemPreferencesLinks', safeUrl(ADMIDIO_URL.FOLDER_MODULES.'/preferences/preferences.php', array('show_option' => 'events')),
                $gL10n->get('SYS_MODULE_PREFERENCES'), 'fa-cog', 'right', 'menu_item_extras'
            );
        }
    }

    // create filter menu with elements for calendar and start-/enddate
    $filterNavbar = new HtmlNavbar('menu_dates_filter', null, null, 'filter');
    $form = new HtmlForm('navbar_filter_form', safeUrl(ADMIDIO_URL.FOLDER_MODULES.'/dates/dates.php', array('headline' => $getHeadline, 'view' => $getView)), $page, array('type' => 'navbar', 'setFocus' => false));
    $form->addSelectBoxForCategories(
        'cat_id', $gL10n->get('DAT_CALENDAR'), $gDb, 'DAT', HtmlForm::SELECT_BOX_MODUS_FILTER,
        array('defaultValue' => $dates->getParameter('cat_id'))
    );
    $form->addInput(
        'date_from', $gL10n->get('SYS_START'), $dates->getParameter('dateStartFormatAdmidio'),
        array('type' => 'date', 'maxLength' => 10)
    );
    $form->addInput(
        'date_to', $gL10n->get('SYS_END'), $dates->getParameter('dateEndFormatAdmidio'),
        array('type' => 'date', 'maxLength' => 10)
    );
    $form->addInput('view', '', $getView, array('property' => HtmlForm::FIELD_HIDDEN));
    $form->addSubmitButton('btn_send', $gL10n->get('SYS_OK'));
    $filterNavbar->addForm($form->show());
    $page->addHtml($filterNavbar->show());
}
else // $getViewMode = 'print'
{
    $datatable  = false;
    $hoverRows  = false;
    $classTable = 'table table-condensed table-striped';

    // create html page object without the custom theme files
    $page->hideThemeHtml();
    $page->hideMenu();
    $page->setPrintMode();

    if($getId === 0)
    {
        $page->addHtml('<h3>' . $gL10n->get('DAT_PERIOD_FROM_TO', array($dates->getParameter('dateStartFormatAdmidio'), $dates->getParameter('dateEndFormatAdmidio'))) . '</h3>');
    }
}

if($datesResult['totalCount'] === 0)
{
    // No events found
    if($getId > 0)
    {
        $page->addHtml('<p>' . $gL10n->get('SYS_NO_ENTRY') . '</p>');
    }
    else
    {
        $page->addHtml('<p>' . $gL10n->get('SYS_NO_ENTRIES') . '</p>');
    }
}
else
{
    // Output table header for compact view
    if ($getView !== 'detail') // $getView = 'compact' or 'room' or 'participants' or 'description'
    {
        $compactTable = new HtmlTable('events_compact_table', $page, $hoverRows, $datatable, $classTable);

        $columnHeading = array();
        $columnAlign   = array();

        switch ($getView)
        {
            case 'compact':
                $columnHeading = array('&nbsp;', $gL10n->get('SYS_PERIOD'), $gL10n->get('DAT_DATE'), $gL10n->get('SYS_PARTICIPANTS'), $gL10n->get('DAT_LOCATION'));
                $columnAlign   = array('center', 'left', 'left', 'left', 'left');
                $compactTable->disableDatatablesColumnsSort(array(6));
                break;
            case 'room':
                $columnHeading = array('&nbsp;', $gL10n->get('SYS_PERIOD'), $gL10n->get('DAT_DATE'), $gL10n->get('SYS_ROOM'), $gL10n->get('SYS_LEADERS'), $gL10n->get('SYS_PARTICIPANTS'));
                $columnAlign   = array('center', 'left', 'left', 'left', 'left', 'left');
                $compactTable->disableDatatablesColumnsSort(array(7));
                break;
            case 'participants':
                $columnHeading = array('&nbsp;', $gL10n->get('SYS_PERIOD'), $gL10n->get('DAT_DATE'), $gL10n->get('SYS_PARTICIPANTS'));
                $columnAlign   = array('center', 'left', 'left', 'left');
                $compactTable->disableDatatablesColumnsSort(array(5));
                $compactTable->setColumnWidth(4, '35%');
                break;
            case 'description':
                $columnHeading = array('&nbsp;', $gL10n->get('SYS_PERIOD'), $gL10n->get('DAT_DATE'), $gL10n->get('SYS_DESCRIPTION'));
                $columnAlign   = array('center', 'left', 'left', 'left');
                $compactTable->disableDatatablesColumnsSort(array(5));
                $compactTable->setColumnWidth(4, '35%');
                break;
        }

        if($getViewMode === 'html')
        {
            $columnHeading[] = '&nbsp;';
            $columnAlign[]   = 'right';
        }

        $compactTable->setColumnAlignByArray($columnAlign);
        $compactTable->addRowHeadingByArray($columnHeading);
    }

    // create dummy date object
    $date = new TableDate($gDb);

    foreach($datesResult['recordset'] as $row)
    {
        // write of current event data to date object
        $date->setArray($row);

        $dateId       = (int) $date->getValue('dat_id');
        $dateRolId    = (int) $date->getValue('dat_rol_id');
        $dateHeadline = $date->getValue('dat_headline');

        // initialize all output elements
        $attentionDeadline  = '';
        $outputEndDate      = '';
        $outputButtonIcal   = '';
        $outputButtonEdit   = '';
        $outputButtonDelete = '';
        $outputButtonCopy   = '';
        $outputButtonParticipation      = '';
        $outputButtonParticipants       = '';
        $outputButtonParticipantsEmail  = '';
        $outputButtonParticipantsAssign = '';
        $outputLinkLocation  = '';
        $outputLinkRoom      = '';
        $outputNumberMembers = '';
        $outputNumberLeaders = '';
        $outputDeadline      = '';
        $dateElements        = array();
        $participantsArray   = array();

        // If extended options for participation are allowed then use a modal form instead the dropdown button
        if ((int) $date->getValue('dat_allow_comments') === 1 || (int) $date->getValue('dat_additional_guests') === 1)
        {
            $participateModalForm = true;
        }

        // set end date of event
        if($date->getValue('dat_begin', $gSettingsManager->getString('system_date')) !== $date->getValue('dat_end', $gSettingsManager->getString('system_date')))
        {
            $outputEndDate = ' - ' . $date->getValue('dat_end', $gSettingsManager->getString('system_date'));
        }

        if($getViewMode === 'html')
        {
            // ical Download
            if($gSettingsManager->getBool('enable_dates_ical'))
            {
                $outputButtonIcal = '
                    <a class="admidio-icon-link" href="'.safeUrl(ADMIDIO_URL.FOLDER_MODULES.'/dates/dates_function.php', array('dat_id' => $dateId, 'mode' => 6)).'">
                        <i class="fas fa-download" data-toggle="tooltip" title="'.$gL10n->get('DAT_EXPORT_ICAL').'"></i></a>';
            }

            // change and delete is only for users with additional rights
            if ($date->isEditable())
            {
                $outputButtonCopy = '
                    <a class="admidio-icon-link" href="'.safeUrl(ADMIDIO_URL.FOLDER_MODULES.'/dates/dates_new.php', array('dat_id' => $dateId, 'copy' => 1, 'headline' => $getHeadline)) . '">
                        <i class="fas fa-clone" data-toggle="tooltip" title="'.$gL10n->get('SYS_COPY').'"></i></a>';
                $outputButtonEdit = '
                    <a class="admidio-icon-link" href="'.safeUrl(ADMIDIO_URL.FOLDER_MODULES.'/dates/dates_new.php', array('dat_id' => $dateId, 'headline' => $getHeadline)) . '">
                        <i class="fas fa-edit" data-toggle="tooltip" title="'.$gL10n->get('SYS_EDIT').'"></i></a>';
                $outputButtonDelete = '
                    <a class="admidio-icon-link" data-toggle="modal" data-target="#admidio_modal"
                        href="'.safeUrl(ADMIDIO_URL.'/adm_program/system/popup_message.php', array('type' => 'dat', 'element_id' => 'dat_' . $dateId,
                        'name' => $date->getValue('dat_begin', $gSettingsManager->getString('system_date')) . ' ' . $dateHeadline, 'database_id' => $dateId)) . '">
                        <i class="fas fa-trash-alt" data-toggle="tooltip" title="'.$gL10n->get('SYS_DELETE').'"></i></a>';
            }
        }

        $dateLocation = $date->getValue('dat_location');
        if ($dateLocation !== '')
        {
            // Show map link, when at least 2 words available
            // having more than 3 characters each
            $countLocationWords = 0;
            foreach(preg_split('/[,; ]/', $dateLocation) as $value)
            {
                if(strlen($value) > 3)
                {
                    ++$countLocationWords;
                }
            }

            if($gSettingsManager->getBool('dates_show_map_link') && $countLocationWords > 1 && $getViewMode === 'html')
            {
                $urlParam = $dateLocation;

                $dateCountry = $date->getValue('dat_country');
                if($dateCountry)
                {
                    // Better results with additional country information
                    $urlParam .= ', ' . $dateCountry;
                }
                $locationUrl = safeUrl('https://www.google.com/maps/search/', array('api' => 1, 'query' => $urlParam));

                $outputLinkLocation = '
                    <a href="' . $locationUrl . '" target="_blank" title="' . $gL10n->get('DAT_SHOW_ON_MAP') . '"/>
                        <strong>' . $dateLocation . '</strong>
                    </a>';

                // if valid login and enough information about address exist - calculate the route
                if($gValidLogin && $gCurrentUser->getValue('STREET') !== ''
                && ($gCurrentUser->getValue('POSTCODE') !== '' || $gCurrentUser->getValue('CITY') !== ''))
                {
                    $routeOriginParam = array($gCurrentUser->getValue('STREET'));

                    if($gCurrentUser->getValue('POSTCODE') !== '')
                    {
                        $routeOriginParam[] = $gCurrentUser->getValue('POSTCODE');
                    }
                    if($gCurrentUser->getValue('CITY') !== '')
                    {
                        $routeOriginParam[] = $gCurrentUser->getValue('CITY');
                    }
                    if($gCurrentUser->getValue('COUNTRY') !== '')
                    {
                        $routeOriginParam[] = $gCurrentUser->getValue('COUNTRY');
                    }

                    $routeUrl = safeUrl('https://www.google.com/maps/dir/', array('api' => 1, 'origin' => implode(', ', $routeOriginParam), 'destination' => $urlParam));

                    $outputLinkLocation .= '
                        <a class="admidio-icon-link" href="' . $routeUrl . '" target="_blank">
                            <i class="fas fa-map" data-toggle="tooltip" title="'.$gL10n->get('SYS_SHOW_ROUTE').'"></i>
                        </a>';
                }
            }
            else
            {
                $outputLinkLocation = $dateLocation;
            }
        }

        // if active, then show room information
        $dateRoomId = (int) $date->getValue('dat_room_id');
        if($dateRoomId > 0)
        {
            $room = new TableRooms($gDb, $dateRoomId);

            if($getViewMode === 'html')
            {
                $roomLink = safeUrl(ADMIDIO_URL. '/adm_program/system/msg_window.php', array('message_id' => 'room_detail', 'message_title' => 'DAT_ROOM_INFORMATIONS', 'message_var1' => $dateRoomId, 'inline' => 'true'));
                $outputLinkRoom = '<strong><a data-toggle="modal" data-target="#admidio_modal" href="' . $roomLink . '">' . $room->getValue('room_name') . '</a></strong>';
            }
            else // $getViewMode = 'print'
            {
                $outputLinkRoom = $room->getValue('room_name');
            }
        }

        // check the rights if the user is allowed to view the participiants or he is allowed to participate
        if ($gCurrentUser->hasRightViewRole($date->getValue('dat_rol_id'))
            || $row['mem_leader'] == 1
            || $gCurrentUser->editDates()
            || $date->allowedToParticipate())
        {
            $participants = new Participants($gDb, $dateRolId);
            $outputNumberMembers = $participants->getCount();
            $outputNumberLeaders = $participants->getNumLeaders();
            $participantsArray   = $participants->getParticipantsArray($dateRolId);
<<<<<<< HEAD
            $buttonClass = '';
=======
        }
>>>>>>> e1e72722

        // if current user is allowed to participate then show buttons for participation
        if($date->allowedToParticipate())
        {
            if($date->getValue('dat_deadline') !== null)
            {
                $outputDeadline = $date->getValue('dat_deadline', $gSettingsManager->getString('system_date'). ' ' . $gSettingsManager->getString('system_time'));
            }

            // Links for the participation only in html mode
            if($getViewMode === 'html')
            {
                // If user is invited to the event then the approval state is not initialized and has value "null" in data table
                if($row['member_date_role'] > 0 && $row['member_approval_state'] == null)
                {
                    $row['member_approval_state'] = ModuleDates::MEMBER_APPROVAL_STATE_INVITED;
                }

                switch($row['member_approval_state'])
                {
                    case ModuleDates::MEMBER_APPROVAL_STATE_INVITED:
                        $buttonText = $gL10n->get('DAT_USER_INVITED');
                        $iconParticipationStatus = '<i class="fas fa-calendar-check"></i>';
                        break;
                    case ModuleDates::MEMBER_APPROVAL_STATE_ATTEND:
                        $buttonText = $gL10n->get('DAT_USER_ATTEND');
                        $buttonClass = 'admidio-btn-event-attend';
                        $iconParticipationStatus = '<i class="fas fa-check-circle"></i>';
                        break;
                    case ModuleDates::MEMBER_APPROVAL_STATE_TENTATIVE:
                        $buttonText = $gL10n->get('DAT_USER_TENTATIVE');
                        $buttonClass = 'admidio-btn-event-tentative';
                        $iconParticipationStatus = '<i class="fas fa-question-circle"></i>';
                        break;
                    case ModuleDates::MEMBER_APPROVAL_STATE_REFUSED:
                        $buttonText = $gL10n->get('DAT_USER_REFUSED');
                        $buttonClass = 'admidio-btn-event-cancel';
                        $iconParticipationStatus = '<i class="fas fa-times-circle"></i>';
                        break;
                    default:
                        $buttonText = $gL10n->get('DAT_ATTEND');
                        $iconParticipationStatus = '<i class="fas fa-edit"></i>';
                        break;
                }

                if ($getView !== 'detail')
                {
                    // Status text only in detail view
                    $buttonText = '';
                }

                $usrId = (int) $gCurrentUser->getValue('usr_id');

                // Check limit of participants
                if ($date->getValue('dat_max_members') > 0 && $outputNumberMembers >= $date->getValue('dat_max_members'))
                {
                    // No further members allowed
                    $participationPossible = false;

                    // Check current user. If user is member of the event role then get his current approval status and set the options
                    if (in_array($usrId, $participantsArray, true))
                    {
                        switch ($participantsArray[$usrId]['approved'])
                        {
                            case 1:
                                $disableStatusTentative = 'disabled';
                                break;
                            case 2:
                                $disableStatusAttend    = 'disabled';
                                break;
                            case 3:
                                $disableStatusAttend    = 'disabled';
                                $disableStatusTentative = 'disabled';
                                break;
                        }
                    }
                }

                // Check participation deadline and show buttons if allowed
                if (!$date->deadlineExceeded())
                {
                    if (!$participateModalForm)
                    {
                        $outputButtonParticipation = '
                            <div class="btn-group" role="group">
                                <button class="btn btn-default dropdown-toggle ' . $buttonClass . '" data-toggle="dropdown" aria-haspopup="true" aria-expanded="false">'.$iconParticipationStatus.$buttonText.'
                                    <span class="caret"></span>
                                </button>
                                <ul class="dropdown-menu">
                                    <li>
                                        <a class="btn admidio-btn-event-attend" href="'.safeUrl(ADMIDIO_URL.FOLDER_MODULES.'/dates/dates_function.php', array('mode' => '3', 'dat_id' => $dateId)) . '"' . $disableStatusAttend . '>
                                            <i class="fas fa-check-circle" data-toggle="tooltip" title="'.$gL10n->get('SYS_EDIT').'"></i>' . $gL10n->get('DAT_ATTEND') . '
                                        </a>
                                    </li>
                                    <li>
                                        <a class="btn admidio-btn-event-tentative" href="'.safeUrl(ADMIDIO_URL.FOLDER_MODULES.'/dates/dates_function.php', array('mode' => '7', 'dat_id' => $dateId)) . '"' . $disableStatusTentative . '>
                                            <i class="fas fa-question-circle" data-toggle="tooltip" title="'.$gL10n->get('SYS_EDIT').'"></i>' . $gL10n->get('DAT_USER_TENTATIVE') . '
                                        </a>
                                    </li>
                                    <li>
                                        <a class="btn admidio-btn-event-cancel" href="'.safeUrl(ADMIDIO_URL.FOLDER_MODULES.'/dates/dates_function.php', array('mode' => '4', 'dat_id' => $dateId)) . '">
                                            <i class="fas fa-times-circle" data-toggle="tooltip" title="'.$gL10n->get('SYS_EDIT').'"></i>' . $gL10n->get('DAT_CANCEL') . '
                                        </a>
                                    </li>
                                </ul>
                            </div>';
                    }
                    else
                    {
                        $outputButtonParticipation = '
                            <div class="btn-group" role="group">
                                <button class="btn btn-default" data-toggle="modal" href="'.safeUrl(ADMIDIO_URL.FOLDER_MODULES.'/dates/popup_participation.php', array('dat_id' => $dateId)) . '" data-target="#admidio_modal">' . $iconParticipationStatus . $buttonText . '
                            </div>';
                    }
                    // Reset flags and parameters
                    $disableStatusAttend    = '';
                    $disableStatusTentative = '';
                    $participateModalForm   = false;
                }
                else
                {
                    // Show warning for member of the date role if deadline is exceeded and now no changes are possible anymore
                    if ($participants->isMemberOfEvent($usrId))
                    {
                        $attentionDeadline = '
                            <div class="alert alert-warning" role="alert">
                                <strong>' .$gL10n->get('DAT_DEADLINE') . '! </strong>' . $gL10n->get('DAT_DEADLINE_ATTENTION') . '
                            </div>';
                    }
                }

                if ($participationPossible === false)
                {
                    // Check participation of current user. If user is member of the event role, he/she should also be able to change to possible states.
                    if (!$participants->isMemberOfEvent($usrId) && $date->getValue('dat_max_members') > 0)
                    {
                        $outputButtonParticipation = $gL10n->get('DAT_REGISTRATION_NOT_POSSIBLE');
                        $iconParticipationStatus = '';
                    }
                }

                // Link to participants list
                if($gValidLogin && $gCurrentUser->hasRightViewRole($dateRolId))
                {
                    if($outputNumberMembers > 0 || $outputNumberLeaders > 0)
                    {
                        $buttonURL = safeUrl(ADMIDIO_URL.FOLDER_MODULES.'/lists/lists_show.php', array('mode' => 'html', 'rol_ids' => $dateRolId));

                        if ($getView === 'detail')
                        {
                            $outputButtonParticipants = '
                                <button class="btn btn-default" onclick="window.location.href=\'' . $buttonURL . '\'">
                                    <i class="fas fa-list"></i>' . $gL10n->get('DAT_SHOW_PARTICIPANTS') . '</button>';
                        }
                        else
                        {
                            $outputButtonParticipants = '
                                <a class="admidio-icon-link" href="' . $buttonURL . '">
                                    <i class="fas fa-list" data-toggle="tooltip" title="'.$gL10n->get('DAT_SHOW_PARTICIPANTS').'"></i></a>';
                        }
                    }
                }

                // Link to send email to participants
                if($gValidLogin && $gCurrentUser->hasRightSendMailToRole($dateRolId))
                {
                    if($outputNumberMembers > 0 || $outputNumberLeaders > 0)
                    {
                        $buttonURL = safeUrl(ADMIDIO_URL.FOLDER_MODULES.'/messages/messages_write.php', array('rol_id' => $dateRolId));

                        if ($getView === 'detail')
                        {
                            $outputButtonParticipantsEmail = '
                                <button class="btn btn-default" onclick="window.location.href=\'' . $buttonURL . '\'">
                                    <i class="fas fa-envelope"></i>' . $gL10n->get('SYS_WRITE_EMAIL') . '</button>';
                        }
                        else
                        {
                            $outputButtonParticipantsEmail = '
                                <a class="admidio-icon-link" href="' . $buttonURL . '">
                                    <i class="fas fa-envelope" data-toggle="tooltip" title="'.$gL10n->get('SYS_WRITE_EMAIL').'"></i></a>';
                        }
                    }
                }

                // Link for managing new participants
                if($row['mem_leader'])
                {
                    $buttonURL = safeUrl(ADMIDIO_URL.FOLDER_MODULES.'/lists/members_assignment.php', array('rol_id' => $dateRolId));

                    if ($getView === 'detail')
                    {
                        $outputButtonParticipantsAssign = '
                            <button class="btn btn-default" onclick="window.location.href=\'' . $buttonURL . '\'">
                                <i class="fas fa-user-plus"></i>' . $gL10n->get('DAT_ASSIGN_PARTICIPANTS') . '</button>';
                    }
                    else
                    {
                        $outputButtonParticipantsAssign = '
                            <a class="admidio-icon-link" href="' . $buttonURL . '">
                                <i class="fas fa-user-plus" data-toggle="tooltip" title="'.$gL10n->get('DAT_ASSIGN_PARTICIPANTS').'"></i></a>';
                    }
                }
            }
        }

        if($getView === 'detail')
        {
            if (!$date->getValue('dat_all_day'))
            {
                // Write start in array
                $dateElements[] = array($gL10n->get('SYS_START'), '<strong>' . $date->getValue('dat_begin', $gSettingsManager->getString('system_time')) . '</strong> ' . $gL10n->get('SYS_CLOCK'));
                // Write end in array
                $dateElements[] = array($gL10n->get('SYS_END'), '<strong>' . $date->getValue('dat_end', $gSettingsManager->getString('system_time')) . '</strong> ' . $gL10n->get('SYS_CLOCK'));
            }

            $dateElements[] = array($gL10n->get('DAT_CALENDAR'), '<strong>' . $date->getValue('cat_name') . '</strong>');
            if($outputLinkLocation !== '')
            {
                $dateElements[] = array($gL10n->get('DAT_LOCATION'), $outputLinkLocation);
            }
            if($outputLinkRoom !== '')
            {
                $dateElements[] = array($gL10n->get('SYS_ROOM'), $outputLinkRoom);
            }
            if($outputDeadline !== '')
            {
                $dateElements[] = array($gL10n->get('DAT_DEADLINE'), '<strong>'.$outputDeadline.'</strong>');
            }

            if($outputNumberLeaders !== '')
            {
                $dateElements[] = array($gL10n->get('SYS_LEADERS'), '<strong>' . $outputNumberLeaders . '</strong>');
            }
            if($outputNumberMembers !== '')
            {
                $dateElements[] = array($gL10n->get('SYS_PARTICIPANTS'), '<strong>' . $outputNumberMembers . '</strong>');
            }

            // show panel view of events

            $cssClassHighlight = '';

            // Change css if date is highlighted
            if($row['dat_highlight'])
            {
                $cssClassHighlight = 'admidio-event-highlight';
            }

            // Output of elements
            // always 2 then line break
            $firstElement = true;
            $htmlDateElements = '';

            foreach($dateElements as $element)
            {
                if($element[1] !== '')
                {
                    if($firstElement)
                    {
                        $htmlDateElements .= '<div class="row">';
                    }

                    $htmlDateElements .= '<div class="col-sm-2 col-xs-4">' . $element[0] . '</div>
                        <div class="col-sm-4 col-xs-8">' . $element[1] . '</div>';

                    if($firstElement)
                    {
                        $firstElement = false;
                    }
                    else
                    {
                        $htmlDateElements .= '</div>';
                        $firstElement = true;
                    }
                }
            }

            if(!$firstElement)
            {
                $htmlDateElements .= '</div>';

            }

            $page->addHtml('
                <div class="panel panel-primary ' . $cssClassHighlight . '" id="dat_' . $dateId . '">
                    <div class="panel-heading">
                        <div class="pull-left">
                            <i class="fas fa-calendar-alt"></i>' .
                            $date->getValue('dat_begin', $gSettingsManager->getString('system_date')) . $outputEndDate . ' ' . $dateHeadline . '
                        </div>
                        <div class="pull-right text-right">' .
                            $outputButtonIcal . $outputButtonCopy . $outputButtonEdit . $outputButtonDelete . '
                        </div>
                    </div>
                    <div class="panel-body">
                        ' . $htmlDateElements . '<br />
                        <p>' . $date->getValue('dat_description') . '</p>' .$attentionDeadline);

            if($outputButtonParticipation !== '' || $outputButtonParticipants !== ''
            || $outputButtonParticipantsEmail !== '' || $outputButtonParticipantsAssign !== '')
            {
                $page->addHtml('<div class="btn-group">' . $outputButtonParticipation . $outputButtonParticipants . $outputButtonParticipantsEmail . $outputButtonParticipantsAssign . '</div>');
            }
            $page->addHtml('
                </div>
                <div class="panel-footer">'.
                    // show information about user who created the recordset and changed it
                    admFuncShowCreateChangeInfoByName(
                        $row['create_name'], $date->getValue('dat_timestamp_create'),
                        $row['change_name'], $date->getValue('dat_timestamp_change'),
                        (int) $date->getValue('dat_usr_id_create'), (int) $date->getValue('dat_usr_id_change')
                    ).'
                    </div>
                </div>');
        }
        else // $getView = 'compact' or 'room' or 'participants' or 'description'
        {
            // show table view of events

            // Change css class if date is highlighted
            $cssClass = '';
            if($row['dat_highlight'])
            {
                $cssClass = 'admidio-event-highlight';
            }

            // date beginn
            $dateBegin = $date->getValue('dat_begin', $gSettingsManager->getString('system_date'));
            $timeBegin = $date->getValue('dat_begin', $gSettingsManager->getString('system_time'));

            // date beginn
            $dateEnd = $date->getValue('dat_end', $gSettingsManager->getString('system_date'));
            $timeEnd = $date->getValue('dat_end', $gSettingsManager->getString('system_time'));

            $dateTimeValue = '';

            if($dateBegin === $dateEnd)
            {
                $dateTimeValue = $dateBegin. ' '. $timeBegin. ' - '. $timeEnd;
            }
            else
            {
                if ($date->getValue('dat_all_day'))
                {
                    // full-time event that only exists one day should only show the begin date
                    $objDateBegin = new \DateTime($row['dat_begin']);
                    $objDateEnd = new \DateTime($row['dat_end']);
                    $dateDiff = $objDateBegin->diff($objDateEnd);

                    if($dateDiff->d === 1)
                    {
                        $dateTimeValue = $dateBegin;
                    }
                    else
                    {
                        $dateTimeValue = $dateBegin. ' - '. $dateEnd;
                    }
                }
                else
                {
                    $dateTimeValue = $dateBegin. ' '. $timeBegin. ' - '. $dateEnd. ' '. $timeEnd;
                }
            }

            $columnValues = array();

            if($outputButtonParticipation !== '')
            {
                $columnValues[] = $outputButtonParticipation;
            }
            else
            {
                $columnValues[] = '';
            }

            $columnValues[] = $dateTimeValue;

            if($getViewMode === 'html')
            {
                if (strlen($date->getValue('dat_deadline')) > 0)
                {
                    $columnValues[] = '<a href="'.safeUrl(ADMIDIO_URL.FOLDER_MODULES.'/dates/dates.php', array('id' => $dateId, 'view_mode' => 'html', 'view' => 'detail', 'headline' => $dateHeadline)) . '">' . $dateHeadline . '<br />' . $gL10n->get('DAT_DEADLINE') . ': ' . $outputDeadline . '</a>';
                }
                else
                {
                    $columnValues[] = '<a href="'.safeUrl(ADMIDIO_URL.FOLDER_MODULES.'/dates/dates.php', array('id' => $dateId, 'view_mode' => 'html', 'view' => 'detail', 'headline' => $dateHeadline)) . '">' . $dateHeadline . '</a>';
                }
            }
            else
            {
                $columnValues[] = $dateHeadline;
            }

            if ($getView === 'room')
            {
                $columnValues[] = $outputLinkRoom;
                $columnValues[] = $outputNumberLeaders;
            }

            switch ($getView)
            {
                case 'compact':
                case 'room':
                    if ($dateRolId > 0)
                    {
                        if ($date->getValue('dat_max_members') > 0)
                        {
                            $htmlParticipants = $outputNumberMembers . ' / ' . $date->getValue('dat_max_members');
                        }
                        else
                        {
                            $htmlParticipants = $outputNumberMembers . '&nbsp;';
                        }

                        if ($outputNumberMembers > 0)
                        {
                            $htmlParticipants .= $outputButtonParticipants . $outputButtonParticipantsEmail;
                        }

                        $columnValues[] = $htmlParticipants;
                    }
                    else
                    {
                        $columnValues[] = '';
                    }
                    break;
                case 'participants':
                    $columnValue = array();

                    if (is_array($participantsArray))
                    {
                        // Only show participants if user has right to view the list, is leader or has permission to create/edit events
                        if ($gCurrentUser->hasRightViewRole($date->getValue('dat_rol_id'))
                            || $row['mem_leader'] == 1
                            || $gCurrentUser->editDates())
                        {
                            foreach ($participantsArray as $participant)
                            {
                                $columnValue[] = $participant['firstname']. ' ' . $participant['surname'];
                            }
                        }
                    }
                    $columnValues[] = implode(', ', $columnValue);
                    break;
                case 'description':
                    $columnValues[] = $date->getValue('dat_description');
                    break;
            }

            if ($getView === 'compact')
            {
                if ($outputLinkLocation !== '')
                {
                    $columnValues[] = $outputLinkLocation;
                }
                else
                {
                    $columnValues[] = '';
                }
            }

            if($getViewMode === 'html')
            {
                $columnValues[] = $outputButtonIcal . $outputButtonCopy . $outputButtonEdit . $outputButtonDelete;
            }

            $compactTable->addRowByArray($columnValues, null, array('class' => $cssClass));
        }
    }  // End foreach

    // Output table bottom for compact view
    if ($getView !== 'detail') // $getView = 'compact' or 'room' or 'participants' or 'description'
    {
        $page->addHtml($compactTable->show());
    }
}
// If necessary show links to navigate to next and previous recordsets of the query
$baseUrl = safeUrl(ADMIDIO_URL.FOLDER_MODULES.'/dates/dates.php', array('view' => $getView, 'mode' => $getMode, 'headline' => $getHeadline, 'cat_id' => $getCatId, 'date_from' => $dates->getParameter('dateStartFormatEnglish'), 'date_to' => $dates->getParameter('dateEndFormatEnglish'), 'view_mode' => $getViewMode));
$page->addHtml(admFuncGeneratePagination($baseUrl, $datesResult['totalCount'], $datesResult['limit'], $getStart));
$page->show();<|MERGE_RESOLUTION|>--- conflicted
+++ resolved
@@ -470,15 +470,13 @@
             $outputNumberMembers = $participants->getCount();
             $outputNumberLeaders = $participants->getNumLeaders();
             $participantsArray   = $participants->getParticipantsArray($dateRolId);
-<<<<<<< HEAD
-            $buttonClass = '';
-=======
-        }
->>>>>>> e1e72722
+        }
 
         // if current user is allowed to participate then show buttons for participation
         if($date->allowedToParticipate())
         {
+            $buttonClass = '';
+
             if($date->getValue('dat_deadline') !== null)
             {
                 $outputDeadline = $date->getValue('dat_deadline', $gSettingsManager->getString('system_date'). ' ' . $gSettingsManager->getString('system_time'));
