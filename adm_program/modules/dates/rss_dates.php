<?php
/**
 ***********************************************************************************************
 * RSS feed of events
 *
 * @copyright 2004-2017 The Admidio Team
 * @see https://www.admidio.org/
 * @license https://www.gnu.org/licenses/gpl-2.0.html GNU General Public License v2.0 only
 ***********************************************************************************************
 */

/******************************************************************************
 * Erzeugt einen RSS 2.0 - Feed mit Hilfe der RSS-Klasse fuer die 10 naechsten Termine
 *
 * Spezifikation von RSS 2.0: http://www.feedvalidator.org/docs/rss2.html
 *
 * Parameters:
 *
 * headline  - Headline for the rss feed
 *             (Default) Events
 *
 *****************************************************************************/

require_once(__DIR__ . '/../../system/common.php');

// Initialize and check the parameters
$getHeadline = admFuncVariableIsValid($_GET, 'headline', 'string', array('defaultValue' => $gL10n->get('DAT_DATES')));

// Nachschauen ob RSS ueberhaupt aktiviert ist bzw. das Modul oeffentlich zugaenglich ist
if (!$gSettingsManager->getBool('enable_rss'))
{
    $gMessage->setForwardUrl($gHomepage);
    $gMessage->show($gL10n->get('SYS_RSS_DISABLED'));
    // => EXIT
}

// check if the module is enabled and disallow access if it's disabled
if ((int) $gSettingsManager->get('enable_dates_module') !== 1)
{
    $gMessage->show($gL10n->get('SYS_MODULE_DISABLED'));
    // => EXIT
}

// create Object
$dates = new ModuleDates();
$dates->setDateRange();

// read events for output
$datesResult = $dates->getDataSet(0, 10);

// ab hier wird der RSS-Feed zusammengestellt

$orgLongname = $gCurrentOrganization->getValue('org_longname');
// create RSS feed object with channel information
$rss  = new RSSfeed(
    $orgLongname . ' - ' . $getHeadline,
    $gCurrentOrganization->getValue('org_homepage'),
    $gL10n->get('DAT_CURRENT_DATES_OF_ORGA', $orgLongname),
    $orgLongname
);
$date = new TableDate($gDb);

// Dem RSSfeed-Objekt jetzt die RSSitems zusammenstellen und hinzufuegen
if ($datesResult['numResults'] > 0)
{
    $date = new TableDate($gDb);
    foreach ($datesResult['recordset'] as $row)
    {
        // ausgelesene Termindaten in Date-Objekt schieben
        $date->clear();
        $date->setArray($row);

        $dateId       = (int) $date->getValue('dat_id');
        $dateFrom     = $date->getValue('dat_begin', $gSettingsManager->getString('system_date'));
        $dateTo       = $date->getValue('dat_end', $gSettingsManager->getString('system_date'));
        $dateLocation = $date->getValue('dat_location');

        // set data for attributes of this entry
        $title = $dateFrom;
        if ($dateFrom !== $dateTo)
        {
            $title .= ' - ' . $dateTo;
        }
        $title  .= ' ' . $date->getValue('dat_headline');

        // add additional information about the event to the description
        $descDateFrom = $dateFrom;
        $descDateTo   = '';
        $description  = $descDateFrom;

        if ($date->getValue('dat_all_day') == 0)
        {
            $descDateFrom .= ' ' . $date->getValue('dat_begin', $gSettingsManager->getString('system_time')) . ' ' . $gL10n->get('SYS_CLOCK');

            if ($dateFrom !== $dateTo)
            {
                $descDateTo = $dateTo . ' ';
            }
<<<<<<< HEAD
            $descDateTo  .= ' ' . $date->getValue('dat_end', $gSettingsManager->getString('system_time')) . ' ' . $gL10n->get('SYS_CLOCK');
            $description = $gL10n->get('SYS_DATE_FROM_TO', $descDateFrom, $descDateTo);
=======
            $descDateTo  .= ' ' . $date->getValue('dat_end', $gPreferences['system_time']) . ' ' . $gL10n->get('SYS_CLOCK');
            $description = $gL10n->get('SYS_DATE_FROM_TO', array($descDateFrom, $descDateTo));
>>>>>>> 20afd498
        }
        else
        {
            if ($dateFrom !== $dateTo)
            {
                $description = $gL10n->get('SYS_DATE_FROM_TO', array($descDateFrom, $dateTo));
            }
        }

        if ($dateLocation !== '')
        {
            $description .= '<br /><br />' . $gL10n->get('DAT_LOCATION') . ': ' . $dateLocation;
        }

        $description .= '<br /><br />' . $date->getValue('dat_description');

        // i-cal downloadlink
        $description .= '<br /><br /><a href="' . ADMIDIO_URL . FOLDER_MODULES . '/dates/dates_function.php?dat_id=' . $dateId . '&mode=6">' . $gL10n->get('DAT_ADD_DATE_TO_CALENDAR') . '</a>';

        // add entry to RSS feed
        $rss->addItem(
            $title,
            $description,
            ADMIDIO_URL . FOLDER_MODULES . '/dates/dates.php?id=' . $dateId . '&view=detail',
            $row['create_name'],
            \DateTime::createFromFormat('Y-m-d H:i:s', $date->getValue('dat_timestamp_create'))->format('r')
        );
    }
}
// jetzt nur noch den Feed generieren lassen
$rss->getRssFeed();<|MERGE_RESOLUTION|>--- conflicted
+++ resolved
@@ -96,13 +96,8 @@
             {
                 $descDateTo = $dateTo . ' ';
             }
-<<<<<<< HEAD
             $descDateTo  .= ' ' . $date->getValue('dat_end', $gSettingsManager->getString('system_time')) . ' ' . $gL10n->get('SYS_CLOCK');
-            $description = $gL10n->get('SYS_DATE_FROM_TO', $descDateFrom, $descDateTo);
-=======
-            $descDateTo  .= ' ' . $date->getValue('dat_end', $gPreferences['system_time']) . ' ' . $gL10n->get('SYS_CLOCK');
             $description = $gL10n->get('SYS_DATE_FROM_TO', array($descDateFrom, $descDateTo));
->>>>>>> 20afd498
         }
         else
         {
