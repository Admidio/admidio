--- conflicted
+++ resolved
@@ -49,11 +49,7 @@
 }
 else
 {
-<<<<<<< HEAD
-    $headline = $gL10n->get('SYS_CREATE_VAR', $array($getHeadline));
-=======
     $headline = $gL10n->get('SYS_CREATE_VAR', array($getHeadline));
->>>>>>> ed823b2b
     $mode = 1;
 }
 
