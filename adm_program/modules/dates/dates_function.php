--- conflicted
+++ resolved
@@ -437,11 +437,7 @@
             {
                 $message = $gL10n->get('DAT_EMAIL_NOTIFICATION_MESSAGE_PART1', array($gCurrentOrganization->getValue('org_longname'), $_POST['dat_headline'], $datum.' ('.$zeit.')', $calendar))
                           .$gL10n->get('DAT_EMAIL_NOTIFICATION_MESSAGE_PART2', array($ort, $raum, $participants, $gCurrentUser->getValue('FIRST_NAME').' '.$gCurrentUser->getValue('LAST_NAME')))
-<<<<<<< HEAD
-                          .$gL10n->get('DAT_EMAIL_NOTIFICATION_MESSAGE_PART3', date($gSettingsManager->getString('system_date')));
-=======
-                          .$gL10n->get('DAT_EMAIL_NOTIFICATION_MESSAGE_PART3', array(date($gPreferences['system_date'])));
->>>>>>> 05157294
+                          .$gL10n->get('DAT_EMAIL_NOTIFICATION_MESSAGE_PART3', array(date($gSettingsManager->getString('system_date'))));
                 $notification->adminNotification($gL10n->get('DAT_EMAIL_NOTIFICATION_TITLE'), $message,
                     $gCurrentUser->getValue('FIRST_NAME').' '.$gCurrentUser->getValue('LAST_NAME'), $gCurrentUser->getValue('EMAIL'));
             }
@@ -449,11 +445,7 @@
             {
                 $message = $gL10n->get('DAT_EMAIL_NOTIFICATION_CHANGE_MESSAGE_PART1', array($gCurrentOrganization->getValue('org_longname'), $_POST['dat_headline'], $datum.' ('.$zeit.')', $calendar))
                           .$gL10n->get('DAT_EMAIL_NOTIFICATION_CHANGE_MESSAGE_PART2', array($ort, $raum, $participants, $gCurrentUser->getValue('FIRST_NAME').' '.$gCurrentUser->getValue('LAST_NAME')))
-<<<<<<< HEAD
-                          .$gL10n->get('DAT_EMAIL_NOTIFICATION_CHANGE_MESSAGE_PART3', date($gSettingsManager->getString('system_date')));
-=======
-                          .$gL10n->get('DAT_EMAIL_NOTIFICATION_CHANGE_MESSAGE_PART3', array(date($gPreferences['system_date'])));
->>>>>>> 05157294
+                          .$gL10n->get('DAT_EMAIL_NOTIFICATION_CHANGE_MESSAGE_PART3', array(date($gSettingsManager->getString('system_date'))));
                 $notification->adminNotification($gL10n->get('DAT_EMAIL_NOTIFICATION_CHANGE_TITLE'), $message,
                     $gCurrentUser->getValue('FIRST_NAME').' '.$gCurrentUser->getValue('LAST_NAME'), $gCurrentUser->getValue('EMAIL'));
             }
