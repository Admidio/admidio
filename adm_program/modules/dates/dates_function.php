<?php
/**
 ***********************************************************************************************
 * Verschiedene Funktionen fuer Termine
 *
 * @copyright 2004-2017 The Admidio Team
 * @see https://www.admidio.org/
 * @license https://www.gnu.org/licenses/gpl-2.0.html GNU General Public License v2.0 only
 *
 * Parameters:
 *
 * dat_id     - ID of the event that should be edited
 * mode   : 1 - Neuen Termin anlegen
 *          2 - Termin loeschen
 *          3 - zum Termin anmelden
 *          4 - vom Termin abmelden
 *          5 - Termin aendern
 *          6 - Termin im iCal-Format exportieren
 *          7 - am Termin unter Vorbehalt anmelden
 * rol_id : vorselektierte Rolle der Rollenauswahlbox
 * copy   : true - The event of the dat_id will be copied and the base for this new event
 * number_role_select : Nummer der Rollenauswahlbox, die angezeigt werden soll
 ***********************************************************************************************
 */
require_once('../../system/common.php');

if($_GET['mode'] == 2)
{
    $gMessage->showHtmlTextOnly(true);
}

// Initialize and check the parameters
$getDateId = admFuncVariableIsValid($_GET, 'dat_id', 'int');
$getMode   = admFuncVariableIsValid($_GET, 'mode',   'int', array('requireValue' => true));
$getRoleId = admFuncVariableIsValid($_GET, 'rol_id', 'int');
$getCopy   = admFuncVariableIsValid($_GET, 'copy',   'bool');
$getNumberRoleSelect = admFuncVariableIsValid($_GET, 'number_role_select', 'int');

$originalDateId = 0;

// check if module is active
if($gPreferences['enable_dates_module'] == 0)
{
    // Module is not active
    $gMessage->show($gL10n->get('SYS_MODULE_DISABLED'));
    // => EXIT
}

if($getMode !== 6 || $gPreferences['enable_dates_module'] == 2)
{
    // Alle Funktionen, ausser Exportieren und anmelden, duerfen nur eingeloggte User
    require_once('../../system/login_valid.php');
}

// erst prüfen, ob der User auch die entsprechenden Rechte hat
if(!$gCurrentUser->editDates() && $getMode !== 3 && $getMode !== 4 && $getMode !== 6)
{
    $gMessage->show($gL10n->get('SYS_NO_RIGHTS'));
    // => EXIT
}

if($getCopy)
{
    $originalDateId = $getDateId;
    $getDateId      = 0;
}

// Terminobjekt anlegen
$date = new TableDate($gDb);

if($getDateId > 0)
{
    $date->readDataById($getDateId);

    // Pruefung, ob der Termin zur aktuellen Organisation gehoert bzw. global ist
    if(!$date->editRight())
    {
        $gMessage->show($gL10n->get('SYS_NO_RIGHTS'));
        // => EXIT
    }
}

if($getMode === 1 || $getMode === 5)  // Neuen Termin anlegen/aendern
{
    $_SESSION['dates_request'] = $_POST;

    // ------------------------------------------------
    // pruefen ob alle notwendigen Felder gefuellt sind
    // ------------------------------------------------

    if(strlen($_POST['dat_headline']) === 0)
    {
        $gMessage->show($gL10n->get('SYS_FIELD_EMPTY', $gL10n->get('SYS_TITLE')));
        // => EXIT
    }
    if(strlen($_POST['date_from']) === 0)
    {
        $gMessage->show($gL10n->get('SYS_FIELD_EMPTY', $gL10n->get('SYS_START')));
        // => EXIT
    }
    if(strlen($_POST['date_to']) === 0 && $_POST['dat_repeat_type'] == 0)
    {
        $gMessage->show($gL10n->get('SYS_FIELD_EMPTY', $gL10n->get('SYS_END')));
        // => EXIT
    }
    if(strlen($_POST['date_from_time']) === 0 && !isset($_POST['dat_all_day']))
    {
        $gMessage->show($gL10n->get('SYS_FIELD_EMPTY', $gL10n->get('SYS_TIME').' '.$gL10n->get('SYS_START')));
        // => EXIT
    }
    if(strlen($_POST['date_to_time']) === 0 && !isset($_POST['dat_all_day']))
    {
        $gMessage->show($gL10n->get('SYS_FIELD_EMPTY', $gL10n->get('SYS_TIME').' '.$gL10n->get('SYS_END')));
        // => EXIT
    }
    if(strlen($_POST['dat_cat_id']) === 0)
    {
        $gMessage->show($gL10n->get('SYS_FIELD_EMPTY', $gL10n->get('DAT_CALENDAR')));
        // => EXIT
    }

    if(isset($_POST['dat_all_day']))
    {
        $midnightDateTime = DateTime::createFromFormat('Y-m-d H:i:s', '2000-01-01 00:00:00');
        $_POST['date_from_time'] = $midnightDateTime->format($gPreferences['system_time']);
        $_POST['date_to_time']   = $midnightDateTime->format($gPreferences['system_time']);
        $date->setValue('dat_all_day', 1);
    }
    else
    {
        $date->setValue('dat_all_day', 0);
    }

    if(!isset($_POST['date_roles']) || array_count_values($_POST['date_roles']) == 0)
    {
        $_SESSION['dates_request']['date_roles'] = '';
        $gMessage->show($gL10n->get('SYS_FIELD_EMPTY', $gL10n->get('DAT_VISIBLE_TO')));
        // => EXIT
    }

    // das Land nur zusammen mit dem Ort abspeichern
    if(strlen($_POST['dat_location']) === 0)
    {
        $_POST['dat_country'] = '';
    }

    // ------------------------------------------------
    // Check valid format of date and time input
    // ------------------------------------------------

    $startDateTime = DateTime::createFromFormat($gPreferences['system_date'].' '.$gPreferences['system_time'], $_POST['date_from'].' '.$_POST['date_from_time']);
    if(!$startDateTime)
    {
        // Error: now check if date format or time format was wrong and show message
        $startDateTime = DateTime::createFromFormat($gPreferences['system_date'], $_POST['date_from']);

        if(!$startDateTime)
        {
            $gMessage->show($gL10n->get('SYS_DATE_INVALID', $gL10n->get('SYS_START'), $gPreferences['system_date']));
            // => EXIT
        }
        else
        {
            $gMessage->show($gL10n->get('SYS_TIME_INVALID', $gL10n->get('SYS_TIME').' '.$gL10n->get('SYS_START'), $gPreferences['system_time']));
            // => EXIT
        }
    }
    else
    {
        // now write date and time with database format to date object
        $date->setValue('dat_begin', $startDateTime->format('Y-m-d H:i:s'));
    }

    // if date-to is not filled then take date-from
    if(strlen($_POST['date_to']) === 0)
    {
        $_POST['date_to'] = $_POST['date_from'];
    }
    if(strlen($_POST['date_to_time']) === 0)
    {
        $_POST['date_to_time'] = $_POST['date_from_time'];
    }

    $endDateTime = DateTime::createFromFormat($gPreferences['system_date'].' '.$gPreferences['system_time'], $_POST['date_to'].' '.$_POST['date_to_time']);

    if(!$endDateTime)
    {
        // Error: now check if date format or time format was wrong and show message
        $endDateTime = DateTime::createFromFormat($gPreferences['system_date'], $_POST['date_to']);

        if(!$endDateTime)
        {
            $gMessage->show($gL10n->get('SYS_DATE_INVALID', $gL10n->get('SYS_END'), $gPreferences['system_date']));
            // => EXIT
        }
        else
        {
            $gMessage->show($gL10n->get('SYS_TIME_INVALID', $gL10n->get('SYS_TIME').' '.$gL10n->get('SYS_END'), $gPreferences['system_time']));
            // => EXIT
        }
    }
    else
    {
        // now write date and time with database format to date object
        $date->setValue('dat_end', $endDateTime->format('Y-m-d H:i:s'));
    }

    // DateTo should be greater than DateFrom (Timestamp must be less)
    if($startDateTime > $endDateTime)
    {
        $gMessage->show($gL10n->get('SYS_DATE_END_BEFORE_BEGIN'));
        // => EXIT
    }

    if(!isset($_POST['dat_highlight']))
    {
        $_POST['dat_highlight'] = 0;
    }
    if(!isset($_POST['dat_global']))
    {
        $_POST['dat_global'] = 0;
    }
    if(!isset($_POST['dat_all_day']))
    {
        $_POST['dat_all_day'] = 0;
    }
    if(!isset($_POST['date_registration_possible']))
    {
        $_POST['date_registration_possible'] = 0;
    }
    if(!isset($_POST['dat_room_id']))
    {
        $_POST['dat_room_id'] = 0;
    }

    if(!is_numeric($_POST['dat_max_members']))
    {
        $_POST['dat_max_members'] = 0;
    }

    // make html in description secure
    $_POST['dat_description'] = admFuncVariableIsValid($_POST, 'dat_description', 'html');

    // ------------------------------------------------
    // Prüfen ob gewaehlter Raum bereits zu dem Termin reserviert ist
    // ------------------------------------------------

    if($gPreferences['dates_show_rooms'] == 1)
    {
        if($_POST['dat_room_id'] > 0)
        {
            $sql = 'SELECT COUNT(*) AS count
                      FROM '.TBL_DATES.'
                     WHERE dat_begin  <= ? -- $endDateTime->format(\'Y-m-d H:i:s\')
                       AND dat_end    >= ? -- $startDateTime->format(\'Y-m-d H:i:s\')
                       AND dat_room_id = ? -- $_POST[\'dat_room_id\']
                       AND dat_id     <> ? -- $getDateId';
            $queryParams = array(
                $endDateTime->format('Y-m-d H:i:s'),
                $startDateTime->format('Y-m-d H:i:s'),
                $_POST['dat_room_id'],
                $getDateId
            );
            $datesStatement = $gDb->queryPrepared($sql, $queryParams);

            if($datesStatement->fetchColumn())
            {
                $gMessage->show($gL10n->get('DAT_ROOM_RESERVED'));
                // => EXIT
            }

            $date->setValue('dat_room_id', $_POST['dat_room_id']);
            $room = new TableRooms($gDb);
            $room->readDataById($_POST['dat_room_id']);
            $number = (int) $room->getValue('room_capacity') + (int) $room->getValue('room_overhang');
            $date->setValue('dat_max_members', $number);
            if($_POST['dat_max_members'] < $number && $_POST['dat_max_members'] > 0)
            {
                $date->setValue('dat_max_members', $_POST['dat_max_members']);
            }
            // Raumname für Benachrichtigung
            $raum = $room->getValue('room_name');
        }
    }

    // write all POST parameters into the date object
    foreach($_POST as $key => $value)
    {
        if(strpos($key, 'dat_') === 0)
        {
            $date->setValue($key, $value);
        }
    }

    // now save array with all roles that should see this event to date object
    $date->setVisibleRoles(array_map('intval', $_POST['date_roles']));

    // save event in database
    $return_code = $date->save();

    if($return_code === true && $gPreferences['enable_email_notification'] == 1)
    {
        // Benachrichtigungs-Email für neue Einträge

        // Daten für Benachrichtigung zusammenstellen
        if($_POST['date_from'] === $_POST['date_to'])
        {
            $datum = $_POST['date_from'];
        }
        else
        {
            $datum = $_POST['date_from'] . ' - ' . $_POST['date_to'];
        }

        if($_POST['dat_all_day'] != 0)
        {
            $zeit = $gL10n->get('DAT_ALL_DAY');
        }
        else
        {
            $zeit = $_POST['date_from_time']. ' - '. $_POST['date_to_time'];
        }

        $sqlCal = 'SELECT cat_name
                      FROM '.TBL_CATEGORIES.'
                     WHERE cat_id = ?';
        $pdoStatement = $gDb->queryPrepared($sqlCal, array($_POST['dat_cat_id']));
        $calendar = $pdoStatement->fetchColumn();

        if(strlen($_POST['dat_location']) > 0)
        {
            $ort = $_POST['dat_location'];
        }
        else
        {
            $ort = 'n/a';
        }

        if($_POST['dat_room_id'] == 0)
        {
            $raum = 'n/a';
        }

        if(strlen($_POST['dat_max_members']) > 0)
        {
            $teilnehmer = $_POST['dat_max_members'];
        }
        else
        {
            $teilnehmer = 'n/a';
        }

        try
        {
<<<<<<< HEAD
            $message = $gL10n->get('DAT_EMAIL_NOTIFICATION_MESSAGE_PART1', $gCurrentOrganization->getValue('org_longname'), $_POST['dat_headline'], $datum.' ('.$zeit.')', $calendar)
                      .$gL10n->get('DAT_EMAIL_NOTIFICATION_MESSAGE_PART2', $ort, $raum, $teilnehmer, $gCurrentUser->getValue('FIRST_NAME').' '.$gCurrentUser->getValue('LAST_NAME'))
                      .$gL10n->get('DAT_EMAIL_NOTIFICATION_MESSAGE_PART3', date($gPreferences['system_date'], time()));
            $notification->adminNotification($gL10n->get('DAT_EMAIL_NOTIFICATION_TITLE'), $message,
                $gCurrentUser->getValue('FIRST_NAME').' '.$gCurrentUser->getValue('LAST_NAME'), $gCurrentUser->getValue('EMAIL'));
=======
            $notification = new Email();

            if($getMode === 1)
            {
                $message = $gL10n->get('DAT_EMAIL_NOTIFICATION_MESSAGE_PART1', $gCurrentOrganization->getValue('org_longname'), $_POST['dat_headline'], $datum.' ('.$zeit.')', $calendar)
                          .$gL10n->get('DAT_EMAIL_NOTIFICATION_MESSAGE_PART2', $ort, $raum, $teilnehmer, $gCurrentUser->getValue('FIRST_NAME').' '.$gCurrentUser->getValue('LAST_NAME'))
                          .$gL10n->get('DAT_EMAIL_NOTIFICATION_MESSAGE_PART3', date($gPreferences['system_date'], time()));
                $notification->adminNotfication($gL10n->get('DAT_EMAIL_NOTIFICATION_TITLE'), $message,
                    $gCurrentUser->getValue('FIRST_NAME').' '.$gCurrentUser->getValue('LAST_NAME'), $gCurrentUser->getValue('EMAIL'));
            }
            else
            {
                $message = $gL10n->get('DAT_EMAIL_NOTIFICATION_CHANGE_MESSAGE_PART1', $gCurrentOrganization->getValue('org_longname'), $_POST['dat_headline'], $datum.' ('.$zeit.')', $calendar)
                          .$gL10n->get('DAT_EMAIL_NOTIFICATION_CHANGE_MESSAGE_PART2', $ort, $raum, $teilnehmer, $gCurrentUser->getValue('FIRST_NAME').' '.$gCurrentUser->getValue('LAST_NAME'))
                          .$gL10n->get('DAT_EMAIL_NOTIFICATION_CHANGE_MESSAGE_PART3', date($gPreferences['system_date'], time()));
                $notification->adminNotfication($gL10n->get('DAT_EMAIL_NOTIFICATION_CHANGE_TITLE'), $message,
                    $gCurrentUser->getValue('FIRST_NAME').' '.$gCurrentUser->getValue('LAST_NAME'), $gCurrentUser->getValue('EMAIL'));
            }
>>>>>>> f3ba33cd
        }
        catch(AdmException $e)
        {
<<<<<<< HEAD
            $message = $gL10n->get('DAT_EMAIL_NOTIFICATION_CHANGE_MESSAGE_PART1', $gCurrentOrganization->getValue('org_longname'), $_POST['dat_headline'], $datum.' ('.$zeit.')', $calendar)
                      .$gL10n->get('DAT_EMAIL_NOTIFICATION_CHANGE_MESSAGE_PART2', $ort, $raum, $teilnehmer, $gCurrentUser->getValue('FIRST_NAME').' '.$gCurrentUser->getValue('LAST_NAME'))
                      .$gL10n->get('DAT_EMAIL_NOTIFICATION_CHANGE_MESSAGE_PART3', date($gPreferences['system_date'], time()));
            $notification->adminNotification($gL10n->get('DAT_EMAIL_NOTIFICATION_CHANGE_TITLE'), $message,
                $gCurrentUser->getValue('FIRST_NAME').' '.$gCurrentUser->getValue('LAST_NAME'), $gCurrentUser->getValue('EMAIL'));
=======
            $e->showHtml();
>>>>>>> f3ba33cd
        }
    }

    // ----------------------------------------
    // ggf. Rolle fuer Anmeldungen wegschreiben
    // ----------------------------------------

    if($_POST['date_registration_possible'] == 1 && strlen($date->getValue('dat_rol_id')) === 0)
    {
        // create role for participations
        if($getCopy)
        {
            // copy original role with their settings
            $sql = 'SELECT dat_rol_id
                      FROM '.TBL_DATES.'
                     WHERE dat_id = ?';
            $pdoStatement = $gDb->queryPrepared($sql, array($originalDateId));

            $role = new TableRoles($gDb, (int) $pdoStatement->fetchColumn());
            $role->setValue('rol_id', '0');
        }
        else
        {
            // Kategorie fuer Terminbestaetigungen einlesen
            $sql = 'SELECT cat_id
                      FROM '.TBL_CATEGORIES.'
                     WHERE cat_name_intern = \'CONFIRMATION_OF_PARTICIPATION\'';
            $pdoStatement = $gDb->query($sql);
            $role = new TableRoles($gDb);

            // these are the default settings for a date role
            $role->setValue('rol_cat_id', $pdoStatement->fetchColumn());
            // role members are allowed to view lists
            $role->setValue('rol_this_list_view', isset($_POST['date_right_list_view']) ? '1' : '0');
            // role members are allowed to send mail to this role
            $role->setValue('rol_mail_this_role', isset($_POST['date_right_send_mail']) ? '1' : '0');
            $role->setValue('rol_visible', '0');
            $role->setValue('rol_leader_rights', ROLE_LEADER_MEMBERS_ASSIGN);    // leaders are allowed to add or remove participations
            $role->setValue('rol_max_members', $_POST['dat_max_members']);
        }

        $role->setValue('rol_name', $gL10n->get('DAT_DATE').' '. $date->getValue('dat_begin', 'Y-m-d H:i').' - '.$date->getValue('dat_id'));
        $role->setValue('rol_description', $date->getValue('dat_headline'));

        // save role in database
        $return_code2 = $role->save();
        if($return_code < 0 || $return_code2 < 0)
        {
            $date->delete();
            $gMessage->show($gL10n->get('SYS_NO_RIGHTS'));
            // => EXIT
        }

        // dat_rol_id anpassen (Referenz zwischen date und role)
        $date->setValue('dat_rol_id', $role->getValue('rol_id'));
        $return_code = $date->save();
        if($return_code < 0)
        {
            $role->delete();
            $gMessage->show($gL10n->get('SYS_NO_RIGHTS'));
            // => EXIT
        }
    }
    elseif($_POST['date_registration_possible'] == 0 && $date->getValue('dat_rol_id') > 0)
    {
        // date participation was deselected -> delete flag in event and than delete role
        $role = new TableRoles($gDb, $date->getValue('dat_rol_id'));
        $date->setValue('dat_rol_id', '');
        $date->save();
        $role->delete();
    }
    elseif($_POST['date_registration_possible'] == 1 && $date->getValue('dat_rol_id') > 0)
    {
        // if event exists and you could register to this event then we must check
        // if the data of the role must be changed
        $role = new TableRoles($gDb, $date->getValue('dat_rol_id'));

        // only change name of role if no custom name was set
        if(strpos($role->getValue('rol_name'), $gL10n->get('DAT_DATE')) !== false)
        {
            $roleName = $gL10n->get('DAT_DATE').' '. $date->getValue('dat_begin', 'Y-m-d H:i').' - '.$date->getValue('dat_id');
        }
        else
        {
            $roleName = $role->getValue('rol_name');
        }

        $role->setValue('rol_name', $roleName);
        // role members are allowed to view lists
        $role->setValue('rol_this_list_view', isset($_POST['date_right_list_view']) ? '1' : '0');
        // role members are allowed to send mail to this role
        $role->setValue('rol_mail_this_role', isset($_POST['date_right_send_mail']) ? '1' : '0');
        $role->setValue('rol_max_members', $date->getValue('dat_max_members'));

        $role->save();
    }

    // check if flag is set that current user wants to participate as leader to the date
    if(isset($_POST['date_current_user_assigned']) && $_POST['date_current_user_assigned'] == 1
    && !$gCurrentUser->isLeaderOfRole($date->getValue('dat_rol_id')))
    {
        // user wants to participate -> add him to date
        $member = new TableMembers($gDb);
        $member->startMembership((int) $role->getValue('rol_id'), (int) $gCurrentUser->getValue('usr_id'), true);
    }
    elseif(!isset($_POST['date_current_user_assigned'])
    && $gCurrentUser->isMemberOfRole($date->getValue('dat_rol_id')))
    {
        // user does't want to participate as leader -> remove his participation as leader from the event,
        // dont remove the participation itself!
        $member = new TableMembers($gDb);
        $member->readDataByColumns(array('mem_rol_id' => $role->getValue('rol_id'), 'mem_usr_id' => $gCurrentUser->getValue('usr_id')));
        $member->setValue('mem_leader', 0);
        $member->save();
    }

    unset($_SESSION['dates_request']);
    $gNavigation->deleteLastUrl();

    admRedirect($gNavigation->getUrl());
    // => EXIT
}
elseif($getMode === 2)  // Termin loeschen
{
    // Termin loeschen, wenn dieser zur aktuellen Orga gehoert
    if((int) $date->getValue('cat_org_id') === (int) $gCurrentOrganization->getValue('org_id'))
    {
        // member bzw. Teilnahme/Rolle löschen
        $date->delete();

        // Loeschen erfolgreich -> Rueckgabe fuer XMLHttpRequest
        echo 'done';
    }
}
elseif($getMode === 3)  // Benutzer zum Termin anmelden
{
    $member = new TableMembers($gDb);
    $member->startMembership((int) $date->getValue('dat_rol_id'), (int) $gCurrentUser->getValue('usr_id'), null, 2);

    $gMessage->setForwardUrl($gNavigation->getUrl());
    $gMessage->show($gL10n->get('DAT_ATTEND_DATE', $date->getValue('dat_headline'), $date->getValue('dat_begin')), $gL10n->get('DAT_ATTEND'));
    // => EXIT
}
elseif($getMode === 4)  // Benutzer vom Termin abmelden
{
    $member = new TableMembers($gDb);
    $member->deleteMembership((int) $date->getValue('dat_rol_id'), (int) $gCurrentUser->getValue('usr_id'));

    $gMessage->setForwardUrl($gNavigation->getUrl());
    $gMessage->show($gL10n->get('DAT_CANCEL_DATE', $date->getValue('dat_headline'), $date->getValue('dat_begin')), $gL10n->get('DAT_ATTEND'));
    // => EXIT
}
elseif($getMode === 7)  // Benutzer zum Termin unter Vorbehalt anmelden
{
    $member = new TableMembers($gDb);
    $member->startMembership((int) $date->getValue('dat_rol_id'), (int) $gCurrentUser->getValue('usr_id'), null, 1);

    $gMessage->setForwardUrl($gNavigation->getUrl());
    $gMessage->show($gL10n->get('DAT_ATTEND_POSSIBLY', $date->getValue('dat_headline'), $date->getValue('dat_begin')), $gL10n->get('DAT_ATTEND'));
    // => EXIT
}
elseif($getMode === 6)  // Termin im iCal-Format exportieren
{
    $filename = $date->getValue('dat_headline');

    // for IE the filename must have special chars in hexadecimal
    if (strpos($_SERVER['HTTP_USER_AGENT'], 'MSIE') !== false)
    {
        $filename = urlencode($filename);
    }

    header('Content-Type: text/calendar; charset=utf-8');
    header('Content-Disposition: attachment; filename="'. $filename. '.ics"');

    // necessary for IE, because without it the download with SSL has problems
    header('Cache-Control: private');
    header('Pragma: public');

    echo $date->getIcal(DOMAIN);
    exit();
}<|MERGE_RESOLUTION|>--- conflicted
+++ resolved
@@ -352,13 +352,6 @@
 
         try
         {
-<<<<<<< HEAD
-            $message = $gL10n->get('DAT_EMAIL_NOTIFICATION_MESSAGE_PART1', $gCurrentOrganization->getValue('org_longname'), $_POST['dat_headline'], $datum.' ('.$zeit.')', $calendar)
-                      .$gL10n->get('DAT_EMAIL_NOTIFICATION_MESSAGE_PART2', $ort, $raum, $teilnehmer, $gCurrentUser->getValue('FIRST_NAME').' '.$gCurrentUser->getValue('LAST_NAME'))
-                      .$gL10n->get('DAT_EMAIL_NOTIFICATION_MESSAGE_PART3', date($gPreferences['system_date'], time()));
-            $notification->adminNotification($gL10n->get('DAT_EMAIL_NOTIFICATION_TITLE'), $message,
-                $gCurrentUser->getValue('FIRST_NAME').' '.$gCurrentUser->getValue('LAST_NAME'), $gCurrentUser->getValue('EMAIL'));
-=======
             $notification = new Email();
 
             if($getMode === 1)
@@ -366,7 +359,7 @@
                 $message = $gL10n->get('DAT_EMAIL_NOTIFICATION_MESSAGE_PART1', $gCurrentOrganization->getValue('org_longname'), $_POST['dat_headline'], $datum.' ('.$zeit.')', $calendar)
                           .$gL10n->get('DAT_EMAIL_NOTIFICATION_MESSAGE_PART2', $ort, $raum, $teilnehmer, $gCurrentUser->getValue('FIRST_NAME').' '.$gCurrentUser->getValue('LAST_NAME'))
                           .$gL10n->get('DAT_EMAIL_NOTIFICATION_MESSAGE_PART3', date($gPreferences['system_date'], time()));
-                $notification->adminNotfication($gL10n->get('DAT_EMAIL_NOTIFICATION_TITLE'), $message,
+                $notification->adminNotification($gL10n->get('DAT_EMAIL_NOTIFICATION_TITLE'), $message,
                     $gCurrentUser->getValue('FIRST_NAME').' '.$gCurrentUser->getValue('LAST_NAME'), $gCurrentUser->getValue('EMAIL'));
             }
             else
@@ -374,22 +367,13 @@
                 $message = $gL10n->get('DAT_EMAIL_NOTIFICATION_CHANGE_MESSAGE_PART1', $gCurrentOrganization->getValue('org_longname'), $_POST['dat_headline'], $datum.' ('.$zeit.')', $calendar)
                           .$gL10n->get('DAT_EMAIL_NOTIFICATION_CHANGE_MESSAGE_PART2', $ort, $raum, $teilnehmer, $gCurrentUser->getValue('FIRST_NAME').' '.$gCurrentUser->getValue('LAST_NAME'))
                           .$gL10n->get('DAT_EMAIL_NOTIFICATION_CHANGE_MESSAGE_PART3', date($gPreferences['system_date'], time()));
-                $notification->adminNotfication($gL10n->get('DAT_EMAIL_NOTIFICATION_CHANGE_TITLE'), $message,
+                $notification->adminNotification($gL10n->get('DAT_EMAIL_NOTIFICATION_CHANGE_TITLE'), $message,
                     $gCurrentUser->getValue('FIRST_NAME').' '.$gCurrentUser->getValue('LAST_NAME'), $gCurrentUser->getValue('EMAIL'));
             }
->>>>>>> f3ba33cd
         }
         catch(AdmException $e)
         {
-<<<<<<< HEAD
-            $message = $gL10n->get('DAT_EMAIL_NOTIFICATION_CHANGE_MESSAGE_PART1', $gCurrentOrganization->getValue('org_longname'), $_POST['dat_headline'], $datum.' ('.$zeit.')', $calendar)
-                      .$gL10n->get('DAT_EMAIL_NOTIFICATION_CHANGE_MESSAGE_PART2', $ort, $raum, $teilnehmer, $gCurrentUser->getValue('FIRST_NAME').' '.$gCurrentUser->getValue('LAST_NAME'))
-                      .$gL10n->get('DAT_EMAIL_NOTIFICATION_CHANGE_MESSAGE_PART3', date($gPreferences['system_date'], time()));
-            $notification->adminNotification($gL10n->get('DAT_EMAIL_NOTIFICATION_CHANGE_TITLE'), $message,
-                $gCurrentUser->getValue('FIRST_NAME').' '.$gCurrentUser->getValue('LAST_NAME'), $gCurrentUser->getValue('EMAIL'));
-=======
             $e->showHtml();
->>>>>>> f3ba33cd
         }
     }
 
