<?php
/**
 ***********************************************************************************************
 * Various functions for categories
 *
 * @copyright 2004-2017 The Admidio Team
 * @see https://www.admidio.org/
 * @license https://www.gnu.org/licenses/gpl-2.0.html GNU General Public License v2.0 only
 ***********************************************************************************************
 */

/******************************************************************************
 * Parameters:
 *
 * cat_id: Id of the category that should be edited
 * type  : Type of categories that could be maintained
 *         ROL = Categories for roles
 *         LNK = Categories for weblinks
 *         ANN = Categories for announcements
 *         USF = Categories for profile fields
 *         DAT = Calendars for events
 *         INF = Categories for Inventory
 * mode  : 1 - Create or edit categories
 *         2 - Delete category
 *         4 - Change sequence for parameter cat_id
 * sequence: New sequence for the parameter cat_id
 *
 *****************************************************************************/

require_once('../../system/common.php');
require_once('../../system/login_valid.php');

// Initialize and check the parameters
$getCatId    = admFuncVariableIsValid($_GET, 'cat_id',   'int');
$getType     = admFuncVariableIsValid($_GET, 'type',     'string', array('requireValue' => true, 'validValues' => array('ROL', 'LNK', 'USF', 'ANN', 'DAT', 'INF', 'AWA')));
$getMode     = admFuncVariableIsValid($_GET, 'mode',     'int',    array('requireValue' => true));
$getTitle    = admFuncVariableIsValid($_GET, 'title',    'string', array('defaultValue' => $gL10n->get('SYS_CATEGORY')));
$getSequence = admFuncVariableIsValid($_GET, 'sequence', 'string', array('validValues' => array('UP', 'DOWN')));

// Modus und Rechte pruefen
if($getType === 'ROL' && !$gCurrentUser->manageRoles())
{
    $gMessage->show($gL10n->get('SYS_NO_RIGHTS'));
    // => EXIT
}
elseif($getType === 'LNK' && !$gCurrentUser->editWeblinksRight())
{
    $gMessage->show($gL10n->get('SYS_NO_RIGHTS'));
    // => EXIT
}
elseif($getType === 'ANN' && !$gCurrentUser->editAnnouncements())
{
    $gMessage->show($gL10n->get('SYS_NO_RIGHTS'));
    // => EXIT
}
elseif($getType === 'USF' && !$gCurrentUser->editUsers())
{
    $gMessage->show($gL10n->get('SYS_NO_RIGHTS'));
    // => EXIT
}
elseif($getType === 'DAT' && !$gCurrentUser->editDates())
{
    $gMessage->show($gL10n->get('SYS_NO_RIGHTS'));
    // => EXIT
}
elseif($getType === 'AWA' && !$gCurrentUser->editUsers())
{
    $gMessage->show($gL10n->get('SYS_NO_RIGHTS'));
    // => EXIT
}

// create category object
$category = new TableCategory($gDb);
$orgId = (int) $gCurrentOrganization->getValue('org_id');

if($getCatId > 0)
{
    $category->readDataById($getCatId);

    // check if category belongs to actual organization
    if($category->getValue('cat_org_id') > 0 && (int) $category->getValue('cat_org_id') !== $orgId)
    {
        $gMessage->show($gL10n->get('SYS_NO_RIGHTS'));
        // => EXIT
    }

    // if system category then set cat_name to default
    if($category->getValue('cat_system') == 1)
    {
        $_POST['cat_name'] = $category->getValue('cat_name');
    }
}
else
{
    // create a new category
    $category->setValue('cat_org_id', $orgId);
    $category->setValue('cat_type', $getType);
}

if($getMode === 1)
{
    // Kategorie anlegen oder updaten

    $_SESSION['categories_request'] = $_POST;

    if((!array_key_exists('cat_name', $_POST) || $_POST['cat_name'] === '') && $category->getValue('cat_system') == 0)
    {
        $gMessage->show($gL10n->get('SYS_FIELD_EMPTY', $gL10n->get('SYS_NAME')));
        // => EXIT
    }

    // Profilfelderkategorien bei einer Orga oder wenn Haekchen gesetzt, immer Orgaunabhaengig anlegen
    // Terminbestaetigungskategorie bleibt auch Orgaunabhaengig
    if(($getType === 'USF'
    && (isset($_POST['show_in_several_organizations']) || $gCurrentOrganization->countAllRecords() === 1))
    || ($getType === 'ROL' && $category->getValue('cat_name_intern') === 'CONFIRMATION_OF_PARTICIPATION'))
    {
        $category->setValue('cat_org_id', '0');
        $sqlSearchOrga = ' AND (  cat_org_id  = '. $orgId. '
                               OR cat_org_id IS NULL )';
    }
    else
    {
        $category->setValue('cat_org_id', $orgId);
        $sqlSearchOrga = ' AND cat_org_id  = '. $orgId;
    }

    if($category->getValue('cat_name') !== $_POST['cat_name'])
    {
        // Schauen, ob die Kategorie bereits existiert
        $sql = 'SELECT COUNT(*) AS count
                  FROM '.TBL_CATEGORIES.'
<<<<<<< HEAD
                 WHERE cat_type    = ? -- $getType
                   AND cat_name LIKE ? -- $_POST[\'cat_name\']
                   AND cat_id     <> ? -- $getCatId
                       '.$sqlSearchOrga;
        $categoriesStatement = $gDb->queryPrepared($sql, array($getType, $_POST['cat_name'], $getCatId, $orgId));
=======
                 WHERE cat_type = \''. $getType. '\'
                   AND cat_name = \''. $_POST['cat_name']. '\'
                   AND cat_id  <> '.$getCatId.
                       $sqlSearchOrga;
        $categoriesStatement = $gDb->query($sql);
>>>>>>> 1c2bc190

        if($categoriesStatement->fetchColumn() > 0)
        {
            $gMessage->show($gL10n->get('CAT_CATEGORY_EXIST'));
            // => EXIT
        }
    }

    // bei allen Checkboxen muss geprueft werden, ob hier ein Wert uebertragen wurde
    // falls nicht, dann den Wert hier auf 0 setzen, da 0 nicht uebertragen wird
    $checkboxes = array('cat_hidden', 'cat_default');

    foreach($checkboxes as $key => $value)
    {
        if(!isset($_POST[$value]) || $_POST[$value] != 1)
        {
            $_POST[$value] = 0;
        }
    }

    // POST Variablen in das UserField-Objekt schreiben
    foreach($_POST as $key => $value)
    {
        if(strpos($key, 'cat_') === 0)
        {
            $category->setValue($key, $value);
        }
    }

    // Daten in Datenbank schreiben
    $returnCode = $category->save();

    if($returnCode < 0)
    {
        $gMessage->show($gL10n->get('SYS_NO_RIGHTS'));
        // => EXIT
    }

    // falls eine Kategorie von allen Orgas auf eine Bestimmte umgesetzt wurde oder anders herum,
    // dann muss die Sequenz fuer den alle Kategorien dieses Typs neu gesetzt werden
    $sequenceCategory = new TableCategory($gDb);
    $sequence = 0;

    $sql = 'SELECT *
              FROM '.TBL_CATEGORIES.'
             WHERE cat_type = ? -- $getType
               AND (  cat_org_id  = ? -- $orgId
                   OR cat_org_id IS NULL )
          ORDER BY cat_org_id ASC, cat_sequence ASC';
    $categoriesStatement = $gDb->queryPrepared($sql, array($getType, $orgId));

    while($row = $categoriesStatement->fetch())
    {
        ++$sequence;
        $sequenceCategory->clear();
        $sequenceCategory->setArray($row);

        $sequenceCategory->setValue('cat_sequence', $sequence);
        $sequenceCategory->save();
    }

    $gNavigation->deleteLastUrl();
    unset($_SESSION['categories_request']);

    admRedirect($gNavigation->getUrl());
    // => EXIT
}
elseif($getMode === 2)
{
    // delete category
    try
    {
        if($category->delete())
        {
            echo 'done';
        }
    }
    catch(AdmException $e)
    {
        $e->showText();
        // => EXIT
    }
}
elseif($getMode === 4)
{
    // Kategoriereihenfolge aktualisieren
    $category->moveSequence($getSequence);
    exit();
}<|MERGE_RESOLUTION|>--- conflicted
+++ resolved
@@ -130,19 +130,11 @@
         // Schauen, ob die Kategorie bereits existiert
         $sql = 'SELECT COUNT(*) AS count
                   FROM '.TBL_CATEGORIES.'
-<<<<<<< HEAD
-                 WHERE cat_type    = ? -- $getType
-                   AND cat_name LIKE ? -- $_POST[\'cat_name\']
-                   AND cat_id     <> ? -- $getCatId
+                 WHERE cat_type = ? -- $getType
+                   AND cat_name = ? -- $_POST[\'cat_name\']
+                   AND cat_id  <> ? -- $getCatId
                        '.$sqlSearchOrga;
         $categoriesStatement = $gDb->queryPrepared($sql, array($getType, $_POST['cat_name'], $getCatId, $orgId));
-=======
-                 WHERE cat_type = \''. $getType. '\'
-                   AND cat_name = \''. $_POST['cat_name']. '\'
-                   AND cat_id  <> '.$getCatId.
-                       $sqlSearchOrga;
-        $categoriesStatement = $gDb->query($sql);
->>>>>>> 1c2bc190
 
         if($categoriesStatement->fetchColumn() > 0)
         {
