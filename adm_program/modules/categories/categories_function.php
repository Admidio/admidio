<?php
/**
 ***********************************************************************************************
 * Various functions for categories
 *
 * @copyright 2004-2017 The Admidio Team
 * @see https://www.admidio.org/
 * @license https://www.gnu.org/licenses/gpl-2.0.html GNU General Public License v2.0 only
 ***********************************************************************************************
 */

/******************************************************************************
 * Parameters:
 *
 * cat_id: Id of the category that should be edited
 * type  : Type of categories that could be maintained
 *         ROL = Categories for roles
 *         LNK = Categories for weblinks
 *         ANN = Categories for announcements
 *         USF = Categories for profile fields
 *         DAT = Calendars for events
 *         INF = Categories for Inventory
 * mode  : 1 - Create or edit categories
 *         2 - Delete category
 *         4 - Change sequence for parameter cat_id
 * sequence: New sequence for the parameter cat_id
 *
 *****************************************************************************/

require_once(__DIR__ . '/../../system/common.php');
require(__DIR__ . '/../../system/login_valid.php');

// Initialize and check the parameters
$getCatId    = admFuncVariableIsValid($_GET, 'cat_id',   'int');
$getType     = admFuncVariableIsValid($_GET, 'type',     'string', array('requireValue' => true, 'validValues' => array('ROL', 'LNK', 'USF', 'ANN', 'DAT', 'INF', 'AWA')));
$getMode     = admFuncVariableIsValid($_GET, 'mode',     'int',    array('requireValue' => true));
$getTitle    = admFuncVariableIsValid($_GET, 'title',    'string', array('defaultValue' => $gL10n->get('SYS_CATEGORY')));
$getSequence = admFuncVariableIsValid($_GET, 'sequence', 'string', array('validValues' => array('UP', 'DOWN')));

// Modus und Rechte pruefen
if($getType === 'ROL' && !$gCurrentUser->manageRoles())
{
    $gMessage->show($gL10n->get('SYS_NO_RIGHTS'));
    // => EXIT
}
elseif($getType === 'LNK' && !$gCurrentUser->editWeblinksRight())
{
    $gMessage->show($gL10n->get('SYS_NO_RIGHTS'));
    // => EXIT
}
elseif($getType === 'ANN' && !$gCurrentUser->editAnnouncements())
{
    $gMessage->show($gL10n->get('SYS_NO_RIGHTS'));
    // => EXIT
}
elseif($getType === 'USF' && !$gCurrentUser->editUsers())
{
    $gMessage->show($gL10n->get('SYS_NO_RIGHTS'));
    // => EXIT
}
elseif($getType === 'DAT' && !$gCurrentUser->editDates())
{
    $gMessage->show($gL10n->get('SYS_NO_RIGHTS'));
    // => EXIT
}
elseif($getType === 'AWA' && !$gCurrentUser->editUsers())
{
    $gMessage->show($gL10n->get('SYS_NO_RIGHTS'));
    // => EXIT
}

// create category object
$category = new TableCategory($gDb);
$currOrgId = (int) $gCurrentOrganization->getValue('org_id');

if($getCatId > 0)
{
    $category->readDataById($getCatId);

    // check if category belongs to actual organization
    if($category->getValue('cat_org_id') > 0 && (int) $category->getValue('cat_org_id') !== $currOrgId)
    {
        $gMessage->show($gL10n->get('SYS_NO_RIGHTS'));
        // => EXIT
    }

    // if system category then set cat_name to default
    if($category->getValue('cat_system') == 1)
    {
        $_POST['cat_name'] = $category->getValue('cat_name');
    }
}
else
{
    // create a new category
    $category->setValue('cat_org_id', $currOrgId);
    $category->setValue('cat_type', $getType);
}

if($getMode === 1)
{
    // Kategorie anlegen oder updaten

    $_SESSION['categories_request'] = $_POST;

    if((!array_key_exists('cat_name', $_POST) || $_POST['cat_name'] === '') && $category->getValue('cat_system') == 0)
    {
        $gMessage->show($gL10n->get('SYS_FIELD_EMPTY', $gL10n->get('SYS_NAME')));
        // => EXIT
    }

    if($getType !== 'ROL' 
    && ((bool) $category->getValue('cat_system') === false || $gCurrentOrganization->countAllRecords() === 1) 
    && !isset($_POST['adm_categories_view_right']))
    {
        $gMessage->show($gL10n->get('SYS_FIELD_EMPTY', $gL10n->get('SYS_VISIBLE_FOR')));
        // => EXIT
    }

    // Profilfelderkategorien bei einer Orga oder wenn Haekchen gesetzt, immer Orgaunabhaengig anlegen
    // Terminbestaetigungskategorie bleibt auch Orgaunabhaengig
    if(($getType === 'USF'
    && (isset($_POST['show_in_several_organizations']) || $gCurrentOrganization->countAllRecords() === 1))
    || ($getType === 'ROL' && $category->getValue('cat_name_intern') === 'EVENTS'))
    {
        $category->setValue('cat_org_id', 0);
<<<<<<< HEAD
        $sqlSearchOrga = ' AND (  cat_org_id = ? -- $orgId
=======
        $sqlSearchOrga = ' AND (  cat_org_id = ? -- $currOrgId
>>>>>>> c33f5dbf
                               OR cat_org_id IS NULL )';
    }
    else
    {
<<<<<<< HEAD
        $category->setValue('cat_org_id', $orgId);
        $sqlSearchOrga = ' AND cat_org_id = ? -- $orgId';
=======
        $category->setValue('cat_org_id', $currOrgId);
        $sqlSearchOrga = ' AND cat_org_id = ? -- $currOrgId';
>>>>>>> c33f5dbf
    }

    if($category->getValue('cat_name') !== $_POST['cat_name'])
    {
        // Schauen, ob die Kategorie bereits existiert
        $sql = 'SELECT COUNT(*) AS count
                  FROM '.TBL_CATEGORIES.'
                 WHERE cat_type = ? -- $getType
                   AND cat_name = ? -- $_POST[\'cat_name\']
                   AND cat_id  <> ? -- $getCatId
                       '.$sqlSearchOrga;
        $categoriesStatement = $gDb->queryPrepared($sql, array($getType, $_POST['cat_name'], $getCatId, $currOrgId));

        if($categoriesStatement->fetchColumn() > 0)
        {
            $gMessage->show($gL10n->get('CAT_CATEGORY_EXIST'));
            // => EXIT
        }
    }

    // bei allen Checkboxen muss geprueft werden, ob hier ein Wert uebertragen wurde
    // falls nicht, dann den Wert hier auf 0 setzen, da 0 nicht uebertragen wird
    $checkboxes = array('cat_default');

    foreach($checkboxes as $value)
    {
        if(!isset($_POST[$value]) || $_POST[$value] != 1)
        {
            $_POST[$value] = 0;
        }
    }

    // POST Variablen in das UserField-Objekt schreiben
    foreach($_POST as $key => $value) // TODO possible security issue
    {
        if(strpos($key, 'cat_') === 0)
        {
            $category->setValue($key, $value);
        }
    }

    $gDb->startTransaction();

    // write category into database
    $returnCode = $category->save();

    if($returnCode < 0)
    {
        $gMessage->show($gL10n->get('SYS_NO_RIGHTS'));
        // => EXIT
    }

    // roles have their own preferences for visibility, so only allow this for other types
    // until now we do not support visibility for categories that belong to several organizations
    if($getType !== 'ROL'
    && ($category->getValue('cat_org_id') > 0 
    || ((int) $category->getValue('cat_org_id') === 0 && $gCurrentOrganization->countAllRecords() === 1)))
    {
        // save changed roles rights of the category
        $rightCategoryView = new RolesRights($gDb, 'category_view', $category->getValue('cat_id'));
        $rightCategoryView->saveRoles($_POST['adm_categories_view_right']);
    }
    else
    {
        // delete existing roles rights of the category
        $rightCategoryView = new RolesRights($gDb, 'category_view', $category->getValue('cat_id'));
        $rightCategoryView->delete();
    }

    // falls eine Kategorie von allen Orgas auf eine Bestimmte umgesetzt wurde oder anders herum,
    // dann muss die Sequenz fuer den alle Kategorien dieses Typs neu gesetzt werden
    $sequenceCategory = new TableCategory($gDb);
    $sequence = 0;

    $sql = 'SELECT *
              FROM '.TBL_CATEGORIES.'
             WHERE cat_type = ? -- $getType
               AND (  cat_org_id  = ? -- $currOrgId
                   OR cat_org_id IS NULL )
          ORDER BY cat_org_id ASC, cat_sequence ASC';
    $categoriesStatement = $gDb->queryPrepared($sql, array($getType, $currOrgId));

    while($row = $categoriesStatement->fetch())
    {
        ++$sequence;
        $sequenceCategory->clear();
        $sequenceCategory->setArray($row);

        $sequenceCategory->setValue('cat_sequence', $sequence);
        $sequenceCategory->save();
    }

    $gDb->endTransaction();

    $gNavigation->deleteLastUrl();
    unset($_SESSION['categories_request']);

    admRedirect($gNavigation->getUrl());
    // => EXIT
}
elseif($getMode === 2)
{
    // delete category
    try
    {
        if($category->delete())
        {
            echo 'done';
        }
    }
    catch(AdmException $e)
    {
        $e->showText();
        // => EXIT
    }
}
elseif($getMode === 4)
{
    // Kategoriereihenfolge aktualisieren
    $category->moveSequence($getSequence);
    exit();
}<|MERGE_RESOLUTION|>--- conflicted
+++ resolved
@@ -109,8 +109,8 @@
         // => EXIT
     }
 
-    if($getType !== 'ROL' 
-    && ((bool) $category->getValue('cat_system') === false || $gCurrentOrganization->countAllRecords() === 1) 
+    if($getType !== 'ROL'
+    && ((bool) $category->getValue('cat_system') === false || $gCurrentOrganization->countAllRecords() === 1)
     && !isset($_POST['adm_categories_view_right']))
     {
         $gMessage->show($gL10n->get('SYS_FIELD_EMPTY', $gL10n->get('SYS_VISIBLE_FOR')));
@@ -124,22 +124,13 @@
     || ($getType === 'ROL' && $category->getValue('cat_name_intern') === 'EVENTS'))
     {
         $category->setValue('cat_org_id', 0);
-<<<<<<< HEAD
-        $sqlSearchOrga = ' AND (  cat_org_id = ? -- $orgId
-=======
         $sqlSearchOrga = ' AND (  cat_org_id = ? -- $currOrgId
->>>>>>> c33f5dbf
                                OR cat_org_id IS NULL )';
     }
     else
     {
-<<<<<<< HEAD
-        $category->setValue('cat_org_id', $orgId);
-        $sqlSearchOrga = ' AND cat_org_id = ? -- $orgId';
-=======
         $category->setValue('cat_org_id', $currOrgId);
         $sqlSearchOrga = ' AND cat_org_id = ? -- $currOrgId';
->>>>>>> c33f5dbf
     }
 
     if($category->getValue('cat_name') !== $_POST['cat_name'])
@@ -195,7 +186,7 @@
     // roles have their own preferences for visibility, so only allow this for other types
     // until now we do not support visibility for categories that belong to several organizations
     if($getType !== 'ROL'
-    && ($category->getValue('cat_org_id') > 0 
+    && ($category->getValue('cat_org_id') > 0
     || ((int) $category->getValue('cat_org_id') === 0 && $gCurrentOrganization->countAllRecords() === 1)))
     {
         // save changed roles rights of the category
