--- conflicted
+++ resolved
@@ -78,12 +78,7 @@
     $category->readDataById($getCatId);
 
     // check if category belongs to actual organization
-<<<<<<< HEAD
-    if($category->getValue('cat_org_id') > 0 && $category->getValue('cat_org_id') != $orgId)
-=======
-    if($category->getValue('cat_org_id') > 0
-    && (int) $category->getValue('cat_org_id') !== (int) $gCurrentOrganization->getValue('org_id'))
->>>>>>> 7371a499
+    if($category->getValue('cat_org_id') > 0 && (int) $category->getValue('cat_org_id') !== $orgId)
     {
         $gMessage->show($gL10n->get('SYS_NO_RIGHTS'));
         // => EXIT
