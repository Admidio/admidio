--- conflicted
+++ resolved
@@ -300,8 +300,6 @@
         }
     }
 
-<<<<<<< HEAD
-=======
     // create list with all roles that could edit the category
     if($getType === 'ROL')
     {
@@ -323,7 +321,6 @@
         }
     }
 
->>>>>>> d4df6574
     if($category->editable())
     {
         $categoryAdministration = '<a class="admidio-icon-link" href="'.ADMIDIO_URL.FOLDER_MODULES.'/categories/categories_new.php?cat_id='. $catId. '&amp;type='.$getType.'&amp;title='.$getTitle.'"><img
