--- conflicted
+++ resolved
@@ -200,13 +200,8 @@
           FROM '.TBL_ROLES.'
     INNER JOIN '.TBL_CATEGORIES.'
             ON cat_id = rol_cat_id
-<<<<<<< HEAD
-         WHERE rol_id IN ('.implode(',', $arrayMailRoles).')
+         WHERE rol_id IN ('.replaceValuesArrWithQM($arrayMailRoles).')
            AND cat_name_intern <> \'EVENTS\'
-=======
-         WHERE rol_id IN ('.replaceValuesArrWithQM($arrayMailRoles).')
-           AND cat_name_intern <> \'CONFIRMATION_OF_PARTICIPATION\'
->>>>>>> 7c50ae55
       ORDER BY rol_name';
 $statement = $gDb->queryPrepared($sql, $arrayMailRoles);
 
