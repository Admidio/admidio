<?php
/**
 ***********************************************************************************************
 * Ecard functions
 *
 * @copyright 2004-2018 The Admidio Team
 * @see https://www.admidio.org/
 * @license https://www.gnu.org/licenses/gpl-2.0.html GNU General Public License v2.0 only
 ***********************************************************************************************
 */
class FunctionClass
{
    public $nameRecipientString      = '';
    public $emailRecipientString     = '';
    public $yourMessageString        = '';
    public $newMessageReceivedString = '';
    public $greetingCardFrom         = '';
    public $greetingCardString       = '';
    public $sendToString             = '';
    public $emailString              = '';

    /**
     * @param Language $gL10n
     */
    public function __construct(Language $gL10n)
    {
        $this->nameRecipientString      = $gL10n->get('ECA_RECIPIENT_NAME');
        $this->emailRecipientString     = $gL10n->get('ECA_RECIPIENT_EMAIL');
        $this->yourMessageString        = $gL10n->get('SYS_MESSAGE');
        $this->newMessageReceivedString = $gL10n->get('ECA_NEW_MESSAGE_RECEIVED');
        $this->greetingCardFrom         = $gL10n->get('ECA_A_ECARD_FROM');
        $this->greetingCardString       = $gL10n->get('ECA_GREETING_CARD');
        $this->sendToString             = $gL10n->get('SYS_TO');
        $this->emailString              = $gL10n->get('SYS_EMAIL');
    }

    /**
     * @param string $directory Path of the directory with the template files
     * @return array<int,string> Returns an array of the template filenames
     */
    public function getFileNames($directory)
    {
        try
        {
            $directoryFiles = FileSystemUtils::getDirectoryContent($directory, false, false, array(FileSystemUtils::CONTENT_TYPE_FILE));

            return array_keys($directoryFiles);
        }
        catch (\RuntimeException $exception)
        {
            return array();
        }
    }

    /**
     * Diese Funktion holt das Template aus dem uebergebenen Verzeichnis und liefert die Daten und einen error state zurueck
     * @param string $tplFilename Filename of the template
     * @param string $tplFolder   Folder path of the templates
     * @return string|null Returns the content of the template file and null if file not found or couldn't open
     */
    public function getEcardTemplate($tplFilename, $tplFolder = '')
    {
        if ($tplFolder === '')
        {
            $tplFolder = THEME_PATH . '/ecard_templates/';
        }

        if (!is_file($tplFolder . $tplFilename))
        {
            return null;
        }

        $fileHandle = @fopen($tplFolder . $tplFilename, 'rb');
        if ($fileHandle)
        {
            $fileData = '';

            while (!feof($fileHandle))
            {
                $fileData .= fgets($fileHandle, 4096);
            }
            fclose($fileHandle);

            return $fileData;
        }

        return null;
    }

    /**
     * Diese Funktion ersetzt alle im Template enthaltenen Platzhalter durch die dementsprechenden Informationen
     * @param string $imageName
     * @param string $ecardMessage
     * @param string $ecardData      geparste Information von dem Grußkarten Template
     * @param string $recipientName  der Name des Empfaengers
     * @param string $recipientEmail die Email des Empfaengers
     * @return string
     *
     * Ersetzt werden folgende Platzhalter
     * Admidio Pfad:           <%g_root_path%>
     * Template Verzeichnis:   <%template_root_path%>
     * Style Eigenschaften:    <%ecard_font%>              <%ecard_font_size%>         <%ecard_font_color%> <%ecard_font_bold%> <%ecard_font_italic%>
     * Empfaenger Daten:       <%ecard_reciepient_email%>  <%ecard_reciepient_name%>
     * Sender Daten:           <%ecard_sender_id%>         <%ecard_sender_email%>      <%ecard_sender_name%>
     * Bild Daten:             <%ecard_image_width%>       <%ecard_image_height%>      <%ecard_image_name%>
     * Nachricht:              <%ecard_message%>
     */
    public function parseEcardTemplate($imageName, $ecardMessage, $ecardData, $recipientName, $recipientEmail)
    {
        global $gCurrentUser;

        // Falls der Name des Empfaenger nicht vorhanden ist wird er fuer die Vorschau ersetzt
        if (strip_tags(trim($recipientName)) === '')
        {
            $recipientName = '< '.$this->nameRecipientString.' >';
        }

        // Falls die Email des Empfaenger nicht vorhanden ist wird sie fuer die Vorschau ersetzt
        if (strip_tags(trim($recipientEmail)) === '')
        {
            $recipientEmail = '< '.$this->emailRecipientString.' >';
        }

        // Falls die Nachricht nicht vorhanden ist wird sie fuer die Vorschau ersetzt
        if (trim($ecardMessage) === '')
        {
            $ecardMessage = '< '.$this->yourMessageString.' >';
        }

        $pregRepArray = array();

        // Hier wird der Pfad zum Admidio Verzeichnis ersetzt
        $pregRepArray['/<%g_root_path%>/']                = ADMIDIO_URL;
        // Hier wird der Pfad zum aktuellen Template Verzeichnis ersetzt
        $pregRepArray['/<%theme_root_path%>/']            = THEME_URL;
        // Hier wird der Sender Name, Email und Id ersetzt
        $pregRepArray['/<%ecard_sender_id%>/']            = (int) $gCurrentUser->getValue('usr_id');
        $pregRepArray['/<%ecard_sender_email%>/']         = $gCurrentUser->getValue('EMAIL');
        $pregRepArray['/<%ecard_sender_name%>/']          = $gCurrentUser->getValue('FIRST_NAME').' '.$gCurrentUser->getValue('LAST_NAME');
        // Hier wird der Empfaenger Name und Email ersetzt
        $pregRepArray['/<%ecard_reciepient_email%>/']     = noHTML($recipientEmail);
        $pregRepArray['/<%ecard_reciepient_name%>/']      = noHTML($recipientName);
        // Hier wird der Bildname ersetzt
        $pregRepArray['/<%ecard_image_name%>/']           = $imageName;

        $pregRepArray['/<%ecard_greeting_card_from%>/']   = noHTML($this->greetingCardFrom);
        $pregRepArray['/<%ecard_greeting_card_string%>/'] = noHTML($this->greetingCardString);
        $pregRepArray['/<%ecard_to_string%>/']            = noHTML($this->sendToString);
        $pregRepArray['/<%ecard_email_string%>/']         = noHTML($this->emailString);

        // make html in description secure
        $ecardMessage = htmLawed(stripslashes($ecardMessage), array('safe' => 1));

        // Hier wird die Nachricht ersetzt
        $pregRepArray['/<%ecard_message%>/']              = $ecardMessage;

        $ecardData = preg_replace(array_keys($pregRepArray), array_values($pregRepArray), $ecardData);

        return $ecardData;
    }

    /**
     * Diese Funktion ruft die Mail Klasse auf und uebergibt ihr die zu sendenden Daten
     * @param string $senderName
     * @param string $senderEmail
     * @param string $ecardHtmlData   geparste Daten vom Template
     * @param string $recipientName   der Name des Empfaengers
     * @param string $recipientEmail  die Email des Empfaengers
     * @param string $photoServerPath der Pfad wo die Bilder in der Grußkarte am Server liegen
     * @return bool|string
     */
    public function sendEcard($senderName, $senderEmail, $ecardHtmlData, $recipientName, $recipientEmail, $photoServerPath)
    {
        global $gSettingsManager;

        $imgPhotoPath = '';
        $returnCode = true;

        $email = new Email();
        $email->setSender($senderEmail, $senderName);
        $email->setSubject($this->newMessageReceivedString);
        $email->addRecipient($recipientEmail, $recipientName);

        // alle Bilder werden aus dem Template herausgeholt, damit diese als Anhang verschickt werden koennen
        if (preg_match_all('/(<img .*src=")(.*)(".*>)/Uim', $ecardHtmlData, $matchArray))
        {
            foreach (array_unique($matchArray[2]) as $match)
            {
                // anstelle der URL muss nun noch der Server-Pfad gesetzt werden
<<<<<<< HEAD
                $imgServerPath = str_replace(array(THEME_URL, ADMIDIO_URL), array(THEME_PATH, ADMIDIO_PATH), $match);
=======
                $replaces = array(
                    THEME_URL   => THEME_ADMIDIO_PATH,
                    ADMIDIO_URL => ADMIDIO_PATH
                );
                $imgServerPath = admStrMultiReplace($match, $replaces);
>>>>>>> 98020335

                // wird das Bild aus photo_show.php generiert, dann den uebergebenen Pfad zum Bild einsetzen
                if (admStrContains($imgServerPath, 'photo_show.php'))
                {
                    $imgServerPath = $photoServerPath;
                }

                // Bildnamen und Typ ermitteln
                $imagePathInfo = pathinfo($imgServerPath);
                $imgName = $imagePathInfo['basename'];
                $imgType = $imagePathInfo['extension'];

                // das zu versendende eigentliche Bild, muss noch auf das entsprechende Format angepasst werden
                if (admStrContains($match, 'photo_show.php'))
                {
                    $imgName = 'picture.' . $imgType;
                    $imgNameIntern = substr(md5(uniqid($imgName . time(), true)), 0, 8) . '.' . $imgType;
                    $imgServerPath = ADMIDIO_PATH . FOLDER_DATA . '/photos/'. $imgNameIntern;
                    $imgPhotoPath  = $imgServerPath;

                    $imageSized = new Image($photoServerPath);
                    $imageSized->scale($gSettingsManager->getInt('ecard_card_picture_width'), $gSettingsManager->getInt('ecard_card_picture_height'));
                    $imageSized->copyToFile(null, $imgServerPath);
                }

                // Bild als Anhang an die Mail haengen
                if ($imgName !== 'none.jpg' && $imgName !== '')
                {
                    $uid = md5(uniqid($imgName . time(), true));
                    try
                    {
                        $email->addEmbeddedImage($imgServerPath, $uid, $imgName, 'base64', 'image/' . $imgType);
                    }
                    catch (phpmailerException $e)
                    {
                        $returnCode = $e->errorMessage();
                    }
                    $ecardHtmlData = str_replace($match, 'cid:' . $uid, $ecardHtmlData);
                }
            }
        }

        $email->setText($ecardHtmlData);
        $email->sendDataAsHtml();

        if ($returnCode)
        {
            $returnCode = $email->sendEmail();
        }

        // nun noch das von der Groesse angepasste Bild loeschen
        try
        {
            FileSystemUtils::deleteFileIfExists($imgPhotoPath);
        }
        catch (\RuntimeException $exception)
        {
        }

        return $returnCode;
    }
}<|MERGE_RESOLUTION|>--- conflicted
+++ resolved
@@ -187,15 +187,11 @@
             foreach (array_unique($matchArray[2]) as $match)
             {
                 // anstelle der URL muss nun noch der Server-Pfad gesetzt werden
-<<<<<<< HEAD
-                $imgServerPath = str_replace(array(THEME_URL, ADMIDIO_URL), array(THEME_PATH, ADMIDIO_PATH), $match);
-=======
                 $replaces = array(
                     THEME_URL   => THEME_ADMIDIO_PATH,
                     ADMIDIO_URL => ADMIDIO_PATH
                 );
                 $imgServerPath = admStrMultiReplace($match, $replaces);
->>>>>>> 98020335
 
                 // wird das Bild aus photo_show.php generiert, dann den uebergebenen Pfad zum Bild einsetzen
                 if (admStrContains($imgServerPath, 'photo_show.php'))
