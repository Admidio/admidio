--- conflicted
+++ resolved
@@ -69,7 +69,7 @@
     }
     // check if the current user is allowed to use the selected category
     if(!in_array((int) $_POST['ann_cat_id'], $gCurrentUser->getAllEditableCategories('ANN'), true))
-    {        
+    {
         $gMessage->show($gL10n->get('SYS_NO_RIGHTS'));
         // => EXIT
     }
@@ -93,20 +93,14 @@
 
         if($returnValue === false)
         {
-<<<<<<< HEAD
-            $message = $gL10n->get('ANN_EMAIL_NOTIFICATION_MESSAGE', array($gCurrentOrganization->getValue('org_longname'), $_POST['ann_headline'], $gCurrentUser->getValue('FIRST_NAME').' '.$gCurrentUser->getValue('LAST_NAME'), date($gSettingsManager->getString('system_date'))));
-
-            try
-=======
             $gMessage->show($gL10n->get('SYS_NO_RIGHTS'));
             // => EXIT
         }
         else
         {
             if($getAnnId === 0)
->>>>>>> 044011c4
             {
-                $message = $gL10n->get('ANN_EMAIL_NOTIFICATION_MESSAGE', $gCurrentOrganization->getValue('org_longname'), $_POST['ann_headline'], $gCurrentUser->getValue('FIRST_NAME').' '.$gCurrentUser->getValue('LAST_NAME'), date($gPreferences['system_date']));
+                $message = $gL10n->get('ANN_EMAIL_NOTIFICATION_MESSAGE', array($gCurrentOrganization->getValue('org_longname'), $_POST['ann_headline'], $gCurrentUser->getValue('FIRST_NAME').' '.$gCurrentUser->getValue('LAST_NAME'), date($gPreferences['system_date'])));
 
                 $notification = new Email();
                 $notification->adminNotification($gL10n->get('ANN_EMAIL_NOTIFICATION_TITLE'), $message, $gCurrentUser->getValue('FIRST_NAME').' '.$gCurrentUser->getValue('LAST_NAME'), $gCurrentUser->getValue('EMAIL'));
