<?php
/**
 ***********************************************************************************************
 * Several functions for announcement module
 *
 * @copyright 2004-2017 The Admidio Team
 * @see https://www.admidio.org/
 * @license https://www.gnu.org/licenses/gpl-2.0.html GNU General Public License v2.0 only
 *
 * Parameters:
 *
 * ann_id  - ID of the announcement that should be edited
 * mode    - 1 : Create or edit announcement
 *           2 : Delete announcement
 ***********************************************************************************************
 */
require_once(__DIR__ . '/../../system/common.php');
require(__DIR__ . '/../../system/login_valid.php');

// check if the module is enabled for use
if ($gPreferences['enable_announcements_module'] == 0)
{
    // module is disabled
    $gMessage->show($gL10n->get('SYS_MODULE_DISABLED'));
    // => EXIT
}

// pruefen, ob der User auch die entsprechenden Rechte hat
if(!$gCurrentUser->editAnnouncements())
{
    $gMessage->show($gL10n->get('SYS_NO_RIGHTS'));
    // => EXIT
}

// Initialize and check the parameters
$getAnnId = admFuncVariableIsValid($_GET, 'ann_id', 'int');
$getMode  = admFuncVariableIsValid($_GET, 'mode',   'int', array('requireValue' => true));

// Ankuendigungsobjekt anlegen
$announcement = new TableAnnouncement($gDb);

if($getAnnId > 0)
{
    $announcement->readDataById($getAnnId);

    // Pruefung, ob die Ankuendigung zur aktuellen Organisation gehoert bzw. global ist
    if(!$announcement->editable())
    {
        $gMessage->show($gL10n->get('SYS_NO_RIGHTS'));
        // => EXIT
    }
}

$_SESSION['announcements_request'] = $_POST;

if($getMode === 1)
{
    if(strlen($_POST['ann_headline']) === 0)
    {
        $gMessage->show($gL10n->get('SYS_FIELD_EMPTY', $gL10n->get('SYS_HEADLINE')));
        // => EXIT
    }
    if(strlen($_POST['ann_description']) === 0)
    {
        $gMessage->show($gL10n->get('SYS_FIELD_EMPTY', $gL10n->get('SYS_TEXT')));
        // => EXIT
    }

    // make html in description secure
    $_POST['ann_description'] = admFuncVariableIsValid($_POST, 'ann_description', 'html');

    try
    {
        // POST Variablen in das Ankuendigungs-Objekt schreiben
        foreach($_POST as $key => $value) // TODO possible security issue
        {
            if(strpos($key, 'ann_') === 0)
            {
                $announcement->setValue($key, $value);
            }
        }
    
        // Daten in Datenbank schreiben
        $returnValue = $announcement->save();
    
        if($returnValue === false)
        {
<<<<<<< HEAD
            $gMessage->show($gL10n->get('SYS_NO_RIGHTS'));
            // => EXIT
        }
        else
        {
            if($getAnnId === 0)
=======
            $message = $gL10n->get('ANN_EMAIL_NOTIFICATION_MESSAGE', $gCurrentOrganization->getValue('org_longname'), $_POST['ann_headline'], $gCurrentUser->getValue('FIRST_NAME').' '.$gCurrentUser->getValue('LAST_NAME'), date($gPreferences['system_date']));

            try
>>>>>>> cfb21dc2
            {
                $message = $gL10n->get('ANN_EMAIL_NOTIFICATION_MESSAGE', $gCurrentOrganization->getValue('org_longname'), $_POST['ann_headline'], $gCurrentUser->getValue('FIRST_NAME').' '.$gCurrentUser->getValue('LAST_NAME'), date($gPreferences['system_date'], time()));
    
                $notification = new Email();
                $notification->adminNotification($gL10n->get('ANN_EMAIL_NOTIFICATION_TITLE'), $message, $gCurrentUser->getValue('FIRST_NAME').' '.$gCurrentUser->getValue('LAST_NAME'), $gCurrentUser->getValue('EMAIL'));
            }
        }
    }
    catch(AdmException $e)
    {
        $e->showHtml();
    }

    unset($_SESSION['announcements_request']);
    $gNavigation->deleteLastUrl();

    admRedirect($gNavigation->getUrl());
    // => EXIT
}
elseif($getMode === 2)
{
    // Ankuendigung loeschen, wenn diese zur aktuellen Orga gehoert
    if((int) $announcement->getValue('cat_org_id') === (int) $gCurrentOrganization->getValue('org_id'))
    {
        $announcement->delete();

        // Loeschen erfolgreich -> Rueckgabe fuer XMLHttpRequest
        echo 'done';
    }
}<|MERGE_RESOLUTION|>--- conflicted
+++ resolved
@@ -79,27 +79,21 @@
                 $announcement->setValue($key, $value);
             }
         }
-    
+
         // Daten in Datenbank schreiben
         $returnValue = $announcement->save();
-    
+
         if($returnValue === false)
         {
-<<<<<<< HEAD
             $gMessage->show($gL10n->get('SYS_NO_RIGHTS'));
             // => EXIT
         }
         else
         {
             if($getAnnId === 0)
-=======
-            $message = $gL10n->get('ANN_EMAIL_NOTIFICATION_MESSAGE', $gCurrentOrganization->getValue('org_longname'), $_POST['ann_headline'], $gCurrentUser->getValue('FIRST_NAME').' '.$gCurrentUser->getValue('LAST_NAME'), date($gPreferences['system_date']));
+            {
+                $message = $gL10n->get('ANN_EMAIL_NOTIFICATION_MESSAGE', $gCurrentOrganization->getValue('org_longname'), $_POST['ann_headline'], $gCurrentUser->getValue('FIRST_NAME').' '.$gCurrentUser->getValue('LAST_NAME'), date($gPreferences['system_date']));
 
-            try
->>>>>>> cfb21dc2
-            {
-                $message = $gL10n->get('ANN_EMAIL_NOTIFICATION_MESSAGE', $gCurrentOrganization->getValue('org_longname'), $_POST['ann_headline'], $gCurrentUser->getValue('FIRST_NAME').' '.$gCurrentUser->getValue('LAST_NAME'), date($gPreferences['system_date'], time()));
-    
                 $notification = new Email();
                 $notification->adminNotification($gL10n->get('ANN_EMAIL_NOTIFICATION_TITLE'), $message, $gCurrentUser->getValue('FIRST_NAME').' '.$gCurrentUser->getValue('LAST_NAME'), $gCurrentUser->getValue('EMAIL'));
             }
