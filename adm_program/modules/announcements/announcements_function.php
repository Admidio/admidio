--- conflicted
+++ resolved
@@ -95,23 +95,17 @@
     {
         if($getAnnId === 0)
         {
-<<<<<<< HEAD
-            $message = $gL10n->get('ANN_EMAIL_NOTIFICATION_MESSAGE', $gCurrentOrganization->getValue('org_longname'), noHTML($_POST['ann_headline']), $gCurrentUser->getValue('FIRST_NAME').' '.$gCurrentUser->getValue('LAST_NAME'), date($gPreferences['system_date'], time()));
-            $notification = new Email();
-            $notification->adminNotification($gL10n->get('ANN_EMAIL_NOTIFICATION_TITLE'), $message, $gCurrentUser->getValue('FIRST_NAME').' '.$gCurrentUser->getValue('LAST_NAME'), $gCurrentUser->getValue('EMAIL'));
-=======
             $message = $gL10n->get('ANN_EMAIL_NOTIFICATION_MESSAGE', $gCurrentOrganization->getValue('org_longname'), $_POST['ann_headline'], $gCurrentUser->getValue('FIRST_NAME').' '.$gCurrentUser->getValue('LAST_NAME'), date($gPreferences['system_date'], time()));
 
             try
             {
                 $notification = new Email();
-                $notification->adminNotfication($gL10n->get('ANN_EMAIL_NOTIFICATION_TITLE'), $message, $gCurrentUser->getValue('FIRST_NAME').' '.$gCurrentUser->getValue('LAST_NAME'), $gCurrentUser->getValue('EMAIL'));
+                $notification->adminNotification($gL10n->get('ANN_EMAIL_NOTIFICATION_TITLE'), $message, $gCurrentUser->getValue('FIRST_NAME').' '.$gCurrentUser->getValue('LAST_NAME'), $gCurrentUser->getValue('EMAIL'));
             }
             catch(AdmException $e)
             {
                 $e->showHtml();
             }
->>>>>>> f3ba33cd
         }
     }
 
