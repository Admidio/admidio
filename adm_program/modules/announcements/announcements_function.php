<?php
/**
 ***********************************************************************************************
 * Several functions for announcement module
 *
 * @copyright 2004-2017 The Admidio Team
 * @see https://www.admidio.org/
 * @license https://www.gnu.org/licenses/gpl-2.0.html GNU General Public License v2.0 only
 *
 * Parameters:
 *
 * ann_id  - ID of the announcement that should be edited
 * mode    - 1 : Create or edit announcement
 *           2 : Delete announcement
 ***********************************************************************************************
 */
require_once(__DIR__ . '/../../system/common.php');
require(__DIR__ . '/../../system/login_valid.php');

// check if the module is enabled for use
if ($gPreferences['enable_announcements_module'] == 0)
{
    // module is disabled
    $gMessage->show($gL10n->get('SYS_MODULE_DISABLED'));
    // => EXIT
}

// pruefen, ob der User auch die entsprechenden Rechte hat
if(!$gCurrentUser->editAnnouncements())
{
    $gMessage->show($gL10n->get('SYS_NO_RIGHTS'));
    // => EXIT
}

// Initialize and check the parameters
$getAnnId = admFuncVariableIsValid($_GET, 'ann_id', 'int');
$getMode  = admFuncVariableIsValid($_GET, 'mode',   'int', array('requireValue' => true));

// Ankuendigungsobjekt anlegen
$announcement = new TableAnnouncement($gDb);

if($getAnnId > 0)
{
    $announcement->readDataById($getAnnId);

    // Pruefung, ob die Ankuendigung zur aktuellen Organisation gehoert bzw. global ist
    if(!$announcement->editable())
    {
        $gMessage->show($gL10n->get('SYS_NO_RIGHTS'));
        // => EXIT
    }
}

$_SESSION['announcements_request'] = $_POST;

if($getMode === 1)
{
    if(strlen($_POST['ann_headline']) === 0)
    {
        $gMessage->show($gL10n->get('SYS_FIELD_EMPTY', $gL10n->get('SYS_HEADLINE')));
        // => EXIT
    }
    if(strlen($_POST['ann_description']) === 0)
    {
        $gMessage->show($gL10n->get('SYS_FIELD_EMPTY', $gL10n->get('SYS_TEXT')));
        // => EXIT
    }

    // make html in description secure
    $_POST['ann_description'] = admFuncVariableIsValid($_POST, 'ann_description', 'html');

    try
    {
<<<<<<< HEAD
        // POST Variablen in das Ankuendigungs-Objekt schreiben
        foreach($_POST as $key => $value) // TODO possible security issue
=======
        if(admStrStartsWith($key, 'ann_'))
>>>>>>> 3369b116
        {
            if(strpos($key, 'ann_') === 0)
            {
                $announcement->setValue($key, $value);
            }
        }

        // Daten in Datenbank schreiben
        $returnValue = $announcement->save();

        if($returnValue === false)
        {
            $gMessage->show($gL10n->get('SYS_NO_RIGHTS'));
            // => EXIT
        }
        else
        {
            if($getAnnId === 0)
            {
                $message = $gL10n->get('ANN_EMAIL_NOTIFICATION_MESSAGE', $gCurrentOrganization->getValue('org_longname'), $_POST['ann_headline'], $gCurrentUser->getValue('FIRST_NAME').' '.$gCurrentUser->getValue('LAST_NAME'), date($gPreferences['system_date']));

                $notification = new Email();
                $notification->adminNotification($gL10n->get('ANN_EMAIL_NOTIFICATION_TITLE'), $message, $gCurrentUser->getValue('FIRST_NAME').' '.$gCurrentUser->getValue('LAST_NAME'), $gCurrentUser->getValue('EMAIL'));
            }
        }
    }
    catch(AdmException $e)
    {
        $e->showHtml();
    }

    unset($_SESSION['announcements_request']);
    $gNavigation->deleteLastUrl();

    admRedirect($gNavigation->getUrl());
    // => EXIT
}
elseif($getMode === 2)
{
    // Ankuendigung loeschen, wenn diese zur aktuellen Orga gehoert
    if((int) $announcement->getValue('cat_org_id') === (int) $gCurrentOrganization->getValue('org_id'))
    {
        $announcement->delete();

        // Loeschen erfolgreich -> Rueckgabe fuer XMLHttpRequest
        echo 'done';
    }
}<|MERGE_RESOLUTION|>--- conflicted
+++ resolved
@@ -71,14 +71,10 @@
 
     try
     {
-<<<<<<< HEAD
         // POST Variablen in das Ankuendigungs-Objekt schreiben
         foreach($_POST as $key => $value) // TODO possible security issue
-=======
-        if(admStrStartsWith($key, 'ann_'))
->>>>>>> 3369b116
         {
-            if(strpos($key, 'ann_') === 0)
+            if(admStrStartsWith($key, 'ann_'))
             {
                 $announcement->setValue($key, $value);
             }
