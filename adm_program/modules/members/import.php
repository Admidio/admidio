<?php
/**
 ***********************************************************************************************
 * Import assistant for user data
 *
 * @copyright 2004-2017 The Admidio Team
 * @see https://www.admidio.org/
 * @license https://www.gnu.org/licenses/gpl-2.0.html GNU General Public License v2.0 only
 ***********************************************************************************************
 */
require_once('../../system/common.php');
require_once('../../system/login_valid.php');

// nur berechtigte User duerfen User importieren
if(!$gCurrentUser->editUsers())
{
    $gMessage->show($gL10n->get('SYS_NO_RIGHTS'));
    // => EXIT
}

// pruefen ob in den aktuellen Servereinstellungen ueberhaupt file_uploads auf ON gesetzt ist...
if (ini_get('file_uploads') !== '1')
{
    $gMessage->show($gL10n->get('SYS_SERVER_NO_UPLOAD'));
    // => EXIT
}

$headline = $gL10n->get('MEM_IMPORT_USERS');

// add current url to navigation stack
$gNavigation->addUrl(CURRENT_URL, $headline);

if(isset($_SESSION['import_request']))
{
    // durch fehlerhafte Eingabe ist der User zu diesem Formular zurueckgekehrt
    // nun die vorher eingegebenen Inhalte ins Objekt schreiben
    $form_values = $_SESSION['import_request'];
    unset($_SESSION['import_request']);
}
else
{
    $form_values['user_import_mode'] = 1;
    $form_values['import_coding']    = 'iso-8859-1';
    $form_values['import_role_id']   = 0;
}

// create html page object
$page = new HtmlPage($headline);

// add back link to module menu
$importMenu = $page->getMenu();
$importMenu->addItem('menu_item_back', $gNavigation->getPreviousUrl(), $gL10n->get('SYS_BACK'), 'back.png');

// show form
$form = new HtmlForm('import_users_form', ADMIDIO_URL.FOLDER_MODULES.'/members/import_function.php', $page, array('enableFileUpload' => true));
$form->addStaticControl('format', $gL10n->get('MEM_FORMAT'), 'CSV');
$form->addFileUpload('userfile', $gL10n->get('MEM_CHOOSE_FILE'), array('property' => FIELD_REQUIRED, 'allowedMimeTypes' => array('text/comma-separated-values')));
$selectBoxEntries = array('iso-8859-1' => $gL10n->get('SYS_ISO_8859_1'), 'utf-8' => $gL10n->get('SYS_UTF8'));
$form->addSelectBox('import_coding', $gL10n->get('MEM_CODING'), $selectBoxEntries, array('property' => FIELD_REQUIRED, 'defaultValue' => $form_values['import_coding']));

// add a selectbox to the form where the user can choose a role from all roles he could see
// first read all relevant roles from database and create an array with them
$condition = '';

if(!$gCurrentUser->manageRoles())
{
    // keine Rollen mit Rollenzuordnungsrecht anzeigen
    $condition .= ' AND rol_assign_roles = 0 ';
}
if(!$gCurrentUser->isAdministrator())
{
    // Don't show administrator role
    $condition .= ' AND rol_administrator = 0 ';
}

$sql = 'SELECT *
          FROM '.TBL_ROLES.'
    INNER JOIN '.TBL_CATEGORIES.'
            ON cat_id = rol_cat_id
         WHERE rol_valid   = 1
<<<<<<< HEAD
           AND cat_name_intern <> \'EVENTS\'
           AND (  cat_org_id  = '. $gCurrentOrganization->getValue('org_id'). '
               OR cat_org_id IS NULL )'.
               $condition.'
=======
           AND rol_visible = 1
           AND (  cat_org_id  = ? -- $gCurrentOrganization->getValue(\'org_id\')
               OR cat_org_id IS NULL )
               '.$condition.'
>>>>>>> 7c50ae55
      ORDER BY cat_sequence, rol_name';
$statement = $gDb->queryPrepared($sql, array($gCurrentOrganization->getValue('org_id')));
$roles = array();

while($row = $statement->fetch())
{
    $roles[] = array($row['rol_id'], $row['rol_name'], $row['cat_name']);
}
$form->addSelectBox('import_role_id', $gL10n->get('MEM_ASSIGN_ROLE'), $roles, array('property'        => FIELD_REQUIRED,
                                                                                    'defaultValue'    => $form_values['import_role_id'],
                                                                                    'helpTextIdLabel' => 'MEM_ASSIGN_ROLE_FOR_IMPORT'));

$selectBoxEntries = array(1 => $gL10n->get('MEM_NOT_EDIT'), 2 => $gL10n->get('MEM_DUPLICATE'), 3 => $gL10n->get('MEM_REPLACE'), 4 => $gL10n->get('MEM_COMPLEMENT'));
$form->addSelectBox('user_import_mode', $gL10n->get('MEM_EXISTING_USERS'), $selectBoxEntries, array('property'                       => FIELD_REQUIRED,
                                                                                                    'defaultValue'                   => $form_values['user_import_mode'],
                                                                                                    'showContextDependentFirstEntry' => false,
                                                                                                    'helpTextIdLabel'                => 'MEM_IDENTIFY_USERS'));
$form->addSubmitButton('btn_forward', $gL10n->get('SYS_NEXT'), array('icon' => THEME_URL.'/icons/forward.png', 'class' => ' col-sm-offset-3'));

// add form to html page and show page
$page->addHtml($form->show(false));
$page->show();<|MERGE_RESOLUTION|>--- conflicted
+++ resolved
@@ -78,17 +78,10 @@
     INNER JOIN '.TBL_CATEGORIES.'
             ON cat_id = rol_cat_id
          WHERE rol_valid   = 1
-<<<<<<< HEAD
            AND cat_name_intern <> \'EVENTS\'
-           AND (  cat_org_id  = '. $gCurrentOrganization->getValue('org_id'). '
-               OR cat_org_id IS NULL )'.
-               $condition.'
-=======
-           AND rol_visible = 1
            AND (  cat_org_id  = ? -- $gCurrentOrganization->getValue(\'org_id\')
                OR cat_org_id IS NULL )
                '.$condition.'
->>>>>>> 7c50ae55
       ORDER BY cat_sequence, rol_name';
 $statement = $gDb->queryPrepared($sql, array($gCurrentOrganization->getValue('org_id')));
 $roles = array();
