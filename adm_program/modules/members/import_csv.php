<?php
/**
 ***********************************************************************************************
 * Import users from a csv file
 *
 * @copyright 2004-2019 The Admidio Team
 * @see https://www.admidio.org/
 * @license https://www.gnu.org/licenses/gpl-2.0.html GNU General Public License v2.0 only
 ***********************************************************************************************
 */
require_once(__DIR__ . '/../../system/common.php');
require(__DIR__ . '/../../system/login_valid.php');

$_SESSION['import_csv_request'] = $_POST;

// create readable constants for user import mode
define('USER_IMPORT_NOT_EDIT', '1');
define('USER_IMPORT_DUPLICATE', '2');
define('USER_IMPORT_DISPLACE', '3');
define('USER_IMPORT_COMPLETE', '4');

// nur berechtigte User duerfen User importieren
if(!$gCurrentUser->editUsers())
{
    $gMessage->show($gL10n->get('SYS_NO_RIGHTS'));
    // => EXIT
}

// Lastname und firstname are mandatory fields
if(strlen($_POST['usf-'.$gProfileFields->getProperty('LAST_NAME', 'usf_id')]) === 0)
{
    $gMessage->show($gL10n->get('SYS_FIELD_EMPTY', array($gProfileFields->getProperty('LAST_NAME', 'usf_name'))));
    // => EXIT
}
if(strlen($_POST['usf-'.$gProfileFields->getProperty('FIRST_NAME', 'usf_id')]) === 0)
{
    $gMessage->show($gL10n->get('SYS_FIELD_EMPTY', array($gProfileFields->getProperty('FIRST_NAME', 'usf_name'))));
    // => EXIT
}

if(array_key_exists('first_row', $_POST))
{
    $firstRowTitle = true;
}
else
{
    $firstRowTitle = false;
}

// jede Zeile aus der Datei einzeln durchgehen und den Benutzer in der DB anlegen
$line = reset($_SESSION['file_lines']);
$user = new User($gDb, $gProfileFields);
$startRow = 0;
$countImportNewUser  = 0;
$countImportEditUser = 0;
$countImportEditRole = 0;
$importedFields = array();

// Abhängige Rollen ermitteln
$depRoles = RoleDependency::getParentRoles($gDb, (int) $_SESSION['rol_id']);

if($firstRowTitle)
{
    // erste Zeile ueberspringen, da hier die Spaltenbezeichnungen stehen
    $line = next($_SESSION['file_lines']);
    $startRow = 1;
}

// set execution time to 10 minutes because we have a lot to do
PhpIniUtils::startNewExecutionTimeLimit(600);

for($i = $startRow, $iMax = count($_SESSION['file_lines']); $i < $iMax; ++$i)
{
    $user->clear();
    $columnArray = str_getcsv($line, $_SESSION['value_separator']);

    foreach($columnArray as $columnKey => $columnValue)
    {
<<<<<<< HEAD
        // Hochkomma und Spaces entfernen
        $columnValue = trim(strip_tags(str_replace('"', '', $columnValue)));
=======
        // remove spaces and html tags
        $columnValue = trim(strip_tags($columnValue));
        $columnValueToLower = admStrToLower($columnValue);
>>>>>>> 0c0f009e

        // now go through all user fields and see, at which the corresponding
        // file column was selected then assign the value to this
        /**
         * @var TableUserField $field
         */
        foreach($gProfileFields->getProfileFields() as $field)
        {
            $usfId = (int) $field->getValue('usf_id');

            if(strlen($_POST['usf-'. $usfId]) > 0 && $columnKey == $_POST['usf-'. $usfId])
            {
                $usfNameIntern = $field->getValue('usf_name_intern');

                // remember imported field
                if(!isset($importedFields[$usfId]))
                {
                    $importedFields[$usfId] = $usfNameIntern;
                }

                if($usfNameIntern === 'COUNTRY')
                {
                    $user->setValue($usfNameIntern, $gL10n->getCountryIsoCode($columnValue));
                }
                else
                {
                    switch ($field->getValue('usf_type'))
                    {
                        case 'CHECKBOX':
                            $columnValueToLower = StringUtils::strToLower($columnValue);
                            if(in_array($columnValueToLower, array('y', 'yes', '1', 'j', StringUtils::strToLower($gL10n->get('SYS_YES'))), true))
                            {
                                $user->setValue($usfNameIntern, '1');
                            }
                            if(in_array($columnValueToLower, array('n', 'no', '0', '', StringUtils::strToLower($gL10n->get('SYS_NO'))), true))
                            {
                                $user->setValue($usfNameIntern, '0');
                            }
                            break;
                        case 'DROPDOWN':
                        case 'RADIO_BUTTON':
                            // save position of combobox
                            $arrListValues = $field->getValue('usf_value_list', 'text');
                            $position = 1;

                            foreach($arrListValues as $value)
                            {
                                if(StringUtils::strToLower($columnValue) === StringUtils::strToLower(trim($arrListValues[$position])))
                                {
                                    // if col_value is text than save position if text is equal to text of position
                                    $user->setValue($usfNameIntern, $position);
                                }
                                elseif(is_numeric($columnValue) && !is_numeric($arrListValues[$position]) && $columnValue > 0 && $columnValue < 1000)
                                {
                                    // if col_value is numeric than save position if col_value is equal to position
                                    $user->setValue($usfNameIntern, $columnValue);
                                }
                                ++$position;
                            }
                            break;
                        case 'EMAIL':
                            if(StringUtils::strValidCharacters($columnValue, 'email'))
                            {
                                $user->setValue($usfNameIntern, substr($columnValue, 0, 255));
                            }
                            break;
                        case 'INTEGER':
                            // number could contain dot and comma
                            if(is_numeric(strtr($columnValue, ',.', '00')))
                            {
                                $user->setValue($usfNameIntern, $columnValue);
                            }
                            break;
                        case 'TEXT':
                            $user->setValue($usfNameIntern, substr($columnValue, 0, 100));
                            break;
                        default:
                            $user->setValue($usfNameIntern, substr($columnValue, 0, 4000));
                    }
                }
            }
        }
    }

    // create new user only if firstname and lastname are filled
    if(strlen($user->getValue('LAST_NAME')) > 0 && strlen($user->getValue('FIRST_NAME')) > 0)
    {
        // search for existing user with same name and read user data
        $sql = 'SELECT MAX(usr_id) AS usr_id
                  FROM '.TBL_USERS.'
            INNER JOIN '.TBL_USER_DATA.' AS last_name
                    ON last_name.usd_usr_id = usr_id
                   AND last_name.usd_usf_id = ? -- $gProfileFields->getProperty(\'LAST_NAME\', \'usf_id\')
                   AND last_name.usd_value  = ? -- $user->getValue(\'LAST_NAME\', \'database\')
            INNER JOIN '.TBL_USER_DATA.' AS first_name
                    ON first_name.usd_usr_id = usr_id
                   AND first_name.usd_usf_id = ? -- $gProfileFields->getProperty(\'FIRST_NAME\', \'usf_id\')
                   AND first_name.usd_value  = ? -- $user->getValue(\'FIRST_NAME\', \'database\')
                 WHERE usr_valid = 1';
        $queryParams = array(
            $gProfileFields->getProperty('LAST_NAME', 'usf_id'),
            $user->getValue('LAST_NAME', 'database'),
            $gProfileFields->getProperty('FIRST_NAME', 'usf_id'),
            $user->getValue('FIRST_NAME', 'database')
        );
        $pdoStatement = $gDb->queryPrepared($sql, $queryParams);
        $maxUserId = (int) $pdoStatement->fetchColumn();
        if($maxUserId > 0)
        {
            $duplicateUser = new User($gDb, $gProfileFields, $maxUserId);
        }

        if($maxUserId > 0)
        {
            if($_SESSION['user_import_mode'] == USER_IMPORT_DISPLACE)
            {
                // delete all user data of profile fields
                $duplicateUser->deleteUserFieldData();
            }

            if($_SESSION['user_import_mode'] == USER_IMPORT_COMPLETE
            || $_SESSION['user_import_mode'] == USER_IMPORT_DISPLACE)
            {
                // edit data of user, if user already exists
                foreach($importedFields as $fieldNameIntern)
                {
                    if($duplicateUser->getValue($fieldNameIntern) != $user->getValue($fieldNameIntern))
                    {
                        if($gProfileFields->getProperty($fieldNameIntern, 'usf_type') === 'DATE')
                        {
                            // the date must be formated
                            $duplicateUser->setValue($fieldNameIntern, $user->getValue($fieldNameIntern, $gSettingsManager->getString('system_date')));
                        }
                        elseif($fieldNameIntern === 'COUNTRY')
                        {
                            // we need the iso-code and not the name of the country
                            $duplicateUser->setValue($fieldNameIntern, $gL10n->getCountryIsoCode($user->getValue($fieldNameIntern)));
                        }
                        elseif($gProfileFields->getProperty($fieldNameIntern, 'usf_type') === 'DROPDOWN'
                            || $gProfileFields->getProperty($fieldNameIntern, 'usf_type') === 'RADIO_BUTTON')
                        {
                            // get number and not value of entry
                            $duplicateUser->setValue($fieldNameIntern, $user->getValue($fieldNameIntern, 'database'));
                        }
                        else
                        {
                            $duplicateUser->setValue($fieldNameIntern, $user->getValue($fieldNameIntern));
                        }
                    }
                }
                $user = $duplicateUser;
            }
        }

        if($maxUserId === 0 || ($maxUserId > 0 && $_SESSION['user_import_mode'] > USER_IMPORT_NOT_EDIT))
        {
            // if user doesn't exists or should be duplicated then count as new user
            if($maxUserId === 0 || $_SESSION['user_import_mode'] == USER_IMPORT_DUPLICATE)
            {
                ++$countImportNewUser;
            }
            // existing users count as edited if mode is displace or complete
            elseif($maxUserId > 0 && $user->hasColumnsValueChanged())
            {
                ++$countImportEditUser;
            }

            // save user data
            $user->save();

            // assign role membership to user
            if($user->setRoleMembership((int) $_SESSION['rol_id']))
            {
                ++$countImportEditRole;
            }

            // assign dependent role memberships to user
            foreach($depRoles as $depRole)
            {
                $user->setRoleMembership($depRole);
            }

        }
    }

    $line = next($_SESSION['file_lines']);
}

// initialize session parameters
$_SESSION['role']             = '';
$_SESSION['user_import_mode'] = '';
$_SESSION['file_lines']       = '';
$_SESSION['value_separator']  = '';

$gMessage->setForwardUrl(ADMIDIO_URL.FOLDER_MODULES.'/members/members.php');
$gMessage->show($gL10n->get('MEM_IMPORT_SUCCESSFUL', array($countImportNewUser, $countImportEditUser, $countImportEditRole)));
// => EXIT<|MERGE_RESOLUTION|>--- conflicted
+++ resolved
@@ -76,14 +76,8 @@
 
     foreach($columnArray as $columnKey => $columnValue)
     {
-<<<<<<< HEAD
-        // Hochkomma und Spaces entfernen
-        $columnValue = trim(strip_tags(str_replace('"', '', $columnValue)));
-=======
         // remove spaces and html tags
         $columnValue = trim(strip_tags($columnValue));
-        $columnValueToLower = admStrToLower($columnValue);
->>>>>>> 0c0f009e
 
         // now go through all user fields and see, at which the corresponding
         // file column was selected then assign the value to this
