--- conflicted
+++ resolved
@@ -39,7 +39,6 @@
 // search for users with similar names (SQL function SOUNDEX only available in MySQL)
 if($gPreferences['system_search_similar'] == 1 && $gDbType === Database::PDO_ENGINE_MYSQL)
 {
-<<<<<<< HEAD
     $sqlSimilarName = '
         (  (   SUBSTRING(SOUNDEX(last_name.usd_value),  1, 4) = SUBSTRING(SOUNDEX(?), 1, 4)     -- $gDb->escapeString($getLastname)
            AND SUBSTRING(SOUNDEX(first_name.usd_value), 1, 4) = SUBSTRING(SOUNDEX(?), 1, 4) )   -- $gDb->escapeString($getFirstname)
@@ -49,25 +48,10 @@
 else
 {
     $sqlSimilarName = '
-        (  (   last_name.usd_value  = ?    -- $gDb->escapeString($getLastname)
-           AND first_name.usd_value = ?)   -- $gDb->escapeString($getFirstname)
-        OR (   last_name.usd_value  = ?    -- $gDb->escapeString($getFirstname)
-           AND first_name.usd_value = ?) ) -- $gDb->escapeString($getLastname)';
-=======
-    $sql_similar_name =
-    '(  (   SUBSTRING(SOUNDEX(last_name.usd_value),  1, 4) LIKE SUBSTRING(SOUNDEX('. $gDb->escapeString($getLastname).'), 1, 4)
-        AND SUBSTRING(SOUNDEX(first_name.usd_value), 1, 4) LIKE SUBSTRING(SOUNDEX('. $gDb->escapeString($getFirstname).'), 1, 4) )
-     OR (   SUBSTRING(SOUNDEX(last_name.usd_value),  1, 4) LIKE SUBSTRING(SOUNDEX('. $gDb->escapeString($getFirstname).'), 1, 4)
-        AND SUBSTRING(SOUNDEX(first_name.usd_value), 1, 4) LIKE SUBSTRING(SOUNDEX('. $gDb->escapeString($getLastname).'), 1, 4) ) )';
-}
-else
-{
-    $sql_similar_name =
-    '(  (   last_name.usd_value  LIKE '. $gDb->escapeString($getLastname).'
-        AND first_name.usd_value LIKE '. $gDb->escapeString($getFirstname).')
-     OR (   last_name.usd_value  LIKE '. $gDb->escapeString($getFirstname).'
-        AND first_name.usd_value LIKE '. $gDb->escapeString($getLastname).') )';
->>>>>>> 275284bf
+        (  (   last_name.usd_value  = ?    -- $getLastname
+           AND first_name.usd_value = ?)   -- $getFirstname
+        OR (   last_name.usd_value  = ?    -- $getFirstname
+           AND first_name.usd_value = ?) ) -- $getLastname';
 }
 
 // alle User aus der DB selektieren, die denselben Vor- und Nachnamen haben
@@ -103,10 +87,10 @@
     $gProfileFields->getProperty('POSTCODE', 'usf_id'),
     $gProfileFields->getProperty('CITY', 'usf_id'),
     $gProfileFields->getProperty('EMAIL', 'usf_id'),
-    $gDb->escapeString($getLastname),
-    $gDb->escapeString($getFirstname),
-    $gDb->escapeString($getFirstname),
-    $gDb->escapeString($getLastname)
+    $getLastname,
+    $getFirstname,
+    $getFirstname,
+    $getLastname
 );
 $usrStatement = $gDb->queryPrepared($sql, $queryParams);
 $memberCount = $usrStatement->rowCount();
