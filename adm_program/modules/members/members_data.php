--- conflicted
+++ resolved
@@ -68,10 +68,6 @@
 // create order statement
 $orderCondition = '';
 $orderColumns = array('no', 'member_this_orga', 'name', 'usr_login_name', 'gender', 'birthday', 'timestamp');
-<<<<<<< HEAD
-=======
-$searchColumns = array('COALESCE(name, \' \')', 'COALESCE(usr_login_name, \' \')', 'CASE WHEN gender = \'1\' THEN \''.$gL10n->get('SYS_MALE').'\' WHEN gender = \'2\' THEN \''.$gL10n->get('SYS_FEMALE').'\' ELSE \' \' END ', 'COALESCE(birthday, \'1900-02-01\')', 'COALESCE(timestamp, \'1900-02-01\')');
->>>>>>> a5ff17d3
 
 if(array_key_exists('order', $_GET))
 {
@@ -110,9 +106,9 @@
 $searchColumns = array(
     'COALESCE(name, \' \')',
     'COALESCE(usr_login_name, \' \')',
-    'CASE WHEN gender = 1 THEN \''.$gL10n->get('SYS_MALE').'\' WHEN gender = 2 THEN \''.$gL10n->get('SYS_FEMALE').'\' ELSE \' \' END ',
-    'COALESCE(birthday, \' \')',
-    'COALESCE(timestamp, \' \')'
+    'CASE WHEN gender = \'1\' THEN \''.$gL10n->get('SYS_MALE').'\' WHEN gender = \'2\' THEN \''.$gL10n->get('SYS_FEMALE').'\' ELSE \' \' END ',
+    'COALESCE(birthday, \'1900-02-01\')',
+    'COALESCE(timestamp, \'1900-02-01\')'
 );
 
 if($getSearch !== '' && count($searchColumns) > 0)
