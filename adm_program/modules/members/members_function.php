<?php
/**
 ***********************************************************************************************
 * User-Funktionen
 *
 * @copyright 2004-2021 The Admidio Team
 * @see https://www.admidio.org/
 * @license https://www.gnu.org/licenses/gpl-2.0.html GNU General Public License v2.0 only
 ***********************************************************************************************
 */

/******************************************************************************
 * Parameters:
 *
 * mode: 1 - MsgBox, in der erklaert wird, welche Auswirkungen das Loeschen hat
 *       2 - User NUR aus der Gliedgemeinschaft entfernen
 *       3 - User aus der Datenbank loeschen
 *       4 - User E-Mail mit neuen Zugangsdaten schicken
 *       5 - Frage, ob Zugangsdaten geschickt werden soll
 *       6 - Frage, ob Mitglied geloescht werden soll
 * usr_id :  Id des Benutzers, der bearbeitet werden soll
 *
 *****************************************************************************/

require_once(__DIR__ . '/../../system/common.php');
require(__DIR__ . '/../../system/login_valid.php');

// Initialize and check the parameters
$getUserId = admFuncVariableIsValid($_GET, 'usr_id', 'int', array('requireValue' => true));
$getMode   = admFuncVariableIsValid($_GET, 'mode',   'int', array('requireValue' => true));

// Only users with user-edit rights are allowed
if (!$gCurrentUser->editUsers())
{
    $gMessage->show($gL10n->get('SYS_NO_RIGHTS'));
    // => EXIT
}

if ($getMode === 1)
{
    // create html page object
    $page = new HtmlPage('admidio-members-message', $gL10n->get('MEM_REMOVE_USER'));

    $page->addHtml('
    <div class="message">
        <p class="lead">
            <i class="fas fa-user-clock"></i>&nbsp;'.$gL10n->get('MEM_MAKE_FORMER').'<br /><br />
            <i class="fas fa-trash-alt"></i>&nbsp;'.$gL10n->get('MEM_REMOVE_USER_DESC', array($gL10n->get('SYS_DELETE'))).'
        </p>

        <button id="btnFormer" type="button" class="btn btn-primary"
            onclick="self.location.href=\''.SecurityUtils::encodeUrl(ADMIDIO_URL.FOLDER_MODULES.'/members/members_function.php', array('usr_id' => $getUserId, 'mode' => 2)).'\'">
            <i class="fas fa-user-clock"></i>'.$gL10n->get('SYS_FORMER').'</button>
        &nbsp;&nbsp;&nbsp;&nbsp;
        <button id="btnDelete" type="button" class="btn btn-primary"
            onclick="self.location.href=\''.SecurityUtils::encodeUrl(ADMIDIO_URL.FOLDER_MODULES.'/members/members_function.php', array('usr_id' => $getUserId, 'mode' => 3)).'\'">
            <i class="fas fa-trash-alt"></i>'.$gL10n->get('SYS_DELETE').'</button>
    </div>');

    $page->show();
    exit();
}

$orgId = (int) $gCurrentOrganization->getValue('org_id');

if ($getMode === 3 || $getMode === 6)
{
    // Check if user is also in other organizations
    $sql = 'SELECT COUNT(*) AS count
              FROM '.TBL_MEMBERS.'
        INNER JOIN '.TBL_ROLES.'
                ON rol_id = mem_rol_id
        INNER JOIN '.TBL_CATEGORIES.'
                ON cat_id = rol_cat_id
             WHERE rol_valid   = 1
               AND cat_org_id <> ? -- $orgId
               AND mem_begin  <= ? -- DATE_NOW
               AND mem_end     > ? -- DATE_NOW
               AND mem_usr_id  = ? -- $getUserId';
    $pdoStatement = $gDb->queryPrepared($sql, array($orgId, DATE_NOW, DATE_NOW, $getUserId));
    $isAlsoInOtherOrgas = $pdoStatement->fetchColumn() > 0;
}

// Create user-object
$user = new User($gDb, $gProfileFields, $getUserId);

if ($getMode === 2)
{
    // User has to be a member of this organization
    // User could not delete himself
    // Administrators could not be deleted
    if (!isMember($getUserId) || (int) $gCurrentUser->getValue('usr_id') === $getUserId
    || (!$gCurrentUser->isAdministrator() && $user->isAdministrator()))
    {
        $gMessage->show($gL10n->get('SYS_NO_RIGHTS'));
        // => EXIT
    }

    $member = new TableMembers($gDb);

    $sql = 'SELECT mem_id, mem_rol_id, mem_usr_id, mem_begin, mem_end, mem_leader
              FROM '.TBL_MEMBERS.'
        INNER JOIN '.TBL_ROLES.'
                ON rol_id = mem_rol_id
        INNER JOIN '.TBL_CATEGORIES.'
                ON cat_id = rol_cat_id
             WHERE rol_valid  = 1
               AND (  cat_org_id = ? -- $orgId
                   OR cat_org_id IS NULL )
               AND mem_begin <= ? -- DATE_NOW
               AND mem_end    > ? -- DATE_NOW
               AND mem_usr_id = ? -- $getUserId';
    $pdoStatement = $gDb->queryPrepared($sql, array($orgId, DATE_NOW, DATE_NOW, $getUserId));

    while ($row = $pdoStatement->fetch())
    {
        // invalidate all roles of this organization
        $member->setArray($row);
        $member->stopMembership($row['mem_rol_id'], $row['mem_usr_id']);
    }

    $gMessage->setForwardUrl($gNavigation->getUrl(), 2000);
    $gMessage->show($gL10n->get('MEM_REMOVE_MEMBERSHIP_OK', array($user->getValue('FIRST_NAME') . ' ' . $user->getValue('LAST_NAME'), $gCurrentOrganization->getValue('org_longname'))));
    // => EXIT
}
elseif ($getMode === 3)
{
    // User must not be in any other organization
    // User could not delete himself
    // Only administrators are allowed to do this
    if ($isAlsoInOtherOrgas || (int) $gCurrentUser->getValue('usr_id') === $getUserId || !$gCurrentUser->isAdministrator())
    {
        $gMessage->show($gL10n->get('SYS_NO_RIGHTS'));
        // => EXIT
    }

    // Delete user from database
    $user->delete();

    $gMessage->setForwardUrl($gNavigation->getUrl(), 2000);
    $gMessage->show($gL10n->get('SYS_DELETE_DATA'));
    // => EXIT
}
elseif ($getMode === 4)
{
    // User must be member of this organization
    // E-Mail support must be enabled
    // Only administrators are allowed to send new login data or users who want to approve login data
    if (isMember($getUserId)
    && $gSettingsManager->getBool('enable_system_mails')
    && ($gCurrentUser->isAdministrator() || $gCurrentUser->approveUsers()))
    {
<<<<<<< HEAD
        $gMessage->show($gL10n->get('SYS_NO_RIGHTS'));
        // => EXIT
    }

    try
    {
        // Generate new secure-random password and save it
        $password = SecurityUtils::getRandomString(PASSWORD_GEN_LENGTH, PASSWORD_GEN_CHARS);
        $user->setPassword($password);
        $user->save();

        // Send mail with login data to user
        $sysMail = new SystemMail($gDb);
        $sysMail->addRecipientsByUserId((int) $user->getValue('usr_id'));
        $sysMail->setVariable(1, $password);
        $sysMail->sendSystemMail('SYSMAIL_NEW_PASSWORD', $user);
=======
        try
        {
            // Generate new secure-random password and save it
            $password = SecurityUtils::getRandomString(PASSWORD_GEN_LENGTH, PASSWORD_GEN_CHARS);
            $user->setPassword($password);
            $user->save();

            // Send mail with login data to user
            $sysMail = new SystemMail($gDb);
            $sysMail->addRecipient($user->getValue('EMAIL'), $user->getValue('FIRST_NAME') . ' ' . $user->getValue('LAST_NAME'));
            $sysMail->setVariable(1, $password);
            $sysMail->sendSystemMail('SYSMAIL_NEW_PASSWORD', $user);
        }
        catch (AdmException $e)
        {
            $e->showText();
            // => EXIT
        }
>>>>>>> 83890621
    }
    else
    {
        $gMessage->show($gL10n->get('SYS_NO_RIGHTS'));
        // => EXIT
    }

    $gMessage->setForwardUrl($gNavigation->getUrl());
    $gMessage->show($gL10n->get('SYS_EMAIL_SEND'));
    // => EXIT
}
elseif ($getMode === 5)
{
    // Ask to send new login-data
    $gMessage->setForwardYesNo(SecurityUtils::encodeUrl(ADMIDIO_URL.FOLDER_MODULES.'/members/members_function.php', array('usr_id' => $getUserId, 'mode' => 4)));
    $gMessage->show($gL10n->get('MEM_SEND_NEW_LOGIN', array($user->getValue('FIRST_NAME') . ' ' . $user->getValue('LAST_NAME'))));
    // => EXIT
}
elseif ($getMode === 6)
{
    if (!$isAlsoInOtherOrgas && $gCurrentUser->isAdministrator())
    {
        if (isMember($getUserId))
        {
            // User is ONLY member of this organization -> ask if make to former member or delete completely
            admRedirect(SecurityUtils::encodeUrl(ADMIDIO_URL . FOLDER_MODULES.'/members/members_function.php', array('usr_id' => $getUserId, 'mode' => 1)));
            // => EXIT
        }
        else
        {
            // User is not member of any organization -> ask if delete completely
            $gMessage->setForwardYesNo(SecurityUtils::encodeUrl(ADMIDIO_URL.FOLDER_MODULES.'/members/members_function.php', array('usr_id' => $getUserId, 'mode' => 3)));
            $gMessage->show($gL10n->get('MEM_USER_DELETE', array($user->getValue('FIRST_NAME') . ' ' . $user->getValue('LAST_NAME'))), $gL10n->get('SYS_DELETE'));
            // => EXIT
        }
    }
    else
    {
        // User could only be removed from this organization -> ask so
        $gMessage->setForwardYesNo(SecurityUtils::encodeUrl(ADMIDIO_URL.FOLDER_MODULES.'/members/members_function.php', array('usr_id' => $getUserId, 'mode' => 2)));
        $gMessage->show($gL10n->get('MEM_REMOVE_MEMBERSHIP', array($user->getValue('FIRST_NAME') . ' ' . $user->getValue('LAST_NAME'), $gCurrentOrganization->getValue('org_longname'))), $gL10n->get('SYS_REMOVE'));
        // => EXIT
    }
}

$gMessage->show($gL10n->get('SYS_NO_RIGHTS'));
// => EXIT<|MERGE_RESOLUTION|>--- conflicted
+++ resolved
@@ -150,24 +150,6 @@
     && $gSettingsManager->getBool('enable_system_mails')
     && ($gCurrentUser->isAdministrator() || $gCurrentUser->approveUsers()))
     {
-<<<<<<< HEAD
-        $gMessage->show($gL10n->get('SYS_NO_RIGHTS'));
-        // => EXIT
-    }
-
-    try
-    {
-        // Generate new secure-random password and save it
-        $password = SecurityUtils::getRandomString(PASSWORD_GEN_LENGTH, PASSWORD_GEN_CHARS);
-        $user->setPassword($password);
-        $user->save();
-
-        // Send mail with login data to user
-        $sysMail = new SystemMail($gDb);
-        $sysMail->addRecipientsByUserId((int) $user->getValue('usr_id'));
-        $sysMail->setVariable(1, $password);
-        $sysMail->sendSystemMail('SYSMAIL_NEW_PASSWORD', $user);
-=======
         try
         {
             // Generate new secure-random password and save it
@@ -177,7 +159,7 @@
 
             // Send mail with login data to user
             $sysMail = new SystemMail($gDb);
-            $sysMail->addRecipient($user->getValue('EMAIL'), $user->getValue('FIRST_NAME') . ' ' . $user->getValue('LAST_NAME'));
+            $sysMail->addRecipientsByUserId((int) $user->getValue('usr_id'));
             $sysMail->setVariable(1, $password);
             $sysMail->sendSystemMail('SYSMAIL_NEW_PASSWORD', $user);
         }
@@ -186,7 +168,6 @@
             $e->showText();
             // => EXIT
         }
->>>>>>> 83890621
     }
     else
     {
