<?php
/**
 ***********************************************************************************************
 * Various functions for roles handling
 *
 * @copyright 2004-2017 The Admidio Team
 * @see https://www.admidio.org/
 * @license https://www.gnu.org/licenses/gpl-2.0.html GNU General Public License v2.0 only
 ***********************************************************************************************
 */

/******************************************************************************
 * Parameters:
 *
 * rol_id: ID of role, that should be edited
 * mode :  2 - create or edit role
 *         3 - set role inaktive
 *         4 - delete role
 *         5 - set role active
 *         9 - return if role has former members ? Return: 1 und 0
 *
 *****************************************************************************/

require_once(__DIR__ . '/../../system/common.php');
require(__DIR__ . '/../../system/login_valid.php');

// Initialize and check the parameters
$getRoleId = admFuncVariableIsValid($_GET, 'rol_id', 'int');
$getMode   = admFuncVariableIsValid($_GET, 'mode',   'int', array('requireValue' => true));

// only members who are allowed to create and edit roles should have access to
// most of these functions
if($getMode !== 9 && !$gCurrentUser->manageRoles())
{
    $gMessage->show($gL10n->get('SYS_NO_RIGHTS'));
    // => EXIT
}

// Rollenobjekt anlegen
$role = new TableRoles($gDb);

if($getRoleId > 0)
{
    $role->readDataById($getRoleId);

    // Pruefung, ob die Rolle zur aktuellen Organisation gehoert
    if((int) $role->getValue('cat_org_id') !== (int) $gCurrentOrganization->getValue('org_id') && $role->getValue('cat_org_id') > 0)
    {
        $gMessage->show($gL10n->get('SYS_NO_RIGHTS'));
        // => EXIT
    }
}

$_SESSION['roles_request'] = $_POST;
$rolName = $role->getValue('rol_name');

if($getMode === 2)
{
    // Rolle anlegen oder updaten

    if(!array_key_exists('rol_name', $_POST) || $_POST['rol_name'] === '')
    {
        // es sind nicht alle Felder gefuellt
        $gMessage->show($gL10n->get('SYS_FIELD_EMPTY', $gL10n->get('SYS_NAME')));
        // => EXIT
    }
    if((int) $_POST['rol_cat_id'] === 0)
    {
        // es sind nicht alle Felder gefuellt
        $gMessage->show($gL10n->get('SYS_FIELD_EMPTY', $gL10n->get('SYS_CATEGORY')));
        // => EXIT
    }

    if($rolName !== $_POST['rol_name'])
    {
        // Schauen, ob die Rolle bereits existiert
        $sql = 'SELECT COUNT(*) AS count
                  FROM '.TBL_ROLES.'
            INNER JOIN '.TBL_CATEGORIES.'
                    ON cat_id = rol_cat_id
                 WHERE rol_name   = ? -- $_POST[\'rol_name\']
                   AND rol_cat_id = ? -- $_POST[\'rol_cat_id\']
                   AND rol_id    <> ? -- $getRoleId
                   AND (  cat_org_id = ? -- $gCurrentOrganization->getValue(\'org_id\')
                       OR cat_org_id IS NULL )';
        $queryParams = array(
            $_POST['rol_name'],
            (int) $_POST['rol_cat_id'],
            $getRoleId,
            (int) $gCurrentOrganization->getValue('org_id')
        );
        $pdoStatement = $gDb->queryPrepared($sql, $queryParams);

        if($pdoStatement->fetchColumn() > 0)
        {
            $gMessage->show($gL10n->get('ROL_ROLE_NAME_EXISTS'));
            // => EXIT
        }
    }

    // Administrator role need some more flags
    if($role->getValue('rol_administrator') == 1)
    {
        $_POST['rol_assign_roles']   = 1;
        $_POST['rol_all_lists_view'] = 1;
        $_POST['rol_mail_to_all']    = 1;
    }

    if($role->getValue('cat_name_intern') === 'EVENTS')
    {
        $_POST['rol_start_date'] = '';
        $_POST['rol_start_time'] = '';
        $_POST['rol_end_date'] = '';
        $_POST['rol_end_time'] = '';
        $_POST['rol_max_members'] = '';
    }

    // bei allen Checkboxen muss geprueft werden, ob hier ein Wert uebertragen wurde
    // falls nicht, dann den Wert hier auf 0 setzen, da 0 nicht uebertragen wird

    $checkboxes = array(
        'rol_assign_roles',
        'rol_approve_users',
        'rol_announcements',
        'rol_dates',
        'rol_default_registration',
        'rol_photo', 'rol_download',
        'rol_guestbook',
        'rol_guestbook_comments',
        'rol_edit_user',
        'rol_weblinks',
        'rol_all_lists_view',
        'rol_mail_to_all',
        'rol_profile'
    );

    foreach($checkboxes as $value)
    {
        // initialize the roles rights if value not set or not = 1 or its a event role
        if(!isset($_POST[$value]) || $_POST[$value] != 1 || $role->getValue('cat_name_intern') === 'EVENTS')
        {
            $_POST[$value] = 0;
        }
    }

    // ------------------------------------------------
    // Check valid format of date input
    // ------------------------------------------------

    $validFromDate = '';
    $validToDate   = '';

    if(strlen($_POST['rol_start_date']) > 0)
    {
        $validFromDate = \DateTime::createFromFormat($gSettingsManager->getString('system_date'), $_POST['rol_start_date']);
        if(!$validFromDate)
        {
<<<<<<< HEAD
            $gMessage->show($gL10n->get('SYS_DATE_INVALID', $gL10n->get('ROL_VALID_FROM'), $gSettingsManager->getString('system_date')));
=======
            $gMessage->show($gL10n->get('SYS_DATE_INVALID', array($gL10n->get('ROL_VALID_FROM'), $gPreferences['system_date'])));
>>>>>>> 20afd498
            // => EXIT
        }
        else
        {
            // now write date and time with database format to date object
            $_POST['rol_start_date'] = $validFromDate->format('Y-m-d');
        }
    }

    if(strlen($_POST['rol_end_date']) > 0)
    {
        $validToDate = \DateTime::createFromFormat($gSettingsManager->getString('system_date'), $_POST['rol_end_date']);
        if(!$validToDate)
        {
<<<<<<< HEAD
            $gMessage->show($gL10n->get('SYS_DATE_INVALID', $gL10n->get('ROL_VALID_TO'), $gSettingsManager->getString('system_date')));
=======
            $gMessage->show($gL10n->get('SYS_DATE_INVALID', array($gL10n->get('ROL_VALID_TO'), $gPreferences['system_date'])));
>>>>>>> 20afd498
            // => EXIT
        }
        else
        {
            // now write date and time with database format to date object
            $_POST['rol_end_date'] = $validToDate->format('Y-m-d');
        }
    }

    // DateTo should be greater than DateFrom (Timestamp must be less)
    if(strlen($_POST['rol_start_date']) > 0 && strlen($_POST['rol_end_date']) > 0)
    {
        if ($validFromDate > $validToDate)
        {
            $gMessage->show($gL10n->get('SYS_DATE_END_BEFORE_BEGIN'));
            // => EXIT
        }

    }

    // ------------------------------------------------
    // Check valid format of time input
    // ------------------------------------------------

    if(strlen($_POST['rol_start_time']) > 0)
    {
        $validFromTime = \DateTime::createFromFormat('Y-m-d '.$gSettingsManager->getString('system_time'), DATE_NOW.' '.$_POST['rol_start_time']);
        if(!$validFromTime)
        {
<<<<<<< HEAD
            $gMessage->show($gL10n->get('SYS_TIME_INVALID', $gL10n->get('ROL_TIME_FROM'), $gSettingsManager->getString('system_time')));
=======
            $gMessage->show($gL10n->get('SYS_TIME_INVALID', array($gL10n->get('ROL_TIME_FROM'), $gPreferences['system_time'])));
>>>>>>> 20afd498
            // => EXIT
        }
        else
        {
            // now write date and time with database format to date object
            $_POST['rol_start_time'] = $validFromTime->format('H:i:s');
        }
    }

    if(strlen($_POST['rol_end_time']) > 0)
    {
        $validToTime = \DateTime::createFromFormat('Y-m-d '.$gSettingsManager->getString('system_time'), DATE_NOW.' '.$_POST['rol_end_time']);
        if(!$validToTime)
        {
<<<<<<< HEAD
            $gMessage->show($gL10n->get('SYS_TIME_INVALID', $gL10n->get('ROL_TIME_TO'), $gSettingsManager->getString('system_time')));
=======
            $gMessage->show($gL10n->get('SYS_TIME_INVALID', array($gL10n->get('ROL_TIME_TO'), $gPreferences['system_time'])));
>>>>>>> 20afd498
            // => EXIT
        }
        else
        {
            // now write date and time with database format to date object
            $_POST['rol_end_time'] = $validToTime->format('H:i:s');
        }
    }

    // Kontrollieren ob bei nachtraeglicher Senkung der maximalen Mitgliederzahl diese nicht bereits ueberschritten wurde
    if($getRoleId > 0 && (int) $_POST['rol_max_members'] !== (int) $role->getValue('rol_max_members'))
    {
        // Zaehlen wieviele Leute die Rolle bereits haben, ohne Leiter
        $role->setValue('rol_max_members', (int) $_POST['rol_max_members']);
        $numFreePlaces = $role->countVacancies();

        if($numFreePlaces < 0)
        {
            $gMessage->show($gL10n->get('SYS_ROLE_MAX_MEMBERS', $rolName));
            // => EXIT
        }
    }

    // POST Variablen in das Role-Objekt schreiben
    foreach($_POST as $key => $value) // TODO possible security issue
    {
        if(admStrStartsWith($key, 'rol_'))
        {
            $returnCode = $role->setValue($key, $value);

            // at least one role must have this flag otherwise show error
            if(!$returnCode && $key === 'rol_default_registration')
            {
                $gMessage->show($gL10n->get('ROL_NO_DEFAULT_ROLE', $gL10n->get('ROL_DEFAULT_REGISTRATION')));
                // => EXIT
            }
        }
    }

    // Daten in Datenbank schreiben
    $returnCode = $role->save();

    if($returnCode < 0)
    {
        $gMessage->show($gL10n->get('SYS_NO_RIGHTS'));
        // => EXIT
    }

    // holt die Role ID des letzten Insert Statements
    if($getRoleId === 0)
    {
        $getRoleId = $role->getValue('rol_id');
    }

    // save role dependencies in database
    if(array_key_exists('dependent_roles', $_POST) && $role->getValue('cat_name_intern') !== 'EVENTS')
    {
        $sentChildRoles = array_map('intval', $_POST['dependent_roles']);

        $roleDep = new RoleDependency($gDb);

        // holt eine Liste der ausgewählten Rolen
        $dbChildRoles = RoleDependency::getChildRoles($gDb, $getRoleId);

        // entferne alle Rollen die nicht mehr ausgewählt sind
        if(count($dbChildRoles) > 0)
        {
            foreach ($dbChildRoles as $dbChildRole)
            {
                if(!in_array($dbChildRole, $sentChildRoles, true))
                {
                    $roleDep->get($dbChildRole, $getRoleId);
                    $roleDep->delete();
                }
            }
        }

        // add all new role dependencies to database
        if(count($sentChildRoles) > 0)
        {
            foreach ($sentChildRoles as $sentChildRole)
            {
                if($sentChildRole > 0 && !in_array($sentChildRole, $dbChildRoles, true))
                {
                    $roleDep->clear();
                    $roleDep->setChild($sentChildRole);
                    $roleDep->setParent($getRoleId);
                    $roleDep->insert($gCurrentUser->getValue('usr_id'));

                    // füge alle Mitglieder der ChildRole der ParentRole zu
                    $roleDep->updateMembership();
                }
            }
        }
    }
    else
    {
        RoleDependency::removeChildRoles($gDb, $getRoleId);
    }

    $gNavigation->deleteLastUrl();
    unset($_SESSION['roles_request']);

    $gMessage->setForwardUrl($gNavigation->getUrl(), 2000);
    $gMessage->show($gL10n->get('SYS_SAVE_DATA'));
    // => EXIT
}
elseif($getMode === 3)
{
    // Rolle zur inaktiven Rolle machen
    if($role->setInactive())
    {
        echo 'done';
    }
    else
    {
        echo $gL10n->get('SYS_NO_RIGHTS');
    }
    exit();
}
elseif($getMode === 4)
{
    // delete role from database
    try
    {
        if($role->delete())
        {
            echo 'done';
        }
    }
    catch(AdmException $e)
    {
        $e->showHtml();
        // => EXIT
    }
    exit();
}
elseif($getMode === 5)
{
    // Rolle wieder aktiv setzen
    if($role->setActive())
    {
        echo 'done';
    }
    else
    {
        $gL10n->get('SYS_NO_RIGHTS');
    }
    exit();
}
elseif($getMode === 9)
{
    if($role->hasFormerMembers())
    {
        echo '1';
    }
    else
    {
        echo '0';
    }
    exit();
}<|MERGE_RESOLUTION|>--- conflicted
+++ resolved
@@ -155,11 +155,7 @@
         $validFromDate = \DateTime::createFromFormat($gSettingsManager->getString('system_date'), $_POST['rol_start_date']);
         if(!$validFromDate)
         {
-<<<<<<< HEAD
-            $gMessage->show($gL10n->get('SYS_DATE_INVALID', $gL10n->get('ROL_VALID_FROM'), $gSettingsManager->getString('system_date')));
-=======
-            $gMessage->show($gL10n->get('SYS_DATE_INVALID', array($gL10n->get('ROL_VALID_FROM'), $gPreferences['system_date'])));
->>>>>>> 20afd498
+            $gMessage->show($gL10n->get('SYS_DATE_INVALID', array($gL10n->get('ROL_VALID_FROM'), $gSettingsManager->getString('system_date'))));
             // => EXIT
         }
         else
@@ -174,11 +170,7 @@
         $validToDate = \DateTime::createFromFormat($gSettingsManager->getString('system_date'), $_POST['rol_end_date']);
         if(!$validToDate)
         {
-<<<<<<< HEAD
-            $gMessage->show($gL10n->get('SYS_DATE_INVALID', $gL10n->get('ROL_VALID_TO'), $gSettingsManager->getString('system_date')));
-=======
-            $gMessage->show($gL10n->get('SYS_DATE_INVALID', array($gL10n->get('ROL_VALID_TO'), $gPreferences['system_date'])));
->>>>>>> 20afd498
+            $gMessage->show($gL10n->get('SYS_DATE_INVALID', array($gL10n->get('ROL_VALID_TO'), $gSettingsManager->getString('system_date'))));
             // => EXIT
         }
         else
@@ -208,11 +200,7 @@
         $validFromTime = \DateTime::createFromFormat('Y-m-d '.$gSettingsManager->getString('system_time'), DATE_NOW.' '.$_POST['rol_start_time']);
         if(!$validFromTime)
         {
-<<<<<<< HEAD
-            $gMessage->show($gL10n->get('SYS_TIME_INVALID', $gL10n->get('ROL_TIME_FROM'), $gSettingsManager->getString('system_time')));
-=======
-            $gMessage->show($gL10n->get('SYS_TIME_INVALID', array($gL10n->get('ROL_TIME_FROM'), $gPreferences['system_time'])));
->>>>>>> 20afd498
+            $gMessage->show($gL10n->get('SYS_TIME_INVALID', array($gL10n->get('ROL_TIME_FROM'), $gSettingsManager->getString('system_time'))));
             // => EXIT
         }
         else
@@ -227,11 +215,7 @@
         $validToTime = \DateTime::createFromFormat('Y-m-d '.$gSettingsManager->getString('system_time'), DATE_NOW.' '.$_POST['rol_end_time']);
         if(!$validToTime)
         {
-<<<<<<< HEAD
-            $gMessage->show($gL10n->get('SYS_TIME_INVALID', $gL10n->get('ROL_TIME_TO'), $gSettingsManager->getString('system_time')));
-=======
-            $gMessage->show($gL10n->get('SYS_TIME_INVALID', array($gL10n->get('ROL_TIME_TO'), $gPreferences['system_time'])));
->>>>>>> 20afd498
+            $gMessage->show($gL10n->get('SYS_TIME_INVALID', array($gL10n->get('ROL_TIME_TO'), $gSettingsManager->getString('system_time'))));
             // => EXIT
         }
         else
