<?php
/**
 ***********************************************************************************************
 * Various functions for roles handling
 *
 * @copyright 2004-2017 The Admidio Team
 * @see https://www.admidio.org/
 * @license https://www.gnu.org/licenses/gpl-2.0.html GNU General Public License v2.0 only
 ***********************************************************************************************
 */

/******************************************************************************
 * Parameters:
 *
 * rol_id: ID of role, that should be edited
 * mode :  2 - create or edit role
 *         3 - set role inaktive
 *         4 - delete role
 *         5 - set role active
 *         9 - return if role has former members ? Return: 1 und 0
 *
 *****************************************************************************/

require_once(__DIR__ . '/../../system/common.php');
require(__DIR__ . '/../../system/login_valid.php');

// Initialize and check the parameters
$getRoleId = admFuncVariableIsValid($_GET, 'rol_id', 'int');
$getMode   = admFuncVariableIsValid($_GET, 'mode',   'int', array('requireValue' => true));

// only members who are allowed to create and edit roles should have access to
// most of these functions
if($getMode !== 9 && !$gCurrentUser->manageRoles())
{
    $gMessage->show($gL10n->get('SYS_NO_RIGHTS'));
    // => EXIT
}

// Rollenobjekt anlegen
$role = new TableRoles($gDb);

if($getRoleId > 0)
{
    $role->readDataById($getRoleId);

    // Pruefung, ob die Rolle zur aktuellen Organisation gehoert
    if((int) $role->getValue('cat_org_id') !== (int) $gCurrentOrganization->getValue('org_id') && $role->getValue('cat_org_id') > 0)
    {
        $gMessage->show($gL10n->get('SYS_NO_RIGHTS'));
        // => EXIT
    }
}

$_SESSION['roles_request'] = $_POST;
$rolName = $role->getValue('rol_name');

if($getMode === 2)
{
    // Rolle anlegen oder updaten

    if(!array_key_exists('rol_name', $_POST) || $_POST['rol_name'] === '')
    {
        // es sind nicht alle Felder gefuellt
        $gMessage->show($gL10n->get('SYS_FIELD_EMPTY', array($gL10n->get('SYS_NAME'))));
        // => EXIT
    }
    if((int) $_POST['rol_cat_id'] === 0)
    {
        // es sind nicht alle Felder gefuellt
        $gMessage->show($gL10n->get('SYS_FIELD_EMPTY', array($gL10n->get('SYS_CATEGORY'))));
        // => EXIT
    }

    if($rolName !== $_POST['rol_name'])
    {
        // Schauen, ob die Rolle bereits existiert
        $sql = 'SELECT COUNT(*) AS count
                  FROM '.TBL_ROLES.'
            INNER JOIN '.TBL_CATEGORIES.'
                    ON cat_id = rol_cat_id
                 WHERE rol_name   = ? -- $_POST[\'rol_name\']
                   AND rol_cat_id = ? -- $_POST[\'rol_cat_id\']
                   AND rol_id    <> ? -- $getRoleId
                   AND (  cat_org_id = ? -- $gCurrentOrganization->getValue(\'org_id\')
                       OR cat_org_id IS NULL )';
        $queryParams = array(
            $_POST['rol_name'],
            (int) $_POST['rol_cat_id'],
            $getRoleId,
            (int) $gCurrentOrganization->getValue('org_id')
        );
        $pdoStatement = $gDb->queryPrepared($sql, $queryParams);

        if($pdoStatement->fetchColumn() > 0)
        {
            $gMessage->show($gL10n->get('ROL_ROLE_NAME_EXISTS'));
            // => EXIT
        }
    }

    // Administrator role need some more flags
    if($role->getValue('rol_administrator') == 1)
    {
        $_POST['rol_assign_roles']   = 1;
        $_POST['rol_all_lists_view'] = 1;
        $_POST['rol_mail_to_all']    = 1;
    }

    if($role->getValue('cat_name_intern') === 'EVENTS')
    {
        $_POST['rol_start_date'] = '';
        $_POST['rol_start_time'] = '';
        $_POST['rol_end_date'] = '';
        $_POST['rol_end_time'] = '';
        $_POST['rol_max_members'] = '';
    }

    // bei allen Checkboxen muss geprueft werden, ob hier ein Wert uebertragen wurde
    // falls nicht, dann den Wert hier auf 0 setzen, da 0 nicht uebertragen wird

    $checkboxes = array(
        'rol_assign_roles',
        'rol_approve_users',
        'rol_announcements',
        'rol_dates',
        'rol_default_registration',
        'rol_photo', 'rol_download',
        'rol_guestbook',
        'rol_guestbook_comments',
        'rol_edit_user',
        'rol_weblinks',
        'rol_all_lists_view',
        'rol_mail_to_all',
        'rol_profile'
    );

    foreach($checkboxes as $value)
    {
        // initialize the roles rights if value not set or not = 1 or its a event role
        if(!isset($_POST[$value]) || $_POST[$value] != 1 || $role->getValue('cat_name_intern') === 'EVENTS')
        {
            $_POST[$value] = 0;
        }
    }

    // ------------------------------------------------
    // Check valid format of date input
    // ------------------------------------------------

    $validFromDate = '';
    $validToDate   = '';

    if(strlen($_POST['rol_start_date']) > 0)
    {
        $validFromDate = \DateTime::createFromFormat($gPreferences['system_date'], $_POST['rol_start_date']);
        if(!$validFromDate)
        {
            $gMessage->show($gL10n->get('SYS_DATE_INVALID', array($gL10n->get('ROL_VALID_FROM'), $gPreferences['system_date'])));
            // => EXIT
        }
        else
        {
            // now write date and time with database format to date object
            $_POST['rol_start_date'] = $validFromDate->format('Y-m-d');
        }
    }

    if(strlen($_POST['rol_end_date']) > 0)
    {
        $validToDate = \DateTime::createFromFormat($gPreferences['system_date'], $_POST['rol_end_date']);
        if(!$validToDate)
        {
            $gMessage->show($gL10n->get('SYS_DATE_INVALID', array($gL10n->get('ROL_VALID_TO'), $gPreferences['system_date'])));
            // => EXIT
        }
        else
        {
            // now write date and time with database format to date object
            $_POST['rol_end_date'] = $validToDate->format('Y-m-d');
        }
    }

    // DateTo should be greater than DateFrom (Timestamp must be less)
    if(strlen($_POST['rol_start_date']) > 0 && strlen($_POST['rol_end_date']) > 0)
    {
        if ($validFromDate > $validToDate)
        {
            $gMessage->show($gL10n->get('SYS_DATE_END_BEFORE_BEGIN'));
            // => EXIT
        }

    }

    // ------------------------------------------------
    // Check valid format of time input
    // ------------------------------------------------

    if(strlen($_POST['rol_start_time']) > 0)
    {
        $validFromTime = \DateTime::createFromFormat('Y-m-d '.$gPreferences['system_time'], DATE_NOW.' '.$_POST['rol_start_time']);
        if(!$validFromTime)
        {
            $gMessage->show($gL10n->get('SYS_TIME_INVALID', array($gL10n->get('ROL_TIME_FROM'), $gPreferences['system_time'])));
            // => EXIT
        }
        else
        {
            // now write date and time with database format to date object
            $_POST['rol_start_time'] = $validFromTime->format('H:i:s');
        }
    }

    if(strlen($_POST['rol_end_time']) > 0)
    {
        $validToTime = \DateTime::createFromFormat('Y-m-d '.$gPreferences['system_time'], DATE_NOW.' '.$_POST['rol_end_time']);
        if(!$validToTime)
        {
            $gMessage->show($gL10n->get('SYS_TIME_INVALID', array($gL10n->get('ROL_TIME_TO'), $gPreferences['system_time'])));
            // => EXIT
        }
        else
        {
            // now write date and time with database format to date object
            $_POST['rol_end_time'] = $validToTime->format('H:i:s');
        }
    }

    // Kontrollieren ob bei nachtraeglicher Senkung der maximalen Mitgliederzahl diese nicht bereits ueberschritten wurde
    if($getRoleId > 0 && (int) $_POST['rol_max_members'] !== (int) $role->getValue('rol_max_members'))
    {
        // Zaehlen wieviele Leute die Rolle bereits haben, ohne Leiter
        $role->setValue('rol_max_members', (int) $_POST['rol_max_members']);
        $numFreePlaces = $role->countVacancies();

        if($numFreePlaces < 0)
        {
            $gMessage->show($gL10n->get('SYS_ROLE_MAX_MEMBERS', array($rolName)));
            // => EXIT
        }
    }

    try
    {
        // POST Variablen in das Role-Objekt schreiben
        foreach($_POST as $key => $value) // TODO possible security issue
        {
            if(admStrStartsWith($key, 'rol_'))
            {
<<<<<<< HEAD
                $role->setValue($key, $value);
=======
                $gMessage->show($gL10n->get('ROL_NO_DEFAULT_ROLE', array($gL10n->get('ROL_DEFAULT_REGISTRATION'))));
                // => EXIT
>>>>>>> ed823b2b
            }
        }
    }
    catch(AdmException $e)
    {
        $e->showHtml();
    }

    // Daten in Datenbank schreiben
    $returnCode = $role->save();

    if($returnCode < 0)
    {
        $gMessage->show($gL10n->get('SYS_NO_RIGHTS'));
        // => EXIT
    }

    // holt die Role ID des letzten Insert Statements
    if($getRoleId === 0)
    {
        $getRoleId = $role->getValue('rol_id');
    }

    // save role dependencies in database
    if(array_key_exists('dependent_roles', $_POST) && $role->getValue('cat_name_intern') !== 'EVENTS')
    {
        $sentChildRoles = array_map('intval', $_POST['dependent_roles']);

        $roleDep = new RoleDependency($gDb);

        // holt eine Liste der ausgewählten Rolen
        $dbChildRoles = RoleDependency::getChildRoles($gDb, $getRoleId);

        // entferne alle Rollen die nicht mehr ausgewählt sind
        if(count($dbChildRoles) > 0)
        {
            foreach ($dbChildRoles as $dbChildRole)
            {
                if(!in_array($dbChildRole, $sentChildRoles, true))
                {
                    $roleDep->get($dbChildRole, $getRoleId);
                    $roleDep->delete();
                }
            }
        }

        // add all new role dependencies to database
        if(count($sentChildRoles) > 0)
        {
            foreach ($sentChildRoles as $sentChildRole)
            {
                if($sentChildRole > 0 && !in_array($sentChildRole, $dbChildRoles, true))
                {
                    $roleDep->clear();
                    $roleDep->setChild($sentChildRole);
                    $roleDep->setParent($getRoleId);
                    $roleDep->insert($gCurrentUser->getValue('usr_id'));

                    // füge alle Mitglieder der ChildRole der ParentRole zu
                    $roleDep->updateMembership();
                }
            }
        }
    }
    else
    {
        RoleDependency::removeChildRoles($gDb, $getRoleId);
    }

    $gNavigation->deleteLastUrl();
    unset($_SESSION['roles_request']);

    $gMessage->setForwardUrl($gNavigation->getUrl(), 2000);
    $gMessage->show($gL10n->get('SYS_SAVE_DATA'));
    // => EXIT
}
elseif($getMode === 3)
{
    // Rolle zur inaktiven Rolle machen
    if($role->setInactive())
    {
        echo 'done';
    }
    else
    {
        echo $gL10n->get('SYS_NO_RIGHTS');
    }
    exit();
}
elseif($getMode === 4)
{
    // delete role from database
    try
    {
        if($role->delete())
        {
            echo 'done';
        }
    }
    catch(AdmException $e)
    {
        $e->showHtml();
        // => EXIT
    }
    exit();
}
elseif($getMode === 5)
{
    // Rolle wieder aktiv setzen
    if($role->setActive())
    {
        echo 'done';
    }
    else
    {
        $gL10n->get('SYS_NO_RIGHTS');
    }
    exit();
}
elseif($getMode === 9)
{
    if($role->hasFormerMembers())
    {
        echo '1';
    }
    else
    {
        echo '0';
    }
    exit();
}<|MERGE_RESOLUTION|>--- conflicted
+++ resolved
@@ -246,12 +246,7 @@
         {
             if(admStrStartsWith($key, 'rol_'))
             {
-<<<<<<< HEAD
                 $role->setValue($key, $value);
-=======
-                $gMessage->show($gL10n->get('ROL_NO_DEFAULT_ROLE', array($gL10n->get('ROL_DEFAULT_REGISTRATION'))));
-                // => EXIT
->>>>>>> ed823b2b
             }
         }
     }
