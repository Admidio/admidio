<?php
/**
 ***********************************************************************************************
 * Various functions for roles handling
 *
 * @copyright 2004-2017 The Admidio Team
 * @see https://www.admidio.org/
 * @license https://www.gnu.org/licenses/gpl-2.0.html GNU General Public License v2.0 only
 ***********************************************************************************************
 */

/******************************************************************************
 * Parameters:
 *
 * rol_id: ID of role, that should be edited
 * mode :  2 - create or edit role
 *         3 - set role inaktive
 *         4 - delete role
 *         5 - set role active
 *         9 - return if role has former members ? Return: 1 und 0
 *
 *****************************************************************************/

require_once(__DIR__ . '/../../system/common.php');
require(__DIR__ . '/../../system/login_valid.php');

// Initialize and check the parameters
$getRoleId = admFuncVariableIsValid($_GET, 'rol_id', 'int');
$getMode   = admFuncVariableIsValid($_GET, 'mode',   'int', array('requireValue' => true));

// only members who are allowed to create and edit roles should have access to
// most of these functions
if($getMode !== 9 && !$gCurrentUser->manageRoles())
{
    $gMessage->show($gL10n->get('SYS_NO_RIGHTS'));
    // => EXIT
}

// Rollenobjekt anlegen
$role = new TableRoles($gDb);

if($getRoleId > 0)
{
    $role->readDataById($getRoleId);

    // Pruefung, ob die Rolle zur aktuellen Organisation gehoert
    if((int) $role->getValue('cat_org_id') !== (int) $gCurrentOrganization->getValue('org_id') && $role->getValue('cat_org_id') > 0)
    {
        $gMessage->show($gL10n->get('SYS_NO_RIGHTS'));
        // => EXIT
    }
}

$_SESSION['roles_request'] = $_POST;
$rolName = $role->getValue('rol_name');

if($getMode === 2)
{
    // Rolle anlegen oder updaten

    if(!array_key_exists('rol_name', $_POST) || $_POST['rol_name'] === '')
    {
        // es sind nicht alle Felder gefuellt
        $gMessage->show($gL10n->get('SYS_FIELD_EMPTY', $gL10n->get('SYS_NAME')));
        // => EXIT
    }
    if((int) $_POST['rol_cat_id'] === 0)
    {
        // es sind nicht alle Felder gefuellt
        $gMessage->show($gL10n->get('SYS_FIELD_EMPTY', $gL10n->get('SYS_CATEGORY')));
        // => EXIT
    }

    if($rolName !== $_POST['rol_name'])
    {
        // Schauen, ob die Rolle bereits existiert
        $sql = 'SELECT COUNT(*) AS count
                  FROM '.TBL_ROLES.'
            INNER JOIN '.TBL_CATEGORIES.'
                    ON cat_id = rol_cat_id
                 WHERE rol_name   = ? -- $_POST[\'rol_name\']
                   AND rol_cat_id = ? -- $_POST[\'rol_cat_id\']
                   AND rol_id    <> ? -- $getRoleId
                   AND (  cat_org_id = ? -- $gCurrentOrganization->getValue(\'org_id\')
                       OR cat_org_id IS NULL )';
        $queryParams = array(
            $_POST['rol_name'],
            (int) $_POST['rol_cat_id'],
            $getRoleId,
            (int) $gCurrentOrganization->getValue('org_id')
        );
        $pdoStatement = $gDb->queryPrepared($sql, $queryParams);

        if($pdoStatement->fetchColumn() > 0)
        {
            $gMessage->show($gL10n->get('ROL_ROLE_NAME_EXISTS'));
            // => EXIT
        }
    }

    // Administrator role need some more flags
    if($role->getValue('rol_administrator') == 1)
    {
        $_POST['rol_assign_roles']   = 1;
        $_POST['rol_all_lists_view'] = 1;
        $_POST['rol_mail_to_all']    = 1;
    }

    if($role->getValue('cat_name_intern') === 'EVENTS')
    {
        $_POST['rol_start_date'] = '';
        $_POST['rol_start_time'] = '';
        $_POST['rol_end_date'] = '';
        $_POST['rol_end_time'] = '';
        $_POST['rol_max_members'] = '';
    }

    // bei allen Checkboxen muss geprueft werden, ob hier ein Wert uebertragen wurde
    // falls nicht, dann den Wert hier auf 0 setzen, da 0 nicht uebertragen wird

    $checkboxes = array(
        'rol_assign_roles',
        'rol_approve_users',
        'rol_announcements',
        'rol_dates',
        'rol_default_registration',
        'rol_photo', 'rol_download',
        'rol_guestbook',
        'rol_guestbook_comments',
        'rol_edit_user',
        'rol_weblinks',
        'rol_all_lists_view',
        'rol_mail_to_all',
        'rol_profile'
    );

    foreach($checkboxes as $value)
    {
        // initialize the roles rights if value not set or not = 1 or its a event role
        if(!isset($_POST[$value]) || $_POST[$value] != 1 || $role->getValue('cat_name_intern') === 'EVENTS')
        {
            $_POST[$value] = 0;
        }
    }

    // ------------------------------------------------
    // Check valid format of date input
    // ------------------------------------------------

    $validFromDate = '';
    $validToDate   = '';

    if(strlen($_POST['rol_start_date']) > 0)
    {
        $validFromDate = DateTime::createFromFormat($gPreferences['system_date'], $_POST['rol_start_date']);
        if(!$validFromDate)
        {
            $gMessage->show($gL10n->get('SYS_DATE_INVALID', $gL10n->get('ROL_VALID_FROM'), $gPreferences['system_date']));
            // => EXIT
        }
        else
        {
            // now write date and time with database format to date object
            $_POST['rol_start_date'] = $validFromDate->format('Y-m-d');
        }
    }

    if(strlen($_POST['rol_end_date']) > 0)
    {
        $validToDate = DateTime::createFromFormat($gPreferences['system_date'], $_POST['rol_end_date']);
        if(!$validToDate)
        {
            $gMessage->show($gL10n->get('SYS_DATE_INVALID', $gL10n->get('ROL_VALID_TO'), $gPreferences['system_date']));
            // => EXIT
        }
        else
        {
            // now write date and time with database format to date object
            $_POST['rol_end_date'] = $validToDate->format('Y-m-d');
        }
    }

    // DateTo should be greater than DateFrom (Timestamp must be less)
    if(strlen($_POST['rol_start_date']) > 0 && strlen($_POST['rol_end_date']) > 0)
    {
        if ($validFromDate > $validToDate)
        {
            $gMessage->show($gL10n->get('SYS_DATE_END_BEFORE_BEGIN'));
            // => EXIT
        }

    }

    // ------------------------------------------------
    // Check valid format of time input
    // ------------------------------------------------

    if(strlen($_POST['rol_start_time']) > 0)
    {
        $validFromTime = DateTime::createFromFormat('Y-m-d '.$gPreferences['system_time'], DATE_NOW.' '.$_POST['rol_start_time']);
        if(!$validFromTime)
        {
            $gMessage->show($gL10n->get('SYS_TIME_INVALID', $gL10n->get('ROL_TIME_FROM'), $gPreferences['system_time']));
            // => EXIT
        }
        else
        {
            // now write date and time with database format to date object
            $_POST['rol_start_time'] = $validFromTime->format('H:i:s');
        }
    }

    if(strlen($_POST['rol_end_time']) > 0)
    {
        $validToTime = DateTime::createFromFormat('Y-m-d '.$gPreferences['system_time'], DATE_NOW.' '.$_POST['rol_end_time']);
        if(!$validToTime)
        {
            $gMessage->show($gL10n->get('SYS_TIME_INVALID', $gL10n->get('ROL_TIME_TO'), $gPreferences['system_time']));
            // => EXIT
        }
        else
        {
            // now write date and time with database format to date object
            $_POST['rol_end_time'] = $validToTime->format('H:i:s');
        }
    }

    // Kontrollieren ob bei nachtraeglicher Senkung der maximalen Mitgliederzahl diese nicht bereits ueberschritten wurde
    if($getRoleId > 0 && (int) $_POST['rol_max_members'] !== (int) $role->getValue('rol_max_members'))
    {
        // Zaehlen wieviele Leute die Rolle bereits haben, ohne Leiter
        $role->setValue('rol_max_members', (int) $_POST['rol_max_members']);
        $numFreePlaces = $role->countVacancies();

        if($numFreePlaces < 0)
        {
            $gMessage->show($gL10n->get('SYS_ROLE_MAX_MEMBERS', $rolName));
            // => EXIT
        }
    }

    try
    {
<<<<<<< HEAD
        // POST Variablen in das Role-Objekt schreiben
        foreach($_POST as $key => $value) // TODO possible security issue
=======
        if(admStrStartsWith($key, 'rol_'))
>>>>>>> 3369b116
        {
            if(strpos($key, 'rol_') === 0)
            {
                $role->setValue($key, $value);
            }
        }
    }
    catch(AdmException $e)
    {
        $e->showHtml();
    }

    // Daten in Datenbank schreiben
    $returnCode = $role->save();

    if($returnCode < 0)
    {
        $gMessage->show($gL10n->get('SYS_NO_RIGHTS'));
        // => EXIT
    }

    // holt die Role ID des letzten Insert Statements
    if($getRoleId === 0)
    {
        $getRoleId = $role->getValue('rol_id');
    }

    // save role dependencies in database
    if(array_key_exists('dependent_roles', $_POST) && $role->getValue('cat_name_intern') !== 'EVENTS')
    {
        $sentChildRoles = array_map('intval', $_POST['dependent_roles']);

        $roleDep = new RoleDependency($gDb);

        // holt eine Liste der ausgewählten Rolen
        $dbChildRoles = RoleDependency::getChildRoles($gDb, $getRoleId);

        // entferne alle Rollen die nicht mehr ausgewählt sind
        if(count($dbChildRoles) > 0)
        {
            foreach ($dbChildRoles as $dbChildRole)
            {
                if(!in_array($dbChildRole, $sentChildRoles, true))
                {
                    $roleDep->get($dbChildRole, $getRoleId);
                    $roleDep->delete();
                }
            }
        }

        // add all new role dependencies to database
        if(count($sentChildRoles) > 0)
        {
            foreach ($sentChildRoles as $sentChildRole)
            {
                if($sentChildRole > 0 && !in_array($sentChildRole, $dbChildRoles, true))
                {
                    $roleDep->clear();
                    $roleDep->setChild($sentChildRole);
                    $roleDep->setParent($getRoleId);
                    $roleDep->insert($gCurrentUser->getValue('usr_id'));

                    // füge alle Mitglieder der ChildRole der ParentRole zu
                    $roleDep->updateMembership();
                }
            }
        }
    }
    else
    {
        RoleDependency::removeChildRoles($gDb, $getRoleId);
    }

    $gNavigation->deleteLastUrl();
    unset($_SESSION['roles_request']);

    $gMessage->setForwardUrl($gNavigation->getUrl(), 2000);
    $gMessage->show($gL10n->get('SYS_SAVE_DATA'));
    // => EXIT
}
elseif($getMode === 3)
{
    // Rolle zur inaktiven Rolle machen
    if($role->setInactive())
    {
        echo 'done';
    }
    else
    {
        echo $gL10n->get('SYS_NO_RIGHTS');
    }
    exit();
}
elseif($getMode === 4)
{
    // delete role from database
    try
    {
        if($role->delete())
        {
            echo 'done';
        }
    }
    catch(AdmException $e)
    {
        $e->showHtml();
        // => EXIT
    }
    exit();
}
elseif($getMode === 5)
{
    // Rolle wieder aktiv setzen
    if($role->setActive())
    {
        echo 'done';
    }
    else
    {
        $gL10n->get('SYS_NO_RIGHTS');
    }
    exit();
}
elseif($getMode === 9)
{
    if($role->hasFormerMembers())
    {
        echo '1';
    }
    else
    {
        echo '0';
    }
    exit();
}<|MERGE_RESOLUTION|>--- conflicted
+++ resolved
@@ -241,14 +241,10 @@
 
     try
     {
-<<<<<<< HEAD
         // POST Variablen in das Role-Objekt schreiben
         foreach($_POST as $key => $value) // TODO possible security issue
-=======
-        if(admStrStartsWith($key, 'rol_'))
->>>>>>> 3369b116
-        {
-            if(strpos($key, 'rol_') === 0)
+        {
+            if(admStrStartsWith($key, 'rol_'))
             {
                 $role->setValue($key, $value);
             }
