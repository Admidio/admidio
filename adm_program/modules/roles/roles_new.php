<?php
/**
 ***********************************************************************************************
 * Create and edit roles
 *
 * @copyright 2004-2017 The Admidio Team
 * @see https://www.admidio.org/
 * @license https://www.gnu.org/licenses/gpl-2.0.html GNU General Public License v2.0 only
 *
 * Parameters:
 *
 * rol_id: ID of role, that should be edited
 ***********************************************************************************************
 */
require_once('../../system/common.php');
require_once('../../system/login_valid.php');

// Initialize and check the parameters
$getRoleId = admFuncVariableIsValid($_GET, 'rol_id', 'int');

// Initialize local parameters
$showSystemCategory = false;

// only users with the special right are allowed to manage roles
if(!$gCurrentUser->manageRoles())
{
    $gMessage->show($gL10n->get('SYS_NO_RIGHTS'));
    // => EXIT
}

if($getRoleId > 0)
{
    $headline = $gL10n->get('ROL_EDIT_ROLE');
}
else
{
    $headline = $gL10n->get('SYS_CREATE_ROLE');
}

$gNavigation->addUrl(CURRENT_URL, $headline);

// Rollenobjekt anlegen
$role = new TableRoles($gDb);

if($getRoleId > 0)
{
    $role->readDataById($getRoleId);

    // Pruefung, ob die Rolle zur aktuellen Organisation gehoert
    if((int) $role->getValue('cat_org_id') !== (int) $gCurrentOrganization->getValue('org_id') && $role->getValue('cat_org_id') > 0)
    {
        $gMessage->show($gL10n->get('SYS_NO_RIGHTS'));
        // => EXIT
    }

    // Administrator role could only be created or edited by administrators
    if($role->getValue('rol_administrator') == 1 && !$gCurrentUser->isAdministrator())
    {
        $gMessage->show($gL10n->get('SYS_NO_RIGHTS'));
        // => EXIT
    }

    // hidden roles can also see hidden categories
    if($role->getValue('cat_system') == 1)
    {
        $showSystemCategory = true;
    }
}
else
{
    $role->setValue('rol_this_list_view', '1');
    $role->setValue('rol_mail_this_role', '2');
}

if(isset($_SESSION['roles_request']))
{
    // durch fehlerhafte Eingabe ist der User zu diesem Formular zurueckgekehrt
    // nun die vorher eingegebenen Inhalte ins Objekt schreiben
    $role->setArray($_SESSION['roles_request']);
    unset($_SESSION['roles_request']);
}

// holt eine Liste der ausgewaehlten abhaengigen Rolen
$childRoles = RoleDependency::getChildRoles($gDb, $getRoleId);

$childRoleObjects = array();

// create html page object
$page = new HtmlPage($headline);

$page->addJavascript('
    checkMaxMemberCount();
    $("#rol_assign_roles").change(function() {
        markRoleRight("rol_assign_roles", "rol_all_lists_view", true);
    });
    $("#rol_all_lists_view").change(function() {
        markRoleRight("rol_all_lists_view", "rol_assign_roles", false);
    });
    $("#rol_max_members").change(function() {
        checkMaxMemberCount();
    });',
    true
);

$page->addJavascript('
    // show/hide role dependencies if max count members will be changed
    function checkMaxMemberCount() {
        // Wenn eine Maximale Mitgliederzahl angeben wurde, duerfen keine Rollenabhaengigkeiten bestehen
        if ($("#rol_max_members").val() > 0) {
            // Die Box zum konfigurieren der Rollenabhängig wird ausgeblendet
            $("#gb_dependencies").hide();

            // Alle Abhängigen Rollen werden markiert und auf unabhängig gesetzt
            $("#dependent_roles").val("");
        } else {
            // Die Box zum konfigurieren der Rollenabhängigkeit wird wieder eingeblendet
            $("#gb_dependencies").show();
        }
    }

    // Set dependent role right if another role right changed
    // srcRight  - ID des Rechts, welches das Ereignis ausloest
    // destRight - ID des Rechts, welches angepasst werden soll
    // checked   - true destRight wird auf checked gesetzt
    //             false destRight wird auf unchecked gesetzt
    function markRoleRight(srcRight, destRight, checked) {
        if (document.getElementById(srcRight).checked && checked) {
            document.getElementById(destRight).checked = true;
        }
        if (!document.getElementById(srcRight).checked && !checked) {
            document.getElementById(destRight).checked = false;
        }
    }'
);

// add back link to module menu
$rolesEditMenu = $page->getMenu();
$rolesEditMenu->addItem('menu_item_back', $gNavigation->getPreviousUrl(), $gL10n->get('SYS_BACK'), 'back.png');

// show form
$form = new HtmlForm('roles_edit_form', ADMIDIO_URL.FOLDER_MODULES.'/roles/roles_function.php?rol_id='.$getRoleId.'&amp;mode=2', $page);
$form->openGroupBox('gb_name_category', $gL10n->get('SYS_NAME').' & '.$gL10n->get('SYS_CATEGORY'));
if($role->getValue('rol_administrator') == 1)
{
    $form->addInput('rol_name', $gL10n->get('SYS_NAME'), $role->getValue('rol_name'),
                    array('maxLength' => 100, 'property' => FIELD_READONLY));
}
else
{
    $form->addInput('rol_name', $gL10n->get('SYS_NAME'), $role->getValue('rol_name'),
                    array('maxLength' => 100, 'property' => FIELD_REQUIRED));
}
$form->addMultilineTextInput('rol_description', $gL10n->get('SYS_DESCRIPTION'), $role->getValue('rol_description'), 3,
                             array('maxLength' => 4000));
$form->addSelectBoxForCategories('rol_cat_id', $gL10n->get('SYS_CATEGORY'), $gDb, 'ROL', 'EDIT_CATEGORIES',
                                 array('property' => FIELD_REQUIRED, 'defaultValue' => $role->getValue('rol_cat_id')));
$form->closeGroupBox();
$form->openGroupBox('gb_properties', $gL10n->get('SYS_PROPERTIES'));
if($gPreferences['enable_mail_module'])
{
    $selectBoxEntries = array(0 => $gL10n->get('SYS_NOBODY'), 1 => $gL10n->get('ROL_ONLY_ROLE_MEMBERS'), 2 => $gL10n->get('ROL_ALL_MEMBERS'), 3 => $gL10n->get('ROL_ALL_GUESTS'));
    $form->addSelectBox('rol_mail_this_role', $gL10n->get('ROL_SEND_MAILS'), $selectBoxEntries,
                        array('defaultValue' => $role->getValue('rol_mail_this_role'), 'showContextDependentFirstEntry' => false, 'helpTextIdLabel' => array('ROL_RIGHT_MAIL_THIS_ROLE_DESC', $gL10n->get('ROL_RIGHT_MAIL_TO_ALL'))));
}
$selectBoxEntries = array(0 => $gL10n->get('SYS_NOBODY'), 1 => $gL10n->get('ROL_ONLY_ROLE_MEMBERS'), 2 => $gL10n->get('ROL_ALL_MEMBERS'));
$form->addSelectBox('rol_this_list_view', $gL10n->get('ROL_SEE_ROLE_MEMBERSHIP'), $selectBoxEntries,
                    array('defaultValue' => $role->getValue('rol_this_list_view'), 'showContextDependentFirstEntry' => false, 'helpTextIdLabel' => array('ROL_RIGHT_THIS_LIST_VIEW_DESC', $gL10n->get('ROL_RIGHT_ALL_LISTS_VIEW'))));
$selectBoxEntries = array(0 => $gL10n->get('ROL_NO_ADDITIONAL_RIGHTS'), 1 => $gL10n->get('SYS_ASSIGN_MEMBERS'), 2 => $gL10n->get('SYS_EDIT_MEMBERS'), 3 => $gL10n->get('ROL_ASSIGN_EDIT_MEMBERS'));
$form->addSelectBox('rol_leader_rights', $gL10n->get('SYS_LEADER'), $selectBoxEntries,
                    array('defaultValue' => $role->getValue('rol_leader_rights'), 'showContextDependentFirstEntry' => false, 'helpTextIdLabel' => 'ROL_LEADER_RIGHTS_DESC'));

$selectBoxEntries = array(0 => $gL10n->get('ROL_SYSTEM_DEFAULT_LIST'));
// SQL-Statement fuer alle Listenkonfigurationen vorbereiten, die angezeigt werdne sollen
$sql = 'SELECT lst_id, lst_name
          FROM '.TBL_LISTS.'
         WHERE lst_org_id = ? -- $gCurrentOrganization->getValue(\'org_id\')
           AND lst_global = 1
           AND lst_name IS NOT NULL
      ORDER BY lst_global ASC, lst_name ASC';
$pdoStatement = $gDb->queryPrepared($sql, array($gCurrentOrganization->getValue('org_id')));

while($row = $pdoStatement->fetch())
{
    $selectBoxEntries[$row['lst_id']] = $row['lst_name'];
}
$form->addSelectBox('rol_lst_id', $gL10n->get('ROL_DEFAULT_LIST'), $selectBoxEntries,
                    array('defaultValue' => $role->getValue('rol_lst_id'), 'showContextDependentFirstEntry' => false, 'helpTextIdLabel' => 'ROL_DEFAULT_LIST_DESC'));

if($role->getValue('cat_name_intern') !== 'EVENTS')
{
    $form->addCheckbox('rol_default_registration', $gL10n->get('ROL_DEFAULT_REGISTRATION'), (bool) $role->getValue('rol_default_registration'),
                       array('helpTextIdLabel' => 'ROL_DEFAULT_REGISTRATION_DESC'));
    $form->addInput('rol_max_members', $gL10n->get('SYS_MAX_PARTICIPANTS').'<br />('.$gL10n->get('ROL_WITHOUT_LEADER').')', $role->getValue('rol_max_members'),
                    array('type' => 'number', 'minNumber' => 0, 'maxNumber' => 99999, 'step' => 1));
    $form->addInput('rol_cost', $gL10n->get('SYS_CONTRIBUTION').' '.$gPreferences['system_currency'], $role->getValue('rol_cost'),
                    array('maxLength' => 6, 'class' => 'form-control-small'));
    $form->addSelectBox('rol_cost_period', $gL10n->get('SYS_CONTRIBUTION_PERIOD'), TableRoles::getCostPeriods(),
                        array('defaultValue' => $role->getValue('rol_cost_period')));
}
$form->closeGroupBox();

// event roles should not set rights, dates meetings and dependencies
if($role->getValue('cat_name_intern') !== 'EVENTS')
{
    $form->openGroupBox('gb_authorization', $gL10n->get('SYS_AUTHORIZATION'));
    $form->addCheckbox('rol_assign_roles', $gL10n->get('ROL_RIGHT_ASSIGN_ROLES'), (bool) $role->getValue('rol_assign_roles'),
                       array('helpTextIdLabel' => 'ROL_RIGHT_ASSIGN_ROLES_DESC', 'icon' => 'roles.png'));
    $form->addCheckbox('rol_all_lists_view', $gL10n->get('ROL_RIGHT_ALL_LISTS_VIEW'), (bool) $role->getValue('rol_all_lists_view'),
                       array('icon' => 'lists.png'));
    $form->addCheckbox('rol_approve_users', $gL10n->get('ROL_RIGHT_APPROVE_USERS'), (bool) $role->getValue('rol_approve_users'),
                       array('icon' => 'new_registrations.png'));
    $form->addCheckbox('rol_edit_user', $gL10n->get('ROL_RIGHT_EDIT_USER'), (bool) $role->getValue('rol_edit_user'),
                       array('helpTextIdLabel' => 'ROL_RIGHT_EDIT_USER_DESC', 'icon' => 'group.png'));
    if($gPreferences['enable_mail_module'] > 0)
    {
        $form->addCheckbox('rol_mail_to_all', $gL10n->get('ROL_RIGHT_MAIL_TO_ALL'), (bool) $role->getValue('rol_mail_to_all'),
                           array('icon' => 'email.png'));
    }
    $form->addCheckbox('rol_profile', $gL10n->get('ROL_RIGHT_PROFILE'), (bool) $role->getValue('rol_profile'),
                       array('icon' => 'profile.png'));
    if($gPreferences['enable_announcements_module'] > 0)
    {
        $form->addCheckbox('rol_announcements', $gL10n->get('ROL_RIGHT_ANNOUNCEMENTS'), (bool) $role->getValue('rol_announcements'),
                           array('icon' => 'announcements.png'));
    }
    if($gPreferences['enable_dates_module'] > 0)
    {
        $form->addCheckbox('rol_dates', $gL10n->get('ROL_RIGHT_DATES'), (bool) $role->getValue('rol_dates'),
                           array('icon' => 'dates.png'));
    }
    if($gPreferences['enable_photo_module'] > 0)
    {
        $form->addCheckbox('rol_photo', $gL10n->get('ROL_RIGHT_PHOTO'), (bool) $role->getValue('rol_photo'),
                           array('icon' => 'photo.png'));
    }
    if($gPreferences['enable_download_module'] > 0)
    {
        $form->addCheckbox('rol_download', $gL10n->get('ROL_RIGHT_DOWNLOAD'), (bool) $role->getValue('rol_download'),
                           array('helpTextIdLabel' => 'ROL_RIGHT_DOWNLOAD_DESC', 'icon' => 'download.png'));
    }
    if($gPreferences['enable_guestbook_module'] > 0)
    {
        $form->addCheckbox('rol_guestbook', $gL10n->get('ROL_RIGHT_GUESTBOOK'), (bool) $role->getValue('rol_guestbook'),
                           array('icon' => 'guestbook.png'));
        // if not registered users can set comments than there is no need to set a role dependent right
        if(!$gPreferences['enable_gbook_comments4all'])
        {
            $form->addCheckbox('rol_guestbook_comments', $gL10n->get('ROL_RIGHT_GUESTBOOK_COMMENTS'), (bool) $role->getValue('rol_guestbook_comments'),
                               array('icon' => 'comment.png'));
        }
    }
    if($gPreferences['enable_weblinks_module'] > 0)
    {
        $form->addCheckbox('rol_weblinks', $gL10n->get('ROL_RIGHT_WEBLINKS'), (bool) $role->getValue('rol_weblinks'),
                           array('icon' => 'weblinks.png'));
    }
    /*if($gPreferences['enable_inventory_module'] > 0)
    {
        $form->addCheckbox('rol_inventory', $gL10n->get('ROL_RIGHT_INVENTORY'), (bool) $role->getValue('rol_inventory'), array('icon' => 'inventory.png'));
    }*/
    $form->closeGroupBox();
    $form->openGroupBox('gb_dates_meetings', $gL10n->get('DAT_DATES').' / '.$gL10n->get('ROL_MEETINGS').'&nbsp;&nbsp;('.$gL10n->get('SYS_OPTIONAL').')');
    $form->addInput('rol_start_date', $gL10n->get('ROL_VALID_FROM'), $role->getValue('rol_start_date'), array('type' => 'date'));
    $form->addInput('rol_end_date', $gL10n->get('ROL_VALID_TO'), $role->getValue('rol_end_date'), array('type' => 'date'));
    $form->addInput('rol_start_time', $gL10n->get('SYS_TIME_FROM'), $role->getValue('rol_start_time'), array('type' => 'time'));
    $form->addInput('rol_end_time', $gL10n->get('SYS_TIME_TO'), $role->getValue('rol_end_time'), array('type' => 'time'));
    $form->addSelectBox('rol_weekday', $gL10n->get('ROL_WEEKDAY'), DateTimeExtended::getWeekdays(), array('defaultValue' => $role->getValue('rol_weekday')));
    $form->addInput('rol_location', $gL10n->get('SYS_LOCATION'), $role->getValue('rol_location'), array('maxLength' => 100));
    $form->closeGroupBox();

    $form->openGroupBox('gb_dependencies', $gL10n->get('ROL_DEPENDENCIES').'&nbsp;&nbsp;('.$gL10n->get('SYS_OPTIONAL').')');
    $roleName = $gL10n->get('ROL_NEW_ROLE');
    if($role->getValue('rol_name') !== '')
    {
        $roleName = $gL10n->get('SYS_ROLE').' <strong>'.$role->getValue('rol_name').'</strong>';
    }
    $form->addHtml('<p>'.$gL10n->get('ROL_ROLE_DEPENDENCIES', $roleName).'</p>');

<<<<<<< HEAD
    //  list all roles that the user is allowed to see
    $sqlAllRoles = 'SELECT rol_id, rol_name, cat_name
                      FROM '.TBL_ROLES.'
                INNER JOIN '.TBL_CATEGORIES.'
                        ON cat_id = rol_cat_id
                     WHERE rol_valid   = 1
                       AND cat_name_intern <> \'EVENTS\'
                       AND (  cat_org_id  = '. $gCurrentOrganization->getValue('org_id'). '
                           OR cat_org_id IS NULL )
                  ORDER BY cat_sequence, rol_name';

    $form->addSelectBoxFromSql('dependent_roles', $gL10n->get('ROL_DEPENDENT'), $gDb, $sqlAllRoles,
                               array('defaultValue' => $childRoles, 'multiselect' => true));
    $form->closeGroupBox();
}
=======
//  list all roles that the user is allowed to see
$sqlData['query'] = 'SELECT rol_id, rol_name, cat_name
                       FROM '.TBL_ROLES.'
                 INNER JOIN '.TBL_CATEGORIES.'
                         ON cat_id = rol_cat_id
                      WHERE rol_valid   = 1
                        AND rol_visible = 1
                        AND (  cat_org_id  = ? -- $gCurrentOrganization->getValue(\'org_id\')
                            OR cat_org_id IS NULL )
                   ORDER BY cat_sequence, rol_name';
$sqlData['params'] = array($gCurrentOrganization->getValue('org_id'));

$form->addSelectBoxFromSql(
    'dependent_roles', $gL10n->get('ROL_DEPENDENT'), $gDb, $sqlData,
    array('defaultValue' => $childRoles, 'multiselect' => true)
);
$form->closeGroupBox();
>>>>>>> 7c50ae55

$form->addSubmitButton('btn_save', $gL10n->get('SYS_SAVE'), array('icon' => THEME_URL.'/icons/disk.png'));
$form->addHtml(admFuncShowCreateChangeInfoById(
    (int) $role->getValue('rol_usr_id_create'), $role->getValue('rol_timestamp_create'),
    (int) $role->getValue('rol_usr_id_change'), $role->getValue('rol_timestamp_change')
));

// add form to html page and show page
$page->addHtml($form->show(false));
$page->show();<|MERGE_RESOLUTION|>--- conflicted
+++ resolved
@@ -276,41 +276,23 @@
     }
     $form->addHtml('<p>'.$gL10n->get('ROL_ROLE_DEPENDENCIES', $roleName).'</p>');
 
-<<<<<<< HEAD
     //  list all roles that the user is allowed to see
-    $sqlAllRoles = 'SELECT rol_id, rol_name, cat_name
-                      FROM '.TBL_ROLES.'
-                INNER JOIN '.TBL_CATEGORIES.'
-                        ON cat_id = rol_cat_id
-                     WHERE rol_valid   = 1
-                       AND cat_name_intern <> \'EVENTS\'
-                       AND (  cat_org_id  = '. $gCurrentOrganization->getValue('org_id'). '
-                           OR cat_org_id IS NULL )
-                  ORDER BY cat_sequence, rol_name';
-
-    $form->addSelectBoxFromSql('dependent_roles', $gL10n->get('ROL_DEPENDENT'), $gDb, $sqlAllRoles,
-                               array('defaultValue' => $childRoles, 'multiselect' => true));
-    $form->closeGroupBox();
-}
-=======
-//  list all roles that the user is allowed to see
-$sqlData['query'] = 'SELECT rol_id, rol_name, cat_name
-                       FROM '.TBL_ROLES.'
-                 INNER JOIN '.TBL_CATEGORIES.'
-                         ON cat_id = rol_cat_id
-                      WHERE rol_valid   = 1
-                        AND rol_visible = 1
-                        AND (  cat_org_id  = ? -- $gCurrentOrganization->getValue(\'org_id\')
-                            OR cat_org_id IS NULL )
-                   ORDER BY cat_sequence, rol_name';
-$sqlData['params'] = array($gCurrentOrganization->getValue('org_id'));
-
-$form->addSelectBoxFromSql(
-    'dependent_roles', $gL10n->get('ROL_DEPENDENT'), $gDb, $sqlData,
-    array('defaultValue' => $childRoles, 'multiselect' => true)
+    $sqlData['query'] = 'SELECT rol_id, rol_name, cat_name
+                           FROM '.TBL_ROLES.'
+                     INNER JOIN '.TBL_CATEGORIES.'
+                             ON cat_id = rol_cat_id
+                          WHERE rol_valid   = 1
+                            AND cat_name_intern <> \'EVENTS\'
+                            AND (  cat_org_id  = ? -- $gCurrentOrganization->getValue(\'org_id\')
+                                OR cat_org_id IS NULL )
+                       ORDER BY cat_sequence, rol_name';
+    $sqlData['params'] = array($gCurrentOrganization->getValue('org_id'));
+
+    $form->addSelectBoxFromSql(
+        'dependent_roles', $gL10n->get('ROL_DEPENDENT'), $gDb, $sqlData,
+        array('defaultValue' => $childRoles, 'multiselect' => true)
 );
 $form->closeGroupBox();
->>>>>>> 7c50ae55
 
 $form->addSubmitButton('btn_save', $gL10n->get('SYS_SAVE'), array('icon' => THEME_URL.'/icons/disk.png'));
 $form->addHtml(admFuncShowCreateChangeInfoById(
