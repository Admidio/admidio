<?php
/**
 ***********************************************************************************************
 * messages form page
 *
 * @copyright 2004-2015 The Admidio Team
 * @see http://www.admidio.org/
 * @license https://www.gnu.org/licenses/gpl-2.0.html GNU General Public License v2.0 only
 ***********************************************************************************************
 */

/******************************************************************************
 * Parameters:
 *
 * usr_id    - send message to the given user ID
 * subject   - subject of the message
 * msg_id    - ID of the message -> just for answers
 * rol_id    - Statt einem Rollennamen/Kategorienamen kann auch eine RollenId uebergeben werden
 * carbon_copy - 1 (Default) Checkbox "Kopie an mich senden" ist gesetzt
 *             - 0 Checkbox "Kopie an mich senden" ist NICHT gesetzt
 * show_members : 0 - (Default) show active members of role
 *                1 - show former members of role
 *                2 - show active and former members of role
 *
 *****************************************************************************/

require_once('../../system/common.php');

// Initialize and check the parameters
$getMsgType     = admFuncVariableIsValid($_GET, 'msg_type',     'string');
$getUserId      = admFuncVariableIsValid($_GET, 'usr_id',       'numeric');
$getSubject     = admFuncVariableIsValid($_GET, 'subject',      'html');
<<<<<<< HEAD
$getMsgId       = admFuncVariableIsValid($_GET, 'msg_id',       'numeric');
$getRoleId      = admFuncVariableIsValid($_GET, 'rol_id',       'numeric');
$getCarbonCopy  = admFuncVariableIsValid($_GET, 'carbon_copy',  'boolean', array('defaultValue' => 0));
$getDeliveryConfirmation = admFuncVariableIsValid($_GET, 'delivery_confirmation', 'boolean');
$getShowMembers = admFuncVariableIsValid($_GET, 'show_members', 'numeric');
=======
$getMsgId       = admFuncVariableIsValid($_GET, 'msg_id',       'int');
$getRoleId      = admFuncVariableIsValid($_GET, 'rol_id',       'int');
$getCarbonCopy  = admFuncVariableIsValid($_GET, 'carbon_copy',  'bool', array('defaultValue' => 0));
$getDeliveryConfirmation = admFuncVariableIsValid($_GET, 'delivery_confirmation', 'bool');
$getShowMembers = admFuncVariableIsValid($_GET, 'show_members', 'int');
>>>>>>> cb8e0d6c

if ($getMsgId > 0)
{
    $message = new TableMessage($gDb, $getMsgId);
    $getMsgType = $message->getValue('msg_type');
}

// check if the call of the page was allowed by settings
if ($gPreferences['enable_mail_module'] != 1 && $getMsgType != 'PM'
   || $gPreferences['enable_pm_module'] != 1 && $getMsgType == 'PM')
{
    // message if the sending of PM is not allowed
    $gMessage->show($gL10n->get('SYS_MODULE_DISABLED'));
}

// check for valid login
if (!$gValidLogin && $getUserId == 0 && $getMsgType === 'PM')
{
    $gMessage->show($gL10n->get('SYS_INVALID_PAGE_VIEW'));
}

// check if user has email address for sending a email
if ($gValidLogin && $getMsgType !== 'PM' && $gCurrentUser->getValue('EMAIL') === '')
{
    $gMessage->show($gL10n->get('SYS_CURRENT_USER_NO_EMAIL', '<a href="'.$g_root_path.'/adm_program/modules/profile/profile.php">', '</a>'));
}

// Update the read status of the message
if ($getMsgId > 0)
{
    // update the read-status
    $message->setReadValue($gCurrentUser->getValue('usr_id'));

    $getSubject = $message->getValue('msg_subject');
    $getUserId  = $message->getConversationPartner($gCurrentUser->getValue('usr_id'));

    $messageStatement = $message->getConversation($getMsgId);
}

$maxNumberRecipients = 1;
if ($gPreferences['mail_max_receiver'] > 0 && $getMsgType !== 'PM')
{
    $maxNumberRecipients = $gPreferences['mail_max_receiver'];
}

$list = array();

if ($gValidLogin && $getMsgType === 'PM')
{
    $sql = 'SELECT usr_id, FIRST_NAME.usd_value as first_name, LAST_NAME.usd_value as last_name, usr_login_name
                  FROM '.TBL_MEMBERS.'
            INNER JOIN '.TBL_ROLES.'
                    ON rol_id = mem_rol_id
            INNER JOIN '.TBL_CATEGORIES.'
                    ON cat_id = rol_cat_id
            INNER JOIN '.TBL_USERS.'
                    ON usr_id = mem_usr_id
             LEFT JOIN '.TBL_USER_DATA.' LAST_NAME
                    ON LAST_NAME.usd_usr_id = usr_id
                   AND LAST_NAME.usd_usf_id = '. $gProfileFields->getProperty('LAST_NAME', 'usf_id'). '
             LEFT JOIN '.TBL_USER_DATA.' FIRST_NAME
                    ON FIRST_NAME.usd_usr_id = usr_id
                   AND FIRST_NAME.usd_usf_id = '. $gProfileFields->getProperty('FIRST_NAME', 'usf_id'). "
                 WHERE rol_id IN (".implode(',', $gCurrentUser->getAllVisibleRoles()).")
                   AND cat_name_intern <> 'CONFIRMATION_OF_PARTICIPATION'
                   AND (  cat_org_id = ". $gCurrentOrganization->getValue('org_id')."
                       OR cat_org_id IS NULL )
                   AND mem_begin <= '".DATE_NOW."'
                   AND mem_end   >= '".DATE_NOW."'
                   AND usr_id <> ".$gCurrentUser->getValue('usr_id')."
                   AND usr_valid  = 1
                   AND usr_login_name IS NOT NULL
                 GROUP BY usr_id, LAST_NAME.usd_value, FIRST_NAME.usd_value, usr_login_name
                 ORDER BY LAST_NAME.usd_value, FIRST_NAME.usd_value";

    $dropStatement = $gDb->query($sql);

    while ($row = $dropStatement->fetch())
    {
        $list[] = array($row['usr_id'], $row['last_name'].' '.$row['first_name'].' (' .$row['usr_login_name'].')', '');
    }
}

if ($getUserId > 0)
{
    // usr_id wurde uebergeben, dann Kontaktdaten des Users aus der DB fischen
    $user = new User($gDb, $gProfileFields, $getUserId);

    // if an User ID is given, we need to check if the actual user is allowed to contact this user
    if ((!$gCurrentUser->editUsers() && !isMember($user->getValue('usr_id'))) || $user->getValue('usr_id') === '')
    {
        $gMessage->show($gL10n->get('SYS_USER_ID_NOT_FOUND'));
    }
}

if ($getSubject !== '')
{
    $headline = $gL10n->get('MAI_SUBJECT').': '.$getSubject;
}
else
{
    $headline = $gL10n->get('MAI_SEND_EMAIL');
    if ($getMsgType === 'PM')
    {
        $headline = $gL10n->get('PMS_SEND_PM');
    }
}

// create html page object
$page = new HtmlPage($headline);

// add current url to navigation stack
$gNavigation->addUrl(CURRENT_URL, $headline);

// add back link to module menu
$messagesWriteMenu = $page->getMenu();
$messagesWriteMenu->addItem('menu_item_back', $gNavigation->getPreviousUrl(), $gL10n->get('SYS_BACK'), 'back.png');

if ($getMsgType === 'PM')
{

    $formParam = 'msg_type=PM';

    if ($getUserId > 0)
    {
        $form_values['subject'] = $getSubject;
    }

    if ($getMsgId > 0)
    {
        $formParam .= '&'.'msg_id='.$getMsgId;
    }

    // show form
    $form = new HtmlForm('pm_send_form', $g_root_path.'/adm_program/modules/messages/messages_send.php?'.$formParam, $page, array('enableFileUpload' => true));

    if ($getUserId == 0)
    {
        $form->openGroupBox('gb_pm_contact_details', $gL10n->get('SYS_CONTACT_DETAILS'));
        $form->addSelectBox('msg_to', $gL10n->get('SYS_TO'), $list, array('property'               => FIELD_REQUIRED,
                                                                          'multiselect'            => true,
                                                                          'maximumSelectionNumber' => $maxNumberRecipients,
                                                                          'helpTextIdLabel'        => 'MSG_SEND_PM'));
        $form->closeGroupBox();
        $sendto = '';
    }
    else
    {
        $form->addInput('msg_to', null, $getUserId, array('type' => 'hidden'));
        $sendto = ' ' . $gL10n->get('SYS_TO') . ' ' .$user->getValue('FIRST_NAME').' '.$user->getValue('LAST_NAME').' ('.$user->getValue('usr_login_name').')';
    }

    $form->openGroupBox('gb_pm_message', $gL10n->get('SYS_MESSAGE') . $sendto);

    if($getSubject === '')
    {
        $form->addInput('subject', $gL10n->get('MAI_SUBJECT'), '', array('maxLength' => 77, 'property' => FIELD_REQUIRED));
    }

    $form->addMultilineTextInput('msg_body', $gL10n->get('SYS_PM'), null, 10, array('maxLength' => 254, 'property' => FIELD_REQUIRED));

    $form->closeGroupBox();

    $form->addSubmitButton('btn_send', $gL10n->get('SYS_SEND'), array('icon' => THEME_PATH.'/icons/email.png'));

    // add form to html page
    $page->addHtml($form->show(false));
}
elseif (!isset($messageStatement))
{
    if ($getUserId > 0)
    {
        // besitzt der User eine gueltige E-Mail-Adresse
        if (!strValidCharacters($user->getValue('EMAIL'), 'email'))
        {
            $gMessage->show($gL10n->get('SYS_USER_NO_EMAIL', $user->getValue('FIRST_NAME').' '.$user->getValue('LAST_NAME')));
        }
    }
    elseif ($getRoleId > 0)
    {
        // wird eine bestimmte Rolle aufgerufen, dann pruefen, ob die Rechte dazu vorhanden sind
        $role = new TableRoles($gDb);
        $role->readDataById($getRoleId);

        // Ausgeloggte duerfen nur an Rollen mit dem Flag "alle Besucher der Seite" Mails schreiben
        // Eingeloggte duerfen nur an Rollen Mails schreiben, zu denen sie berechtigt sind
        // Rollen muessen zur aktuellen Organisation gehoeren
        if((!$gValidLogin && $role->getValue('rol_mail_this_role') != 3)
        || ($gValidLogin  && !$gCurrentUser->hasRightSendMailToRole($getRoleId))
        || $role->getValue('rol_id') == null)
        {
           $gMessage->show($gL10n->get('SYS_INVALID_PAGE_VIEW'));
        }

        $rollenName = $role->getValue('rol_name');
    }

    // Wenn die letzte URL in der Zuruecknavigation die des Scriptes message_send.php ist,
    // dann soll das Formular gefuellt werden mit den Werten aus der Session
    if (strpos($gNavigation->getUrl(), 'message_send.php') > 0 && isset($_SESSION['message_request']))
    {
        // Das Formular wurde also schon einmal ausgefüllt,
        // da der User hier wieder gelandet ist nach der Mailversand-Seite
        $form_values = strStripSlashesDeep($_SESSION['message_request']);
        unset($_SESSION['message_request']);
        $gNavigation->deleteLastUrl();
    }
    else
    {
        $form_values['name']        = '';
        $form_values['mailfrom']    = '';
        $form_values['subject']     = $getSubject;
        $form_values['msg_body']    = '';
        $form_values['msg_to']      = 0;
        $form_values['carbon_copy'] = $getCarbonCopy;
        $form_values['delivery_confirmation'] = $getDeliveryConfirmation;
    }

    $formParam = '';

    // if subject was set as param then send this subject to next script
    if ($getSubject !== '')
    {
        $formParam .= 'subject='.$getSubject.'&';
    }

    // show form
    $form = new HtmlForm('mail_send_form', $g_root_path.'/adm_program/modules/messages/messages_send.php?'.$formParam, $page, array('enableFileUpload' => true));
    $form->openGroupBox('gb_mail_contact_details', $gL10n->get('SYS_CONTACT_DETAILS'));

    $preload_data = array();

    if ($getUserId > 0)
    {
        // usr_id wurde uebergeben, dann E-Mail direkt an den User schreiben
        $preload_data = $getUserId;
    }
    elseif ($getRoleId > 0)
    {
        // Rolle wurde uebergeben, dann E-Mails nur an diese Rolle schreiben
        $preload_data = 'groupID: '.$getRoleId;
    }

    // keine Uebergabe, dann alle Rollen entsprechend Login/Logout auflisten
    if ($gValidLogin)
    {
        $list = array();
        $listFormer = array();
        $listActiveAndFormer = array();

        // list array with all roles where user is allowed to send mail to
        $sql = 'SELECT rol_id, rol_name
                  FROM '.TBL_ROLES.'
            INNER JOIN '.TBL_CATEGORIES.'
                    ON cat_id = rol_cat_id
                 WHERE rol_id IN ('.implode(',', $gCurrentUser->getAllMailRoles()).')
                   AND cat_name_intern <> \'CONFIRMATION_OF_PARTICIPATION\'
                 ORDER BY rol_name ASC';
        $rolesStatement = $gDb->query($sql);
        $rolesArray = $rolesStatement->fetchAll();

        foreach($rolesArray as $roleArray)
        {
            // Rollenobjekt anlegen
            $role = new TableRoles($gDb);
            $role->setArray($roleArray);
            $list[] = array('groupID: '.$roleArray['rol_id'], $roleArray['rol_name'], $gL10n->get('SYS_ROLES'). ' (' .$gL10n->get('LST_ACTIVE_MEMBERS') . ')');
            $list_rol_id_array[] = $roleArray['rol_id'];
            if($role->hasFormerMembers() > 0 && $gPreferences['mail_show_former'] == 1)
            {
                // list role with former members
                $listFormer[] = array('groupID: '.$roleArray['rol_id'].'-1', $roleArray['rol_name'].' '.'('.$gL10n->get('SYS_FORMER_PL').')', $gL10n->get('SYS_ROLES'). ' (' .$gL10n->get('LST_FORMER_MEMBERS') . ')');
                // list role with active and former members
                $listActiveAndFormer[] = array('groupID: '.$roleArray['rol_id'].'-2', $roleArray['rol_name'].' '.'('.$gL10n->get('MSG_ACTIVE_FORMER_SHORT').')', $gL10n->get('SYS_ROLES'). ' (' .$gL10n->get('LST_ACTIVE_FORMER_MEMBERS') . ')');
            }
        }

        $list = array_merge($list, $listFormer, $listActiveAndFormer);
        $listVisibleRoleArray = array_intersect($list_rol_id_array, $gCurrentUser->getAllVisibleRoles());

        // select Users

        $sql = 'SELECT usr_id, first_name.usd_value as first_name, last_name.usd_value as last_name,
                       rol_mail_this_role, rol_id, mem_begin, mem_end
                  FROM '.TBL_MEMBERS.'
            INNER JOIN '.TBL_ROLES.'
                    ON rol_id = mem_rol_id
            INNER JOIN '.TBL_USERS.'
                    ON usr_id = mem_usr_id
            INNER JOIN '.TBL_USER_DATA.' as email
                    ON email.usd_usr_id = usr_id
                   AND LENGTH(email.usd_value) > 0
            INNER JOIN '.TBL_USER_FIELDS.' as field
                    ON field.usf_id = email.usd_usf_id
                   AND field.usf_type = \'EMAIL\'
             LEFT JOIN '.TBL_USER_DATA.' as last_name
                    ON last_name.usd_usr_id = usr_id
                   AND last_name.usd_usf_id = '. $gProfileFields->getProperty('LAST_NAME', 'usf_id'). '
             LEFT JOIN '.TBL_USER_DATA.' as first_name
                    ON first_name.usd_usr_id = usr_id
                   AND first_name.usd_usf_id = '. $gProfileFields->getProperty('FIRST_NAME', 'usf_id'). '
                 WHERE rol_id in ('.implode(',', $listVisibleRoleArray).')
                   AND usr_id <> '.$gCurrentUser->getValue('usr_id').'
                   AND usr_valid = 1
                 GROUP BY usr_id, first_name.usd_value, last_name.usd_value, email.usd_value, rol_mail_this_role, rol_id
                 ORDER BY last_name, first_name, rol_mail_this_role DESC';
        $statement = $gDb->query($sql);

        $passive_list = array();
        $active_list = array();

        while ($row = $statement->fetch())
        {
            if (!isset($act_usr_id) or $act_usr_id != $row['usr_id'])
            {
                if ($row['mem_begin'] <= DATE_NOW && $row['mem_end'] >= DATE_NOW && $row['rol_mail_this_role'] >= 2)
                {
                    $active_list[]= array($row['usr_id'], $row['last_name'].' '.$row['first_name'], $gL10n->get('LST_ACTIVE_MEMBERS'));
                    $act_usr_id = $row['usr_id'];
                }
                elseif ($row['mem_begin'] <= DATE_NOW && $row['mem_end'] >= DATE_NOW && $row['rol_mail_this_role'] == 1 && in_array($row['rol_id'], $gCurrentUser->getRoleMemberships(), true))
                {
                    $active_list[]= array($row['usr_id'], $row['last_name'].' '.$row['first_name'], $gL10n->get('LST_ACTIVE_MEMBERS'));
                    $act_usr_id = $row['usr_id'];
                }
                elseif ($gPreferences['mail_show_former'] == 1)
                {
                    $passive_list[]= array($row['usr_id'], $row['last_name'].' '.$row['first_name'], $gL10n->get('LST_FORMER_MEMBERS'));
                    $act_usr_id = $row['usr_id'];
                }
            }
        }

        $list =  array_merge($list, $active_list, $passive_list);

    }
    else
    {
        $maxNumberRecipients = 1;
        // list all roles where guests could send mails to
        $sql = 'SELECT rol_id, rol_name, cat_name
                  FROM '.TBL_ROLES.'
            INNER JOIN '.TBL_CATEGORIES.'
                    ON cat_id = rol_cat_id
                 WHERE rol_mail_this_role = 3
                   AND rol_valid  = 1
                   AND cat_org_id = '. $gCurrentOrganization->getValue('org_id'). '
                 ORDER BY cat_sequence, rol_name ';

        $statement = $gDb->query($sql);
        while($row = $statement->fetch())
        {
            $list[] = array('groupID: '.$row['rol_id'], $row['rol_name'], '');
        }

    }

    $form->addSelectBox('msg_to', $gL10n->get('SYS_TO'), $list, array('property'               => FIELD_REQUIRED,
                                                                      'multiselect'            => true,
                                                                      'maximumSelectionNumber' => $maxNumberRecipients,
                                                                      'helpTextIdLabel'        => 'MAI_SEND_MAIL_TO_ROLE',
                                                                      'defaultValue'           => $preload_data));

    $form->addLine();

    if ($gCurrentUser->getValue('usr_id') > 0)
    {
        $sql = 'SELECT COUNT(*)
                  FROM '.TBL_USER_FIELDS.'
            INNER JOIN '. TBL_USER_DATA .'
                    ON usd_usf_id = usf_id
                 WHERE usf_type = \'EMAIL\'
                   AND usd_usr_id = '.$gCurrentUser->getValue('usr_id').'
                   AND usd_value IS NOT NULL';

        $pdoStatement = $gDb->query($sql);
        $possible_emails = $pdoStatement->fetchColumn();

        $form->addInput('name', $gL10n->get('MAI_YOUR_NAME'), $gCurrentUser->getValue('FIRST_NAME'). ' '. $gCurrentUser->getValue('LAST_NAME'), array('maxLength' => 50, 'property' => FIELD_DISABLED));

        if($possible_emails > 1)
        {
            $sql = 'SELECT email.usd_value as ID, email.usd_value as email
                      FROM '.TBL_USERS.'
                INNER JOIN '.TBL_USER_DATA.' as email
                        ON email.usd_usr_id = usr_id
                       AND LENGTH(email.usd_value) > 0
                INNER JOIN '.TBL_USER_FIELDS.' as field
                        ON field.usf_id = email.usd_usf_id
                       AND field.usf_type = \'EMAIL\'
                     WHERE usr_id = '. $gCurrentUser->getValue('usr_id'). '
                       AND usr_valid   = 1
                     GROUP BY email.usd_value, email.usd_value';

            $form->addSelectBoxFromSql('mailfromid', $gL10n->get('MAI_YOUR_EMAIL'), $gDb, $sql, array('maxLength' => 50, 'defaultValue' => $gCurrentUser->getValue('EMAIL'), 'showContextDependentFirstEntry' => false));
        }
        else
        {
            $form->addInput('mailfrom', $gL10n->get('MAI_YOUR_EMAIL'), $gCurrentUser->getValue('EMAIL'), array('maxLength' => 50, 'property' => FIELD_DISABLED));
        }
    }
    else
    {
        $form->addInput('name', $gL10n->get('MAI_YOUR_NAME'), $form_values['name'], array('maxLength' => 50, 'property' => FIELD_REQUIRED));
        $form->addInput('mailfrom', $gL10n->get('MAI_YOUR_EMAIL'), $form_values['mailfrom'], array('type' => 'email', 'maxLength' => 50, 'property' => FIELD_REQUIRED));
    }

    // show option to send a copy to your email address only for registered users because of spam abuse
    if($gValidLogin)
    {
        $form->addCheckbox('carbon_copy', $gL10n->get('MAI_SEND_COPY'), $form_values['carbon_copy']);
    }

    // if preference is set then show a checkbox where the user can request a delivery confirmation for the email
    if (($gCurrentUser->getValue('usr_id') > 0 && $gPreferences['mail_delivery_confirmation'] == 2) || $gPreferences['mail_delivery_confirmation'] == 1)
    {
        $form->addCheckbox('delivery_confirmation', $gL10n->get('MAI_DELIVERY_CONFIRMATION'), $form_values['delivery_confirmation']);
    }

    $form->closeGroupBox();

    $form->openGroupBox('gb_mail_message', $gL10n->get('SYS_MESSAGE'));
    $form->addInput('subject', $gL10n->get('MAI_SUBJECT'), $form_values['subject'], array('maxLength' => 77, 'property' => FIELD_REQUIRED));

    // Nur eingeloggte User duerfen Attachments anhaengen...
    if (($gValidLogin) && ($gPreferences['max_email_attachment_size'] > 0) && (ini_get('file_uploads') === '1'))
    {
        $form->addFileUpload('btn_add_attachment', $gL10n->get('MAI_ATTACHEMENT'), array('enableMultiUploads' => true,
                                                                                         'multiUploadLabel'   => $gL10n->get('MAI_ADD_ATTACHEMENT'),
                                                                                         'hideUploadField'    => true,
                                                                                         'helpTextIdLabel'    => array('MAI_MAX_ATTACHMENT_SIZE', Email::getMaxAttachementSize('mib'))));
    }

    // add textfield or ckeditor to form
    if($gValidLogin && $gPreferences['mail_html_registered_users'] == 1)
    {
        $form->addEditor('msg_body', null, $form_values['msg_body'], array('property' => FIELD_REQUIRED));
    }
    else
    {
        $form->addMultilineTextInput('msg_body', $gL10n->get('SYS_TEXT'), null, 10, array('property' => FIELD_REQUIRED));
    }

    $form->closeGroupBox();

    // if captchas are enabled then visitors of the website must resolve this
    if (!$gValidLogin && $gPreferences['enable_mail_captcha'] == 1)
    {
        $form->openGroupBox('gb_confirmation_of_input', $gL10n->get('SYS_CONFIRMATION_OF_INPUT'));
        $form->addCaptcha('captcha', $gPreferences['captcha_type']);
        $form->closeGroupBox();
    }

    $form->addSubmitButton('btn_send', $gL10n->get('SYS_SEND'), array('icon' => THEME_PATH.'/icons/email.png'));

    // add form to html page and show page
    $page->addHtml($form->show(false));
}

if (isset($messageStatement))
{
    $page->addHtml('<br>');
    while ($row = $messageStatement->fetch())
    {
        if ($row['msc_usr_id'] == $gCurrentUser->getValue('usr_id'))
        {
            $sentUser = $gCurrentUser->getValue('FIRST_NAME'). ' '. $gCurrentUser->getValue('LAST_NAME');
        }
        else
        {
            $sentUser = $user->getValue('FIRST_NAME').' '.$user->getValue('LAST_NAME');
        }

        $receiverName = '';
        $messageText = htmlspecialchars_decode($row['msc_message']);
        if ($getMsgType === 'PM')
        {
            // list history of this PM
            $messageText = nl2br($row['msc_message']);
        }
        else
        {
            $message = new TableMessage($gDb, $getMsgId);
            $receivers = $message->getValue('msg_usr_id_receiver');
            // open some additonal functions for messages
            $moduleMessages = new ModuleMessages();
            $receiverName = '';
            if (strpos($receivers, '|') > 0)
            {
                $receiverSplit = explode('|', $receivers);
                foreach ($receiverSplit as $value)
                {
                    if (strpos($value, ':') > 0)
                    {
                        $receiverName .= '; ' . $moduleMessages->msgGroupNameSplit($value);
                    }
                    else
                    {
                        $user = new User($gDb, $gProfileFields, $value);
                        $receiverName .= '; ' . $user->getValue('FIRST_NAME').' '.$user->getValue('LAST_NAME');
                    }
                }
            }
            else
            {
                if (strpos($receivers, ':') > 0)
                {
                    $receiverName .= '; ' . $moduleMessages->msgGroupNameSplit($receivers);
                }
                else
                {
                    $user = new User($gDb, $gProfileFields, $receivers);
                    $receiverName .= '; ' . $user->getValue('FIRST_NAME').' '.$user->getValue('LAST_NAME');
                }
            }
            $receiverName = '<div class="panel-footer">'.$gL10n->get('MSG_OPPOSITE').': '.substr($receiverName, 2).'</div>';
        }

        $date = new DateTimeExtended($row['msc_timestamp'], 'Y-m-d H:i:s');
        $page->addHtml('
        <div class="panel panel-default">
            <div class="panel-heading">
                <div class="row">
                    <div class="col-sm-8">
                        <img class="admidio-panel-heading-icon" src="'. THEME_PATH. '/icons/guestbook.png" alt="'.$sentUser.'" />' . $sentUser . '
                    </div>
                    <div class="col-sm-4 text-right">' . $date->format($gPreferences['system_date'].' '.$gPreferences['system_time']) .
                    '</div>
                </div>
            </div>
            <div class="panel-body">'.
                $messageText.'
            </div>
            '.$receiverName.'
        </div>');
    }
}

// show page
$page->show();<|MERGE_RESOLUTION|>--- conflicted
+++ resolved
@@ -30,19 +30,11 @@
 $getMsgType     = admFuncVariableIsValid($_GET, 'msg_type',     'string');
 $getUserId      = admFuncVariableIsValid($_GET, 'usr_id',       'numeric');
 $getSubject     = admFuncVariableIsValid($_GET, 'subject',      'html');
-<<<<<<< HEAD
-$getMsgId       = admFuncVariableIsValid($_GET, 'msg_id',       'numeric');
-$getRoleId      = admFuncVariableIsValid($_GET, 'rol_id',       'numeric');
-$getCarbonCopy  = admFuncVariableIsValid($_GET, 'carbon_copy',  'boolean', array('defaultValue' => 0));
-$getDeliveryConfirmation = admFuncVariableIsValid($_GET, 'delivery_confirmation', 'boolean');
-$getShowMembers = admFuncVariableIsValid($_GET, 'show_members', 'numeric');
-=======
 $getMsgId       = admFuncVariableIsValid($_GET, 'msg_id',       'int');
 $getRoleId      = admFuncVariableIsValid($_GET, 'rol_id',       'int');
 $getCarbonCopy  = admFuncVariableIsValid($_GET, 'carbon_copy',  'bool', array('defaultValue' => 0));
 $getDeliveryConfirmation = admFuncVariableIsValid($_GET, 'delivery_confirmation', 'bool');
 $getShowMembers = admFuncVariableIsValid($_GET, 'show_members', 'int');
->>>>>>> cb8e0d6c
 
 if ($getMsgId > 0)
 {
