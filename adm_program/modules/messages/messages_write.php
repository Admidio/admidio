<?php
/**
 ***********************************************************************************************
 * messages form page
 *
 * @copyright 2004-2017 The Admidio Team
 * @see https://www.admidio.org/
 * @license https://www.gnu.org/licenses/gpl-2.0.html GNU General Public License v2.0 only
 ***********************************************************************************************
 */

/******************************************************************************
 * Parameters:
 *
 * usr_id    - send message to the given user ID
 * subject   - subject of the message
 * msg_id    - ID of the message -> just for answers
 * rol_id    - Statt einem Rollennamen/Kategorienamen kann auch eine RollenId uebergeben werden
 * carbon_copy - false - (Default) Checkbox "Kopie an mich senden" ist NICHT gesetzt
 *             - true  - Checkbox "Kopie an mich senden" ist gesetzt
 *
 *****************************************************************************/

require_once(__DIR__ . '/../../system/common.php');

// Initialize and check the parameters
$getMsgType    = admFuncVariableIsValid($_GET, 'msg_type',    'string');
$getUserId     = admFuncVariableIsValid($_GET, 'usr_id',      'int');
$getSubject    = admFuncVariableIsValid($_GET, 'subject',     'html');
$getMsgId      = admFuncVariableIsValid($_GET, 'msg_id',      'int');
$getRoleId     = admFuncVariableIsValid($_GET, 'rol_id',      'int');
$getCarbonCopy = admFuncVariableIsValid($_GET, 'carbon_copy', 'bool', array('defaultValue' => false));
$getDeliveryConfirmation = admFuncVariableIsValid($_GET, 'delivery_confirmation', 'bool');

// Check form values
$postUserIdList = admFuncVariableIsValid($_POST, 'userIdList', 'string');
$postListId     = admFuncVariableIsValid($_POST, 'lst_id',     'int');

if ($getMsgId > 0)
{
    $message = new TableMessage($gDb, $getMsgId);
    $getMsgType = $message->getValue('msg_type');
}

// check if the call of the page was allowed by settings
<<<<<<< HEAD
if ((!$gSettingsManager->getBool('enable_mail_module') && $getMsgType !== TableMessage::MESSAGE_TYPE_PM)
   || (!$gSettingsManager->getBool('enable_pm_module') && $getMsgType === TableMessage::MESSAGE_TYPE_PM))
=======
if (($gPreferences['enable_mail_module'] == 0 && $getMsgType !== TableMessage::MESSAGE_TYPE_PM)
   || ($gPreferences['enable_pm_module'] == 0 && $getMsgType === TableMessage::MESSAGE_TYPE_PM))
>>>>>>> d987d6e4
{
    // message if the sending of PM is not allowed
    $gMessage->show($gL10n->get('SYS_MODULE_DISABLED'));
    // => EXIT
}

// check for valid login
if (!$gValidLogin && $getUserId === 0 && $getMsgType === TableMessage::MESSAGE_TYPE_PM)
{
    $gMessage->show($gL10n->get('SYS_INVALID_PAGE_VIEW'));
    // => EXIT
}

// check if user has email address for sending a email
if ($gValidLogin && $getMsgType !== TableMessage::MESSAGE_TYPE_PM && $gCurrentUser->getValue('EMAIL') === '')
{
    $gMessage->show($gL10n->get('SYS_CURRENT_USER_NO_EMAIL', array('<a href="'.ADMIDIO_URL.FOLDER_MODULES.'/profile/profile.php">', '</a>')));
    // => EXIT
}

$currUsrId = (int) $gCurrentUser->getValue('usr_id');
$currOrgId = (int) $gCurrentOrganization->getValue('org_id');

// Update the read status of the message
if ($getMsgId > 0)
{
    // update the read-status
    $message->setReadValue($currUsrId);

    $getSubject = $message->getValue('msg_subject');
    $getUserId  = $message->getConversationPartner($currUsrId);

    $messageStatement = $message->getConversation($getMsgId);
}

$maxNumberRecipients = 1;
<<<<<<< HEAD
if ($gSettingsManager->getInt('mail_max_receiver') > 0 && $getMsgType !== TableMessage::MESSAGE_TYPE_PM)
=======
if ($getMsgType !== TableMessage::MESSAGE_TYPE_PM && $gPreferences['mail_max_receiver'] > 0)
>>>>>>> d987d6e4
{
    $maxNumberRecipients = $gSettingsManager->getInt('mail_max_receiver');
}

$list = array();
$arrAllVisibleRoles = $gCurrentUser->getAllVisibleRoles();

if ($gValidLogin && $getMsgType === TableMessage::MESSAGE_TYPE_PM && count($arrAllVisibleRoles) > 0)
{
    $sql = 'SELECT usr_id, first_name.usd_value AS first_name, last_name.usd_value AS last_name, usr_login_name
              FROM '.TBL_MEMBERS.'
        INNER JOIN '.TBL_ROLES.'
                ON rol_id = mem_rol_id
        INNER JOIN '.TBL_CATEGORIES.'
                ON cat_id = rol_cat_id
        INNER JOIN '.TBL_USERS.'
                ON usr_id = mem_usr_id
         LEFT JOIN '.TBL_USER_DATA.' AS last_name
                ON last_name.usd_usr_id = usr_id
               AND last_name.usd_usf_id = ? -- $gProfileFields->getProperty(\'LAST_NAME\', \'usf_id\')
         LEFT JOIN '.TBL_USER_DATA.' AS first_name
                ON first_name.usd_usr_id = usr_id
               AND first_name.usd_usf_id = ? -- $gProfileFields->getProperty(\'FIRST_NAME\', \'usf_id\')
             WHERE rol_id IN ('.replaceValuesArrWithQM($arrAllVisibleRoles).')
               AND cat_name_intern <> \'EVENTS\'
               AND (  cat_org_id = ? -- $currOrgId
                   OR cat_org_id IS NULL )
               AND mem_begin <= ? -- DATE_NOW
               AND mem_end   >= ? -- DATE_NOW
               AND usr_id <> ? -- $currUsrId
               AND usr_valid  = 1
               AND usr_login_name IS NOT NULL
          GROUP BY usr_id, last_name.usd_value, first_name.usd_value, usr_login_name
          ORDER BY last_name.usd_value, first_name.usd_value';
    $queryParamsArr = array(
        array(
            $gProfileFields->getProperty('LAST_NAME', 'usf_id'),
            $gProfileFields->getProperty('FIRST_NAME', 'usf_id')
        ),
        $arrAllVisibleRoles,
        array(
            $currOrgId,
            DATE_NOW,
            DATE_NOW,
            $currUsrId
        )
    );
    $dropStatement = $gDb->queryPrepared($sql, array_merge($queryParamsArr[0], $queryParamsArr[1], $queryParamsArr[2]));

    while ($row = $dropStatement->fetch())
    {
        $list[] = array($row['usr_id'], $row['last_name'].' '.$row['first_name'].' (' .$row['usr_login_name'].')', '');
    }

    // no roles or users found then show message
    if(count($list) === 0)
    {
        $gMessage->show($gL10n->get('MSG_NO_ROLES_AND_USERS'));
        // => EXIT
    }
}

if ($getUserId > 0)
{
    // usr_id wurde uebergeben, dann Kontaktdaten des Users aus der DB fischen
    $user = new User($gDb, $gProfileFields, $getUserId);

    // if an User ID is given, we need to check if the actual user is allowed to contact this user
    if ((!$gCurrentUser->editUsers() && !isMember($user->getValue('usr_id'))) || $user->getValue('usr_id') === '')
    {
        $gMessage->show($gL10n->get('SYS_USER_ID_NOT_FOUND'));
        // => EXIT
    }
}

if ($getSubject !== '')
{
    $headline = $gL10n->get('MAI_SUBJECT').': '.$getSubject;
}
else
{
    $headline = $gL10n->get('MAI_SEND_EMAIL');
    if ($getMsgType === TableMessage::MESSAGE_TYPE_PM)
    {
        $headline = $gL10n->get('PMS_SEND_PM');
    }
}

// Wenn die letzte URL in der Zuruecknavigation die des Scriptes message_send.php ist,
// dann soll das Formular gefuellt werden mit den Werten aus der Session
if (admStrContains($gNavigation->getUrl(), 'messages_send.php') && isset($_SESSION['message_request']))
{
    // Das Formular wurde also schon einmal ausgefüllt,
    // da der User hier wieder gelandet ist nach der Mailversand-Seite
    $formValues = strStripSlashesDeep($_SESSION['message_request']);
    unset($_SESSION['message_request']);

    if(!isset($formValues['carbon_copy']))
    {
        $formValues['carbon_copy'] = false;
    }
    if(!isset($formValues['delivery_confirmation']))
    {
        $formValues['delivery_confirmation'] = false;
    }
}
else
{
    $formValues['namefrom']    = '';
    $formValues['mailfrom']    = '';
    $formValues['subject']     = $getSubject;
    $formValues['msg_body']    = '';
    $formValues['msg_to']      = '';
    $formValues['carbon_copy'] = $getCarbonCopy;
    $formValues['delivery_confirmation'] = $getDeliveryConfirmation;
}

// create html page object
$page = new HtmlPage($headline);

// add current url to navigation stack
$gNavigation->addUrl(CURRENT_URL, $headline);

// add back link to module menu
$messagesWriteMenu = $page->getMenu();
$messagesWriteMenu->addItem('menu_item_back', $gNavigation->getPreviousUrl(), $gL10n->get('SYS_BACK'), 'back.png');

if ($getMsgType === TableMessage::MESSAGE_TYPE_PM)
{

    $formParam = 'msg_type=PM';

    if ($getMsgId > 0)
    {
        $formParam .= '&'.'msg_id='.$getMsgId;
    }

    // show form
    $form = new HtmlForm('pm_send_form', ADMIDIO_URL.FOLDER_MODULES.'/messages/messages_send.php?'.$formParam, $page, array('enableFileUpload' => true));

    if ($getUserId === 0)
    {
        $form->openGroupBox('gb_pm_contact_details', $gL10n->get('SYS_CONTACT_DETAILS'));
        $form->addSelectBox(
            'msg_to', $gL10n->get('SYS_TO'), $list,
            array(
                'property'               => HtmlForm::FIELD_REQUIRED,
                'multiselect'            => true,
                'maximumSelectionNumber' => $maxNumberRecipients,
                'helpTextIdLabel'        => 'MSG_SEND_PM'
            )
        );
        $form->closeGroupBox();
        $sendto = '';
    }
    else
    {
        $form->addInput('msg_to', '', $getUserId, array('type' => 'hidden'));
        $sendto = ' ' . $gL10n->get('SYS_TO') . ' ' .$user->getValue('FIRST_NAME').' '.$user->getValue('LAST_NAME').' ('.$user->getValue('usr_login_name').')';
    }

    $form->openGroupBox('gb_pm_message', $gL10n->get('SYS_MESSAGE') . $sendto);

    if($getSubject === '')
    {
        $form->addInput(
            'subject', $gL10n->get('MAI_SUBJECT'), $formValues['subject'],
            array('maxLength' => 77, 'property' => HtmlForm::FIELD_REQUIRED)
        );
    }
    else
    {
        $form->addInput('subject', '', $formValues['subject'], array('type' => 'hidden'));
    }

    $form->addMultilineTextInput(
        'msg_body', $gL10n->get('SYS_PM'), $formValues['msg_body'], 10,
        array('maxLength' => 254, 'property' => HtmlForm::FIELD_REQUIRED)
    );

    $form->closeGroupBox();

    $form->addSubmitButton('btn_send', $gL10n->get('SYS_SEND'), array('icon' => THEME_URL.'/icons/email.png'));

    // add form to html page
    $page->addHtml($form->show(false));
}
elseif (!isset($messageStatement))
{
    if ($getUserId > 0)
    {
        // besitzt der User eine gueltige E-Mail-Adresse
        if (!strValidCharacters($user->getValue('EMAIL'), 'email'))
        {
            $gMessage->show($gL10n->get('SYS_USER_NO_EMAIL', array($user->getValue('FIRST_NAME').' '.$user->getValue('LAST_NAME'))));
            // => EXIT
        }
    }
    elseif ($getRoleId > 0)
    {
        // wird eine bestimmte Rolle aufgerufen, dann pruefen, ob die Rechte dazu vorhanden sind
        $role = new TableRoles($gDb);
        $role->readDataById($getRoleId);

        // Ausgeloggte duerfen nur an Rollen mit dem Flag "alle Besucher der Seite" Mails schreiben
        // Eingeloggte duerfen nur an Rollen Mails schreiben, zu denen sie berechtigt sind
        // Rollen muessen zur aktuellen Organisation gehoeren
        if((!$gValidLogin && $role->getValue('rol_mail_this_role') != 3)
        || ($gValidLogin  && !$gCurrentUser->hasRightSendMailToRole($getRoleId))
        || $role->getValue('rol_id') == null)
        {
           $gMessage->show($gL10n->get('SYS_INVALID_PAGE_VIEW'));
            // => EXIT
        }

        $rollenName = $role->getValue('rol_name');
    }

    $formParam = '';

    // if subject was set as param then send this subject to next script
    if ($getSubject !== '')
    {
        $formParam .= 'subject='.$getSubject.'&';
    }

    // show form
    $form = new HtmlForm('mail_send_form', ADMIDIO_URL.FOLDER_MODULES.'/messages/messages_send.php?'.$formParam, $page, array('enableFileUpload' => true));
    $form->openGroupBox('gb_mail_contact_details', $gL10n->get('SYS_CONTACT_DETAILS'));

    $sqlRoleIds = array();
    $sqlUserIds = '';
    $sqlParticipationRoles = '';

    if ($getUserId > 0)
    {
        // usr_id was committed then write email to this user
        $preloadData = $getUserId;
        $sqlUserIds  = ' AND usr_id = ? -- $getUserId';
    }
    elseif ($getRoleId > 0)
    {
        // role id was committed then write email to this role
        $preloadData = 'groupID: '.$getRoleId;
        $sqlRoleIds  = array($getRoleId);
    }
    else
    {
        // no user or role was committed then show list with all roles and users
        // where the current user has the right to send email
        $preloadData = isset($formValues['msg_to']) ? $formValues['msg_to'] : '';
        $sqlRoleIds = $gCurrentUser->getAllMailRoles();
        $sqlParticipationRoles = ' AND cat_name_intern <> \'EVENTS\' ';
    }

    // keine Uebergabe, dann alle Rollen entsprechend Login/Logout auflisten
    if ($gValidLogin)
    {
        $list = array();
        $listFormer = array();
        $listActiveAndFormer = array();
        $listRoleIdsArray = array();

        if(count($sqlRoleIds) === 0)
        {
            // if only send mail to one user than this user must be in a role the current user is allowed to see
            $listVisibleRoleArray = $arrAllVisibleRoles;
        }
        else
        {
            // list array with all roles where user is allowed to send mail to
            $sql = 'SELECT rol_id, rol_name
                      FROM '.TBL_ROLES.'
                INNER JOIN '.TBL_CATEGORIES.'
                        ON cat_id = rol_cat_id
                       AND (  cat_org_id = ? -- $currOrgId
                           OR cat_org_id IS NULL)
                     WHERE rol_id IN ('.replaceValuesArrWithQM($sqlRoleIds).')
                       AND rol_valid = 1
                           '.$sqlParticipationRoles.'
                  ORDER BY rol_name ASC';
            $rolesStatement = $gDb->queryPrepared($sql, array_merge(array($currOrgId), $sqlRoleIds));
            $rolesArray = $rolesStatement->fetchAll();

            foreach ($rolesArray as $roleArray)
            {
                // Rollenobjekt anlegen
                $role = new TableRoles($gDb);
                $role->setArray($roleArray);
                $list[] = array('groupID: '.$roleArray['rol_id'], $roleArray['rol_name'], $gL10n->get('SYS_ROLES'). ' (' .$gL10n->get('LST_ACTIVE_MEMBERS') . ')');
                $listRoleIdsArray[] = $roleArray['rol_id'];
                if($role->hasFormerMembers() > 0 && $gSettingsManager->getBool('mail_show_former'))
                {
                    // list role with former members
                    $listFormer[] = array('groupID: '.$roleArray['rol_id'].'-1', $roleArray['rol_name'].' '.'('.$gL10n->get('SYS_FORMER_PL').')', $gL10n->get('SYS_ROLES'). ' (' .$gL10n->get('LST_FORMER_MEMBERS') . ')');
                    // list role with active and former members
                    $listActiveAndFormer[] = array('groupID: '.$roleArray['rol_id'].'-2', $roleArray['rol_name'].' '.'('.$gL10n->get('MSG_ACTIVE_FORMER_SHORT').')', $gL10n->get('SYS_ROLES'). ' (' .$gL10n->get('LST_ACTIVE_FORMER_MEMBERS') . ')');
                }
            }

            $list = array_merge($list, $listFormer, $listActiveAndFormer);
            $listVisibleRoleArray = array_intersect($listRoleIdsArray, $arrAllVisibleRoles);
        }

        if($getRoleId === 0 && count($listVisibleRoleArray) > 0)
        {
            // if no special role was preselected then list users
            $sql = 'SELECT usr_id, first_name.usd_value AS first_name, last_name.usd_value AS last_name, rol_id, mem_begin, mem_end
                      FROM '.TBL_MEMBERS.'
                INNER JOIN '.TBL_ROLES.'
                        ON rol_id = mem_rol_id
                INNER JOIN '.TBL_USERS.'
                        ON usr_id = mem_usr_id
                INNER JOIN '.TBL_USER_DATA.' AS email
                        ON email.usd_usr_id = usr_id
                       AND LENGTH(email.usd_value) > 0
                INNER JOIN '.TBL_USER_FIELDS.' AS field
                        ON field.usf_id = email.usd_usf_id
                       AND field.usf_type = \'EMAIL\'
                 LEFT JOIN '.TBL_USER_DATA.' AS last_name
                        ON last_name.usd_usr_id = usr_id
                       AND last_name.usd_usf_id = ? -- $gProfileFields->getProperty(\'LAST_NAME\', \'usf_id\')
                 LEFT JOIN '.TBL_USER_DATA.' AS first_name
                        ON first_name.usd_usr_id = usr_id
                       AND first_name.usd_usf_id = ? -- $gProfileFields->getProperty(\'FIRST_NAME\', \'usf_id\')
                     WHERE usr_id    <> ? -- $currUsrId
                       AND mem_begin <= ? -- DATE_NOW
                       AND rol_id IN ('.replaceValuesArrWithQM($listVisibleRoleArray).')
                           '.$sqlUserIds.'
                       AND usr_valid = 1
                  ORDER BY last_name, first_name, mem_end DESC';
            $queryParams = array_merge(
                array(
                    (int) $gProfileFields->getProperty('LAST_NAME', 'usf_id'),
                    (int) $gProfileFields->getProperty('FIRST_NAME', 'usf_id'),
                    $currUsrId,
                    DATE_NOW
                ),
                $listVisibleRoleArray
            );
            if ($sqlUserIds !== '')
            {
                $queryParams[] = $getUserId;
            }
            $statement = $gDb->queryPrepared($sql, $queryParams);

            $passiveList = array();
            $activeList = array();

            while ($row = $statement->fetch())
            {
                $usrId = (int) $row['usr_id'];

                // every user should only be once in the list
                if (!isset($currentUserId) || $currentUserId !== $usrId)
                {
                    // if membership is active then show them as active members
                    if($row['mem_begin'] <= DATE_NOW && $row['mem_end'] >= DATE_NOW)
                    {
                        $activeList[]  = array($usrId, $row['last_name'].' '.$row['first_name'], $gL10n->get('LST_ACTIVE_MEMBERS'));
                        $currentUserId = $usrId;
                    }
                    elseif($gSettingsManager->getBool('mail_show_former'))
                    {
                        $passiveList[] = array($usrId, $row['last_name'].' '.$row['first_name'], $gL10n->get('LST_FORMER_MEMBERS'));
                        $currentUserId = $usrId;
                    }
                }
            }

            $list = array_merge($list, $activeList, $passiveList);
        }
    }
    else
    {
        $maxNumberRecipients = 1;
        // list all roles where guests could send mails to
        $sql = 'SELECT rol_id, rol_name
                  FROM '.TBL_ROLES.'
            INNER JOIN '.TBL_CATEGORIES.'
                    ON cat_id = rol_cat_id
                   AND (  cat_org_id = ? -- $currOrgId
                       OR cat_org_id IS NULL)
                 WHERE rol_mail_this_role = 3
                   AND rol_valid = 1
              ORDER BY cat_sequence, rol_name';

        $statement = $gDb->queryPrepared($sql, array($currOrgId));
        while ($row = $statement->fetch())
        {
            $list[] = array('groupID: '.$row['rol_id'], $row['rol_name'], '');
        }
    }

    if($postListId > 0)
    {
        $preloadData = 'dummy';
        $showlist = new ListConfiguration($gDb, $postListId);
        $list = array('dummy' => $gL10n->get('LST_LIST'). (strlen($showlist->getValue('lst_name')) > 0 ? ' - '.$showlist->getValue('lst_name') : ''));
        $form->addInput('userIdList', '', $postUserIdList, array('property' => HtmlForm::FIELD_HIDDEN));
        $form->addInput('lst_id', '', $postListId, array('property' => HtmlForm::FIELD_HIDDEN));
    }

    // no roles or users found then show message
    if(count($list) === 0)
    {
        $gMessage->show($gL10n->get('MSG_NO_ROLES_AND_USERS'));
        // => EXIT
    }

    $form->addSelectBox(
        'msg_to', $gL10n->get('SYS_TO'), $list,
        array(
            'property'               => HtmlForm::FIELD_REQUIRED,
            'multiselect'            => true,
            'maximumSelectionNumber' => $maxNumberRecipients,
            'helpTextIdLabel'        => 'MAI_SEND_MAIL_TO_ROLE',
            'defaultValue'           => $preloadData
        )
    );

    $form->addLine();

    if ($currUsrId > 0)
    {
        $sql = 'SELECT COUNT(*) AS count
                  FROM '.TBL_USER_FIELDS.'
            INNER JOIN '. TBL_USER_DATA .'
                    ON usd_usf_id = usf_id
                 WHERE usf_type = \'EMAIL\'
                   AND usd_usr_id = ? -- $currUsrId
                   AND usd_value IS NOT NULL';

        $pdoStatement = $gDb->queryPrepared($sql, array($currUsrId));
        $possibleEmails = $pdoStatement->fetchColumn();

        $form->addInput(
            'name', $gL10n->get('MAI_YOUR_NAME'), $gCurrentUser->getValue('FIRST_NAME'). ' '. $gCurrentUser->getValue('LAST_NAME'),
            array('maxLength' => 50, 'property' => HtmlForm::FIELD_DISABLED)
        );

        if($possibleEmails > 1)
        {
            $sqlData['params'] = 'SELECT email.usd_value AS ID, email.usd_value AS email
                                    FROM '.TBL_USERS.'
                              INNER JOIN '.TBL_USER_DATA.' AS email
                                      ON email.usd_usr_id = usr_id
                                     AND LENGTH(email.usd_value) > 0
                              INNER JOIN '.TBL_USER_FIELDS.' AS field
                                      ON field.usf_id = email.usd_usf_id
                                     AND field.usf_type = \'EMAIL\'
                                   WHERE usr_id = ? -- $currUsrId
                                     AND usr_valid = 1
                                GROUP BY email.usd_value, email.usd_value';
            $sqlData['params'] = array($currUsrId);

            $form->addSelectBoxFromSql(
                'mailfrom', $gL10n->get('MAI_YOUR_EMAIL'), $gDb, $sqlData,
                array('maxLength' => 50, 'defaultValue' => $gCurrentUser->getValue('EMAIL'), 'showContextDependentFirstEntry' => false)
            );
        }
        else
        {
            $form->addInput(
                'mailfrom', $gL10n->get('MAI_YOUR_EMAIL'), $gCurrentUser->getValue('EMAIL'),
                array('maxLength' => 50, 'property' => HtmlForm::FIELD_DISABLED)
            );
        }
    }
    else
    {
        $form->addInput(
            'namefrom', $gL10n->get('MAI_YOUR_NAME'), $formValues['namefrom'],
            array('maxLength' => 50, 'property' => HtmlForm::FIELD_REQUIRED)
        );
        $form->addInput(
            'mailfrom', $gL10n->get('MAI_YOUR_EMAIL'), $formValues['mailfrom'],
            array('type' => 'email', 'maxLength' => 50, 'property' => HtmlForm::FIELD_REQUIRED)
        );
    }

    // show option to send a copy to your email address only for registered users because of spam abuse
    if($gValidLogin)
    {
        $form->addCheckbox('carbon_copy', $gL10n->get('MAI_SEND_COPY'), $formValues['carbon_copy']);
    }

    // if preference is set then show a checkbox where the user can request a delivery confirmation for the email
    if (($currUsrId > 0 && $gSettingsManager->get('mail_delivery_confirmation') === 2) || $gSettingsManager->get('mail_delivery_confirmation') === 1)
    {
        $form->addCheckbox('delivery_confirmation', $gL10n->get('MAI_DELIVERY_CONFIRMATION'), $formValues['delivery_confirmation']);
    }

    $form->closeGroupBox();

    $form->openGroupBox('gb_mail_message', $gL10n->get('SYS_MESSAGE'));
    $form->addInput(
        'subject', $gL10n->get('MAI_SUBJECT'), $formValues['subject'],
        array('maxLength' => 77, 'property' => HtmlForm::FIELD_REQUIRED)
    );

    // Nur eingeloggte User duerfen Attachments anhaengen...
    if ($gValidLogin && ($gSettingsManager->getInt('max_email_attachment_size') > 0) && PhpIni::isFileUploadEnabled())
    {
        $form->addFileUpload(
            'btn_add_attachment', $gL10n->get('MAI_ATTACHEMENT'),
            array(
                'enableMultiUploads' => true,
                'maxUploadSize'      => Email::getMaxAttachmentSize(),
                'multiUploadLabel'   => $gL10n->get('MAI_ADD_ATTACHEMENT'),
                'hideUploadField'    => true,
                'helpTextIdLabel'    => array('MAI_MAX_ATTACHMENT_SIZE', Email::getMaxAttachmentSize(Email::SIZE_UNIT_MEBIBYTE))
            )
        );
    }

    // add textfield or ckeditor to form
    if($gValidLogin && $gSettingsManager->getBool('mail_html_registered_users'))
    {
        $form->addEditor('msg_body', '', $formValues['msg_body'], array('property' => HtmlForm::FIELD_REQUIRED));
    }
    else
    {
        $form->addMultilineTextInput(
            'msg_body', $gL10n->get('SYS_TEXT'), $formValues['msg_body'], 10,
            array('property' => HtmlForm::FIELD_REQUIRED)
        );
    }

    $form->closeGroupBox();

    // if captchas are enabled then visitors of the website must resolve this
    if (!$gValidLogin && $gSettingsManager->getBool('enable_mail_captcha'))
    {
        $form->openGroupBox('gb_confirmation_of_input', $gL10n->get('SYS_CONFIRMATION_OF_INPUT'));
        $form->addCaptcha('captcha_code');
        $form->closeGroupBox();
    }

    $form->addSubmitButton('btn_send', $gL10n->get('SYS_SEND'), array('icon' => THEME_URL.'/icons/email.png'));

    // add form to html page and show page
    $page->addHtml($form->show(false));
}

if (isset($messageStatement))
{
    require_once(__DIR__ . '/messages_functions.php');

    $page->addHtml('<br />');
    while ($row = $messageStatement->fetch())
    {
        if ((int) $row['msc_usr_id'] === $currUsrId)
        {
            $sentUser = $gCurrentUser->getValue('FIRST_NAME'). ' '. $gCurrentUser->getValue('LAST_NAME');
        }
        else
        {
            $sentUser = $user->getValue('FIRST_NAME').' '.$user->getValue('LAST_NAME');
        }

        $receiverName = '';
        $messageText = htmlspecialchars_decode($row['msc_message']);
        if ($getMsgType === TableMessage::MESSAGE_TYPE_PM)
        {
            // list history of this PM
            $messageText = nl2br($row['msc_message']);
        }
        else
        {
            $message = new TableMessage($gDb, $getMsgId);
            $receivers = $message->getValue('msg_usr_id_receiver');
            // open some additional functions for messages

            $receiverName = prepareReceivers($receivers);
            $receiverName = '<div class="panel-footer">'.$gL10n->get('MSG_OPPOSITE').': '.$receiverName.'</div>';
        }

        $date = \DateTime::createFromFormat('Y-m-d H:i:s', $row['msc_timestamp']);
        $page->addHtml('
        <div class="panel panel-default">
            <div class="panel-heading">
                <div class="row">
                    <div class="col-sm-8">
                        <img class="admidio-panel-heading-icon" src="'. THEME_URL. '/icons/guestbook.png" alt="'.$sentUser.'" />' . $sentUser . '
                    </div>
                    <div class="col-sm-4 text-right">' . $date->format($gSettingsManager->getString('system_date').' '.$gSettingsManager->getString('system_time')) .
                    '</div>
                </div>
            </div>
            <div class="panel-body">'.
                $messageText.'
            </div>
            '.$receiverName.'
        </div>');
    }
}

// show page
$page->show();<|MERGE_RESOLUTION|>--- conflicted
+++ resolved
@@ -43,13 +43,8 @@
 }
 
 // check if the call of the page was allowed by settings
-<<<<<<< HEAD
 if ((!$gSettingsManager->getBool('enable_mail_module') && $getMsgType !== TableMessage::MESSAGE_TYPE_PM)
    || (!$gSettingsManager->getBool('enable_pm_module') && $getMsgType === TableMessage::MESSAGE_TYPE_PM))
-=======
-if (($gPreferences['enable_mail_module'] == 0 && $getMsgType !== TableMessage::MESSAGE_TYPE_PM)
-   || ($gPreferences['enable_pm_module'] == 0 && $getMsgType === TableMessage::MESSAGE_TYPE_PM))
->>>>>>> d987d6e4
 {
     // message if the sending of PM is not allowed
     $gMessage->show($gL10n->get('SYS_MODULE_DISABLED'));
@@ -86,11 +81,7 @@
 }
 
 $maxNumberRecipients = 1;
-<<<<<<< HEAD
-if ($gSettingsManager->getInt('mail_max_receiver') > 0 && $getMsgType !== TableMessage::MESSAGE_TYPE_PM)
-=======
-if ($getMsgType !== TableMessage::MESSAGE_TYPE_PM && $gPreferences['mail_max_receiver'] > 0)
->>>>>>> d987d6e4
+if ($getMsgType !== TableMessage::MESSAGE_TYPE_PM && $gSettingsManager->getInt('mail_max_receiver') > 0)
 {
     $maxNumberRecipients = $gSettingsManager->getInt('mail_max_receiver');
 }
