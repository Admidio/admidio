--- conflicted
+++ resolved
@@ -298,14 +298,8 @@
     $form = new HtmlForm('mail_send_form', ADMIDIO_URL.FOLDER_MODULES.'/messages/messages_send.php?'.$formParam, $page, array('enableFileUpload' => true));
     $form->openGroupBox('gb_mail_contact_details', $gL10n->get('SYS_CONTACT_DETAILS'));
 
-<<<<<<< HEAD
-    $preloadData = array();
-    $sqlRoleIds  = array();
-    $sqlUserIds  = '';
-=======
-    $sqlRoleIds = '';
+    $sqlRoleIds = array();
     $sqlUserIds = '';
->>>>>>> 1c2bc190
     $sqlParticipationRoles = '';
 
     if ($getUserId > 0)
@@ -324,12 +318,8 @@
     {
         // no user or role was committed then show list with all roles and users
         // where the current user has the right to send email
-<<<<<<< HEAD
+        $preloadData = isset($form_values['msg_to']) ? $form_values['msg_to'] : '';
         $sqlRoleIds = $gCurrentUser->getAllMailRoles();
-=======
-        $preloadData = isset($form_values['msg_to']) ? $form_values['msg_to'] : '';
-        $sqlRoleIds = implode(',', $gCurrentUser->getAllMailRoles());
->>>>>>> 1c2bc190
         $sqlParticipationRoles = ' AND cat_name_intern <> \'CONFIRMATION_OF_PARTICIPATION\' ';
     }
 
