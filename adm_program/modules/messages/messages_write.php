--- conflicted
+++ resolved
@@ -584,11 +584,7 @@
     );
 
     // Nur eingeloggte User duerfen Attachments anhaengen...
-<<<<<<< HEAD
-    if ($gValidLogin && ($gSettingsManager->getInt('max_email_attachment_size') > 0) && PhpIni::isFileUploadEnabled())
-=======
-    if ($gValidLogin && ($gPreferences['max_email_attachment_size'] > 0) && PhpIniUtils::isFileUploadEnabled())
->>>>>>> 3aa3e2be
+    if ($gValidLogin && ($gSettingsManager->getInt('max_email_attachment_size') > 0) && PhpIniUtils::isFileUploadEnabled())
     {
         $form->addFileUpload(
             'btn_add_attachment', $gL10n->get('MAI_ATTACHEMENT'),
