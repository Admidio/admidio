<?php
/**
 ***********************************************************************************************
 * messages form page
 *
 * @copyright 2004-2017 The Admidio Team
 * @see https://www.admidio.org/
 * @license https://www.gnu.org/licenses/gpl-2.0.html GNU General Public License v2.0 only
 ***********************************************************************************************
 */

/******************************************************************************
 * Parameters:
 *
 * usr_id    - send message to the given user ID
 * subject   - subject of the message
 * msg_id    - ID of the message -> just for answers
 * rol_id    - Statt einem Rollennamen/Kategorienamen kann auch eine RollenId uebergeben werden
 * carbon_copy - false - (Default) Checkbox "Kopie an mich senden" ist NICHT gesetzt
 *             - true  - Checkbox "Kopie an mich senden" ist gesetzt
 *
 *****************************************************************************/

require_once('../../system/common.php');

// Initialize and check the parameters
$getMsgType     = admFuncVariableIsValid($_GET, 'msg_type',     'string');
$getUserId      = admFuncVariableIsValid($_GET, 'usr_id',       'int');
$getSubject     = admFuncVariableIsValid($_GET, 'subject',      'html');
$getMsgId       = admFuncVariableIsValid($_GET, 'msg_id',       'int');
$getRoleId      = admFuncVariableIsValid($_GET, 'rol_id',       'int');
$getCarbonCopy  = admFuncVariableIsValid($_GET, 'carbon_copy',  'bool', array('defaultValue' => false));
$getDeliveryConfirmation = admFuncVariableIsValid($_GET, 'delivery_confirmation', 'bool');

// Check form values
$postUserIdList = admFuncVariableIsValid($_POST, 'userIdList', 'string');
$postListId     = admFuncVariableIsValid($_POST, 'lst_id',     'int');

if ($getMsgId > 0)
{
    $message = new TableMessage($gDb, $getMsgId);
    $getMsgType = $message->getValue('msg_type');
}

// check if the call of the page was allowed by settings
if (($gPreferences['enable_mail_module'] != 1 && $getMsgType !== 'PM')
   || ($gPreferences['enable_pm_module'] != 1 && $getMsgType === 'PM'))
{
    // message if the sending of PM is not allowed
    $gMessage->show($gL10n->get('SYS_MODULE_DISABLED'));
    // => EXIT
}

// check for valid login
if (!$gValidLogin && $getUserId === 0 && $getMsgType === 'PM')
{
    $gMessage->show($gL10n->get('SYS_INVALID_PAGE_VIEW'));
    // => EXIT
}

// check if user has email address for sending a email
if ($gValidLogin && $getMsgType !== 'PM' && $gCurrentUser->getValue('EMAIL') === '')
{
    $gMessage->show($gL10n->get('SYS_CURRENT_USER_NO_EMAIL', '<a href="'.ADMIDIO_URL.FOLDER_MODULES.'/profile/profile.php">', '</a>'));
    // => EXIT
}

// Update the read status of the message
if ($getMsgId > 0)
{
    // update the read-status
    $message->setReadValue($gCurrentUser->getValue('usr_id'));

    $getSubject = $message->getValue('msg_subject');
    $getUserId  = $message->getConversationPartner($gCurrentUser->getValue('usr_id'));

    $messageStatement = $message->getConversation($getMsgId);
}

$maxNumberRecipients = 1;
if ($gPreferences['mail_max_receiver'] > 0 && $getMsgType !== 'PM')
{
    $maxNumberRecipients = $gPreferences['mail_max_receiver'];
}

$list = array();
$arrAllVisibleRoles = $gCurrentUser->getAllVisibleRoles();

if ($gValidLogin && $getMsgType === 'PM' && count($arrAllVisibleRoles) > 0)
{
    $sql = 'SELECT usr_id, first_name.usd_value AS first_name, last_name.usd_value AS last_name, usr_login_name
                  FROM '.TBL_MEMBERS.'
            INNER JOIN '.TBL_ROLES.'
                    ON rol_id = mem_rol_id
            INNER JOIN '.TBL_CATEGORIES.'
                    ON cat_id = rol_cat_id
            INNER JOIN '.TBL_USERS.'
                    ON usr_id = mem_usr_id
<<<<<<< HEAD
             LEFT JOIN '.TBL_USER_DATA.' LAST_NAME
                    ON LAST_NAME.usd_usr_id = usr_id
                   AND LAST_NAME.usd_usf_id = '. $gProfileFields->getProperty('LAST_NAME', 'usf_id'). '
             LEFT JOIN '.TBL_USER_DATA.' FIRST_NAME
                    ON FIRST_NAME.usd_usr_id = usr_id
                   AND FIRST_NAME.usd_usf_id = '. $gProfileFields->getProperty('FIRST_NAME', 'usf_id'). '
                 WHERE rol_id IN ('.implode(',', $gCurrentUser->getAllVisibleRoles()).')
                   AND cat_name_intern <> \'EVENTS\'
                   AND (  cat_org_id = '. $gCurrentOrganization->getValue('org_id').'
=======
             LEFT JOIN '.TBL_USER_DATA.' AS last_name
                    ON last_name.usd_usr_id = usr_id
                   AND last_name.usd_usf_id = ? -- $gProfileFields->getProperty(\'LAST_NAME\', \'usf_id\')
             LEFT JOIN '.TBL_USER_DATA.' AS first_name
                    ON first_name.usd_usr_id = usr_id
                   AND first_name.usd_usf_id = ? -- $gProfileFields->getProperty(\'FIRST_NAME\', \'usf_id\')
                 WHERE rol_id IN ('.replaceValuesArrWithQM($arrAllVisibleRoles).')
                   AND cat_name_intern <> \'CONFIRMATION_OF_PARTICIPATION\'
                   AND (  cat_org_id = ? -- $gCurrentOrganization->getValue(\'org_id\')
>>>>>>> 7c50ae55
                       OR cat_org_id IS NULL )
                   AND mem_begin <= ? -- DATE_NOW
                   AND mem_end   >= ? -- DATE_NOW
                   AND usr_id <> ? -- $gCurrentUser->getValue(\'usr_id\')
                   AND usr_valid  = 1
                   AND usr_login_name IS NOT NULL
              GROUP BY usr_id, last_name.usd_value, first_name.usd_value, usr_login_name
              ORDER BY last_name.usd_value, first_name.usd_value';
    $queryParamsArr = array(
        array(
            $gProfileFields->getProperty('LAST_NAME', 'usf_id'),
            $gProfileFields->getProperty('FIRST_NAME', 'usf_id')
        ),
        $arrAllVisibleRoles,
        array(
            $gCurrentOrganization->getValue('org_id'),
            DATE_NOW,
            DATE_NOW,
            $gCurrentUser->getValue('usr_id')
        )
    );
    $dropStatement = $gDb->queryPrepared($sql, array_merge($queryParamsArr[0], $queryParamsArr[1], $queryParamsArr[2]));

    while ($row = $dropStatement->fetch())
    {
        $list[] = array($row['usr_id'], $row['last_name'].' '.$row['first_name'].' (' .$row['usr_login_name'].')', '');
    }

    // no roles or users found then show message
    if(count($list) === 0)
    {
        $gMessage->show($gL10n->get('MSG_NO_ROLES_AND_USERS'));
        // => EXIT
    }
}

if ($getUserId > 0)
{
    // usr_id wurde uebergeben, dann Kontaktdaten des Users aus der DB fischen
    $user = new User($gDb, $gProfileFields, $getUserId);

    // if an User ID is given, we need to check if the actual user is allowed to contact this user
    if ((!$gCurrentUser->editUsers() && !isMember($user->getValue('usr_id'))) || $user->getValue('usr_id') === '')
    {
        $gMessage->show($gL10n->get('SYS_USER_ID_NOT_FOUND'));
        // => EXIT
    }
}

if ($getSubject !== '')
{
    $headline = $gL10n->get('MAI_SUBJECT').': '.$getSubject;
}
else
{
    $headline = $gL10n->get('MAI_SEND_EMAIL');
    if ($getMsgType === 'PM')
    {
        $headline = $gL10n->get('PMS_SEND_PM');
    }
}

// Wenn die letzte URL in der Zuruecknavigation die des Scriptes message_send.php ist,
// dann soll das Formular gefuellt werden mit den Werten aus der Session
if (strpos($gNavigation->getUrl(), 'messages_send.php') > 0 && isset($_SESSION['message_request']))
{
    // Das Formular wurde also schon einmal ausgefüllt,
    // da der User hier wieder gelandet ist nach der Mailversand-Seite
    $form_values = strStripSlashesDeep($_SESSION['message_request']);
    unset($_SESSION['message_request']);

    if(!isset($form_values['carbon_copy']))
    {
        $form_values['carbon_copy'] = false;
    }
    if(!isset($form_values['delivery_confirmation']))
    {
        $form_values['delivery_confirmation'] = false;
    }
}
else
{
    $form_values['namefrom']    = '';
    $form_values['mailfrom']    = '';
    $form_values['subject']     = $getSubject;
    $form_values['msg_body']    = '';
    $form_values['msg_to']      = '';
    $form_values['carbon_copy'] = $getCarbonCopy;
    $form_values['delivery_confirmation'] = $getDeliveryConfirmation;
}

// create html page object
$page = new HtmlPage($headline);

// add current url to navigation stack
$gNavigation->addUrl(CURRENT_URL, $headline);

// add back link to module menu
$messagesWriteMenu = $page->getMenu();
$messagesWriteMenu->addItem('menu_item_back', $gNavigation->getPreviousUrl(), $gL10n->get('SYS_BACK'), 'back.png');

if ($getMsgType === 'PM')
{

    $formParam = 'msg_type=PM';

    if ($getMsgId > 0)
    {
        $formParam .= '&'.'msg_id='.$getMsgId;
    }

    // show form
    $form = new HtmlForm('pm_send_form', ADMIDIO_URL.FOLDER_MODULES.'/messages/messages_send.php?'.$formParam, $page, array('enableFileUpload' => true));

    if ($getUserId === 0)
    {
        $form->openGroupBox('gb_pm_contact_details', $gL10n->get('SYS_CONTACT_DETAILS'));
        $form->addSelectBox('msg_to', $gL10n->get('SYS_TO'), $list, array('property'               => FIELD_REQUIRED,
                                                                          'multiselect'            => true,
                                                                          'maximumSelectionNumber' => $maxNumberRecipients,
                                                                          'helpTextIdLabel'        => 'MSG_SEND_PM'));
        $form->closeGroupBox();
        $sendto = '';
    }
    else
    {
        $form->addInput('msg_to', null, $getUserId, array('type' => 'hidden'));
        $sendto = ' ' . $gL10n->get('SYS_TO') . ' ' .$user->getValue('FIRST_NAME').' '.$user->getValue('LAST_NAME').' ('.$user->getValue('usr_login_name').')';
    }

    $form->openGroupBox('gb_pm_message', $gL10n->get('SYS_MESSAGE') . $sendto);

    if($getSubject === '')
    {
        $form->addInput('subject', $gL10n->get('MAI_SUBJECT'), $form_values['subject'], array('maxLength' => 77, 'property' => FIELD_REQUIRED));
    }
    else
    {
        $form->addInput('subject', null, $form_values['subject'], array('type' => 'hidden'));
    }

    $form->addMultilineTextInput('msg_body', $gL10n->get('SYS_PM'), $form_values['msg_body'], 10, array('maxLength' => 254, 'property' => FIELD_REQUIRED));

    $form->closeGroupBox();

    $form->addSubmitButton('btn_send', $gL10n->get('SYS_SEND'), array('icon' => THEME_URL.'/icons/email.png'));

    // add form to html page
    $page->addHtml($form->show(false));
}
elseif (!isset($messageStatement))
{
    if ($getUserId > 0)
    {
        // besitzt der User eine gueltige E-Mail-Adresse
        if (!strValidCharacters($user->getValue('EMAIL'), 'email'))
        {
            $gMessage->show($gL10n->get('SYS_USER_NO_EMAIL', $user->getValue('FIRST_NAME').' '.$user->getValue('LAST_NAME')));
            // => EXIT
        }
    }
    elseif ($getRoleId > 0)
    {
        // wird eine bestimmte Rolle aufgerufen, dann pruefen, ob die Rechte dazu vorhanden sind
        $role = new TableRoles($gDb);
        $role->readDataById($getRoleId);

        // Ausgeloggte duerfen nur an Rollen mit dem Flag "alle Besucher der Seite" Mails schreiben
        // Eingeloggte duerfen nur an Rollen Mails schreiben, zu denen sie berechtigt sind
        // Rollen muessen zur aktuellen Organisation gehoeren
        if((!$gValidLogin && $role->getValue('rol_mail_this_role') != 3)
        || ($gValidLogin  && !$gCurrentUser->hasRightSendMailToRole($getRoleId))
        || $role->getValue('rol_id') == null)
        {
           $gMessage->show($gL10n->get('SYS_INVALID_PAGE_VIEW'));
            // => EXIT
        }

        $rollenName = $role->getValue('rol_name');
    }

    $formParam = '';

    // if subject was set as param then send this subject to next script
    if ($getSubject !== '')
    {
        $formParam .= 'subject='.$getSubject.'&';
    }

    // show form
    $form = new HtmlForm('mail_send_form', ADMIDIO_URL.FOLDER_MODULES.'/messages/messages_send.php?'.$formParam, $page, array('enableFileUpload' => true));
    $form->openGroupBox('gb_mail_contact_details', $gL10n->get('SYS_CONTACT_DETAILS'));

    $sqlRoleIds = array();
    $sqlUserIds = '';
    $sqlParticipationRoles = '';

    if ($getUserId > 0)
    {
        // usr_id was committed then write email to this user
        $preloadData = $getUserId;
        $sqlUserIds  = ' AND usr_id = '.$getUserId;
    }
    elseif ($getRoleId > 0)
    {
        // role id was committed then write email to this role
        $preloadData = 'groupID: '.$getRoleId;
        $sqlRoleIds  = array($getRoleId);
    }
    else
    {
        // no user or role was committed then show list with all roles and users
        // where the current user has the right to send email
        $preloadData = isset($form_values['msg_to']) ? $form_values['msg_to'] : '';
<<<<<<< HEAD
        $sqlRoleIds = implode(',', $gCurrentUser->getAllMailRoles());
        $sqlParticipationRoles = ' AND cat_name_intern <> \'EVENTS\' ';
=======
        $sqlRoleIds = $gCurrentUser->getAllMailRoles();
        $sqlParticipationRoles = ' AND cat_name_intern <> \'CONFIRMATION_OF_PARTICIPATION\' ';
>>>>>>> 7c50ae55
    }

    // keine Uebergabe, dann alle Rollen entsprechend Login/Logout auflisten
    if ($gValidLogin)
    {
        $list = array();
        $listFormer = array();
        $listActiveAndFormer = array();
        $listRoleIdsArray = array();

        if(count($sqlRoleIds) === 0)
        {
            // if only send mail to one user than this user must be in a role the current user is allowed to see
            $listVisibleRoleArray = $arrAllVisibleRoles;
        }
        else
        {
            // list array with all roles where user is allowed to send mail to
            $sql = 'SELECT rol_id, rol_name
                      FROM '.TBL_ROLES.'
                INNER JOIN '.TBL_CATEGORIES.'
                        ON cat_id = rol_cat_id
                       AND (  cat_org_id = ? -- $gCurrentOrganization->getValue(\'org_id\')
                           OR cat_org_id IS NULL)
                     WHERE rol_id IN ('.replaceValuesArrWithQM($sqlRoleIds).')
                       AND rol_valid = 1
                           '.$sqlParticipationRoles.'
                  ORDER BY rol_name ASC';
            $queryParams = array($gCurrentOrganization->getValue('org_id'));
            $rolesStatement = $gDb->queryPrepared($sql, array_merge($queryParams, $sqlRoleIds));
            $rolesArray = $rolesStatement->fetchAll();

            foreach($rolesArray as $roleArray)
            {
                // Rollenobjekt anlegen
                $role = new TableRoles($gDb);
                $role->setArray($roleArray);
                $list[] = array('groupID: '.$roleArray['rol_id'], $roleArray['rol_name'], $gL10n->get('SYS_ROLES'). ' (' .$gL10n->get('LST_ACTIVE_MEMBERS') . ')');
                $listRoleIdsArray[] = $roleArray['rol_id'];
                if($role->hasFormerMembers() > 0 && $gPreferences['mail_show_former'] == 1)
                {
                    // list role with former members
                    $listFormer[] = array('groupID: '.$roleArray['rol_id'].'-1', $roleArray['rol_name'].' '.'('.$gL10n->get('SYS_FORMER_PL').')', $gL10n->get('SYS_ROLES'). ' (' .$gL10n->get('LST_FORMER_MEMBERS') . ')');
                    // list role with active and former members
                    $listActiveAndFormer[] = array('groupID: '.$roleArray['rol_id'].'-2', $roleArray['rol_name'].' '.'('.$gL10n->get('MSG_ACTIVE_FORMER_SHORT').')', $gL10n->get('SYS_ROLES'). ' (' .$gL10n->get('LST_ACTIVE_FORMER_MEMBERS') . ')');
                }
            }

            $list = array_merge($list, $listFormer, $listActiveAndFormer);
            $listVisibleRoleArray = array_intersect($listRoleIdsArray, $arrAllVisibleRoles);
        }

        if($getRoleId === 0 && count($listVisibleRoleArray) > 0)
        {
            // if no special role was preselected then list users
            $sql = 'SELECT usr_id, first_name.usd_value AS first_name, last_name.usd_value AS last_name, rol_id, mem_begin, mem_end
                      FROM '.TBL_MEMBERS.'
                INNER JOIN '.TBL_ROLES.'
                        ON rol_id = mem_rol_id
                INNER JOIN '.TBL_USERS.'
                        ON usr_id = mem_usr_id
                INNER JOIN '.TBL_USER_DATA.' AS email
                        ON email.usd_usr_id = usr_id
                       AND LENGTH(email.usd_value) > 0
                INNER JOIN '.TBL_USER_FIELDS.' AS field
                        ON field.usf_id = email.usd_usf_id
                       AND field.usf_type = \'EMAIL\'
                 LEFT JOIN '.TBL_USER_DATA.' AS last_name
                        ON last_name.usd_usr_id = usr_id
                       AND last_name.usd_usf_id = ? -- $gProfileFields->getProperty(\'LAST_NAME\', \'usf_id\')
                 LEFT JOIN '.TBL_USER_DATA.' AS first_name
                        ON first_name.usd_usr_id = usr_id
                       AND first_name.usd_usf_id = ? -- $gProfileFields->getProperty(\'FIRST_NAME\', \'usf_id\')
                     WHERE rol_id IN ('.replaceValuesArrWithQM($listVisibleRoleArray).')
                       AND mem_begin <= ? -- DATE_NOW
                       AND usr_id    <> ? -- $gCurrentUser->getValue(\'usr_id\')
                           '.$sqlUserIds.'
                       AND usr_valid = 1
                  ORDER BY last_name, first_name, mem_end DESC';
            $queryParams = array_merge(
                array(
                    $gProfileFields->getProperty('LAST_NAME', 'usf_id'),
                    $gProfileFields->getProperty('FIRST_NAME', 'usf_id')
                ),
                $arrAllVisibleRoles,
                array(
                    DATE_NOW,
                    $gCurrentUser->getValue('usr_id')
                )
            );
            if ($sqlUserIds !== '')
            {
                $queryParams[] = $getUserId;
            }
            $statement = $gDb->queryPrepared($sql, $queryParams);

            $passive_list = array();
            $active_list = array();

            while ($row = $statement->fetch())
            {
                // every user should only be once in the list
                if (!isset($currentUserId) || $currentUserId !== (int) $row['usr_id'])
                {
                    // if membership is active then show them as active members
                    if($row['mem_begin'] <= DATE_NOW && $row['mem_end'] >= DATE_NOW)
                    {
                        $active_list[] = array($row['usr_id'], $row['last_name'].' '.$row['first_name'], $gL10n->get('LST_ACTIVE_MEMBERS'));
                        $currentUserId = (int) $row['usr_id'];
                    }
                    elseif($gPreferences['mail_show_former'] == 1)
                    {
                        $passive_list[] = array($row['usr_id'], $row['last_name'].' '.$row['first_name'], $gL10n->get('LST_FORMER_MEMBERS'));
                        $currentUserId  = (int) $row['usr_id'];
                    }
                }
            }

            $list = array_merge($list, $active_list, $passive_list);
        }
    }
    else
    {
        $maxNumberRecipients = 1;
        // list all roles where guests could send mails to
        $sql = 'SELECT rol_id, rol_name, cat_name
                  FROM '.TBL_ROLES.'
            INNER JOIN '.TBL_CATEGORIES.'
                    ON cat_id = rol_cat_id
                   AND (  cat_org_id = ? -- $gCurrentOrganization->getValue(\'org_id\')
                       OR cat_org_id IS NULL)
                 WHERE rol_mail_this_role = 3
                   AND rol_valid  = 1
              ORDER BY cat_sequence, rol_name ';

        $statement = $gDb->queryPrepared($sql, array($gCurrentOrganization->getValue('org_id')));
        while($row = $statement->fetch())
        {
            $list[] = array('groupID: '.$row['rol_id'], $row['rol_name'], '');
        }

    }

    if($postListId > 0)
    {
        $preloadData = 'dummy';
        $showlist = new ListConfiguration($gDb, $postListId);
        $list = array('dummy' => $gL10n->get('LST_LIST'). (strlen($showlist->getValue('lst_name')) > 0 ? ' - '.$showlist->getValue('lst_name') : ''));
        $form->addInput('userIdList', '', $postUserIdList, array('property' => FIELD_HIDDEN));
        $form->addInput('lst_id', '', $postListId, array('property' => FIELD_HIDDEN));
    }

    // no roles or users found then show message
    if(count($list) === 0)
    {
        $gMessage->show($gL10n->get('MSG_NO_ROLES_AND_USERS'));
        // => EXIT
    }

    $form->addSelectBox('msg_to', $gL10n->get('SYS_TO'), $list, array('property'               => FIELD_REQUIRED,
                                                                      'multiselect'            => true,
                                                                      'maximumSelectionNumber' => $maxNumberRecipients,
                                                                      'helpTextIdLabel'        => 'MAI_SEND_MAIL_TO_ROLE',
                                                                      'defaultValue'           => $preloadData));

    $form->addLine();

    if ($gCurrentUser->getValue('usr_id') > 0)
    {
        $sql = 'SELECT COUNT(*) AS count
                  FROM '.TBL_USER_FIELDS.'
            INNER JOIN '. TBL_USER_DATA .'
                    ON usd_usf_id = usf_id
                 WHERE usf_type = \'EMAIL\'
                   AND usd_usr_id = ? -- $gCurrentUser->getValue(\'usr_id\')
                   AND usd_value IS NOT NULL';

        $pdoStatement = $gDb->queryPrepared($sql, array($gCurrentUser->getValue('usr_id')));
        $possible_emails = $pdoStatement->fetchColumn();

        $form->addInput('name', $gL10n->get('MAI_YOUR_NAME'), $gCurrentUser->getValue('FIRST_NAME'). ' '. $gCurrentUser->getValue('LAST_NAME'), array('maxLength' => 50, 'property' => FIELD_DISABLED));

        if($possible_emails > 1)
        {
            $sqlData['params'] = 'SELECT email.usd_value AS ID, email.usd_value AS email
                                    FROM '.TBL_USERS.'
                              INNER JOIN '.TBL_USER_DATA.' AS email
                                      ON email.usd_usr_id = usr_id
                                     AND LENGTH(email.usd_value) > 0
                              INNER JOIN '.TBL_USER_FIELDS.' AS field
                                      ON field.usf_id = email.usd_usf_id
                                     AND field.usf_type = \'EMAIL\'
                                   WHERE usr_id = ? -- $gCurrentUser->getValue(\'usr_id\')
                                     AND usr_valid = 1
                                GROUP BY email.usd_value, email.usd_value';
            $sqlData['params'] = array($gCurrentUser->getValue('usr_id'));

            $form->addSelectBoxFromSql(
                'mailfrom', $gL10n->get('MAI_YOUR_EMAIL'), $gDb, $sqlData,
                array('maxLength' => 50, 'defaultValue' => $gCurrentUser->getValue('EMAIL'), 'showContextDependentFirstEntry' => false)
            );
        }
        else
        {
            $form->addInput('mailfrom', $gL10n->get('MAI_YOUR_EMAIL'), $gCurrentUser->getValue('EMAIL'), array('maxLength' => 50, 'property' => FIELD_DISABLED));
        }
    }
    else
    {
        $form->addInput('namefrom', $gL10n->get('MAI_YOUR_NAME'), $form_values['namefrom'], array('maxLength' => 50, 'property' => FIELD_REQUIRED));
        $form->addInput('mailfrom', $gL10n->get('MAI_YOUR_EMAIL'), $form_values['mailfrom'], array('type' => 'email', 'maxLength' => 50, 'property' => FIELD_REQUIRED));
    }

    // show option to send a copy to your email address only for registered users because of spam abuse
    if($gValidLogin)
    {
        $form->addCheckbox('carbon_copy', $gL10n->get('MAI_SEND_COPY'), $form_values['carbon_copy']);
    }

    // if preference is set then show a checkbox where the user can request a delivery confirmation for the email
    if (($gCurrentUser->getValue('usr_id') > 0 && $gPreferences['mail_delivery_confirmation'] == 2) || $gPreferences['mail_delivery_confirmation'] == 1)
    {
        $form->addCheckbox('delivery_confirmation', $gL10n->get('MAI_DELIVERY_CONFIRMATION'), $form_values['delivery_confirmation']);
    }

    $form->closeGroupBox();

    $form->openGroupBox('gb_mail_message', $gL10n->get('SYS_MESSAGE'));
    $form->addInput('subject', $gL10n->get('MAI_SUBJECT'), $form_values['subject'], array('maxLength' => 77, 'property' => FIELD_REQUIRED));

    // Nur eingeloggte User duerfen Attachments anhaengen...
    if ($gValidLogin && ($gPreferences['max_email_attachment_size'] > 0) && (ini_get('file_uploads') === '1'))
    {
        $form->addFileUpload('btn_add_attachment', $gL10n->get('MAI_ATTACHEMENT'), array('enableMultiUploads' => true,
                                                                                         'maxUploadSize'      => Email::getMaxAttachementSize('b'),
                                                                                         'multiUploadLabel'   => $gL10n->get('MAI_ADD_ATTACHEMENT'),
                                                                                         'hideUploadField'    => true,
                                                                                         'helpTextIdLabel'    => array('MAI_MAX_ATTACHMENT_SIZE', Email::getMaxAttachementSize('mib'))));
    }

    // add textfield or ckeditor to form
    if($gValidLogin && $gPreferences['mail_html_registered_users'] == 1)
    {
        $form->addEditor('msg_body', null, $form_values['msg_body'], array('property' => FIELD_REQUIRED));
    }
    else
    {
        $form->addMultilineTextInput('msg_body', $gL10n->get('SYS_TEXT'), $form_values['msg_body'], 10, array('property' => FIELD_REQUIRED));
    }

    $form->closeGroupBox();

    // if captchas are enabled then visitors of the website must resolve this
    if (!$gValidLogin && $gPreferences['enable_mail_captcha'] == 1)
    {
        $form->openGroupBox('gb_confirmation_of_input', $gL10n->get('SYS_CONFIRMATION_OF_INPUT'));
        $form->addCaptcha('captcha_code');
        $form->closeGroupBox();
    }

    $form->addSubmitButton('btn_send', $gL10n->get('SYS_SEND'), array('icon' => THEME_URL.'/icons/email.png'));

    // add form to html page and show page
    $page->addHtml($form->show(false));
}

if (isset($messageStatement))
{
    require_once('messages_functions.php');

    $page->addHtml('<br />');
    while ($row = $messageStatement->fetch())
    {
        if ((int) $row['msc_usr_id'] === (int) $gCurrentUser->getValue('usr_id'))
        {
            $sentUser = $gCurrentUser->getValue('FIRST_NAME'). ' '. $gCurrentUser->getValue('LAST_NAME');
        }
        else
        {
            $sentUser = $user->getValue('FIRST_NAME').' '.$user->getValue('LAST_NAME');
        }

        $receiverName = '';
        $messageText = htmlspecialchars_decode($row['msc_message']);
        if ($getMsgType === 'PM')
        {
            // list history of this PM
            $messageText = nl2br($row['msc_message']);
        }
        else
        {
            $message = new TableMessage($gDb, $getMsgId);
            $receivers = $message->getValue('msg_usr_id_receiver');
            // open some additional functions for messages

            $receiverName = prepareReceivers($receivers);
            $receiverName = '<div class="panel-footer">'.$gL10n->get('MSG_OPPOSITE').': '.$receiverName.'</div>';
        }

        $date = DateTime::createFromFormat('Y-m-d H:i:s', $row['msc_timestamp']);
        $page->addHtml('
        <div class="panel panel-default">
            <div class="panel-heading">
                <div class="row">
                    <div class="col-sm-8">
                        <img class="admidio-panel-heading-icon" src="'. THEME_URL. '/icons/guestbook.png" alt="'.$sentUser.'" />' . $sentUser . '
                    </div>
                    <div class="col-sm-4 text-right">' . $date->format($gPreferences['system_date'].' '.$gPreferences['system_time']) .
                    '</div>
                </div>
            </div>
            <div class="panel-body">'.
                $messageText.'
            </div>
            '.$receiverName.'
        </div>');
    }
}

// show page
$page->show();<|MERGE_RESOLUTION|>--- conflicted
+++ resolved
@@ -96,17 +96,6 @@
                     ON cat_id = rol_cat_id
             INNER JOIN '.TBL_USERS.'
                     ON usr_id = mem_usr_id
-<<<<<<< HEAD
-             LEFT JOIN '.TBL_USER_DATA.' LAST_NAME
-                    ON LAST_NAME.usd_usr_id = usr_id
-                   AND LAST_NAME.usd_usf_id = '. $gProfileFields->getProperty('LAST_NAME', 'usf_id'). '
-             LEFT JOIN '.TBL_USER_DATA.' FIRST_NAME
-                    ON FIRST_NAME.usd_usr_id = usr_id
-                   AND FIRST_NAME.usd_usf_id = '. $gProfileFields->getProperty('FIRST_NAME', 'usf_id'). '
-                 WHERE rol_id IN ('.implode(',', $gCurrentUser->getAllVisibleRoles()).')
-                   AND cat_name_intern <> \'EVENTS\'
-                   AND (  cat_org_id = '. $gCurrentOrganization->getValue('org_id').'
-=======
              LEFT JOIN '.TBL_USER_DATA.' AS last_name
                     ON last_name.usd_usr_id = usr_id
                    AND last_name.usd_usf_id = ? -- $gProfileFields->getProperty(\'LAST_NAME\', \'usf_id\')
@@ -114,9 +103,8 @@
                     ON first_name.usd_usr_id = usr_id
                    AND first_name.usd_usf_id = ? -- $gProfileFields->getProperty(\'FIRST_NAME\', \'usf_id\')
                  WHERE rol_id IN ('.replaceValuesArrWithQM($arrAllVisibleRoles).')
-                   AND cat_name_intern <> \'CONFIRMATION_OF_PARTICIPATION\'
+                   AND cat_name_intern <> \'EVENTS\'
                    AND (  cat_org_id = ? -- $gCurrentOrganization->getValue(\'org_id\')
->>>>>>> 7c50ae55
                        OR cat_org_id IS NULL )
                    AND mem_begin <= ? -- DATE_NOW
                    AND mem_end   >= ? -- DATE_NOW
@@ -331,13 +319,8 @@
         // no user or role was committed then show list with all roles and users
         // where the current user has the right to send email
         $preloadData = isset($form_values['msg_to']) ? $form_values['msg_to'] : '';
-<<<<<<< HEAD
-        $sqlRoleIds = implode(',', $gCurrentUser->getAllMailRoles());
+        $sqlRoleIds = $gCurrentUser->getAllMailRoles();
         $sqlParticipationRoles = ' AND cat_name_intern <> \'EVENTS\' ';
-=======
-        $sqlRoleIds = $gCurrentUser->getAllMailRoles();
-        $sqlParticipationRoles = ' AND cat_name_intern <> \'CONFIRMATION_OF_PARTICIPATION\' ';
->>>>>>> 7c50ae55
     }
 
     // keine Uebergabe, dann alle Rollen entsprechend Login/Logout auflisten
