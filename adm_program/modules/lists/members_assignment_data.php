<?php
/**
 ***********************************************************************************************
 * @copyright 2004-2017 The Admidio Team
 * @see https://www.admidio.org/
 * @license https://www.gnu.org/licenses/gpl-2.0.html GNU General Public License v2.0 only
 ***********************************************************************************************
 * Server side script for Datatables to return the requested userlist
 *
 * This script will read all necessary users and their data from the database. It is optimized to
 * work with the javascript DataTables and will return the data in json format.
 *
 * @par Examples
 * @code // the returned json data string
 * {
 *    "draw":1,
 *    "recordsTotal":"147",
 *    "data": [  [ 1,
 *                 "Link to profile",
 *                 "Webmaster, Heinz",
 *                 "Admin",
 *                 "Gender",
 *                 "16.06.1991",
 *                 "14.02.2009 15:24",
 *                 "Functions"],
 *                [ ... ],
 *             ],
 *    "recordsFiltered":"147"
 * } @endcode
 *
 * Parameters:
 *
 * rol_id        - Id of role to which members should be assigned or removed
 * filter_rol_id - If set only users from this role will be shown in list.
 * mem_show_all  - true  : (Default) Show active and inactive members of all organizations in database
 *                 false : Show only active members of the current organization
 * draw          - Number to validate the right inquiry from DataTables.
 * start         - Paging first record indicator. This is the start point in the current data set
 *                 (0 index based - i.e. 0 is the first record).
 * length        - Number of records that the table can display in the current draw. It is expected that
 *                 the number of records returned will be equal to this number, unless the server has
 *                 fewer records to return. Note that this can be -1 to indicate that all records should
 *                 be returned (although that negates any benefits of server-side processing!)
 * search[value] - Global search value.
 *****************************************************************************/
require_once(__DIR__ . '/../../system/common.php');
require(__DIR__ . '/../../system/login_valid.php');

// Initialize and check the parameters
$getRoleId         = admFuncVariableIsValid($_GET, 'rol_id',        'int', array('requireValue' => true, 'directOutput' => true));
$getFilterRoleId   = admFuncVariableIsValid($_GET, 'filter_rol_id', 'int');
$getMembersShowAll = admFuncVariableIsValid($_GET, 'mem_show_all',  'bool', array('defaultValue' => false));
$getDraw   = admFuncVariableIsValid($_GET, 'draw',   'int', array('requireValue' => true));
$getStart  = admFuncVariableIsValid($_GET, 'start',  'int', array('requireValue' => true));
$getLength = admFuncVariableIsValid($_GET, 'length', 'int', array('requireValue' => true));
$getSearch = admFuncVariableIsValid($_GET['search'], 'value', 'string');

$gLogger->info('mem_show_all: ' . $getMembersShowAll);

$jsonArray = array('draw' => $getDraw);

// create object of the commited role
$role = new TableRoles($gDb, $getRoleId);

// roles of other organizations can't be edited
if((int) $role->getValue('cat_org_id') !== (int) $gCurrentOrganization->getValue('org_id') && $role->getValue('cat_org_id') > 0)
{
    echo json_encode(array('error' => $gL10n->get('SYS_NO_RIGHTS')));
}

// check if user is allowed to assign members to this role
if(!$role->allowedToAssignMembers($gCurrentUser))
{
    echo json_encode(array('error' => $gL10n->get('SYS_NO_RIGHTS')));
}

if($getFilterRoleId > 0 && !$gCurrentUser->hasRightViewRole($getFilterRoleId))
{
    echo json_encode(array('error' => $gL10n->get('LST_NO_RIGHTS_VIEW_LIST')));
}

// create order statement
$orderCondition = '';
$orderColumns = array('member_this_orga', 'member_this_role', 'last_name', 'first_name', 'birthday', 'street', 'leader_this_role');

if(array_key_exists('order', $_GET))
{
    foreach($_GET['order'] as $order)
    {
        if(is_numeric($order['column']))
        {
            if($orderCondition === '')
            {
                $orderCondition = ' ORDER BY ';
            }
            else
            {
                $orderCondition .= ', ';
            }

            if(strtoupper($order['dir']) === 'ASC')
            {
                $orderCondition .= $orderColumns[$order['column']]. ' ASC ';
            }
            else
            {
                $orderCondition .= $orderColumns[$order['column']]. ' DESC ';
            }
        }
    }
}
else
{
    $orderCondition = ' ORDER BY last_name ASC, first_name ASC ';
}

// create search conditions
$searchCondition = '';
$queryParamsSearch = array();
$searchColumns = array(
    'COALESCE(last_name, \' \')',
    'COALESCE(first_name, \' \')',
    'COALESCE(birthday, \' \')',
    'COALESCE(street, \' \')',
    'COALESCE(city, \' \')',
    'COALESCE(zip_code, \' \')',
    'COALESCE(country, \' \')'
);

if($getSearch !== '' && count($searchColumns) > 0)
{
    $searchString = explode(' ', $getSearch);

    foreach($searchString as $searchWord)
    {
        $searchCondition .= ' AND concat(' . implode(', ', $searchColumns) . ') LIKE \'%'.$searchWord.'%\' ';
    }

    $searchCondition = ' WHERE ' . substr($searchCondition, 4);
}

$filterRoleCondition = '';
if($getMembersShowAll)
{
    $getFilterRoleId = 0;
}
else
{
    // show only members of current organization
    if($getFilterRoleId > 0)
    {
        $filterRoleCondition = ' AND mem_rol_id = '.$getFilterRoleId.' ';
    }
}

// create a subselect to check if the user is an acitve member of the current organization
$sqlSubSelect = '(SELECT COUNT(*) AS count_this
                    FROM '.TBL_MEMBERS.'
              INNER JOIN '.TBL_ROLES.'
                      ON rol_id = mem_rol_id
              INNER JOIN '.TBL_CATEGORIES.'
                      ON cat_id = rol_cat_id
                   WHERE mem_usr_id  = usr_id
                     AND mem_begin  <= \''.DATE_NOW.'\'
                     AND mem_end     > \''.DATE_NOW.'\'
                         '.$filterRoleCondition.'
                     AND rol_valid = 1
                     AND cat_name_intern <> \'EVENTS\'
                     AND cat_org_id = '.$gCurrentOrganization->getValue('org_id').')';

if($getMembersShowAll)
{
    // show all users
    $memberOfThisOrganizationCondition = '';
    $memberOfThisOrganizationSelect = $sqlSubSelect;
}
else
{
    $memberOfThisOrganizationCondition = ' AND '.$sqlSubSelect.' > 0 ';
    $memberOfThisOrganizationSelect = ' 1 ';
}

// get count of all found users
$sql = 'SELECT COUNT(*) AS count_total
          FROM '.TBL_USERS.'
    INNER JOIN '.TBL_USER_DATA.' AS last_name
            ON last_name.usd_usr_id = usr_id
           AND last_name.usd_usf_id = ? -- $gProfileFields->getProperty(\'LAST_NAME\', \'usf_id\')
    INNER JOIN '.TBL_USER_DATA.' AS first_name
            ON first_name.usd_usr_id = usr_id
           AND first_name.usd_usf_id = ? -- $gProfileFields->getProperty(\'FIRST_NAME\', \'usf_id\')
         WHERE usr_valid = 1
               '.$memberOfThisOrganizationCondition;
$queryParams = array(
    $gProfileFields->getProperty('LAST_NAME', 'usf_id'),
    $gProfileFields->getProperty('FIRST_NAME', 'usf_id')
);
$countTotalStatement = $gDb->queryPrepared($sql, $queryParams); // TODO add more params

$jsonArray['recordsTotal'] = (int) $countTotalStatement->fetchColumn();

 // SQL-Statement zusammensetzen
$mainSql = 'SELECT DISTINCT usr_id, last_name.usd_value AS last_name, first_name.usd_value AS first_name,
                   birthday.usd_value AS birthday, city.usd_value AS city, street.usd_value AS street,
                   zip_code.usd_value AS zip_code, country.usd_value AS country, mem_usr_id AS member_this_role,
                   mem_leader AS leader_this_role, '.$memberOfThisOrganizationSelect.' AS member_this_orga
              FROM '.TBL_USERS.'
        INNER JOIN '.TBL_USER_DATA.' AS last_name
                ON last_name.usd_usr_id = usr_id
               AND last_name.usd_usf_id = ? -- $gProfileFields->getProperty(\'LAST_NAME\', \'usf_id\')
        INNER JOIN '.TBL_USER_DATA.' AS first_name
                ON first_name.usd_usr_id = usr_id
               AND first_name.usd_usf_id = ? -- $gProfileFields->getProperty(\'FIRST_NAME\', \'usf_id\')
         LEFT JOIN '.TBL_USER_DATA.' AS birthday
                ON birthday.usd_usr_id = usr_id
               AND birthday.usd_usf_id = ? -- $gProfileFields->getProperty(\'BIRTHDAY\', \'usf_id\')
         LEFT JOIN '.TBL_USER_DATA.' AS city
                ON city.usd_usr_id = usr_id
               AND city.usd_usf_id = ? -- $gProfileFields->getProperty(\'CITY\', \'usf_id\')
         LEFT JOIN '.TBL_USER_DATA.' AS street
                ON street.usd_usr_id = usr_id
               AND street.usd_usf_id = ? -- $gProfileFields->getProperty(\'STREET\', \'usf_id\')
         LEFT JOIN '.TBL_USER_DATA.' AS zip_code
                ON zip_code.usd_usr_id = usr_id
               AND zip_code.usd_usf_id = ? -- $gProfileFields->getProperty(\'POSTCODE\', \'usf_id\')
         LEFT JOIN '.TBL_USER_DATA.' AS country
                ON country.usd_usr_id = usr_id
               AND country.usd_usf_id = ? -- $gProfileFields->getProperty(\'COUNTRY\', \'usf_id\')
         LEFT JOIN '.TBL_ROLES.' AS rol
                ON rol.rol_valid   = 1
               AND rol.rol_id      = ? -- $getRoleId
         LEFT JOIN '.TBL_MEMBERS.' AS mem
                ON mem.mem_rol_id  = rol.rol_id
               AND mem.mem_begin  <= ? -- DATE_NOW
               AND mem.mem_end     > ? -- DATE_NOW
               AND mem.mem_usr_id  = usr_id
             WHERE usr_valid = 1
                   '. $memberOfThisOrganizationCondition;
$queryParamsMain = array(
    $gProfileFields->getProperty('LAST_NAME', 'usf_id'),
    $gProfileFields->getProperty('FIRST_NAME', 'usf_id'),
    $gProfileFields->getProperty('BIRTHDAY', 'usf_id'),
    $gProfileFields->getProperty('CITY', 'usf_id'),
    $gProfileFields->getProperty('ADDRESS', 'usf_id'),
    $gProfileFields->getProperty('POSTCODE', 'usf_id'),
    $gProfileFields->getProperty('COUNTRY', 'usf_id'),
    $getRoleId,
    DATE_NOW,
    DATE_NOW
); // TODO add more params

$limitCondition = '';
if($getLength > 0)
{
    $limitCondition = ' LIMIT ' . $getLength . ' OFFSET ' . $getStart;
}

if($getSearch === '')
{
    // no search condition entered then return all records in dependence of order, limit and offset
    $sql = $mainSql . $orderCondition . $limitCondition;
}
else
{
    $sql = 'SELECT usr_id, last_name, first_name, birthday, city, street, zip_code, country, member_this_role, leader_this_role, member_this_orga
              FROM ('.$mainSql.') AS members
               '.$searchCondition
                .$orderCondition
                .$limitCondition;
}
$userStatement = $gDb->queryPrepared($sql, array_merge($queryParamsMain, $queryParamsSearch)); // TODO add more params

$rowNumber = $getStart; // count for every row

// show rows with all organization users
while($user = $userStatement->fetch())
{
    ++$rowNumber;
    $arrContent  = array();
    $addressText = '';

    // Icon fuer Orgamitglied und Nichtmitglied auswaehlen
    if($user['member_this_orga'] > 0)
    {
        $icon = 'profile.png';
        $iconText = $gL10n->get('SYS_MEMBER_OF_ORGANIZATION', $gCurrentOrganization->getValue('org_longname'));
    }
    else
    {
        $icon = 'no_profile.png';
        $iconText = $gL10n->get('SYS_NOT_MEMBER_OF_ORGANIZATION', $gCurrentOrganization->getValue('org_longname'));
    }
    $arrContent[] = '<img class="admidio-icon-info" src="'. THEME_URL.'/icons/'.$icon.'" alt="'.$iconText.'" title="'.$iconText.'" />';

    // set flag if user is member of the current organization or not
    if($user['member_this_role'])
    {
        $arrContent[] = '<input type="checkbox" id="member_'.$user['usr_id'].'" name="member_'.$user['usr_id'].'" checked="checked" class="memlist_checkbox memlist_member" /><b id="loadindicator_member_'.$user['usr_id'].'"></b>';
    }
    else
    {
<<<<<<< HEAD
        $arrContent[] = '<input type="checkbox" id="member_'.$user['usr_id'].'" name="member_'.$user['usr_id'].'" class="memlist_checkbox memlist_member" /><b id="loadindicator_member_'.$user['usr_id'].'"></b>';
=======
        // some countries have the order postcode city others have city postcode
        if($gProfileFields->getProperty('CITY', 'usf_sequence') > $gProfileFields->getProperty('POSTCODE', 'usf_sequence'))
        {
            $addressText .= ' - '. $user['zip_code']. ' '. $user['city'];
        }
        else
        {
            $addressText .= ' - '. $user['city']. ' '. $user['zip_code'];
        }
>>>>>>> 9fc02702
    }

    if($gProfileFields->visible('LAST_NAME', $gCurrentUser->editUsers()))
    {
        $arrContent[] = '<a href="'.ADMIDIO_URL.FOLDER_MODULES.'/profile/profile.php?user_id='.$user['usr_id'].'">'.$user['last_name'].'</a>';
    }

    if($gProfileFields->visible('FIRST_NAME', $gCurrentUser->editUsers()))
    {
        $arrContent[] = '<a href="'.ADMIDIO_URL.FOLDER_MODULES.'/profile/profile.php?user_id='.$user['usr_id'].'">'.$user['first_name'].'</a>';
    }

    // create string with user address
    if(strlen($user['country']) > 0 && $gProfileFields->visible('COUNTRY', $gCurrentUser->editUsers()))
    {
        $addressText .= $gL10n->getCountryByCode($user['country']);
    }
    if((strlen($user['zip_code']) > 0 && $gProfileFields->visible('POSTCODE', $gCurrentUser->editUsers()))
    || (strlen($user['city']) > 0 && $gProfileFields->visible('CITY', $gCurrentUser->editUsers())))
    {
        $addressText .= ' - '. $user['zip_code']. ' '. $user['city'];
    }
    if(strlen($user['street']) > 0 && $gProfileFields->visible('STREET', $gCurrentUser->editUsers()))
    {
        $addressText .= ' - '. $user['street'];
    }

    if($gProfileFields->visible('COUNTRY', $gCurrentUser->editUsers())
    || $gProfileFields->visible('POSTCODE', $gCurrentUser->editUsers())
    || $gProfileFields->visible('CITY', $gCurrentUser->editUsers())
    || $gProfileFields->visible('STREET', $gCurrentUser->editUsers()))
    {
        if(strlen($addressText) > 0)
        {
            $arrContent[] = '<img class="admidio-icon-info" src="'. THEME_URL.'/icons/map.png" alt="'.$addressText.'" title="'.$addressText.'" />';
        }
        else
        {
            $arrContent[] = '&nbsp;';
        }
    }

    if($gProfileFields->visible('BIRTHDAY', $gCurrentUser->editUsers()))
    {
        // show birthday if it's known
        if(strlen($user['birthday']) > 0)
        {
            $birthdayDate = DateTime::createFromFormat('Y-m-d', $user['birthday']);
            $arrContent[] = $birthdayDate->format($gPreferences['system_date']);
        }
        else
        {
            $arrContent[] = '&nbsp;';
        }
    }

    // set flag if user is a leader of the current role or not
    if($user['leader_this_role'])
    {
        $arrContent[] = '<input type="checkbox" id="leader_'.$user['usr_id'].'" name="leader_'.$user['usr_id'].'" checked="checked" class="memlist_checkbox memlist_leader" />';
    }
    else
    {
        $arrContent[] = '<input type="checkbox" id="leader_'.$user['usr_id'].'" name="leader_'.$user['usr_id'].'" class="memlist_checkbox memlist_leader" />';
    }

    // create array with all column values and add it to the json array
    $jsonArray['data'][] = $arrContent;
}

// set count of filtered records
if($getSearch !== '')
{
    if($rowNumber < $getStart + $getLength)
    {
        $jsonArray['recordsFiltered'] = $rowNumber;
    }
    else
    {
        // read count of all filtered records without limit and offset
        $sql = 'SELECT COUNT(*) AS count
                  FROM ('.$mainSql.') AS members
                       '.$searchCondition;
        $countFilteredStatement = $gDb->queryPrepared($sql, array_merge($queryParamsMain, $queryParamsSearch));
        $jsonArray['recordsFiltered'] = (int) $countFilteredStatement->fetchColumn();
    }
}
else
{
    $jsonArray['recordsFiltered'] = $jsonArray['recordsTotal'];
}

// add empty data element if no rows where found
if(!array_key_exists('data', $jsonArray))
{
    $jsonArray['data'] = array();
}

echo json_encode($jsonArray);<|MERGE_RESOLUTION|>--- conflicted
+++ resolved
@@ -299,9 +299,27 @@
     }
     else
     {
-<<<<<<< HEAD
         $arrContent[] = '<input type="checkbox" id="member_'.$user['usr_id'].'" name="member_'.$user['usr_id'].'" class="memlist_checkbox memlist_member" /><b id="loadindicator_member_'.$user['usr_id'].'"></b>';
-=======
+    }
+
+    if($gProfileFields->visible('LAST_NAME', $gCurrentUser->editUsers()))
+    {
+        $arrContent[] = '<a href="'.ADMIDIO_URL.FOLDER_MODULES.'/profile/profile.php?user_id='.$user['usr_id'].'">'.$user['last_name'].'</a>';
+    }
+
+    if($gProfileFields->visible('FIRST_NAME', $gCurrentUser->editUsers()))
+    {
+        $arrContent[] = '<a href="'.ADMIDIO_URL.FOLDER_MODULES.'/profile/profile.php?user_id='.$user['usr_id'].'">'.$user['first_name'].'</a>';
+    }
+
+    // create string with user address
+    if(strlen($user['country']) > 0 && $gProfileFields->visible('COUNTRY', $gCurrentUser->editUsers()))
+    {
+        $addressText .= $gL10n->getCountryByCode($user['country']);
+    }
+    if((strlen($user['zip_code']) > 0 && $gProfileFields->visible('POSTCODE', $gCurrentUser->editUsers()))
+    || (strlen($user['city']) > 0 && $gProfileFields->visible('CITY', $gCurrentUser->editUsers())))
+    {
         // some countries have the order postcode city others have city postcode
         if($gProfileFields->getProperty('CITY', 'usf_sequence') > $gProfileFields->getProperty('POSTCODE', 'usf_sequence'))
         {
@@ -311,28 +329,6 @@
         {
             $addressText .= ' - '. $user['city']. ' '. $user['zip_code'];
         }
->>>>>>> 9fc02702
-    }
-
-    if($gProfileFields->visible('LAST_NAME', $gCurrentUser->editUsers()))
-    {
-        $arrContent[] = '<a href="'.ADMIDIO_URL.FOLDER_MODULES.'/profile/profile.php?user_id='.$user['usr_id'].'">'.$user['last_name'].'</a>';
-    }
-
-    if($gProfileFields->visible('FIRST_NAME', $gCurrentUser->editUsers()))
-    {
-        $arrContent[] = '<a href="'.ADMIDIO_URL.FOLDER_MODULES.'/profile/profile.php?user_id='.$user['usr_id'].'">'.$user['first_name'].'</a>';
-    }
-
-    // create string with user address
-    if(strlen($user['country']) > 0 && $gProfileFields->visible('COUNTRY', $gCurrentUser->editUsers()))
-    {
-        $addressText .= $gL10n->getCountryByCode($user['country']);
-    }
-    if((strlen($user['zip_code']) > 0 && $gProfileFields->visible('POSTCODE', $gCurrentUser->editUsers()))
-    || (strlen($user['city']) > 0 && $gProfileFields->visible('CITY', $gCurrentUser->editUsers())))
-    {
-        $addressText .= ' - '. $user['zip_code']. ' '. $user['city'];
     }
     if(strlen($user['street']) > 0 && $gProfileFields->visible('STREET', $gCurrentUser->editUsers()))
     {
