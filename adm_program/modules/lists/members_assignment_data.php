--- conflicted
+++ resolved
@@ -349,11 +349,7 @@
     {
         if(strlen($addressText) > 0)
         {
-<<<<<<< HEAD
-            $arrContent[] = '<i class="fas fa-map-marker-alt" data-toggle="tooltip" title="' . $addressText . '"></i>';
-=======
-            $arrContent[] = '<img class="admidio-icon-info" src="'. THEME_URL.'/icons/map.png" alt="'.trim($addressText, ' -').'" title="'.trim($addressText, ' -').'" />';
->>>>>>> 78fb3cc9
+            $arrContent[] = '<i class="fas fa-map-marker-alt" data-toggle="tooltip" title="' . trim($addressText, ' -') . '"></i>';
         }
         else
         {
