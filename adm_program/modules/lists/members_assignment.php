<?php
/**
 ***********************************************************************************************
 * Assign or remove members to role
 *
 * @copyright 2004-2017 The Admidio Team
 * @see https://www.admidio.org/
 * @license https://www.gnu.org/licenses/gpl-2.0.html GNU General Public License v2.0 only
 *
 * Parameters:
 *
 * mode        - html   : Default mode to show a html list with all users to add them to the role
 *               assign : Add membership of a specific user to the role.
 * rol_id               : Id of role to which members should be assigned or removed
 * usr_id               : Id of the user whose membership should be assigned or removed
 * filter_rol_id        : If set only users from this role will be shown in list.
 * mem_show_all - true  : (Default) Show active and inactive members of all organizations in database
 *                false : Show only active members of the current organization
 *****************************************************************************/
require_once('../../system/common.php');
require_once('../../system/login_valid.php');

if(isset($_GET['mode']) && $_GET['mode'] === 'assign')
{
    // ajax mode then only show text if error occurs
    $gMessage->showTextOnly(true);
}

// Initialize and check the parameters
$getMode           = admFuncVariableIsValid($_GET, 'mode',          'string', array('defaultValue' => 'html', 'validValues' => array('html', 'assign')));
$getRoleId         = admFuncVariableIsValid($_GET, 'rol_id',        'int',    array('requireValue' => true, 'directOutput' => true));
$getUserId         = admFuncVariableIsValid($_GET, 'usr_id',        'int',    array('directOutput' => true));
$getFilterRoleId   = admFuncVariableIsValid($_GET, 'filter_rol_id', 'int');
$getMembersShowAll = admFuncVariableIsValid($_GET, 'mem_show_all',  'bool',   array('defaultValue' => false));

$_SESSION['set_rol_id'] = $getRoleId;

// create object of the commited role
$role = new TableRoles($gDb, $getRoleId);

// roles of other organizations can't be edited
if((int) $role->getValue('cat_org_id') !== (int) $gCurrentOrganization->getValue('org_id') && $role->getValue('cat_org_id') > 0)
{
    $gMessage->show($gL10n->get('SYS_NO_RIGHTS'));
    // => EXIT
}

// check if user is allowed to assign members to this role
if(!$role->allowedToAssignMembers($gCurrentUser))
{
    $gMessage->show($gL10n->get('SYS_NO_RIGHTS'));
    // => EXIT
}

if($getMembersShowAll)
{
    $getFilterRoleId = 0;
}

if($getFilterRoleId > 0 && !$gCurrentUser->hasRightViewRole($getFilterRoleId))
{
    $gMessage->show($gL10n->get('LST_NO_RIGHTS_VIEW_LIST'));
    // => EXIT
}

if($getMode === 'assign')
{
    // change membership of that user
    // this must be called as ajax request

    try
    {
        $membership = false;
        $leadership = false;

        if(isset($_POST['member_'.$getUserId]) && $_POST['member_'.$getUserId] === 'true')
        {
            $membership = true;
        }
        if(isset($_POST['leader_'.$getUserId]) && $_POST['leader_'.$getUserId] === 'true')
        {
            $membership = true;
            $leadership = true;
        }

        // Member
        $member = new TableMembers($gDb);

        // Datensatzupdate
        $mem_count = $role->countMembers($getUserId);

        // Wenn Rolle weniger mitglieder hätte als zugelassen oder Leiter hinzugefügt werden soll
        if($leadership || (!$leadership && $membership && ($role->getValue('rol_max_members') > $mem_count || (int) $role->getValue('rol_max_members') === 0)))
        {
            $member->startMembership((int) $role->getValue('rol_id'), $getUserId, $leadership);

            // find the parent roles and assign user to parent roles
            $dependencies = RoleDependency::getParentRoles($gDb, $role->getValue('rol_id'));
            $parentRoles  = array();

            foreach($dependencies as $tmpRole)
            {
                $member->startMembership($tmpRole, $getUserId);
            }
            echo 'success';
        }
        elseif(!$leadership && !$membership)
        {
            $member->stopMembership($role->getValue('rol_id'), $getUserId);
            echo 'success';
        }
        else
        {
            $gMessage->show($gL10n->get('SYS_ROLE_MAX_MEMBERS', $role->getValue('rol_name')));
            // => EXIT
        }
    }
    catch(AdmException $e)
    {
        $e->showText();
        // => EXIT
    }
}
else
{
    // show html list with all users and their membership to this role

    // set headline of the script
    $headline = $gL10n->get('LST_MEMBER_ASSIGNMENT').' - '. $role->getValue('rol_name');

    // add current url to navigation stack if last url was not the same page
    if(strpos($gNavigation->getUrl(), 'members_assignment.php') === false)
    {
        $gNavigation->addUrl(CURRENT_URL, $headline);
    }

    // create html page object
    $page = new HtmlPage($headline);
    $page->enableModal();

    $javascriptCode = '';

    if($getMembersShowAll)
    {
        $javascriptCode .= '$("#mem_show_all").prop("checked", true);';
    }

    $javascriptCode .= '
        $("#menu_item_create_user").attr("data-toggle", "modal");
        $("#menu_item_create_user").attr("data-target", "#admidio_modal");

        // change mode of users that should be shown
        $("#filter_rol_id").change(function() {
            window.location.replace("'.ADMIDIO_URL.FOLDER_MODULES.'/lists/members_assignment.php?rol_id='.$getRoleId.'&filter_rol_id=" + $("#filter_rol_id").val() + "&mem_show_all=0");
        });

        // change mode of users that should be shown
        $("#mem_show_all").click(function() {
            if ($("#mem_show_all").is(":checked")) {
                window.location.replace("'.ADMIDIO_URL.FOLDER_MODULES.'/lists/members_assignment.php?rol_id='.$getRoleId.'&mem_show_all=1");
            } else {
                window.location.replace("'.ADMIDIO_URL.FOLDER_MODULES.'/lists/members_assignment.php?rol_id='.$getRoleId.'&mem_show_all=0");
            }
        });

        // if checkbox of user is clicked then change membership
        $("#tbl_assign_role_membership").on("click", "input[type=checkbox].memlist_checkbox", function() {
            var checkbox = $(this);
            // get user id
            var row_id = $(this).attr("id");
            var pos = row_id.search("_");
            var userid = row_id.substring(pos+1);

            var member_checked = $("input[type=checkbox]#member_"+userid).prop("checked");
            var leader_checked = $("input[type=checkbox]#leader_"+userid).prop("checked");

            // Bei Leiter Checkbox setzten, muss Member mit gesetzt werden
            if (checkbox.hasClass("memlist_leader") && leader_checked) {
                $("input[type=checkbox]#member_"+userid).prop("checked", true);
                member_checked = true;
            }

            // Bei entfernen der Mitgliedschaft endet auch das Leiterdasein
            if (checkbox.hasClass("memlist_member") && member_checked == false) {
                $("input[type=checkbox]#leader_"+userid).prop("checked", false);
                leader_checked = false;
            }

            // change data in database
            $.post("'.ADMIDIO_URL.FOLDER_MODULES.'/lists/members_assignment.php?mode=assign&rol_id='.$getRoleId.'&usr_id="+userid,
                "member_"+userid+"="+member_checked+"&leader_"+userid+"="+leader_checked,
                function(data) {
                    // check if error occurs
                    if (data !== "success") {
                        // reset checkbox status
                        if (checkbox.prop("checked")) {
                            checkbox.prop("checked", false);
                            if (checkbox.hasClass("memlist_leader")) {
                                $("input[type=checkbox]#member_"+userid).prop("checked", false);
                            }
                        } else {
                            checkbox.prop("checked", true);
                        }

                        alert(data);
                        return false;
                    }
                    return true;
                }
            );
        });';

    $page->addJavascript($javascriptCode, true);

    // get module menu
    $membersAssignmentMenu = $page->getMenu();
    $membersAssignmentMenu->addItem('menu_item_back', $gNavigation->getPreviousUrl(), $gL10n->get('SYS_BACK'), 'back.png');
    if ($gCurrentUser->editUsers())
    {
        $membersAssignmentMenu->addItem('menu_item_create_user', ADMIDIO_URL.FOLDER_MODULES.'/members/members_new.php', $gL10n->get('MEM_CREATE_USER'), 'add.png');
    }
    $navbarForm = new HtmlForm('navbar_show_all_users_form', '', $page, array('type' => 'navbar', 'setFocus' => false));
<<<<<<< HEAD
    $sql = 'SELECT rol_id, rol_name, cat_name
              FROM '.TBL_ROLES.'
        INNER JOIN '.TBL_CATEGORIES.'
                ON cat_id = rol_cat_id
             WHERE rol_valid   = 1
               AND cat_name_intern <> \'EVENTS\'
               AND (  cat_org_id  = '.$gCurrentOrganization->getValue('org_id').'
                   OR cat_org_id IS NULL )
          ORDER BY cat_sequence, rol_name';
=======
    $sqlData['query'] = 'SELECT rol_id, rol_name, cat_name
                           FROM '.TBL_ROLES.'
                     INNER JOIN '.TBL_CATEGORIES.'
                             ON cat_id = rol_cat_id
                          WHERE rol_valid   = 1
                            AND rol_visible = 1
                            AND (  cat_org_id  = ? -- $gCurrentOrganization->getValue(\'org_id\')
                                OR cat_org_id IS NULL )
                       ORDER BY cat_sequence, rol_name';
    $sqlData['params'] = array($gCurrentOrganization->getValue('org_id'));
>>>>>>> 7c50ae55
    $navbarForm->addSelectBoxFromSql(
        'filter_rol_id', $gL10n->get('SYS_ROLE'), $gDb, $sqlData,
        array('defaultValue' => $getFilterRoleId, 'firstEntry' => $gL10n->get('SYS_ALL'))
    );
    $navbarForm->addCheckbox('mem_show_all', $gL10n->get('MEM_SHOW_ALL_USERS'), false, array('helpTextIdLabel' => 'MEM_SHOW_USERS_DESC'));
    $membersAssignmentMenu->addForm($navbarForm->show(false));

    // create table object
    $table = new HtmlTable('tbl_assign_role_membership', $page, true, true, 'table table-condensed');
    $table->setMessageIfNoRowsFound('SYS_NO_ENTRIES_FOUND');

    // create column header to assign role leaders
    $htmlLeaderColumn = $gL10n->get('SYS_LEADER');

    // show icon that leaders have no additional rights
    if($role->getValue('rol_leader_rights') == ROLE_LEADER_NO_RIGHTS)
    {
        $htmlLeaderColumn .= '<img class="admidio-icon-info" src="'.THEME_URL.'/icons/info.png"
            alt="'.$gL10n->get('ROL_LEADER_NO_ADDITIONAL_RIGHTS').'" title="'.$gL10n->get('ROL_LEADER_NO_ADDITIONAL_RIGHTS').'" />';
    }

    // show icon with edit user right if leader has this right
    if($role->getValue('rol_leader_rights') == ROLE_LEADER_MEMBERS_EDIT
    || $role->getValue('rol_leader_rights') == ROLE_LEADER_MEMBERS_ASSIGN_EDIT)
    {
        $htmlLeaderColumn .= '<img class="admidio-icon-info" src="'.THEME_URL.'/icons/profile_edit.png"
            alt="'.$gL10n->get('ROL_LEADER_EDIT_MEMBERS').'" title="'.$gL10n->get('ROL_LEADER_EDIT_MEMBERS').'" />';
    }

    // show icon with assign role right if leader has this right
    if($role->getValue('rol_leader_rights') == ROLE_LEADER_MEMBERS_ASSIGN
    || $role->getValue('rol_leader_rights') == ROLE_LEADER_MEMBERS_ASSIGN_EDIT)
    {
        $htmlLeaderColumn .= '<img class="admidio-icon-info" src="'.THEME_URL.'/icons/roles.png"
            alt="'.$gL10n->get('ROL_LEADER_ASSIGN_MEMBERS').'" title="'.$gL10n->get('ROL_LEADER_ASSIGN_MEMBERS').'" />';
    }

    // create array with all column heading values
    $columnHeading = array(
        '<img class="admidio-icon-info"
            src="'. THEME_URL. '/icons/profile.png" alt="'.$gL10n->get('SYS_MEMBER_OF_ORGANIZATION', $gCurrentOrganization->getValue('org_longname')).'"
            title="'.$gL10n->get('SYS_MEMBER_OF_ORGANIZATION', $gCurrentOrganization->getValue('org_longname')).'" />',
        $gL10n->get('SYS_MEMBER'),
        $gL10n->get('SYS_LASTNAME'),
        $gL10n->get('SYS_FIRSTNAME'),
        '<img class="admidio-icon-info" src="'. THEME_URL. '/icons/map.png"
            alt="'.$gL10n->get('SYS_ADDRESS').'" title="'.$gL10n->get('SYS_ADDRESS').'" />',
        $gL10n->get('SYS_BIRTHDAY'),
        $htmlLeaderColumn);

    $table->setServerSideProcessing(ADMIDIO_URL.FOLDER_MODULES.'/lists/members_assignment_data.php?rol_id='.$getRoleId.'&filter_rol_id='.$getFilterRoleId.'&mem_show_all='.$getMembersShowAll);
    $table->setColumnAlignByArray(array('left', 'left', 'left', 'left', 'left', 'left', 'left', 'left'));
    $table->addRowHeadingByArray($columnHeading);

    $page->addHtml($table->show());
    $page->addHtml('<p>'.$gL10n->get('SYS_CHECKBOX_AUTOSAVE').'</p>');

    $page->show();
}<|MERGE_RESOLUTION|>--- conflicted
+++ resolved
@@ -220,28 +220,16 @@
         $membersAssignmentMenu->addItem('menu_item_create_user', ADMIDIO_URL.FOLDER_MODULES.'/members/members_new.php', $gL10n->get('MEM_CREATE_USER'), 'add.png');
     }
     $navbarForm = new HtmlForm('navbar_show_all_users_form', '', $page, array('type' => 'navbar', 'setFocus' => false));
-<<<<<<< HEAD
-    $sql = 'SELECT rol_id, rol_name, cat_name
-              FROM '.TBL_ROLES.'
-        INNER JOIN '.TBL_CATEGORIES.'
-                ON cat_id = rol_cat_id
-             WHERE rol_valid   = 1
-               AND cat_name_intern <> \'EVENTS\'
-               AND (  cat_org_id  = '.$gCurrentOrganization->getValue('org_id').'
-                   OR cat_org_id IS NULL )
-          ORDER BY cat_sequence, rol_name';
-=======
     $sqlData['query'] = 'SELECT rol_id, rol_name, cat_name
                            FROM '.TBL_ROLES.'
                      INNER JOIN '.TBL_CATEGORIES.'
                              ON cat_id = rol_cat_id
                           WHERE rol_valid   = 1
-                            AND rol_visible = 1
+                            AND cat_name_intern <> \'EVENTS\'
                             AND (  cat_org_id  = ? -- $gCurrentOrganization->getValue(\'org_id\')
                                 OR cat_org_id IS NULL )
                        ORDER BY cat_sequence, rol_name';
     $sqlData['params'] = array($gCurrentOrganization->getValue('org_id'));
->>>>>>> 7c50ae55
     $navbarForm->addSelectBoxFromSql(
         'filter_rol_id', $gL10n->get('SYS_ROLE'), $gDb, $sqlData,
         array('defaultValue' => $getFilterRoleId, 'firstEntry' => $gL10n->get('SYS_ALL'))
