--- conflicted
+++ resolved
@@ -1,918 +1,459 @@
-<<<<<<< HEAD
-<?php
-/******************************************************************************
- * Assign or remove members to role
- *
- * Copyright    : (c) 2004 - 2015 The Admidio Team
- * Homepage     : http://www.admidio.org
- * License      : GNU Public License 2 https://www.gnu.org/licenses/gpl-2.0.result
- *
- * Parameters:
- *
- * mode    - html   : Default mode to show a html list with all users to add them to the role
- *           assign : Add membership of a specific user to the role.
- * rol_id           : Id of role to which members should be assigned or removed
- * usr_id           : Id of the user whose membership should be assigned or removed
- * mem_show_all - 1 : (Default) Show only active members of the current organization
- *                0 : Show active and inactive members of all organizations in database
- *
- *****************************************************************************/
-
-require_once('../../system/common.php');
-require_once('../../system/login_valid.php');
-
-if(isset($_GET['mode']) && $_GET['mode'] == 'assign')
-{
-    // ajax mode then only show text if error occurs
-    $gMessage->showTextOnly(true);
-}
-
-// Initialize and check the parameters
-$getMode           = admFuncVariableIsValid($_GET, 'mode', 'string', array('defaultValue' => 'html', 'validValues' => array('html', 'assign')));
-$getRoleId         = admFuncVariableIsValid($_GET, 'rol_id', 'numeric', array('requireValue' => true, 'directOutput' => true));
-$getUserId         = admFuncVariableIsValid($_GET, 'usr_id', 'numeric', array('directOutput' => true));
-$getFilterRoleId   = admFuncVariableIsValid($_GET, 'filter_rol_id', 'numeric');
-$getMembersShowAll = admFuncVariableIsValid($_GET, 'mem_show_all', 'boolean');
-
-$_SESSION['set_rol_id'] = $getRoleId;
-
-// create object of the commited role
-$role = new TableRoles($gDb, $getRoleId);
-
-// roles of other organizations can't be edited
-if($role->getValue('cat_org_id') != $gCurrentOrganization->getValue('org_id') && $role->getValue('cat_org_id') > 0)
-{
-    $gMessage->show($gL10n->get('SYS_NO_RIGHTS'));
-}
-
-// check if user is allowed to assign members to this role
-if($role->allowedToAssignMembers($gCurrentUser) == false)
-{
-    $gMessage->show($gL10n->get('SYS_NO_RIGHTS'));
-}
-
-if($getMembersShowAll == 1)
-{
-    $getFilterRoleId = 0;
-}
-
-if($getFilterRoleId > 0)
-{
-    if($gCurrentUser->hasRightViewRole($getFilterRoleId) == false)
-    {
-        $gMessage->show($gL10n->get('LST_NO_RIGHTS_VIEW_LIST'));
-    }
-}
-
-if($getMode == 'assign')
-{
-    // change membership of that user
-    // this must be called as ajax request
-
-    try
-    {
-        $membership = 0;
-        $leadership = 0;
-
-        if(isset($_POST['member_'.$getUserId]) && $_POST['member_'.$getUserId]=='true')
-        {
-            $membership = 1;
-        }
-        if(isset($_POST['leader_'.$getUserId]) && $_POST['leader_'.$getUserId]=='true')
-        {
-            $membership = 1;
-            $leadership = 1;
-        }
-
-        //Member
-        $member = new TableMembers($gDb);
-
-        //Datensatzupdate
-        $mem_count = $role->countMembers($getUserId);
-
-        //Wenn Rolle weniger mitglieder hätte als zugelassen oder Leiter hinzugefügt werden soll
-        if($leadership==1 || ($leadership==0 && $membership==1 && ($role->getValue('rol_max_members') > $mem_count || $role->getValue('rol_max_members') == 0 || $role->getValue('rol_max_members')==0)))
-        {
-            $member->startMembership($role->getValue('rol_id'), $getUserId, $leadership);
-            echo 'success';
-        }
-        elseif($leadership==0 && $membership==0)
-        {
-            $member->stopMembership($role->getValue('rol_id'), $getUserId);
-            echo 'success';
-        }
-        else
-        {
-            $gMessage->show($gL10n->get('SYS_ROLE_MAX_MEMBERS', $role->getValue('rol_name')));
-        }
-    }
-    catch(AdmException $e)
-    {
-        $e->showText();
-    }
-}
-else
-{
-    // show html list with all users and their membership to this role
-
-    // set headline of the script
-    $headline = $gL10n->get('LST_MEMBER_ASSIGNMENT').' - '. $role->getValue('rol_name');
-
-    // add current url to navigation stack if last url was not the same page
-    if(strpos($gNavigation->getUrl(), 'members_assignment.php') === false)
-    {
-        $gNavigation->addUrl(CURRENT_URL, $headline);
-    }
-
-    // create sql for all relevant users
-    $memberCondition = '';
-
-    if($getMembersShowAll == 1)
-    {
-        // Falls gefordert, aufrufen alle Benutzer aus der Datenbank
-        $memberCondition = ' usr_valid = 1 ';
-    }
-    else
-    {
-        // Falls gefordert, nur Aufruf von aktiven Mitgliedern der Organisation
-        $roleCondition = '';
-
-        if($getFilterRoleId > 0)
-        {
-            $roleCondition = ' AND mem_rol_id = '.$getFilterRoleId.' ';
-        }
-
-        $memberCondition = ' EXISTS
-            (SELECT 1
-               FROM '. TBL_MEMBERS. ', '. TBL_ROLES. ', '. TBL_CATEGORIES. '
-              WHERE mem_usr_id = usr_id
-                AND mem_rol_id = rol_id
-                    '.$roleCondition.'
-                AND mem_begin <= \''.DATE_NOW.'\'
-                AND mem_end    > \''.DATE_NOW.'\'
-                AND rol_valid  = 1
-                AND rol_cat_id = cat_id
-                AND cat_name_intern <> \'CONFIRMATION_OF_PARTICIPATION\'
-                AND (  cat_org_id = '. $gCurrentOrganization->getValue('org_id'). '
-                    OR cat_org_id IS NULL )) ';
-    }
-
-     // SQL-Statement zusammensetzen
-    $sql = 'SELECT DISTINCT usr_id, last_name.usd_value as last_name, first_name.usd_value as first_name, birthday.usd_value as birthday,
-                   city.usd_value as city, address.usd_value as address, zip_code.usd_value as zip_code, country.usd_value as country,
-                   mem_usr_id as member_this_role, mem_leader as leader_this_role,
-                      (SELECT count(*)
-                         FROM '. TBL_ROLES. ' rol2, '. TBL_CATEGORIES. ' cat2, '. TBL_MEMBERS. ' mem2
-                        WHERE rol2.rol_valid   = 1
-                          AND rol2.rol_cat_id  = cat2.cat_id
-                          AND cat2.cat_name_intern <> \'CONFIRMATION_OF_PARTICIPATION\'
-                          AND (  cat2.cat_org_id = '. $gCurrentOrganization->getValue('org_id'). '
-                              OR cat2.cat_org_id IS NULL )
-                          AND mem2.mem_rol_id  = rol2.rol_id
-                          AND mem2.mem_begin  <= \''.DATE_NOW.'\'
-                          AND mem2.mem_end     > \''.DATE_NOW.'\'
-                          AND mem2.mem_usr_id  = usr_id) as member_this_orga
-            FROM '. TBL_USERS. '
-            LEFT JOIN '. TBL_USER_DATA. ' as last_name
-              ON last_name.usd_usr_id = usr_id
-             AND last_name.usd_usf_id = '. $gProfileFields->getProperty('LAST_NAME', 'usf_id'). '
-            LEFT JOIN '. TBL_USER_DATA. ' as first_name
-              ON first_name.usd_usr_id = usr_id
-             AND first_name.usd_usf_id = '. $gProfileFields->getProperty('FIRST_NAME', 'usf_id'). '
-            LEFT JOIN '. TBL_USER_DATA. ' as birthday
-              ON birthday.usd_usr_id = usr_id
-             AND birthday.usd_usf_id = '. $gProfileFields->getProperty('BIRTHDAY', 'usf_id'). '
-            LEFT JOIN '. TBL_USER_DATA. ' as city
-              ON city.usd_usr_id = usr_id
-             AND city.usd_usf_id = '. $gProfileFields->getProperty('CITY', 'usf_id'). '
-            LEFT JOIN '. TBL_USER_DATA. ' as address
-              ON address.usd_usr_id = usr_id
-             AND address.usd_usf_id = '. $gProfileFields->getProperty('ADDRESS', 'usf_id'). '
-            LEFT JOIN '. TBL_USER_DATA. ' as zip_code
-              ON zip_code.usd_usr_id = usr_id
-             AND zip_code.usd_usf_id = '. $gProfileFields->getProperty('POSTCODE', 'usf_id'). '
-            LEFT JOIN '. TBL_USER_DATA. ' as country
-              ON country.usd_usr_id = usr_id
-             AND country.usd_usf_id = '. $gProfileFields->getProperty('COUNTRY', 'usf_id'). '
-            LEFT JOIN '. TBL_ROLES. ' rol
-              ON rol.rol_valid   = 1
-             AND rol.rol_id      = '.$getRoleId.'
-            LEFT JOIN '. TBL_MEMBERS. ' mem
-              ON mem.mem_rol_id  = rol.rol_id
-             AND mem.mem_begin  <= \''.DATE_NOW.'\'
-             AND mem.mem_end     > \''.DATE_NOW.'\'
-             AND mem.mem_usr_id  = usr_id
-            WHERE '. $memberCondition. '
-            ORDER BY last_name, first_name ';
-    $resultUser = $gDb->query($sql);
-
-    // create html page object
-    $page = new HtmlPage($headline);
-
-    $javascriptCode = '';
-
-    if($getMembersShowAll == 1)
-    {
-        $javascriptCode .= '$("#mem_show_all").prop("checked", true);';
-    }
-
-    $javascriptCode .= '
-        $("#menu_item_create_user").attr("data-toggle", "modal");
-        $("#menu_item_create_user").attr("data-target", "#admidio_modal");
-
-        // change mode of users that should be shown
-        $("#filter_rol_id").change(function(){
-            window.location.replace("'.$g_root_path.'/adm_program/modules/lists/members_assignment.php?rol_id='.$getRoleId.'&filter_rol_id=" + $("#filter_rol_id").val() + "&mem_show_all=0");
-        });
-
-        // change mode of users that should be shown
-        $("#mem_show_all").click(function(){
-            if($("#mem_show_all").is(":checked")) {
-                window.location.replace("'.$g_root_path.'/adm_program/modules/lists/members_assignment.php?rol_id='.$getRoleId.'&mem_show_all=1");
-            }
-            else {
-                window.location.replace("'.$g_root_path.'/adm_program/modules/lists/members_assignment.php?rol_id='.$getRoleId.'&mem_show_all=0");
-            }
-        });
-
-        // if checkbox of user is clicked then change membership
-        $("input[type=checkbox].memlist_checkbox").click(function(){
-            var checkbox = $(this);
-            // get user id
-            var row_id = $(this).parent().parent().attr("id");
-            var pos = row_id.search("_");
-            var userid = row_id.substring(pos+1);
-
-            var member_checked = $("input[type=checkbox]#member_"+userid).prop("checked");
-            var leader_checked = $("input[type=checkbox]#leader_"+userid).prop("checked");
-
-            //Bei Leiter Checkbox setzten, muss Member mit gesetzt werden
-            if(checkbox.hasClass("memlist_leader") && leader_checked){
-                $("input[type=checkbox]#member_"+userid).prop("checked", true);
-                member_checked = true;
-            }
-
-            //Bei entfernen der Mitgliedschaft endet auch das Leiterdasein
-            if(checkbox.hasClass("memlist_member") && member_checked==false){
-                $("input[type=checkbox]#leader_"+userid).prop("checked", false);
-                leader_checked = false;
-            }
-
-            // change data in database
-            $.post("'.$g_root_path.'/adm_program/modules/lists/members_assignment.php?mode=assign&rol_id='.$getRoleId.'&usr_id="+userid,
-                "member_"+userid+"="+member_checked+"&leader_"+userid+"="+leader_checked,
-                function(data){
-                    // check if error occurs
-                    if(data != "success") {
-                        // reset checkbox status
-                        if(checkbox.prop("checked") == true) {
-                            checkbox.prop("checked", false);
-                            if(checkbox.hasClass("memlist_leader")) {
-                                $("input[type=checkbox]#member_"+userid).prop("checked", false);
-                            }
-                        }
-                        else {
-                            checkbox.prop("checked", true);
-                        }
-
-                        alert(data);
-                        return false;
-                    }
-                    return true;
-                }
-            );
-        });';
-
-    $page->addJavascript($javascriptCode, true);
-
-    // get module menu
-    $membersAssignmentMenu = $page->getMenu();
-    $membersAssignmentMenu->addItem('menu_item_back', $gNavigation->getPreviousUrl(), $gL10n->get('SYS_BACK'), 'back.png');
-    $membersAssignmentMenu->addItem('menu_item_create_user', $g_root_path.'/adm_program/modules/members/members_new.php', $gL10n->get('MEM_CREATE_USER'), 'add.png');
-    $navbarForm = new HtmlForm('navbar_show_all_users_form', '', $page, array('type' => 'navbar', 'setFocus' => false));
-    $sql = 'SELECT rol_id, rol_name, cat_name FROM '. TBL_ROLES. ', '. TBL_CATEGORIES. '
-             WHERE rol_valid   = 1
-               AND rol_visible = 1
-               AND rol_cat_id  = cat_id
-               AND (  cat_org_id  = '.$gCurrentOrganization->getValue('org_id').'
-                   OR cat_org_id IS NULL )
-             ORDER BY cat_sequence, rol_name';
-    $navbarForm->addSelectBoxFromSql('filter_rol_id', $gL10n->get('SYS_ROLE'), $gDb, $sql, array('defaultValue' => $getFilterRoleId, 'firstEntry' => $gL10n->get('SYS_ALL')));
-    $navbarForm->addCheckbox('mem_show_all', $gL10n->get('MEM_SHOW_ALL_USERS'), 0, array('helpTextIdLabel' => 'MEM_SHOW_USERS_DESC'));
-    $membersAssignmentMenu->addForm($navbarForm->show(false));
-
-    // create table object
-    $table = new HtmlTable('tbl_assign_role_membership', $page, true, true, 'table table-condensed');
-    $table->setMessageIfNoRowsFound('SYS_NO_ENTRIES_FOUND');
-
-    // create column header to assign role leaders
-    $htmlLeaderColumn = $gL10n->get('SYS_LEADER');
-
-    // show icon that leaders have no additional rights
-    if($role->getValue('rol_leader_rights') == ROLE_LEADER_NO_RIGHTS)
-    {
-        $htmlLeaderColumn .= '<img class="admidio-icon-info" src="'.THEME_PATH.'/icons/info.png"
-            alt="'.$gL10n->get('ROL_LEADER_NO_ADDITIONAL_RIGHTS').'" title="'.$gL10n->get('ROL_LEADER_NO_ADDITIONAL_RIGHTS').'" />';
-    }
-
-    // show icon with edit user right if leader has this right
-    if($role->getValue('rol_leader_rights') == ROLE_LEADER_MEMBERS_EDIT
-    || $role->getValue('rol_leader_rights') == ROLE_LEADER_MEMBERS_ASSIGN_EDIT)
-    {
-        $htmlLeaderColumn .= '<img class="admidio-icon-info" src="'.THEME_PATH.'/icons/profile_edit.png"
-            alt="'.$gL10n->get('ROL_LEADER_EDIT_MEMBERS').'" title="'.$gL10n->get('ROL_LEADER_EDIT_MEMBERS').'" />';
-    }
-
-    // show icon with assign role right if leader has this right
-    if($role->getValue('rol_leader_rights') == ROLE_LEADER_MEMBERS_ASSIGN
-    || $role->getValue('rol_leader_rights') == ROLE_LEADER_MEMBERS_ASSIGN_EDIT)
-    {
-        $htmlLeaderColumn .= '<img class="admidio-icon-info" src="'.THEME_PATH.'/icons/roles.png"
-            alt="'.$gL10n->get('ROL_LEADER_ASSIGN_MEMBERS').'" title="'.$gL10n->get('ROL_LEADER_ASSIGN_MEMBERS').'" />';
-    }
-
-
-    // create array with all column heading values
-    $columnHeading = array(
-        '<img class="admidio-icon-info"
-            src="'. THEME_PATH. '/icons/profile.png" alt="'.$gL10n->get('SYS_MEMBER_OF_ORGANIZATION', $gCurrentOrganization->getValue('org_longname')).'"
-            title="'.$gL10n->get('SYS_MEMBER_OF_ORGANIZATION', $gCurrentOrganization->getValue('org_longname')).'" />',
-        $gL10n->get('SYS_STATUS'),
-        $gL10n->get('SYS_MEMBER'),
-        $gL10n->get('SYS_LASTNAME'),
-        $gL10n->get('SYS_FIRSTNAME'),
-        '<img class="admidio-icon-info" src="'. THEME_PATH. '/icons/map.png"
-            alt="'.$gL10n->get('SYS_ADDRESS').'" title="'.$gL10n->get('SYS_ADDRESS').'" />',
-        $gL10n->get('SYS_ADDRESS'),
-        $gL10n->get('SYS_BIRTHDAY'),
-        $htmlLeaderColumn);
-
-    $table->setColumnAlignByArray(array('left', 'left', 'center', 'left', 'left', 'left', 'left', 'left', 'center'));
-    $table->setDatatablesOrderColumns(array(4, 5));
-    $table->addRowHeadingByArray($columnHeading);
-    $table->disableDatatablesColumnsSort(array(3, 9));
-    // set alternative order column for member status icons
-    $table->setDatatablesAlternativOrderColumns(1, 2);
-    $table->setDatatablesColumnsHide(2);
-    // set alternative order column for address icons
-    $table->setDatatablesAlternativOrderColumns(6, 7);
-    $table->setDatatablesColumnsHide(7);
-
-    // show rows with all organization users
-    while($user = $gDb->fetch_array($resultUser))
-    {
-        $addressText  = ' ';
-        $htmlAddress  = '&nbsp;';
-        $htmlBirthday = '&nbsp;';
-
-        if($user['member_this_orga'] > 0)
-        {
-            $memberOfThisOrganization = '1';
-        }
-        else
-        {
-            $memberOfThisOrganization = '0';
-        }
-
-        // create string with user address
-        if(strlen($user['country']) > 0)
-        {
-            $addressText .= $gL10n->getCountryByCode($user['country']);
-        }
-        if(strlen($user['zip_code']) > 0 || strlen($user['city']) > 0)
-        {
-            $addressText .= ' - '. $user['zip_code']. ' '. $user['city'];
-        }
-        if(strlen($user['address']) > 0)
-        {
-            $addressText .= ' - '. $user['address'];
-        }
-
-        // Icon fuer Orgamitglied und Nichtmitglied auswaehlen
-        if($user['member_this_orga'] > 0)
-        {
-            $icon = 'profile.png';
-            $iconText = $gL10n->get('SYS_MEMBER_OF_ORGANIZATION', $gCurrentOrganization->getValue('org_longname'));
-        }
-        else
-        {
-            $icon = 'no_profile.png';
-            $iconText = $gL10n->get('SYS_NOT_MEMBER_OF_ORGANIZATION', $gCurrentOrganization->getValue('org_longname'));
-        }
-
-        // Haekchen setzen ob jemand Mitglied ist oder nicht
-        if($user['member_this_role'])
-        {
-            $htmlMemberStatus = '<input type="checkbox" id="member_'.$user['usr_id'].'" name="member_'.$user['usr_id'].'" checked="checked" class="memlist_checkbox memlist_member" /><b id="loadindicator_member_'.$user['usr_id'].'"></b>';
-        }
-        else
-        {
-            $htmlMemberStatus = '<input type="checkbox" id="member_'.$user['usr_id'].'" name="member_'.$user['usr_id'].'" class="memlist_checkbox memlist_member" /><b id="loadindicator_member_'.$user['usr_id'].'"></b>';
-        }
-
-        if(strlen($addressText) > 1)
-        {
-            $htmlAddress = '<img class="admidio-icon-info" src="'. THEME_PATH.'/icons/map.png" alt="'.$addressText.'" title="'.$addressText.'" />';
-        }
-
-        //Haekchen setzen ob jemand Leiter ist oder nicht
-        if($user['leader_this_role'])
-        {
-            $htmlRoleLeader = '<input type="checkbox" id="leader_'.$user['usr_id'].'" name="leader_'.$user['usr_id'].'" checked="checked" class="memlist_checkbox memlist_leader" />';
-        }
-        else
-        {
-            $htmlRoleLeader = '<input type="checkbox" id="leader_'.$user['usr_id'].'" name="leader_'.$user['usr_id'].'" class="memlist_checkbox memlist_leader" />';
-        }
-
-
-        //Geburtstag nur ausgeben wenn bekannt
-        if(strlen($user['birthday']) > 0)
-        {
-            $birthdayDate = new DateTimeExtended($user['birthday'], 'Y-m-d');
-            $htmlBirthday = $birthdayDate->format($gPreferences['system_date']);
-        }
-
-
-        // create array with all column values
-        $columnValues = array(
-            '<img class="admidio-icon-info" src="'. THEME_PATH.'/icons/'.$icon.'" alt="'.$iconText.'" title="'.$iconText.'" />',
-            $memberOfThisOrganization,
-            $htmlMemberStatus,
-            '<a href="'.$g_root_path.'/adm_program/modules/profile/profile.php?user_id='.$user['usr_id'].'">'.$user['last_name'].'</a>',
-            '<a href="'.$g_root_path.'/adm_program/modules/profile/profile.php?user_id='.$user['usr_id'].'">'.$user['first_name'].'</a>',
-            $htmlAddress,
-            $addressText,
-            $htmlBirthday,
-            $htmlRoleLeader.'<b id="loadindicator_leader_'.$user['usr_id'].'"></b>');
-
-        $table->addRowByArray($columnValues, 'userid_'.$user['usr_id']);
-    }//End While
-
-    $page->addHtml($table->show(false));
-    $page->addHtml('<p>'.$gL10n->get('SYS_CHECKBOX_AUTOSAVE').'</p>');
-
-    $page->show();
-}
-?>
-=======
-<?php
-/******************************************************************************
- * Assign or remove members to role
- *
- * Copyright    : (c) 2004 - 2015 The Admidio Team
- * Homepage     : http://www.admidio.org
- * License      : GNU Public License 2 http://www.gnu.org/licenses/gpl-2.0.result
- *
- * Parameters:
- *
- * mode    - html   : Default mode to show a html list with all users to add them to the role
- *           assign : Add membership of a specific user to the role.
- * rol_id           : Id of role to which members should be assigned or removed
- * usr_id           : Id of the user whose membership should be assigned or removed
- * mem_show_all - 1 : (Default) Show only active members of the current organization
- *                0 : Show active and inactive members of all organizations in database
- *
- *****************************************************************************/
-
-require_once('../../system/common.php');
-require_once('../../system/login_valid.php');
-
-if(isset($_GET['mode']) && $_GET['mode'] == 'assign')
-{
-    // ajax mode then only show text if error occurs
-    $gMessage->showTextOnly(true);
-}
-
-// Initialize and check the parameters
-$getMode           = admFuncVariableIsValid($_GET, 'mode', 'string', array('defaultValue' => 'html', 'validValues' => array('html', 'assign')));
-$getRoleId         = admFuncVariableIsValid($_GET, 'rol_id', 'numeric', array('requireValue' => true, 'directOutput' => true));
-$getUserId         = admFuncVariableIsValid($_GET, 'usr_id', 'numeric', array('directOutput' => true));
-$getFilterRoleId   = admFuncVariableIsValid($_GET, 'filter_rol_id', 'numeric');
-$getMembersShowAll = admFuncVariableIsValid($_GET, 'mem_show_all', 'boolean');
-
-$_SESSION['set_rol_id'] = $getRoleId;
-
-// create object of the commited role
-$role = new TableRoles($gDb, $getRoleId);
-
-// roles of other organizations can't be edited
-if($role->getValue('cat_org_id') != $gCurrentOrganization->getValue('org_id') && $role->getValue('cat_org_id') > 0)
-{
-    $gMessage->show($gL10n->get('SYS_NO_RIGHTS'));
-}
-
-// check if user is allowed to assign members to this role
-if($role->allowedToAssignMembers($gCurrentUser) == false)
-{
-    $gMessage->show($gL10n->get('SYS_NO_RIGHTS'));
-}
-
-if($getMembersShowAll == 1)
-{
-    $getFilterRoleId = 0;
-}
-
-if($getFilterRoleId > 0)
-{
-    if($gCurrentUser->hasRightViewRole($getFilterRoleId) == false)
-    {
-        $gMessage->show($gL10n->get('LST_NO_RIGHTS_VIEW_LIST'));
-    }
-}
-
-if($getMode == 'assign')
-{
-    // change membership of that user
-    // this must be called as ajax request
-    
-    try
-    {
-        $membership = 0;
-        $leadership = 0;
-
-        if(isset($_POST['member_'.$getUserId]) && $_POST['member_'.$getUserId]=='true')
-        {
-            $membership = 1;
-        }
-        if(isset($_POST['leader_'.$getUserId]) && $_POST['leader_'.$getUserId]=='true')
-        {
-            $membership = 1;
-            $leadership = 1;
-        }
-
-        //Member
-        $member = new TableMembers($gDb);
-
-        //Datensatzupdate
-        $mem_count = $role->countMembers($getUserId);
-
-        //Wenn Rolle weniger mitglieder hätte als zugelassen oder Leiter hinzugefügt werden soll
-        if($leadership==1 || ($leadership==0 && $membership==1 && ($role->getValue('rol_max_members') > $mem_count || $role->getValue('rol_max_members') == 0 || $role->getValue('rol_max_members')==0)))
-        {
-            $member->startMembership($role->getValue('rol_id'), $getUserId, $leadership);
-            echo 'success';
-        }
-        elseif($leadership==0 && $membership==0)
-        {
-            $member->stopMembership($role->getValue('rol_id'), $getUserId);
-            echo 'success';
-        }
-        else
-        {
-            $gMessage->show($gL10n->get('SYS_ROLE_MAX_MEMBERS', $role->getValue('rol_name')));
-        }
-    }
-    catch(AdmException $e)
-    {
-        $e->showText();
-    }
-}
-else
-{
-    // show html list with all users and their membership to this role
-    
-    // set headline of the script
-    $headline = $gL10n->get('LST_MEMBER_ASSIGNMENT').' - '. $role->getValue('rol_name');
-
-    // add current url to navigation stack if last url was not the same page
-    if(strpos($gNavigation->getUrl(), 'members_assignment.php') === false)
-    {
-        $gNavigation->addUrl(CURRENT_URL, $headline);
-    }
-
-    // create sql for all relevant users
-    $memberCondition = '';
-
-    if($getMembersShowAll == 1)
-    {
-        // Falls gefordert, aufrufen alle Benutzer aus der Datenbank
-        $memberCondition = ' usr_valid = 1 ';
-    }
-    else
-    {
-        // Falls gefordert, nur Aufruf von aktiven Mitgliedern der Organisation
-        $roleCondition = '';
-        
-        if($getFilterRoleId > 0)
-        {
-            $roleCondition = ' AND mem_rol_id = '.$getFilterRoleId.' ';
-        }
-        
-        $memberCondition = ' EXISTS
-            (SELECT 1
-               FROM '. TBL_MEMBERS. ', '. TBL_ROLES. ', '. TBL_CATEGORIES. '
-              WHERE mem_usr_id = usr_id
-                AND mem_rol_id = rol_id
-                    '.$roleCondition.'
-                AND mem_begin <= \''.DATE_NOW.'\'
-                AND mem_end    > \''.DATE_NOW.'\'
-                AND rol_valid  = 1
-                AND rol_cat_id = cat_id
-                AND cat_name_intern <> \'CONFIRMATION_OF_PARTICIPATION\'
-                AND (  cat_org_id = '. $gCurrentOrganization->getValue('org_id'). '
-                    OR cat_org_id IS NULL )) ';
-    }
-
-     // SQL-Statement zusammensetzen
-    $sql = 'SELECT DISTINCT usr_id, last_name.usd_value as last_name, first_name.usd_value as first_name, birthday.usd_value as birthday,
-                   city.usd_value as city, address.usd_value as address, zip_code.usd_value as zip_code, country.usd_value as country,
-                   mem_usr_id as member_this_role, mem_leader as leader_this_role,
-                      (SELECT count(*)
-                         FROM '. TBL_ROLES. ' rol2, '. TBL_CATEGORIES. ' cat2, '. TBL_MEMBERS. ' mem2
-                        WHERE rol2.rol_valid   = 1
-                          AND rol2.rol_cat_id  = cat2.cat_id
-                          AND cat2.cat_name_intern <> \'CONFIRMATION_OF_PARTICIPATION\'
-                          AND (  cat2.cat_org_id = '. $gCurrentOrganization->getValue('org_id'). '
-                              OR cat2.cat_org_id IS NULL )
-                          AND mem2.mem_rol_id  = rol2.rol_id
-                          AND mem2.mem_begin  <= \''.DATE_NOW.'\'
-                          AND mem2.mem_end     > \''.DATE_NOW.'\'
-                          AND mem2.mem_usr_id  = usr_id) as member_this_orga
-            FROM '. TBL_USERS. '
-            LEFT JOIN '. TBL_USER_DATA. ' as last_name
-              ON last_name.usd_usr_id = usr_id
-             AND last_name.usd_usf_id = '. $gProfileFields->getProperty('LAST_NAME', 'usf_id'). '
-            LEFT JOIN '. TBL_USER_DATA. ' as first_name
-              ON first_name.usd_usr_id = usr_id
-             AND first_name.usd_usf_id = '. $gProfileFields->getProperty('FIRST_NAME', 'usf_id'). '
-            LEFT JOIN '. TBL_USER_DATA. ' as birthday
-              ON birthday.usd_usr_id = usr_id
-             AND birthday.usd_usf_id = '. $gProfileFields->getProperty('BIRTHDAY', 'usf_id'). '
-            LEFT JOIN '. TBL_USER_DATA. ' as city
-              ON city.usd_usr_id = usr_id
-             AND city.usd_usf_id = '. $gProfileFields->getProperty('CITY', 'usf_id'). '
-            LEFT JOIN '. TBL_USER_DATA. ' as address
-              ON address.usd_usr_id = usr_id
-             AND address.usd_usf_id = '. $gProfileFields->getProperty('ADDRESS', 'usf_id'). '
-            LEFT JOIN '. TBL_USER_DATA. ' as zip_code
-              ON zip_code.usd_usr_id = usr_id
-             AND zip_code.usd_usf_id = '. $gProfileFields->getProperty('POSTCODE', 'usf_id'). '
-            LEFT JOIN '. TBL_USER_DATA. ' as country
-              ON country.usd_usr_id = usr_id
-             AND country.usd_usf_id = '. $gProfileFields->getProperty('COUNTRY', 'usf_id'). '
-            LEFT JOIN '. TBL_ROLES. ' rol
-              ON rol.rol_valid   = 1
-             AND rol.rol_id      = '.$getRoleId.'
-            LEFT JOIN '. TBL_MEMBERS. ' mem
-              ON mem.mem_rol_id  = rol.rol_id
-             AND mem.mem_begin  <= \''.DATE_NOW.'\'
-             AND mem.mem_end     > \''.DATE_NOW.'\'
-             AND mem.mem_usr_id  = usr_id
-            WHERE '. $memberCondition. '
-            ORDER BY last_name, first_name ';
-    $resultUser = $gDb->query($sql);
-
-    // create html page object
-    $page = new HtmlPage($headline);
-
-    $javascriptCode = '';
-
-    if($getMembersShowAll == 1)
-    {
-        $javascriptCode .= '$("#mem_show_all").prop("checked", true);';
-    }
-
-    $javascriptCode .= '
-        $("#menu_item_create_user").attr("data-toggle", "modal");
-        $("#menu_item_create_user").attr("data-target", "#admidio_modal");
-
-        // change mode of users that should be shown
-        $("#filter_rol_id").change(function(){
-            window.location.replace("'.$g_root_path.'/adm_program/modules/lists/members_assignment.php?rol_id='.$getRoleId.'&filter_rol_id=" + $("#filter_rol_id").val() + "&mem_show_all=0");
-        });
-        
-        // change mode of users that should be shown
-        $("#mem_show_all").click(function(){
-            if($("#mem_show_all").is(":checked")) {
-                window.location.replace("'.$g_root_path.'/adm_program/modules/lists/members_assignment.php?rol_id='.$getRoleId.'&mem_show_all=1");
-            }
-            else {
-                window.location.replace("'.$g_root_path.'/adm_program/modules/lists/members_assignment.php?rol_id='.$getRoleId.'&mem_show_all=0");
-            }
-        });
-
-        // if checkbox of user is clicked then change membership
-        $("input[type=checkbox].memlist_checkbox").click(function(){
-            var checkbox = $(this);
-            // get user id
-            var row_id = $(this).parent().parent().attr("id");
-            var pos = row_id.search("_");
-            var userid = row_id.substring(pos+1);
-
-            var member_checked = $("input[type=checkbox]#member_"+userid).prop("checked");
-            var leader_checked = $("input[type=checkbox]#leader_"+userid).prop("checked");
-
-            //Bei Leiter Checkbox setzten, muss Member mit gesetzt werden
-            if(checkbox.hasClass("memlist_leader") && leader_checked){
-                $("input[type=checkbox]#member_"+userid).prop("checked", true);
-                member_checked = true;
-            }
-            
-            //Bei entfernen der Mitgliedschaft endet auch das Leiterdasein
-            if(checkbox.hasClass("memlist_member") && member_checked==false){
-                $("input[type=checkbox]#leader_"+userid).prop("checked", false);
-                leader_checked = false;
-            }
-
-            // change data in database
-            $.post("'.$g_root_path.'/adm_program/modules/lists/members_assignment.php?mode=assign&rol_id='.$getRoleId.'&usr_id="+userid,
-                "member_"+userid+"="+member_checked+"&leader_"+userid+"="+leader_checked,
-                function(data){
-                    // check if error occurs
-                    if(data != "success") {
-                        // reset checkbox status
-                        if(checkbox.prop("checked") == true) {
-                            checkbox.prop("checked", false);
-                            if(checkbox.hasClass("memlist_leader")) {
-                                $("input[type=checkbox]#member_"+userid).prop("checked", false);
-                            }
-                        }
-                        else {
-                            checkbox.prop("checked", true);
-                        }
-
-                        alert(data);
-                        return false;
-                    }
-                    return true;
-                }
-            );
-        });';
-
-    $page->addJavascript($javascriptCode, true);
-
-    // get module menu
-    $membersAssignmentMenu = $page->getMenu();
-    $membersAssignmentMenu->addItem('menu_item_back', $gNavigation->getPreviousUrl(), $gL10n->get('SYS_BACK'), 'back.png');
-    if ($gCurrentUser->editUsers())
-    {
-        $membersAssignmentMenu->addItem('menu_item_create_user', $g_root_path.'/adm_program/modules/members/members_new.php', $gL10n->get('MEM_CREATE_USER'), 'add.png');
-    }
-    $navbarForm = new HtmlForm('navbar_show_all_users_form', '', $page, array('type' => 'navbar', 'setFocus' => false));
-    $sql = 'SELECT rol_id, rol_name, cat_name FROM '. TBL_ROLES. ', '. TBL_CATEGORIES. '
-             WHERE rol_valid   = 1
-               AND rol_visible = 1
-               AND rol_cat_id  = cat_id
-               AND (  cat_org_id  = '.$gCurrentOrganization->getValue('org_id').'
-                   OR cat_org_id IS NULL )
-             ORDER BY cat_sequence, rol_name';
-    $navbarForm->addSelectBoxFromSql('filter_rol_id', $gL10n->get('SYS_ROLE'), $gDb, $sql, array('defaultValue' => $getFilterRoleId, 'firstEntry' => $gL10n->get('SYS_ALL')));
-    $navbarForm->addCheckbox('mem_show_all', $gL10n->get('MEM_SHOW_ALL_USERS'), 0, array('helpTextIdLabel' => 'MEM_SHOW_USERS_DESC'));
-    $membersAssignmentMenu->addForm($navbarForm->show(false));
-
-    // create table object
-    $table = new HtmlTable('tbl_assign_role_membership', $page, true, true, 'table table-condensed');
-    $table->setMessageIfNoRowsFound('SYS_NO_ENTRIES_FOUND');
-
-    // create column header to assign role leaders
-    $htmlLeaderColumn = $gL10n->get('SYS_LEADER');
-    
-    // show icon that leaders have no additional rights
-    if($role->getValue('rol_leader_rights') == ROLE_LEADER_NO_RIGHTS)
-    {
-        $htmlLeaderColumn .= '<img class="admidio-icon-info" src="'.THEME_PATH.'/icons/info.png"
-            alt="'.$gL10n->get('ROL_LEADER_NO_ADDITIONAL_RIGHTS').'" title="'.$gL10n->get('ROL_LEADER_NO_ADDITIONAL_RIGHTS').'" />';
-    }
-
-    // show icon with edit user right if leader has this right
-    if($role->getValue('rol_leader_rights') == ROLE_LEADER_MEMBERS_EDIT
-    || $role->getValue('rol_leader_rights') == ROLE_LEADER_MEMBERS_ASSIGN_EDIT)
-    {
-        $htmlLeaderColumn .= '<img class="admidio-icon-info" src="'.THEME_PATH.'/icons/profile_edit.png"
-            alt="'.$gL10n->get('ROL_LEADER_EDIT_MEMBERS').'" title="'.$gL10n->get('ROL_LEADER_EDIT_MEMBERS').'" />';
-    }
-
-    // show icon with assign role right if leader has this right
-    if($role->getValue('rol_leader_rights') == ROLE_LEADER_MEMBERS_ASSIGN
-    || $role->getValue('rol_leader_rights') == ROLE_LEADER_MEMBERS_ASSIGN_EDIT)
-    {
-        $htmlLeaderColumn .= '<img class="admidio-icon-info" src="'.THEME_PATH.'/icons/roles.png"
-            alt="'.$gL10n->get('ROL_LEADER_ASSIGN_MEMBERS').'" title="'.$gL10n->get('ROL_LEADER_ASSIGN_MEMBERS').'" />';
-    }
-
-    
-    // create array with all column heading values
-    $columnHeading = array(
-        '<img class="admidio-icon-info"
-            src="'. THEME_PATH. '/icons/profile.png" alt="'.$gL10n->get('SYS_MEMBER_OF_ORGANIZATION', $gCurrentOrganization->getValue('org_longname')).'"
-            title="'.$gL10n->get('SYS_MEMBER_OF_ORGANIZATION', $gCurrentOrganization->getValue('org_longname')).'" />',
-        $gL10n->get('SYS_STATUS'),
-        $gL10n->get('SYS_MEMBER'),
-        $gL10n->get('SYS_LASTNAME'),
-        $gL10n->get('SYS_FIRSTNAME'),
-        '<img class="admidio-icon-info" src="'. THEME_PATH. '/icons/map.png"
-            alt="'.$gL10n->get('SYS_ADDRESS').'" title="'.$gL10n->get('SYS_ADDRESS').'" />',
-        $gL10n->get('SYS_ADDRESS'),
-        $gL10n->get('SYS_BIRTHDAY'),
-        $htmlLeaderColumn);
-        
-    $table->setColumnAlignByArray(array('left', 'left', 'center', 'left', 'left', 'left', 'left', 'left', 'center'));
-    $table->setDatatablesOrderColumns(array(4, 5));
-    $table->addRowHeadingByArray($columnHeading);
-    $table->disableDatatablesColumnsSort(array(3, 9));
-    // set alternative order column for member status icons
-    $table->setDatatablesAlternativOrderColumns(1, 2);
-    $table->setDatatablesColumnsHide(2);
-    // set alternative order column for address icons
-    $table->setDatatablesAlternativOrderColumns(6, 7);
-    $table->setDatatablesColumnsHide(7);
-
-    // show rows with all organization users
-    while($user = $gDb->fetch_array($resultUser))
-    {
-        $addressText  = ' ';
-        $htmlAddress  = '&nbsp;';
-        $htmlBirthday = '&nbsp;';
-        
-        if($user['member_this_orga'] > 0)
-        {
-            $memberOfThisOrganization = '1';
-        }
-        else
-        {
-            $memberOfThisOrganization = '0';
-        }
-    
-        // create string with user address
-        if(strlen($user['country']) > 0)
-        {
-            $addressText .= $gL10n->getCountryByCode($user['country']);
-        }
-        if(strlen($user['zip_code']) > 0 || strlen($user['city']) > 0)
-        {
-            $addressText .= ' - '. $user['zip_code']. ' '. $user['city'];
-        }
-        if(strlen($user['address']) > 0)
-        {
-            $addressText .= ' - '. $user['address'];
-        }
-
-        // Icon fuer Orgamitglied und Nichtmitglied auswaehlen
-        if($user['member_this_orga'] > 0)
-        {
-            $icon = 'profile.png';
-            $iconText = $gL10n->get('SYS_MEMBER_OF_ORGANIZATION', $gCurrentOrganization->getValue('org_longname'));
-        }
-        else
-        {
-            $icon = 'no_profile.png';
-            $iconText = $gL10n->get('SYS_NOT_MEMBER_OF_ORGANIZATION', $gCurrentOrganization->getValue('org_longname'));
-        }
-
-        // Haekchen setzen ob jemand Mitglied ist oder nicht
-        if($user['member_this_role'])
-        {
-            $htmlMemberStatus = '<input type="checkbox" id="member_'.$user['usr_id'].'" name="member_'.$user['usr_id'].'" checked="checked" class="memlist_checkbox memlist_member" /><b id="loadindicator_member_'.$user['usr_id'].'"></b>';
-        }
-        else
-        {
-            $htmlMemberStatus = '<input type="checkbox" id="member_'.$user['usr_id'].'" name="member_'.$user['usr_id'].'" class="memlist_checkbox memlist_member" /><b id="loadindicator_member_'.$user['usr_id'].'"></b>';
-        }
-
-        if(strlen($addressText) > 1)
-        {
-            $htmlAddress = '<img class="admidio-icon-info" src="'. THEME_PATH.'/icons/map.png" alt="'.$addressText.'" title="'.$addressText.'" />';
-        }
-        
-        //Haekchen setzen ob jemand Leiter ist oder nicht
-        if($user['leader_this_role'])
-        {
-            $htmlRoleLeader = '<input type="checkbox" id="leader_'.$user['usr_id'].'" name="leader_'.$user['usr_id'].'" checked="checked" class="memlist_checkbox memlist_leader" />';
-        }
-        else
-        {
-            $htmlRoleLeader = '<input type="checkbox" id="leader_'.$user['usr_id'].'" name="leader_'.$user['usr_id'].'" class="memlist_checkbox memlist_leader" />';
-        }
-
-        
-        //Geburtstag nur ausgeben wenn bekannt
-        if(strlen($user['birthday']) > 0)
-        {
-            $birthdayDate = new DateTimeExtended($user['birthday'], 'Y-m-d', 'date');
-            $htmlBirthday = $birthdayDate->format($gPreferences['system_date']);
-        }
-
-        
-        // create array with all column values
-        $columnValues = array(
-            '<img class="admidio-icon-info" src="'. THEME_PATH.'/icons/'.$icon.'" alt="'.$iconText.'" title="'.$iconText.'" />',
-            $memberOfThisOrganization,
-            $htmlMemberStatus,
-            '<a href="'.$g_root_path.'/adm_program/modules/profile/profile.php?user_id='.$user['usr_id'].'">'.$user['last_name'].'</a>',
-            '<a href="'.$g_root_path.'/adm_program/modules/profile/profile.php?user_id='.$user['usr_id'].'">'.$user['first_name'].'</a>',
-            $htmlAddress,
-            $addressText,
-            $htmlBirthday,
-            $htmlRoleLeader.'<b id="loadindicator_leader_'.$user['usr_id'].'"></b>');
-            
-        $table->addRowByArray($columnValues, 'userid_'.$user['usr_id']);
-    }//End While
-
-    $page->addHtml($table->show(false));
-    $page->addHtml('<p>'.$gL10n->get('SYS_CHECKBOX_AUTOSAVE').'</p>');
-
-    $page->show();
-}
-?>
->>>>>>> e0f00fb9
+<?php
+/******************************************************************************
+ * Assign or remove members to role
+ *
+ * Copyright    : (c) 2004 - 2015 The Admidio Team
+ * Homepage     : http://www.admidio.org
+ * License      : GNU Public License 2 https://www.gnu.org/licenses/gpl-2.0.result
+ *
+ * Parameters:
+ *
+ * mode    - html   : Default mode to show a html list with all users to add them to the role
+ *           assign : Add membership of a specific user to the role.
+ * rol_id           : Id of role to which members should be assigned or removed
+ * usr_id           : Id of the user whose membership should be assigned or removed
+ * mem_show_all - 1 : (Default) Show only active members of the current organization
+ *                0 : Show active and inactive members of all organizations in database
+ *
+ *****************************************************************************/
+
+require_once('../../system/common.php');
+require_once('../../system/login_valid.php');
+
+if(isset($_GET['mode']) && $_GET['mode'] == 'assign')
+{
+    // ajax mode then only show text if error occurs
+    $gMessage->showTextOnly(true);
+}
+
+// Initialize and check the parameters
+$getMode           = admFuncVariableIsValid($_GET, 'mode', 'string', array('defaultValue' => 'html', 'validValues' => array('html', 'assign')));
+$getRoleId         = admFuncVariableIsValid($_GET, 'rol_id', 'numeric', array('requireValue' => true, 'directOutput' => true));
+$getUserId         = admFuncVariableIsValid($_GET, 'usr_id', 'numeric', array('directOutput' => true));
+$getFilterRoleId   = admFuncVariableIsValid($_GET, 'filter_rol_id', 'numeric');
+$getMembersShowAll = admFuncVariableIsValid($_GET, 'mem_show_all', 'boolean');
+
+$_SESSION['set_rol_id'] = $getRoleId;
+
+// create object of the commited role
+$role = new TableRoles($gDb, $getRoleId);
+
+// roles of other organizations can't be edited
+if($role->getValue('cat_org_id') != $gCurrentOrganization->getValue('org_id') && $role->getValue('cat_org_id') > 0)
+{
+    $gMessage->show($gL10n->get('SYS_NO_RIGHTS'));
+}
+
+// check if user is allowed to assign members to this role
+if($role->allowedToAssignMembers($gCurrentUser) == false)
+{
+    $gMessage->show($gL10n->get('SYS_NO_RIGHTS'));
+}
+
+if($getMembersShowAll == 1)
+{
+    $getFilterRoleId = 0;
+}
+
+if($getFilterRoleId > 0)
+{
+    if($gCurrentUser->hasRightViewRole($getFilterRoleId) == false)
+    {
+        $gMessage->show($gL10n->get('LST_NO_RIGHTS_VIEW_LIST'));
+    }
+}
+
+if($getMode == 'assign')
+{
+    // change membership of that user
+    // this must be called as ajax request
+
+    try
+    {
+        $membership = 0;
+        $leadership = 0;
+
+        if(isset($_POST['member_'.$getUserId]) && $_POST['member_'.$getUserId]=='true')
+        {
+            $membership = 1;
+        }
+        if(isset($_POST['leader_'.$getUserId]) && $_POST['leader_'.$getUserId]=='true')
+        {
+            $membership = 1;
+            $leadership = 1;
+        }
+
+        //Member
+        $member = new TableMembers($gDb);
+
+        //Datensatzupdate
+        $mem_count = $role->countMembers($getUserId);
+
+        //Wenn Rolle weniger mitglieder hätte als zugelassen oder Leiter hinzugefügt werden soll
+        if($leadership==1 || ($leadership==0 && $membership==1 && ($role->getValue('rol_max_members') > $mem_count || $role->getValue('rol_max_members') == 0 || $role->getValue('rol_max_members')==0)))
+        {
+            $member->startMembership($role->getValue('rol_id'), $getUserId, $leadership);
+            echo 'success';
+        }
+        elseif($leadership==0 && $membership==0)
+        {
+            $member->stopMembership($role->getValue('rol_id'), $getUserId);
+            echo 'success';
+        }
+        else
+        {
+            $gMessage->show($gL10n->get('SYS_ROLE_MAX_MEMBERS', $role->getValue('rol_name')));
+        }
+    }
+    catch(AdmException $e)
+    {
+        $e->showText();
+    }
+}
+else
+{
+    // show html list with all users and their membership to this role
+
+    // set headline of the script
+    $headline = $gL10n->get('LST_MEMBER_ASSIGNMENT').' - '. $role->getValue('rol_name');
+
+    // add current url to navigation stack if last url was not the same page
+    if(strpos($gNavigation->getUrl(), 'members_assignment.php') === false)
+    {
+        $gNavigation->addUrl(CURRENT_URL, $headline);
+    }
+
+    // create sql for all relevant users
+    $memberCondition = '';
+
+    if($getMembersShowAll == 1)
+    {
+        // Falls gefordert, aufrufen alle Benutzer aus der Datenbank
+        $memberCondition = ' usr_valid = 1 ';
+    }
+    else
+    {
+        // Falls gefordert, nur Aufruf von aktiven Mitgliedern der Organisation
+        $roleCondition = '';
+
+        if($getFilterRoleId > 0)
+        {
+            $roleCondition = ' AND mem_rol_id = '.$getFilterRoleId.' ';
+        }
+
+        $memberCondition = ' EXISTS
+            (SELECT 1
+               FROM '. TBL_MEMBERS. ', '. TBL_ROLES. ', '. TBL_CATEGORIES. '
+              WHERE mem_usr_id = usr_id
+                AND mem_rol_id = rol_id
+                    '.$roleCondition.'
+                AND mem_begin <= \''.DATE_NOW.'\'
+                AND mem_end    > \''.DATE_NOW.'\'
+                AND rol_valid  = 1
+                AND rol_cat_id = cat_id
+                AND cat_name_intern <> \'CONFIRMATION_OF_PARTICIPATION\'
+                AND (  cat_org_id = '. $gCurrentOrganization->getValue('org_id'). '
+                    OR cat_org_id IS NULL )) ';
+    }
+
+     // SQL-Statement zusammensetzen
+    $sql = 'SELECT DISTINCT usr_id, last_name.usd_value as last_name, first_name.usd_value as first_name, birthday.usd_value as birthday,
+                   city.usd_value as city, address.usd_value as address, zip_code.usd_value as zip_code, country.usd_value as country,
+                   mem_usr_id as member_this_role, mem_leader as leader_this_role,
+                      (SELECT count(*)
+                         FROM '. TBL_ROLES. ' rol2, '. TBL_CATEGORIES. ' cat2, '. TBL_MEMBERS. ' mem2
+                        WHERE rol2.rol_valid   = 1
+                          AND rol2.rol_cat_id  = cat2.cat_id
+                          AND cat2.cat_name_intern <> \'CONFIRMATION_OF_PARTICIPATION\'
+                          AND (  cat2.cat_org_id = '. $gCurrentOrganization->getValue('org_id'). '
+                              OR cat2.cat_org_id IS NULL )
+                          AND mem2.mem_rol_id  = rol2.rol_id
+                          AND mem2.mem_begin  <= \''.DATE_NOW.'\'
+                          AND mem2.mem_end     > \''.DATE_NOW.'\'
+                          AND mem2.mem_usr_id  = usr_id) as member_this_orga
+            FROM '. TBL_USERS. '
+            LEFT JOIN '. TBL_USER_DATA. ' as last_name
+              ON last_name.usd_usr_id = usr_id
+             AND last_name.usd_usf_id = '. $gProfileFields->getProperty('LAST_NAME', 'usf_id'). '
+            LEFT JOIN '. TBL_USER_DATA. ' as first_name
+              ON first_name.usd_usr_id = usr_id
+             AND first_name.usd_usf_id = '. $gProfileFields->getProperty('FIRST_NAME', 'usf_id'). '
+            LEFT JOIN '. TBL_USER_DATA. ' as birthday
+              ON birthday.usd_usr_id = usr_id
+             AND birthday.usd_usf_id = '. $gProfileFields->getProperty('BIRTHDAY', 'usf_id'). '
+            LEFT JOIN '. TBL_USER_DATA. ' as city
+              ON city.usd_usr_id = usr_id
+             AND city.usd_usf_id = '. $gProfileFields->getProperty('CITY', 'usf_id'). '
+            LEFT JOIN '. TBL_USER_DATA. ' as address
+              ON address.usd_usr_id = usr_id
+             AND address.usd_usf_id = '. $gProfileFields->getProperty('ADDRESS', 'usf_id'). '
+            LEFT JOIN '. TBL_USER_DATA. ' as zip_code
+              ON zip_code.usd_usr_id = usr_id
+             AND zip_code.usd_usf_id = '. $gProfileFields->getProperty('POSTCODE', 'usf_id'). '
+            LEFT JOIN '. TBL_USER_DATA. ' as country
+              ON country.usd_usr_id = usr_id
+             AND country.usd_usf_id = '. $gProfileFields->getProperty('COUNTRY', 'usf_id'). '
+            LEFT JOIN '. TBL_ROLES. ' rol
+              ON rol.rol_valid   = 1
+             AND rol.rol_id      = '.$getRoleId.'
+            LEFT JOIN '. TBL_MEMBERS. ' mem
+              ON mem.mem_rol_id  = rol.rol_id
+             AND mem.mem_begin  <= \''.DATE_NOW.'\'
+             AND mem.mem_end     > \''.DATE_NOW.'\'
+             AND mem.mem_usr_id  = usr_id
+            WHERE '. $memberCondition. '
+            ORDER BY last_name, first_name ';
+    $resultUser = $gDb->query($sql);
+
+    // create html page object
+    $page = new HtmlPage($headline);
+
+    $javascriptCode = '';
+
+    if($getMembersShowAll == 1)
+    {
+        $javascriptCode .= '$("#mem_show_all").prop("checked", true);';
+    }
+
+    $javascriptCode .= '
+        $("#menu_item_create_user").attr("data-toggle", "modal");
+        $("#menu_item_create_user").attr("data-target", "#admidio_modal");
+
+        // change mode of users that should be shown
+        $("#filter_rol_id").change(function(){
+            window.location.replace("'.$g_root_path.'/adm_program/modules/lists/members_assignment.php?rol_id='.$getRoleId.'&filter_rol_id=" + $("#filter_rol_id").val() + "&mem_show_all=0");
+        });
+
+        // change mode of users that should be shown
+        $("#mem_show_all").click(function(){
+            if($("#mem_show_all").is(":checked")) {
+                window.location.replace("'.$g_root_path.'/adm_program/modules/lists/members_assignment.php?rol_id='.$getRoleId.'&mem_show_all=1");
+            }
+            else {
+                window.location.replace("'.$g_root_path.'/adm_program/modules/lists/members_assignment.php?rol_id='.$getRoleId.'&mem_show_all=0");
+            }
+        });
+
+        // if checkbox of user is clicked then change membership
+        $("input[type=checkbox].memlist_checkbox").click(function(){
+            var checkbox = $(this);
+            // get user id
+            var row_id = $(this).parent().parent().attr("id");
+            var pos = row_id.search("_");
+            var userid = row_id.substring(pos+1);
+
+            var member_checked = $("input[type=checkbox]#member_"+userid).prop("checked");
+            var leader_checked = $("input[type=checkbox]#leader_"+userid).prop("checked");
+
+            //Bei Leiter Checkbox setzten, muss Member mit gesetzt werden
+            if(checkbox.hasClass("memlist_leader") && leader_checked){
+                $("input[type=checkbox]#member_"+userid).prop("checked", true);
+                member_checked = true;
+            }
+
+            //Bei entfernen der Mitgliedschaft endet auch das Leiterdasein
+            if(checkbox.hasClass("memlist_member") && member_checked==false){
+                $("input[type=checkbox]#leader_"+userid).prop("checked", false);
+                leader_checked = false;
+            }
+
+            // change data in database
+            $.post("'.$g_root_path.'/adm_program/modules/lists/members_assignment.php?mode=assign&rol_id='.$getRoleId.'&usr_id="+userid,
+                "member_"+userid+"="+member_checked+"&leader_"+userid+"="+leader_checked,
+                function(data){
+                    // check if error occurs
+                    if(data != "success") {
+                        // reset checkbox status
+                        if(checkbox.prop("checked") == true) {
+                            checkbox.prop("checked", false);
+                            if(checkbox.hasClass("memlist_leader")) {
+                                $("input[type=checkbox]#member_"+userid).prop("checked", false);
+                            }
+                        }
+                        else {
+                            checkbox.prop("checked", true);
+                        }
+
+                        alert(data);
+                        return false;
+                    }
+                    return true;
+                }
+            );
+        });';
+
+    $page->addJavascript($javascriptCode, true);
+
+    // get module menu
+    $membersAssignmentMenu = $page->getMenu();
+    $membersAssignmentMenu->addItem('menu_item_back', $gNavigation->getPreviousUrl(), $gL10n->get('SYS_BACK'), 'back.png');
+    if ($gCurrentUser->editUsers())
+    {
+        $membersAssignmentMenu->addItem('menu_item_create_user', $g_root_path.'/adm_program/modules/members/members_new.php', $gL10n->get('MEM_CREATE_USER'), 'add.png');
+    }
+    $navbarForm = new HtmlForm('navbar_show_all_users_form', '', $page, array('type' => 'navbar', 'setFocus' => false));
+    $sql = 'SELECT rol_id, rol_name, cat_name FROM '. TBL_ROLES. ', '. TBL_CATEGORIES. '
+             WHERE rol_valid   = 1
+               AND rol_visible = 1
+               AND rol_cat_id  = cat_id
+               AND (  cat_org_id  = '.$gCurrentOrganization->getValue('org_id').'
+                   OR cat_org_id IS NULL )
+             ORDER BY cat_sequence, rol_name';
+    $navbarForm->addSelectBoxFromSql('filter_rol_id', $gL10n->get('SYS_ROLE'), $gDb, $sql, array('defaultValue' => $getFilterRoleId, 'firstEntry' => $gL10n->get('SYS_ALL')));
+    $navbarForm->addCheckbox('mem_show_all', $gL10n->get('MEM_SHOW_ALL_USERS'), 0, array('helpTextIdLabel' => 'MEM_SHOW_USERS_DESC'));
+    $membersAssignmentMenu->addForm($navbarForm->show(false));
+
+    // create table object
+    $table = new HtmlTable('tbl_assign_role_membership', $page, true, true, 'table table-condensed');
+    $table->setMessageIfNoRowsFound('SYS_NO_ENTRIES_FOUND');
+
+    // create column header to assign role leaders
+    $htmlLeaderColumn = $gL10n->get('SYS_LEADER');
+
+    // show icon that leaders have no additional rights
+    if($role->getValue('rol_leader_rights') == ROLE_LEADER_NO_RIGHTS)
+    {
+        $htmlLeaderColumn .= '<img class="admidio-icon-info" src="'.THEME_PATH.'/icons/info.png"
+            alt="'.$gL10n->get('ROL_LEADER_NO_ADDITIONAL_RIGHTS').'" title="'.$gL10n->get('ROL_LEADER_NO_ADDITIONAL_RIGHTS').'" />';
+    }
+
+    // show icon with edit user right if leader has this right
+    if($role->getValue('rol_leader_rights') == ROLE_LEADER_MEMBERS_EDIT
+    || $role->getValue('rol_leader_rights') == ROLE_LEADER_MEMBERS_ASSIGN_EDIT)
+    {
+        $htmlLeaderColumn .= '<img class="admidio-icon-info" src="'.THEME_PATH.'/icons/profile_edit.png"
+            alt="'.$gL10n->get('ROL_LEADER_EDIT_MEMBERS').'" title="'.$gL10n->get('ROL_LEADER_EDIT_MEMBERS').'" />';
+    }
+
+    // show icon with assign role right if leader has this right
+    if($role->getValue('rol_leader_rights') == ROLE_LEADER_MEMBERS_ASSIGN
+    || $role->getValue('rol_leader_rights') == ROLE_LEADER_MEMBERS_ASSIGN_EDIT)
+    {
+        $htmlLeaderColumn .= '<img class="admidio-icon-info" src="'.THEME_PATH.'/icons/roles.png"
+            alt="'.$gL10n->get('ROL_LEADER_ASSIGN_MEMBERS').'" title="'.$gL10n->get('ROL_LEADER_ASSIGN_MEMBERS').'" />';
+    }
+
+
+    // create array with all column heading values
+    $columnHeading = array(
+        '<img class="admidio-icon-info"
+            src="'. THEME_PATH. '/icons/profile.png" alt="'.$gL10n->get('SYS_MEMBER_OF_ORGANIZATION', $gCurrentOrganization->getValue('org_longname')).'"
+            title="'.$gL10n->get('SYS_MEMBER_OF_ORGANIZATION', $gCurrentOrganization->getValue('org_longname')).'" />',
+        $gL10n->get('SYS_STATUS'),
+        $gL10n->get('SYS_MEMBER'),
+        $gL10n->get('SYS_LASTNAME'),
+        $gL10n->get('SYS_FIRSTNAME'),
+        '<img class="admidio-icon-info" src="'. THEME_PATH. '/icons/map.png"
+            alt="'.$gL10n->get('SYS_ADDRESS').'" title="'.$gL10n->get('SYS_ADDRESS').'" />',
+        $gL10n->get('SYS_ADDRESS'),
+        $gL10n->get('SYS_BIRTHDAY'),
+        $htmlLeaderColumn);
+
+    $table->setColumnAlignByArray(array('left', 'left', 'center', 'left', 'left', 'left', 'left', 'left', 'center'));
+    $table->setDatatablesOrderColumns(array(4, 5));
+    $table->addRowHeadingByArray($columnHeading);
+    $table->disableDatatablesColumnsSort(array(3, 9));
+    // set alternative order column for member status icons
+    $table->setDatatablesAlternativOrderColumns(1, 2);
+    $table->setDatatablesColumnsHide(2);
+    // set alternative order column for address icons
+    $table->setDatatablesAlternativOrderColumns(6, 7);
+    $table->setDatatablesColumnsHide(7);
+
+    // show rows with all organization users
+    while($user = $gDb->fetch_array($resultUser))
+    {
+        $addressText  = ' ';
+        $htmlAddress  = '&nbsp;';
+        $htmlBirthday = '&nbsp;';
+
+        if($user['member_this_orga'] > 0)
+        {
+            $memberOfThisOrganization = '1';
+        }
+        else
+        {
+            $memberOfThisOrganization = '0';
+        }
+
+        // create string with user address
+        if(strlen($user['country']) > 0)
+        {
+            $addressText .= $gL10n->getCountryByCode($user['country']);
+        }
+        if(strlen($user['zip_code']) > 0 || strlen($user['city']) > 0)
+        {
+            $addressText .= ' - '. $user['zip_code']. ' '. $user['city'];
+        }
+        if(strlen($user['address']) > 0)
+        {
+            $addressText .= ' - '. $user['address'];
+        }
+
+        // Icon fuer Orgamitglied und Nichtmitglied auswaehlen
+        if($user['member_this_orga'] > 0)
+        {
+            $icon = 'profile.png';
+            $iconText = $gL10n->get('SYS_MEMBER_OF_ORGANIZATION', $gCurrentOrganization->getValue('org_longname'));
+        }
+        else
+        {
+            $icon = 'no_profile.png';
+            $iconText = $gL10n->get('SYS_NOT_MEMBER_OF_ORGANIZATION', $gCurrentOrganization->getValue('org_longname'));
+        }
+
+        // Haekchen setzen ob jemand Mitglied ist oder nicht
+        if($user['member_this_role'])
+        {
+            $htmlMemberStatus = '<input type="checkbox" id="member_'.$user['usr_id'].'" name="member_'.$user['usr_id'].'" checked="checked" class="memlist_checkbox memlist_member" /><b id="loadindicator_member_'.$user['usr_id'].'"></b>';
+        }
+        else
+        {
+            $htmlMemberStatus = '<input type="checkbox" id="member_'.$user['usr_id'].'" name="member_'.$user['usr_id'].'" class="memlist_checkbox memlist_member" /><b id="loadindicator_member_'.$user['usr_id'].'"></b>';
+        }
+
+        if(strlen($addressText) > 1)
+        {
+            $htmlAddress = '<img class="admidio-icon-info" src="'. THEME_PATH.'/icons/map.png" alt="'.$addressText.'" title="'.$addressText.'" />';
+        }
+
+        //Haekchen setzen ob jemand Leiter ist oder nicht
+        if($user['leader_this_role'])
+        {
+            $htmlRoleLeader = '<input type="checkbox" id="leader_'.$user['usr_id'].'" name="leader_'.$user['usr_id'].'" checked="checked" class="memlist_checkbox memlist_leader" />';
+        }
+        else
+        {
+            $htmlRoleLeader = '<input type="checkbox" id="leader_'.$user['usr_id'].'" name="leader_'.$user['usr_id'].'" class="memlist_checkbox memlist_leader" />';
+        }
+
+
+        //Geburtstag nur ausgeben wenn bekannt
+        if(strlen($user['birthday']) > 0)
+        {
+            $birthdayDate = new DateTimeExtended($user['birthday'], 'Y-m-d');
+            $htmlBirthday = $birthdayDate->format($gPreferences['system_date']);
+        }
+
+
+        // create array with all column values
+        $columnValues = array(
+            '<img class="admidio-icon-info" src="'. THEME_PATH.'/icons/'.$icon.'" alt="'.$iconText.'" title="'.$iconText.'" />',
+            $memberOfThisOrganization,
+            $htmlMemberStatus,
+            '<a href="'.$g_root_path.'/adm_program/modules/profile/profile.php?user_id='.$user['usr_id'].'">'.$user['last_name'].'</a>',
+            '<a href="'.$g_root_path.'/adm_program/modules/profile/profile.php?user_id='.$user['usr_id'].'">'.$user['first_name'].'</a>',
+            $htmlAddress,
+            $addressText,
+            $htmlBirthday,
+            $htmlRoleLeader.'<b id="loadindicator_leader_'.$user['usr_id'].'"></b>');
+
+        $table->addRowByArray($columnValues, 'userid_'.$user['usr_id']);
+    }//End While
+
+    $page->addHtml($table->show(false));
+    $page->addHtml('<p>'.$gL10n->get('SYS_CHECKBOX_AUTOSAVE').'</p>');
+
+    $page->show();
+}
+?>