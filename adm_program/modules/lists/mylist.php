--- conflicted
+++ resolved
@@ -657,11 +657,11 @@
 $form->closeGroupBox();
 
 $form->openGroupBox('gb_select_members', $gL10n->get('LST_SELECT_MEMBERS'));
-<<<<<<< HEAD
+
 // show all roles where the user has the right to view them
 if($getActiveRole)
 {
-    $sql = 'SELECT rol_id, rol_name, cat_name
+    $sqlData['query'] = 'SELECT rol_id, rol_name, cat_name
               FROM '.TBL_ROLES.'
         INNER JOIN '.TBL_CATEGORIES.'
                 ON cat_id = rol_cat_id
@@ -670,17 +670,18 @@
 }
 else
 {
-    $sql = 'SELECT rol_id, rol_name, cat_name
+    $sqlData['query'] = 'SELECT rol_id, rol_name, cat_name
               FROM '.TBL_ROLES.'
         INNER JOIN '.TBL_CATEGORIES.'
                 ON cat_id = rol_cat_id
                AND cat_hidden = 0
              WHERE rol_valid  = 0
-               AND (  cat_org_id  = '. $gCurrentOrganization->getValue('org_id'). '
+               AND (  cat_org_id  = ? -- $gCurrentOrganization->getValue(\'org_id\')
                    OR cat_org_id IS NULL )
           ORDER BY cat_sequence, rol_name';
-}
-$form->addSelectBoxFromSql('sel_roles_ids', $gL10n->get('SYS_ROLE'), $gDb, $sql,
+    $sqlData['params'] = array($gCurrentOrganization->getValue('org_id'));
+}
+$form->addSelectBoxFromSql('sel_roles_ids', $gL10n->get('SYS_ROLE'), $gDb, $sqlData,
     array('property' => FIELD_REQUIRED, 'defaultValue' => $formValues['sel_roles_ids'], 'multiselect' => true));
 // if user could view former roles members than he should get a selectbox where he can choose to view them
 if($gCurrentUser->hasRightViewFormerRolesMembers())
@@ -689,26 +690,7 @@
     $form->addSelectBox('sel_show_members', $gL10n->get('LST_MEMBER_STATUS'), $showMembersSelection,
         array('property' => FIELD_REQUIRED, 'defaultValue' => $formValues['sel_show_members'], 'showContextDependentFirstEntry' => false));
 }
-=======
-// show all roles where the user has the right to see them
-$sqlData['query'] = 'SELECT rol_id, rol_name, cat_name
-                       FROM '.TBL_ROLES.'
-                 INNER JOIN '.TBL_CATEGORIES.'
-                         ON cat_id = rol_cat_id
-                      WHERE rol_valid   = '.$getActiveRole.'
-                        AND rol_visible = 1
-                        AND (  cat_org_id  = ? -- $gCurrentOrganization->getValue(\'org_id\')
-                            OR cat_org_id IS NULL )
-                   ORDER BY cat_sequence, rol_name';
-$sqlData['params'] = array($gCurrentOrganization->getValue('org_id'));
-$form->addSelectBoxFromSql(
-    'sel_roles_ids', $gL10n->get('SYS_ROLE'), $gDb, $sqlData,
-    array('property' => FIELD_REQUIRED, 'defaultValue' => $formValues['sel_roles_ids'], 'multiselect' => true)
-);
-$showMembersSelection = array($gL10n->get('LST_ACTIVE_MEMBERS'), $gL10n->get('LST_FORMER_MEMBERS'), $gL10n->get('LST_ACTIVE_FORMER_MEMBERS'));
-$form->addSelectBox('sel_show_members', $gL10n->get('LST_MEMBER_STATUS'), $showMembersSelection,
-    array('property' => FIELD_REQUIRED, 'defaultValue' => $formValues['sel_show_members'], 'showContextDependentFirstEntry' => false));
->>>>>>> 7c50ae55
+
 // select box showing all relation types
 $sql = 'SELECT urt_id, urt_name, urt_name
           FROM '.TBL_USER_RELATION_TYPES.'
