--- conflicted
+++ resolved
@@ -260,11 +260,7 @@
 
                 if(strlen($role->getValue('rol_start_date')) > 0)
                 {
-<<<<<<< HEAD
-                    $form->addStaticControl('list_date_from_to', $gL10n->get('SYS_PERIOD'), $gL10n->get('SYS_DATE_FROM_TO', $role->getValue('rol_start_date', $gSettingsManager->getString('system_date')), $role->getValue('rol_end_date', $gSettingsManager->getString('system_date'))));
-=======
-                    $form->addStaticControl('list_date_from_to', $gL10n->get('SYS_PERIOD'), $gL10n->get('SYS_DATE_FROM_TO', array($role->getValue('rol_start_date', $gPreferences['system_date']), $role->getValue('rol_end_date', $gPreferences['system_date']))));
->>>>>>> 20afd498
+                    $form->addStaticControl('list_date_from_to', $gL10n->get('SYS_PERIOD'), $gL10n->get('SYS_DATE_FROM_TO', array($role->getValue('rol_start_date', $gSettingsManager->getString('system_date')), $role->getValue('rol_end_date', $gSettingsManager->getString('system_date')))));
                 }
 
                 if($role->getValue('rol_weekday') > 0 || strlen($role->getValue('rol_start_time')) > 0)
@@ -275,11 +271,7 @@
                     }
                     if(strlen($role->getValue('rol_start_time')) > 0)
                     {
-<<<<<<< HEAD
-                        $html = $gL10n->get('LST_FROM_TO', $role->getValue('rol_start_time', $gSettingsManager->getString('system_time')), $role->getValue('rol_end_time', $gSettingsManager->getString('system_time')));
-=======
-                        $html = $gL10n->get('LST_FROM_TO', array($role->getValue('rol_start_time', $gPreferences['system_time']), $role->getValue('rol_end_time', $gPreferences['system_time'])));
->>>>>>> 20afd498
+                        $html = $gL10n->get('LST_FROM_TO', array($role->getValue('rol_start_time', $gSettingsManager->getString('system_time')), $role->getValue('rol_end_time', $gSettingsManager->getString('system_time'))));
                     }
                     $form->addStaticControl('list_date', $gL10n->get('DAT_DATE'), $html);
                 }
