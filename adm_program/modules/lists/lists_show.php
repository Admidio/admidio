<?php
/**
 ***********************************************************************************************
 * Show role members list
 *
 * @copyright 2004-2019 The Admidio Team
 * @see https://www.admidio.org/
 * @license https://www.gnu.org/licenses/gpl-2.0.html GNU General Public License v2.0 only
 *
 * Parameters:
 *
 * mode:            Output(html, print, csv-ms, csv-oo, pdf, pdfl)
 * date_from:       Value for the start date of the date range filter (default: current date)
 * date_to:         Value for the end date of the date range filter (default: current date)
 * lst_id:          Id of the list configuration that should be shown.
 *                  If id is null then the default list of the role will be shown.
 * rol_id:          Id of the role whose members should be shown
 * show_former_members: 0 - (Default) show members of role that are active within the selected date range
 *                      1 - show only former members of the role
 * full_screen:     false - (Default) show sidebar, head and page bottom of html page
 *                  true  - Only show the list without any other html unnecessary elements
 ***********************************************************************************************
 */
require_once(__DIR__ . '/../../system/common.php');

unset($list);

// Initialize and check the parameters
$editUserStatus       = false;
$getDateFrom          = admFuncVariableIsValid($_GET, 'date_from',           'date', array('defaultValue' => DATE_NOW));
$getDateTo            = admFuncVariableIsValid($_GET, 'date_to',             'date', array('defaultValue' => DATE_NOW));
$getMode              = admFuncVariableIsValid($_GET, 'mode',                'string', array('defaultValue' => 'html', 'validValues' => array('csv-ms', 'csv-oo', 'html', 'print', 'pdf', 'pdfl')));
$getListId            = admFuncVariableIsValid($_GET, 'lst_id',              'int');
$getRoleIds           = admFuncVariableIsValid($_GET, 'rol_ids',             'string'); // could be int or int[], so string is necessary
$getShowFormerMembers = admFuncVariableIsValid($_GET, 'show_former_members', 'bool', array('defaultValue' => false));
$getRelationTypeIds   = admFuncVariableIsValid($_GET, 'urt_ids',             'string'); // could be int or int[], so string is necessary
$getFullScreen        = admFuncVariableIsValid($_GET, 'full_screen',         'bool');

// check if the module is enabled and disallow access if it's disabled
if (!$gSettingsManager->getBool('lists_enable_module'))
{
    $gMessage->show($gL10n->get('SYS_MODULE_DISABLED'));
    // => EXIT
}

$roleIds = array_map('intval', array_filter(explode(',', $getRoleIds), 'is_numeric'));
$numberRoles = count($roleIds);

if ($numberRoles === 0)
{
    $gMessage->show($gL10n->get('LST_NO_ROLE_GIVEN'));
    // => EXIT
}

// determine all roles relevant data
$roleName        = $gL10n->get('LST_VARIOUS_ROLES');
$htmlSubHeadline = '';
$showLinkMailToList = true;
$hasRightViewFormerMembers = true;

if ($numberRoles > 1)
{
    $sql = 'SELECT rol_id, rol_name, rol_valid
              FROM '.TBL_ROLES.'
             WHERE rol_id IN ('.Database::getQmForValues($roleIds).')';
    $rolesStatement = $gDb->queryPrepared($sql, $roleIds);
    $rolesData      = $rolesStatement->fetchAll();

    foreach ($rolesData as $role)
    {
        $roleId = (int) $role['rol_id'];

        // check if user has right to view all roles
        // only users with the right to assign roles can view inactive roles
        if (!$gCurrentUser->hasRightViewRole($roleId)
        || ((int) $role['rol_valid'] === 0 && !$gCurrentUser->checkRolesRight('rol_assign_roles')))
        {
            $gMessage->show($gL10n->get('SYS_NO_RIGHTS'));
            // => EXIT
        }

        // check if user has right to send mail to role
        if (!$gCurrentUser->hasRightSendMailToRole($roleId))
        {
            $showLinkMailToList = false;
            // => do not show the link
        }

        if (!$gCurrentUser->hasRightViewFormerRolesMembers($roleId))
        {
            $hasRightViewFormerMembers = false;
        }

        $htmlSubHeadline .= ', '.$role['rol_name'];
    }

    $htmlSubHeadline = substr($htmlSubHeadline, 2);
}
else
{
    $role = new TableRoles($gDb, $roleIds[0]);

    // If its an event list and user has right to edit user states then a additional column with edit link is shown
    if ($getMode === 'html')
    {
        if ($role->getValue('cat_name_intern') === 'EVENTS')
        {
            if ($gCurrentUser->isAdministrator() || $gCurrentUser->isLeaderOfRole($roleIds[0]))
            {
                $editUserStatus = true;
            }
        }
    }

    // check if user has right to view role
    // only users with the right to assign roles can view inactive roles
    if (!$gCurrentUser->hasRightViewRole($roleIds[0])
    || ((int) $role->getValue('rol_valid') === 0 && !$gCurrentUser->checkRolesRight('rol_assign_roles')))
    {
        $gMessage->show($gL10n->get('SYS_NO_RIGHTS'));
        // => EXIT
    }

    // check if user has right to send mail to role
    if (!$gCurrentUser->hasRightSendMailToRole($roleIds[0]))
    {
        $showLinkMailToList = false;
        // => do not show the link
    }

    $roleName         = $role->getValue('rol_name');
    $htmlSubHeadline .= $role->getValue('cat_name');
    $hasRightViewFormerMembers = $gCurrentUser->hasRightViewFormerRolesMembers($roleIds[0]);
}

// if user should not view former roles members then disallow it
if(!$hasRightViewFormerMembers)
{
    $getShowFormerMembers = false;
    $getDateFrom = DATE_NOW;
    $getDateTo   = DATE_NOW;
}

// Create date objects and format dates in system format
$objDateFrom = \DateTime::createFromFormat('Y-m-d', $getDateFrom);
if ($objDateFrom === false)
{
    // check if date_from  has system format
    $objDateFrom = \DateTime::createFromFormat($gSettingsManager->getString('system_date'), $getDateFrom);
}
$dateFrom = $objDateFrom->format($gSettingsManager->getString('system_date'));
$startDateEnglishFormat = $objDateFrom->format('Y-m-d');

$objDateTo = \DateTime::createFromFormat('Y-m-d', $getDateTo);
if ($objDateTo === false)
{
    // check if date_from  has system format
    $objDateTo = \DateTime::createFromFormat($gSettingsManager->getString('system_date'), $getDateTo);
}
$dateTo = $objDateTo->format($gSettingsManager->getString('system_date'));
$endDateEnglishFormat = $objDateTo->format('Y-m-d');

if($objDateFrom > $objDateTo)
{
    $gMessage->show($gL10n->get('SYS_DATE_END_BEFORE_BEGIN'));
    // => EXIT
}

// read names of all used relationships for later output
$relationTypeName = '';
$relationTypeIds = array_map('intval', array_filter(explode(',', $getRelationTypeIds), 'is_numeric'));
if (count($relationTypeIds) > 0)
{
    $sql = 'SELECT urt_id, urt_name
              FROM '.TBL_USER_RELATION_TYPES.'
             WHERE urt_id IN ('.Database::getQmForValues($relationTypeIds).')
          ORDER BY urt_name';
    $relationTypesStatement = $gDb->queryPrepared($sql, $relationTypeIds);

    while($relationType = $relationTypesStatement->fetch())
    {
        $relationTypeName .= (empty($relationTypeName) ? '' : ', ').$relationType['urt_name'];
    }
}

// if no list parameter is set then load role default list configuration or system default list configuration
if ($numberRoles === 1 && $getListId === 0)
{
    // set role default list configuration
    $getListId = $role->getDefaultList();

    if ($getListId === 0)
    {
        $gMessage->show($gL10n->get('LST_DEFAULT_LIST_NOT_SET_UP'));
        // => EXIT
    }
}

// initialize some special mode parameters
$separator   = '';
$valueQuotes = '';
$charset     = '';
$classTable  = '';
$orientation = '';

switch ($getMode)
{
    case 'csv-ms':
        $separator   = ';';  // Microsoft Excel 2007 or new needs a semicolon
        $valueQuotes = '"';  // all values should be set with quotes
        $getMode     = 'csv';
        $charset     = 'iso-8859-1';
        break;
    case 'csv-oo':
        $separator   = ',';  // a CSV file should have a comma
        $valueQuotes = '"';  // all values should be set with quotes
        $getMode     = 'csv';
        $charset     = 'utf-8';
        break;
    case 'pdf':
        $classTable  = 'table';
        $orientation = 'P';
        $getMode     = 'pdf';
        break;
    case 'pdfl':
        $classTable  = 'table';
        $orientation = 'L';
        $getMode     = 'pdf';
        break;
    case 'html':
        $classTable  = 'table table-condensed';
        break;
    case 'print':
        $classTable  = 'table table-condensed table-striped';
        break;
    default:
        break;
}

// Array to assign names to tables
$arrColName = array(
    'usr_login_name'       => $gL10n->get('SYS_USERNAME'),
    'usr_photo'            => $gL10n->get('PHO_PHOTO'),
    'mem_begin'            => $gL10n->get('SYS_START'),
    'mem_end'              => $gL10n->get('SYS_END'),
    'mem_leader'           => $gL10n->get('SYS_LEADERS'),
    'mem_approved'         => $gL10n->get('LST_PARTICIPATION_STATUS'),
    'mem_usr_id_change'    => $gL10n->get('LST_USER_CHANGED'),
    'mem_timestamp_change' => $gL10n->get('SYS_CHANGED_AT'),
    'mem_comment'          => $gL10n->get('SYS_COMMENT'),
    'mem_count_guests'     => $gL10n->get('LST_SEAT_AMOUNT')
);

// Array for valid columns visible for current user.
// Needed for PDF export to set the correct colspan for the layout
// Maybe there are hidden fields.
$arrValidColumns = array();

$mainSql = ''; // Main SQL statement for lists
$csvStr = ''; // CSV file as string

try
{
    // create list configuration object and create a sql statement out of it
    $list = new ListConfiguration($gDb, $getListId);
    $mainSql = $list->getSQL($roleIds, $getShowFormerMembers, $startDateEnglishFormat, $endDateEnglishFormat, $relationTypeIds);
}
catch (AdmException $e)
{
    $e->showHtml();
}
// determine the number of users in this list
$listStatement = $gDb->query($mainSql); // TODO add more params
$numMembers = $listStatement->rowCount();

// get all members and their data of this list in an array
$membersList = $listStatement->fetchAll(\PDO::FETCH_BOTH);

$userIdList = array();
foreach ($membersList as $member)
{
    $user = new User($gDb, $gProfileFields, $member['usr_id']);

    // besitzt der User eine gueltige E-Mail-Adresse? && aktuellen User ausschließen
    if (StringUtils::strValidCharacters($user->getValue('EMAIL'), 'email') && (int) $gCurrentUser->getValue('usr_id') !== (int) $member['usr_id'])
    {
        $userIdList[] = $member['usr_id'];
    }
}

// define title (html) and headline
$title = $gL10n->get('LST_LIST').' - '.$roleName;
if (strlen($list->getValue('lst_name')) > 0)
{
    $headline = $roleName.' - '.$list->getValue('lst_name');
}
else
{
    $headline = $roleName;
}

if (count($relationTypeIds) === 1)
{
    $headline .= ' - '.$relationTypeName;
}
elseif (count($relationTypeIds) > 1)
{
    $headline .= ' - '.$gL10n->get('LST_VARIOUS_USER_RELATION_TYPES');
}

// if html mode and last url was not a list view then save this url to navigation stack
if ($getMode === 'html' && !StringUtils::strContains($gNavigation->getUrl(), 'lists_show.php'))
{
    $gNavigation->addUrl(CURRENT_URL);
}

if ($getMode !== 'csv')
{
    $datatable = false;
    $hoverRows = false;

    if ($getMode !== 'html')
    {
        if ($getShowFormerMembers === 1)
        {
            $htmlSubHeadline .= ' - '.$gL10n->get('LST_FORMER_MEMBERS');
        }
        else
        {
            if ($getDateFrom === DATE_NOW && $getDateTo === DATE_NOW)
            {
                $htmlSubHeadline .= ' - '.$gL10n->get('LST_ACTIVE_MEMBERS');
            }
            else
            {
                $htmlSubHeadline .= ' - '.$gL10n->get('LST_MEMBERS_BETWEEN_PERIOD', array($dateFrom, $dateTo));
            }
        }
    }

    if (count($relationTypeIds) > 1)
    {
        $htmlSubHeadline .= ' - '.$relationTypeName;
    }

    if ($getMode === 'print')
    {
        // create html page object without the custom theme files
        $page = new HtmlPage();
        $page->hideThemeHtml();
        $page->hideMenu();
        $page->setPrintMode();
        $page->setTitle($title);
        $page->setHeadline($headline);
        $page->addHtml('<h5>'.$htmlSubHeadline.'</h5>');
        $table = new HtmlTable('adm_lists_table', $page, $hoverRows, $datatable, $classTable);
    }
    elseif ($getMode === 'pdf')
    {
        $pdf = new TCPDF($orientation, PDF_UNIT, PDF_PAGE_FORMAT, true, 'UTF-8', false);

        // set document information
        $pdf->SetCreator(PDF_CREATOR);
        $pdf->SetAuthor('Admidio');
        $pdf->SetTitle($headline);

        // remove default header/footer
        $pdf->setPrintHeader(true);
        $pdf->setPrintFooter(false);
        // set header and footer fonts
        $pdf->setHeaderFont(array(PDF_FONT_NAME_MAIN, '', PDF_FONT_SIZE_MAIN));
        $pdf->setFooterFont(array(PDF_FONT_NAME_DATA, '', PDF_FONT_SIZE_DATA));

        // set auto page breaks
        $pdf->SetAutoPageBreak(true, PDF_MARGIN_BOTTOM);
        $pdf->SetMargins(10, 20, 10);
        $pdf->setHeaderMargin(10);
        $pdf->setFooterMargin(0);

        // headline for PDF
        $pdf->setHeaderData('', '', $headline);

        // set font
        $pdf->SetFont('times', '', 10);

        // add a page
        $pdf->AddPage();

        // Create table object for display
        $table = new HtmlTable('adm_lists_table', null, $hoverRows, $datatable, $classTable);
        $table->addAttribute('border', '1');
    }
    elseif ($getMode === 'html')
    {
        $datatable = true;
        $hoverRows = true;

        // create html page object
        $page = new HtmlPage();

        // enable modal window for users with permission to edit user states if list configuration is a participation list of events
        if ($editUserStatus)
        {
            $page->enableModal();
        }

        if ($getFullScreen)
        {
            $page->hideThemeHtml();
        }

        $page->setTitle($title);
        $page->setHeadline($headline);

        // Only for active members of a role and if user has right to view former members
        if ($hasRightViewFormerMembers)
        {
            // create filter menu with elements for start-/enddate
            $filterNavbar = new HtmlNavbar('menu_list_filter', null, null, 'filter');
            $form = new HtmlForm('navbar_filter_form', ADMIDIO_URL.FOLDER_MODULES.'/lists/lists_show.php', $page, array('type' => 'navbar', 'setFocus' => false));
            $form->addInput('date_from', $gL10n->get('LST_ROLE_MEMBERSHIP_IN_PERIOD'), $dateFrom, array('type' => 'date', 'maxLength' => 10));
            $form->addInput('date_to', $gL10n->get('LST_ROLE_MEMBERSHIP_TO'), $dateTo, array('type' => 'date', 'maxLength' => 10));
            $form->addInput('lst_id', '', $getListId, array('property' => HtmlForm::FIELD_HIDDEN));
            $form->addInput('rol_ids', '', $getRoleIds, array('property' => HtmlForm::FIELD_HIDDEN));
            $form->addCheckbox('show_former_members', $gL10n->get('LST_SHOW_FORMER_MEMBERS_ONLY'), $getShowFormerMembers);
            $form->addSubmitButton('btn_send', $gL10n->get('SYS_OK'));
            $filterNavbar->addForm($form->show());
            $page->addHtml($filterNavbar->show());
        }

        $page->addHtml('<h5>'.$htmlSubHeadline.'</h5>');
        $page->addJavascript('
            $("#export_list_to").change(function() {
                if ($(this).val().length > 1) {
                    var result = $(this).val();
                    $(this).prop("selectedIndex", 0);
                    self.location.href = "'.SecurityUtils::encodeUrl(ADMIDIO_URL.FOLDER_MODULES.'/lists/lists_show.php', array('lst_id' => $getListId, 'rol_ids' => $getRoleIds, 'show_former_members' => $getShowFormerMembers, 'date_from' => $getDateFrom, 'date_to' => $getDateTo)).'&mode=" + result;
                }
            });

            $("#menu_item_print_view").click(function() {
                window.open("'.SecurityUtils::encodeUrl(ADMIDIO_URL.FOLDER_MODULES.'/lists/lists_show.php', array('lst_id' => $getListId, 'rol_ids' => $getRoleIds, 'mode' => 'print', 'show_former_members' => $getShowFormerMembers, 'date_from' => $getDateFrom, 'date_to' => $getDateTo)).'", "_blank");
            });',
            true
        );

        // get module menu
        $listsMenu = $page->getMenu();

        $listsMenu->addItem('menu_item_back', $gNavigation->getPreviousUrl(), $gL10n->get('SYS_BACK'), 'fa-arrow-circle-left');

        if ($getFullScreen)
        {
            $listsMenu->addItem(
                'menu_item_normal_picture',
                SecurityUtils::encodeUrl(ADMIDIO_URL.FOLDER_MODULES.'/lists/lists_show.php', array('lst_id' => $getListId, 'rol_ids' => $getRoleIds, 'mode' => 'html', 'show_former_members' => $getShowFormerMembers, 'full_screen' => 'false', 'date_from' => $getDateFrom, 'date_to' => $getDateTo)),
                $gL10n->get('SYS_NORMAL_PICTURE'), 'fa-compress'
            );
        }
        else
        {
            $listsMenu->addItem(
                'menu_item_full_screen',
                SecurityUtils::encodeUrl(ADMIDIO_URL.FOLDER_MODULES.'/lists/lists_show.php', array('lst_id' => $getListId, 'rol_ids' => $getRoleIds, 'mode' => 'html', 'show_former_members' => $getShowFormerMembers, 'full_screen' => 'true', 'date_from' => $getDateFrom, 'date_to' => $getDateTo)),
                $gL10n->get('SYS_FULL_SCREEN'), 'fa-expand-arrows-alt'
            );
        }

        // link to print overlay and exports
        $listsMenu->addItem('menu_item_print_view', '#', $gL10n->get('LST_PRINT_PREVIEW'), 'fa-print');

        if ($numberRoles === 1)
        {
            // link to assign or remove members if you are allowed to do it
            if ($role->allowedToAssignMembers($gCurrentUser))
            {
                $listsMenu->addItem('menu_item_extras', '', $gL10n->get('SYS_MORE_FEATURES'));

                $listsMenu->addItem('menu_item_assign_members', SecurityUtils::encodeUrl(ADMIDIO_URL.FOLDER_MODULES.'/lists/members_assignment.php', array('rol_id' => (int) $role->getValue('rol_id'))),
                    $gL10n->get('SYS_ASSIGN_MEMBERS'), 'fa-user-plus', 'left', 'menu_item_extras');
            }
        }

<<<<<<< HEAD
        // link to email-module
        if($showLinkMailToList)
        {
            if ($numberRoles === 1 && $role->allowedToAssignMembers($gCurrentUser))
            {
                $listsMenu->addItem('menu_item_mail_to_list', '', $gL10n->get('LST_EMAIL_TO_LIST'), 'fa-envelope', 'left', 'menu_item_extras');
            }
            else
            {
                $listsMenu->addItem('menu_item_mail_to_list', '', $gL10n->get('LST_EMAIL_TO_LIST'), 'fa-envelope');
            }
        }

=======
>>>>>>> 9a712daf
        $form = new HtmlForm('navbar_export_to_form', '', $page, array('type' => 'navbar', 'setFocus' => false));
        $selectBoxEntries = array(
            ''       => $gL10n->get('LST_EXPORT_TO').' ...',
            'csv-ms' => $gL10n->get('LST_MICROSOFT_EXCEL').' ('.$gL10n->get('SYS_ISO_8859_1').')',
            'pdf'    => $gL10n->get('SYS_PDF').' ('.$gL10n->get('SYS_PORTRAIT').')',
            'pdfl'   => $gL10n->get('SYS_PDF').' ('.$gL10n->get('SYS_LANDSCAPE').')',
            'csv-oo' => $gL10n->get('SYS_CSV').' ('.$gL10n->get('SYS_UTF8').')'
        );
        $form->addSelectBox('export_list_to', '', $selectBoxEntries, array('showContextDependentFirstEntry' => false));
        $listsMenu->addForm($form->show());

        $table = new HtmlTable('adm_lists_table', $page, $hoverRows, $datatable, $classTable);
        $table->setDatatablesRowsPerPage($gSettingsManager->getInt('lists_members_per_page'));
    }
    else
    {
        $table = new HtmlTable('adm_lists_table', $page, $hoverRows, $datatable, $classTable);
    }
}

// initialize array parameters for table and set the first column for the counter
if ($getMode === 'html')
{
    // in html mode we group leaders. Therefore we need a special hidden column.
    $columnAlign  = array('left', 'left');
    $columnValues = array($gL10n->get('SYS_ABR_NO'), $gL10n->get('INS_GROUPS'));
}
else
{
    $columnAlign  = array('left');
    $columnValues = array($gL10n->get('SYS_ABR_NO'));
}


if ($numMembers === 0)
{
    // Es sind keine Daten vorhanden !
    $page->addHtml('<div class="alert alert-warning" role="alert">' . $gL10n->get('LST_NO_USER_FOUND') . '</div>');
    $page->show();
    // => EXIT
}

// headlines for columns
for ($columnNumber = 1, $iMax = $list->countColumns(); $columnNumber <= $iMax; ++$columnNumber)
{
    $column = $list->getColumnObject($columnNumber);

    // Find name of the field
    if ($column->getValue('lsc_usf_id') > 0)
    {
        // customs field
        $usfId = (int) $column->getValue('lsc_usf_id');
        $columnHeader = $gProfileFields->getPropertyById($usfId, 'usf_name');

        if ($gProfileFields->getPropertyById($usfId, 'usf_type') === 'CHECKBOX'
        ||  $gProfileFields->getPropertyById($usfId, 'usf_name_intern') === 'GENDER')
        {
            $columnAlign[] = 'center';
        }
        elseif ($gProfileFields->getPropertyById($usfId, 'usf_type') === 'NUMBER'
        ||      $gProfileFields->getPropertyById($usfId, 'usf_type') === 'DECIMAL')
        {
            $columnAlign[] = 'right';
        }
        else
        {
            $columnAlign[] = 'left';
        }
    }
    else
    {
        $usfId = 0;
        $columnHeader = $arrColName[$column->getValue('lsc_special_field')];
        $columnAlign[] = 'left';
    }

    if ($getMode === 'csv' && $columnNumber === 1)
    {
        // add serial
        $csvStr .= $valueQuotes.$gL10n->get('SYS_ABR_NO').$valueQuotes;
    }

    if ($getMode === 'pdf' && $columnNumber === 1)
    {
        // add serial
        $arrValidColumns[] = $gL10n->get('SYS_ABR_NO');
    }

    // show hidden fields only for user with rights
    if ($usfId === 0 || $gProfileFields->isVisible($gProfileFields->getPropertyById($usfId, 'usf_name_intern'), $gCurrentUser->editUsers()))
    {
        if ($getMode === 'csv')
        {
            $csvStr .= $separator.$valueQuotes.$columnHeader.$valueQuotes;
        }
        elseif ($getMode === 'pdf')
        {
            $arrValidColumns[] = $columnHeader;
        }
        elseif ($getMode === 'html' || $getMode === 'print')
        {
            $columnValues[] = $columnHeader;
        }
    }
} // End-For

if ($editUserStatus)
{
    // add column for edit link
    $columnValues[] .= '&nbsp;';
}

if ($getMode === 'csv')
{
    $csvStr .= "\n";
}
elseif ($getMode === 'html' || $getMode === 'print')
{
    $table->setColumnAlignByArray($columnAlign);
    $table->addRowHeadingByArray($columnValues);
}
elseif ($getMode === 'pdf')
{
    $table->setColumnAlignByArray($columnAlign);
    $table->addTableHeader();
    $table->addRow();
    $table->addAttribute('align', 'center');
    $table->addColumn($headline, array('colspan' => count($arrValidColumns)));
    $table->addRow();

    // Write valid column headings
    for ($column = 0, $max = count($arrValidColumns); $column < $max; ++$column)
    {
        $table->addColumn($arrValidColumns[$column], array('style' => 'text-align: '.$columnAlign[$column].'; font-size: 14px; background-color: #c7c7c7;'), 'th');
    }
}
else
{
    $table->addTableBody();
}

$lastGroupHead = null; // Mark for change between leader and member
$listRowNumber = 1;

foreach ($membersList as $member)
{
    $memberIsLeader = (bool) $member['mem_leader'];

    if ($getMode !== 'csv')
    {
        // in print preview and pdf we group the role leaders and the members and
        // add a specific header for them
        if ($memberIsLeader !== $lastGroupHead && ($memberIsLeader || $lastGroupHead !== null))
        {
            if ($memberIsLeader)
            {
                $title = $gL10n->get('SYS_LEADERS');
            }
            else
            {
                // if list has leaders then initialize row number for members
                $listRowNumber = 1;
                $title = $gL10n->get('SYS_PARTICIPANTS');
            }

            if ($getMode === 'print' || $getMode === 'pdf')
            {
                $table->addRowByArray(array($title), null, array('class' => 'admidio-group-heading'), $list->countColumns() + 1);
            }
            $lastGroupHead = $memberIsLeader;
        }
    }

    // if html mode and the role has leaders then group all data between leaders and members
    if ($getMode === 'html')
    {
        // TODO set only once (yet it is set x times as members gets displayed)
        if ($memberIsLeader)
        {
            $table->setDatatablesGroupColumn(2);
        }
        else
        {
            $table->setDatatablesColumnsHide(array(2));
        }
    }

    $columnValues = array();

    // Fields of recordset
    for ($columnNumber = 1, $max = $list->countColumns(); $columnNumber <= $max; ++$columnNumber)
    {
        $column = $list->getColumnObject($columnNumber);

        // in the SQL mem_leader and usr_id starts before the column
        // the Index to the row must be set to 2 directly
        $sqlColumnNumber = $columnNumber + 1;

        $usfId = 0;
        if ($column->getValue('lsc_usf_id') > 0)
        {
            // check if customs field and remember
            $usfId = (int) $column->getValue('lsc_usf_id');
        }

        if ($columnNumber === 1)
        {
            if (in_array($getMode, array('html', 'print', 'pdf'), true))
            {
                // add serial
                $columnValues[] = $listRowNumber;
            }
            else
            {
                // 1st column may show the serial
                $csvStr .= $valueQuotes.$listRowNumber.$valueQuotes;
            }

            // in html mode we add an additional column with leader/member information to
            // enable the grouping function of jquery datatables
            if ($getMode === 'html')
            {
                if ($memberIsLeader)
                {
                    $columnValues[] = $gL10n->get('SYS_LEADERS');
                }
                else
                {
                    $columnValues[] = $gL10n->get('SYS_PARTICIPANTS');
                }
            }
        }

        // hidden fields are only for users with rights
        if ($usfId === 0 || $gProfileFields->isVisible($gProfileFields->getPropertyById($usfId, 'usf_name_intern'), $gCurrentUser->editUsers()))
        {

            // fill content with data of database
            $content = $member[$sqlColumnNumber];

            /*****************************************************************/
            // in some cases the content must have a special output format
            /*****************************************************************/
            if ($usfId > 0 && $usfId === (int) $gProfileFields->getProperty('COUNTRY', 'usf_id'))
            {
                $content = $gL10n->getCountryName($member[$sqlColumnNumber]);
            }
            elseif ($column->getValue('lsc_special_field') === 'usr_photo')
            {
                // show user photo
                if ($getMode === 'html' || $getMode === 'print')
                {
                    $content = '<img src="'.SecurityUtils::encodeUrl(ADMIDIO_URL.FOLDER_MODULES.'/profile/profile_photo_show.php', array('usr_id' => $member['usr_id'])).'" style="vertical-align: middle;" alt="'.$gL10n->get('LST_USER_PHOTO').'" />';
                }
                if ($getMode === 'csv' && $member[$sqlColumnNumber] != null)
                {
                    $content = $gL10n->get('LST_USER_PHOTO');
                }
            }
            elseif ($gProfileFields->getPropertyById($usfId, 'usf_type') === 'CHECKBOX')
            {
                if ($getMode === 'csv')
                {
                    if ($content == 1)
                    {
                        $content = $gL10n->get('SYS_YES');
                    }
                    else
                    {
                        $content = $gL10n->get('SYS_NO');
                    }
                }
                elseif($content != 1)
                {
                    $content = 0;
                }
            }
            elseif ($gProfileFields->getPropertyById($usfId, 'usf_type') === 'DATE'
            || $column->getValue('lsc_special_field') === 'mem_begin'
            || $column->getValue('lsc_special_field') === 'mem_end')
            {
                if (strlen($member[$sqlColumnNumber]) > 0)
                {
                    // date must be formated
                    $date = \DateTime::createFromFormat('Y-m-d', $member[$sqlColumnNumber]);
                    $content = $date->format($gSettingsManager->getString('system_date'));
                }
            }
            elseif ($getMode === 'csv'
            &&    ($gProfileFields->getPropertyById($usfId, 'usf_type') === 'DROPDOWN'
                || $gProfileFields->getPropertyById($usfId, 'usf_type') === 'RADIO_BUTTON'))
            {
                if (strlen($member[$sqlColumnNumber]) > 0)
                {
                    // show selected text of optionfield or combobox
                    $arrListValues = $gProfileFields->getPropertyById($usfId, 'usf_value_list', 'text');
                    $content = $arrListValues[$member[$sqlColumnNumber]];
                }
            }
            elseif ($column->getValue('lsc_special_field') === 'mem_approved')
            {
                // Assign Integer to Language strings
                switch ((int) $content)
                {
                    case 1:
                        $content = $gL10n->get('DAT_USER_TENTATIVE');
                        break;
                    case 2:
                        $content = $gL10n->get('DAT_USER_WILL_ATTEND');
                        break;
                    case 3:
                        $content = $gL10n->get('DAT_USER_REFUSED');
                        break;
                }
            }
            elseif ($column->getValue('lsc_special_field') === 'mem_usr_id_change' && (int) $content)
            {
                // Get User Information
                $user = new User($gDb, $gProfileFields, $content);

                $content = $user->getValue('LAST_NAME').', '.$user->getValue('FIRST_NAME');
            }

            // format value for csv export
            if ($getMode === 'csv')
            {
                $csvStr .= $separator.$valueQuotes.$content.$valueQuotes;
            }
            // create output in html layout
            else
            {
                // firstname and lastname get a link to the profile
                if ($getMode === 'html'
                &&    ($usfId === (int) $gProfileFields->getProperty('LAST_NAME', 'usf_id')
                    || $usfId === (int) $gProfileFields->getProperty('FIRST_NAME', 'usf_id')))
                {
                    $htmlValue = $gProfileFields->getHtmlValue($gProfileFields->getPropertyById($usfId, 'usf_name_intern'), $content, $member['usr_id']);
                    $columnValues[] = '<a href="'.SecurityUtils::encodeUrl(ADMIDIO_URL.FOLDER_MODULES.'/profile/profile.php', array('user_id' => $member['usr_id'])).'">'.$htmlValue.'</a>';
                }
                else
                {
                    // within print mode no links should be set
                    if ($getMode === 'print'
                    &&    ($gProfileFields->getPropertyById($usfId, 'usf_type') === 'EMAIL'
                        || $gProfileFields->getPropertyById($usfId, 'usf_type') === 'PHONE'
                        || $gProfileFields->getPropertyById($usfId, 'usf_type') === 'URL'))
                    {
                        $columnValues[] = $content;
                    }
                    else
                    {
                        // checkbox must set a sorting value
                        if($gProfileFields->getPropertyById($usfId, 'usf_type') === 'CHECKBOX')
                        {
                            $columnValues[] = array('value' => $gProfileFields->getHtmlValue($gProfileFields->getPropertyById($usfId, 'usf_name_intern'), $content, $member['usr_id']), 'order' => $content);
                        }
                        else
                        {
                            $columnValues[] = $gProfileFields->getHtmlValue($gProfileFields->getPropertyById($usfId, 'usf_name_intern'), $content, $member['usr_id']);
                        }
                    }
                }
            }
        }
    }
    if ($editUserStatus)
    {
        // Get the matching event
        $sql = 'SELECT dat_id
                  FROM '.TBL_DATES.'
                 WHERE dat_rol_id = ? -- $roleIds[0]';
        $datesStatement = $gDb->queryPrepared($sql, $roleIds);
        $dateId         = $datesStatement->fetchColumn();
        // prepare edit icon
        $columnValues[] = '<a class="admidio-icon-link" data-toggle="modal" data-target="#admidio_modal"
                                href="'.SecurityUtils::encodeUrl(ADMIDIO_URL.FOLDER_MODULES.'/dates/popup_participation.php', array('dat_id' => $dateId, 'usr_id' => $member['usr_id'])) . '">
                                <i class="fas fa-edit" data-toggle="tooltip" title="'.$gL10n->get('SYS_EDIT').'"></i></a>';
    }

    if ($getMode === 'csv')
    {
        $csvStr .= "\n";
    }
    else
    {
        $table->addRowByArray($columnValues, null, array('nobr' => 'true'));
    }

    ++$listRowNumber;
}  // End-While (end found User)

$filename = '';

// Settings for export file
if ($getMode === 'csv' || $getMode === 'pdf')
{
    $filename = $gCurrentOrganization->getValue('org_shortname') . '-' . str_replace('.', '', $roleName);

    // file name in the current directory...
    if (strlen($list->getValue('lst_name')) > 0)
    {
        $filename .= '-' . str_replace('.', '', $list->getValue('lst_name'));
    }

    $filename = FileSystemUtils::getSanitizedPathEntry($filename) . '.' . $getMode;

    header('Content-Disposition: attachment; filename="'.$filename.'"');

    // necessary for IE6 to 8, because without it the download with SSL has problems
    header('Cache-Control: private');
    header('Pragma: public');
}

if ($getMode === 'csv')
{
    // download CSV file
    header('Content-Type: text/comma-separated-values; charset='.$charset);

    if ($charset === 'iso-8859-1')
    {
        echo utf8_decode($csvStr);
    }
    else
    {
        echo $csvStr;
    }
}
// send the new PDF to the User
elseif ($getMode === 'pdf')
{
    // output the HTML content
    $pdf->writeHTML($table->getHtmlTable(), true, false, true);

    $file = ADMIDIO_PATH . FOLDER_DATA . '/' . $filename;

    // Save PDF to file
    $pdf->Output($file, 'F');

    // Redirect
    header('Content-Type: application/pdf');

    readfile($file);
    ignore_user_abort(true);

    try
    {
        FileSystemUtils::deleteFileIfExists($file);
    }
    catch (\RuntimeException $exception)
    {
        $gLogger->error('Could not delete file!', array('filePath' => $file));
        // TODO
    }
}
elseif ($getMode === 'html' || $getMode === 'print')
{
    // add table list to the page
    $page->addHtml($table->show());

    // create a infobox for the role
    if ($getMode === 'html' && $numberRoles === 1)
    {
        $htmlBox = '';

        // only show infobox if additional role information fields are filled
        if ($role->getValue('rol_weekday') > 0
        || strlen($role->getValue('rol_start_date')) > 0
        || strlen($role->getValue('rol_start_time')) > 0
        || strlen($role->getValue('rol_location')) > 0
        || strlen($role->getValue('rol_cost')) > 0
        || strlen($role->getValue('rol_max_members')) > 0)
        {
            $htmlBox = '
            <div class="card" id="adm_lists_infobox">
                <div class="card-header">'.$gL10n->get('LST_INFOBOX').': '.$role->getValue('rol_name').'</div>
                <div class="card-body">';
            $form = new HtmlForm('list_infobox_items');
            $form->addStaticControl('infobox_category', $gL10n->get('SYS_CATEGORY'), $role->getValue('cat_name'));

            // Description
            if (strlen($role->getValue('rol_description')) > 0)
            {
                $form->addStaticControl('infobox_description', $gL10n->get('SYS_DESCRIPTION'), $role->getValue('rol_description'));
            }

            // Period
            if (strlen($role->getValue('rol_start_date')) > 0)
            {
                $form->addStaticControl('infobox_period', $gL10n->get('SYS_PERIOD'), $gL10n->get('SYS_DATE_FROM_TO', array($role->getValue('rol_start_date', $gSettingsManager->getString('system_date')), $role->getValue('rol_end_date', $gSettingsManager->getString('system_date')))));
            }

            // Event
            $value = '';
            if ($role->getValue('rol_weekday') > 0)
            {
                $value = DateTimeExtended::getWeekdays($role->getValue('rol_weekday')).' ';
            }
            if (strlen($role->getValue('rol_start_time')) > 0)
            {
                $value = $gL10n->get('LST_FROM_TO', array($role->getValue('rol_start_time', $gSettingsManager->getString('system_time')), $role->getValue('rol_end_time', $gSettingsManager->getString('system_time'))));
            }
            if ($role->getValue('rol_weekday') > 0 || strlen($role->getValue('rol_start_time')) > 0)
            {
                $form->addStaticControl('infobox_date', $gL10n->get('DAT_DATE'), $value);
            }

            // Meeting Point
            if (strlen($role->getValue('rol_location')) > 0)
            {
                $form->addStaticControl('infobox_location', $gL10n->get('SYS_LOCATION'), $role->getValue('rol_location'));
            }

            // Member Fee
            if (strlen($role->getValue('rol_cost')) > 0)
            {
                $form->addStaticControl('infobox_contribution', $gL10n->get('SYS_CONTRIBUTION'), (float) $role->getValue('rol_cost').' '.$gSettingsManager->getString('system_currency'));
            }

            // Fee period
            if (strlen($role->getValue('rol_cost_period')) > 0 && $role->getValue('rol_cost_period') != 0)
            {
                $form->addStaticControl('infobox_contribution_period', $gL10n->get('SYS_CONTRIBUTION_PERIOD'), TableRoles::getCostPeriods($role->getValue('rol_cost_period')));
            }

            // max participants
            if (strlen($role->getValue('rol_max_members')) > 0)
            {
                $form->addStaticControl('infobox_max_participants', $gL10n->get('SYS_MAX_PARTICIPANTS'), (int) $role->getValue('rol_max_members'));
            }
            $htmlBox .= $form->show();
            $htmlBox .= '</div>
            </div>';
        } // end of infobox

        $page->addHtml($htmlBox);
    }

    // show complete html page
    $page->show();
}<|MERGE_RESOLUTION|>--- conflicted
+++ resolved
@@ -481,22 +481,6 @@
             }
         }
 
-<<<<<<< HEAD
-        // link to email-module
-        if($showLinkMailToList)
-        {
-            if ($numberRoles === 1 && $role->allowedToAssignMembers($gCurrentUser))
-            {
-                $listsMenu->addItem('menu_item_mail_to_list', '', $gL10n->get('LST_EMAIL_TO_LIST'), 'fa-envelope', 'left', 'menu_item_extras');
-            }
-            else
-            {
-                $listsMenu->addItem('menu_item_mail_to_list', '', $gL10n->get('LST_EMAIL_TO_LIST'), 'fa-envelope');
-            }
-        }
-
-=======
->>>>>>> 9a712daf
         $form = new HtmlForm('navbar_export_to_form', '', $page, array('type' => 'navbar', 'setFocus' => false));
         $selectBoxEntries = array(
             ''       => $gL10n->get('LST_EXPORT_TO').' ...',
