<?php
/**
 ***********************************************************************************************
 * Show role members list
 *
 * @copyright 2004-2017 The Admidio Team
 * @see https://www.admidio.org/
 * @license https://www.gnu.org/licenses/gpl-2.0.html GNU General Public License v2.0 only
 *
 * Parameters:
 *
 * mode:            Output(html, print, csv-ms, csv-oo, pdf, pdfl)
 * date_from:       Value for the start date of the date range filter (default: current date)
 * date_to:         Value for the end date of the date range filter (default: current date)
 * lst_id:          Id of the list configuration that should be shown.
 *                  If id is null then the default list of the role will be shown.
 * rol_id:          Id of the role whose members should be shown
 * show_former_members: 0 - (Default) show members of role that are active within the selected date range
 *                      1 - show only former members of the role
 * full_screen:     false - (Default) show sidebar, head and page bottom of html page
 *                  true  - Only show the list without any other html unnecessary elements
 ***********************************************************************************************
 */
require_once(__DIR__ . '/../../system/common.php');

unset($list);

// Initialize and check the parameters
$editUserStatus       = false;
$getDateFrom          = admFuncVariableIsValid($_GET, 'date_from',           'date', array('defaultValue' => DATE_NOW));
$getDateTo            = admFuncVariableIsValid($_GET, 'date_to',             'date', array('defaultValue' => DATE_NOW));
$getMode              = admFuncVariableIsValid($_GET, 'mode',                'string', array('defaultValue' => 'html', 'validValues' => array('csv-ms', 'csv-oo', 'html', 'print', 'pdf', 'pdfl')));
$getListId            = admFuncVariableIsValid($_GET, 'lst_id',              'int');
$getRoleIds           = admFuncVariableIsValid($_GET, 'rol_ids',             'string'); // could be int or int[], so string is necessary
$getShowFormerMembers = admFuncVariableIsValid($_GET, 'show_former_members', 'bool', array('defaultValue' => false));
$getRelationTypeIds   = admFuncVariableIsValid($_GET, 'urt_ids',             'string'); // could be int or int[], so string is necessary
$getFullScreen        = admFuncVariableIsValid($_GET, 'full_screen',         'bool');

// check if the module is enabled and disallow access if it's disabled
if (!$gSettingsManager->getBool('lists_enable_module'))
{
    $gMessage->show($gL10n->get('SYS_MODULE_DISABLED'));
    // => EXIT
}

$roleIds = array_map('intval', array_filter(explode(',', $getRoleIds), 'is_numeric'));
$numberRoles = count($roleIds);

if ($numberRoles === 0)
{
    $gMessage->show($gL10n->get('LST_NO_ROLE_GIVEN'));
    // => EXIT
}

// determine all roles relevant data
$roleName        = $gL10n->get('LST_VARIOUS_ROLES');
$htmlSubHeadline = '';
$showLinkMailToList = true;
$hasRightViewFormerMembers = true;

if ($numberRoles > 1)
{
    $sql = 'SELECT rol_id, rol_name, rol_valid
              FROM '.TBL_ROLES.'
             WHERE rol_id IN ('.replaceValuesArrWithQM($roleIds).')';
    $rolesStatement = $gDb->queryPrepared($sql, $roleIds);
    $rolesData      = $rolesStatement->fetchAll();

    foreach ($rolesData as $role)
    {
        $roleId = (int) $role['rol_id'];

        // check if user has right to view all roles
        // only users with the right to assign roles can view inactive roles
        if (!$gCurrentUser->hasRightViewRole($roleId)
        || ((int) $role['rol_valid'] === 0 && !$gCurrentUser->checkRolesRight('rol_assign_roles')))
        {
            $gMessage->show($gL10n->get('SYS_NO_RIGHTS'));
            // => EXIT
        }

        // check if user has right to send mail to role
        if (!$gCurrentUser->hasRightSendMailToRole($roleId))
        {
            $showLinkMailToList = false;
            // => do not show the link
        }

        if (!$gCurrentUser->hasRightViewFormerRolesMembers($roleId))
        {
            $hasRightViewFormerMembers = false;
        }

        $htmlSubHeadline .= ', '.$role['rol_name'];
    }

    $htmlSubHeadline = substr($htmlSubHeadline, 2);
}
else
{
    $role = new TableRoles($gDb, $roleIds[0]);

    // If its an event list and user has right to edit user states then a additional column with edit link is shown
    if ($getMode === 'html')
    {
        if ($role->getValue('cat_name_intern') === 'EVENTS')
        {
            if ($gCurrentUser->isAdministrator() || $gCurrentUser->isLeaderOfRole($roleIds[0]))
            {
                $editUserStatus = true;
            }
        }
    }
}

    // check if user has right to view role
    // only users with the right to assign roles can view inactive roles
    if (!$gCurrentUser->hasRightViewRole($roleIds[0])
    || ((int) $role->getValue('rol_valid') === 0 && !$gCurrentUser->checkRolesRight('rol_assign_roles')))
    {
        $gMessage->show($gL10n->get('SYS_NO_RIGHTS'));
        // => EXIT
    }

    // check if user has right to send mail to role
    if (!$gCurrentUser->hasRightSendMailToRole($roleIds[0]))
    {
        $showLinkMailToList = false;
        // => do not show the link
    }

    $roleName         = $role->getValue('rol_name');
    $htmlSubHeadline .= $role->getValue('cat_name');
    $hasRightViewFormerMembers = $gCurrentUser->hasRightViewFormerRolesMembers($roleIds[0]);

// if user should not view former roles members then disallow it
if(!$hasRightViewFormerMembers)
{
    $getShowFormerMembers = 0;
    $getDateFrom = DATE_NOW;
    $getDateTo   = DATE_NOW;
}

// Create date objects and format dates in system format
$objDateFrom = \DateTime::createFromFormat('Y-m-d', $getDateFrom);
if ($objDateFrom === false)
{
    // check if date_from  has system format
    $objDateFrom = \DateTime::createFromFormat($gSettingsManager->getString('system_date'), $getDateFrom);
}
$dateFrom = $objDateFrom->format($gSettingsManager->getString('system_date'));
$startDateEnglishFormat = $objDateFrom->format('Y-m-d');

$objDateTo = \DateTime::createFromFormat('Y-m-d', $getDateTo);
if ($objDateTo === false)
{
    // check if date_from  has system format
    $objDateTo = \DateTime::createFromFormat($gSettingsManager->getString('system_date'), $getDateTo);
}
$dateTo = $objDateTo->format($gSettingsManager->getString('system_date'));
$endDateEnglishFormat = $objDateTo->format('Y-m-d');

if($objDateFrom > $objDateTo)
{
    $gMessage->show($gL10n->get('SYS_DATE_END_BEFORE_BEGIN'));
    // => EXIT
}

// read names of all used relationships for later output
$relationTypeName = '';
$relationTypeIds = array_map('intval', array_filter(explode(',', $getRelationTypeIds), 'is_numeric'));
if (count($relationTypeIds) > 0)
{
    $sql = 'SELECT urt_id, urt_name
              FROM '.TBL_USER_RELATION_TYPES.'
             WHERE urt_id IN ('.replaceValuesArrWithQM($relationTypeIds).')
          ORDER BY urt_name';
    $relationTypesStatement = $gDb->queryPrepared($sql, $relationTypeIds);

    while($relationType = $relationTypesStatement->fetch())
    {
        $relationTypeName .= (empty($relationTypeName) ? '' : ', ').$relationType['urt_name'];
    }
}

// if no list parameter is set then load role default list configuration or system default list configuration
if ($numberRoles === 1 && $getListId === 0)
{
    // set role default list configuration
    $getListId = $role->getDefaultList();

    if ($getListId === 0)
    {
        $gMessage->show($gL10n->get('LST_DEFAULT_LIST_NOT_SET_UP'));
        // => EXIT
    }
}

// initialize some special mode parameters
$separator   = '';
$valueQuotes = '';
$charset     = '';
$classTable  = '';
$orientation = '';

switch ($getMode)
{
    case 'csv-ms':
        $separator   = ';';  // Microsoft Excel 2007 or new needs a semicolon
        $valueQuotes = '"';  // all values should be set with quotes
        $getMode     = 'csv';
        $charset     = 'iso-8859-1';
        break;
    case 'csv-oo':
        $separator   = ',';   // a CSV file should have a comma
        $valueQuotes = '"';   // all values should be set with quotes
        $getMode     = 'csv';
        $charset     = 'utf-8';
        break;
    case 'pdf':
        $classTable  = 'table';
        $orientation = 'P';
        $getMode     = 'pdf';
        break;
    case 'pdfl':
        $classTable  = 'table';
        $orientation = 'L';
        $getMode     = 'pdf';
        break;
    case 'html':
        $classTable  = 'table table-condensed';
        break;
    case 'print':
        $classTable  = 'table table-condensed table-striped';
        break;
    default:
        break;
}

// Array to assign names to tables
$arrColName = array(
    'usr_login_name'       => $gL10n->get('SYS_USERNAME'),
    'usr_photo'            => $gL10n->get('PHO_PHOTO'),
    'mem_begin'            => $gL10n->get('SYS_START'),
    'mem_end'              => $gL10n->get('SYS_END'),
    'mem_leader'           => $gL10n->get('SYS_LEADERS'),
    'mem_approved'         => $gL10n->get('LST_PARTICIPATION_STATUS'),
    'mem_usr_id_change'    => $gL10n->get('LST_USER_CHANGED'),
    'mem_timestamp_change' => $gL10n->get('SYS_CHANGED_AT'),
    'mem_comment'          => $gL10n->get('SYS_COMMENT'),
    'mem_count_guests'     => $gL10n->get('LST_SEAT_AMOUNT')
);

// Array for valid columns visible for current user.
// Needed for PDF export to set the correct colspan for the layout
// Maybe there are hidden fields.
$arrValidColumns = array();

$mainSql = ''; // Main SQL statement for lists
$csvStr = ''; // CSV file as string

try
{
    // create list configuration object and create a sql statement out of it
    $list = new ListConfiguration($gDb, $getListId);
    $mainSql = $list->getSQL($roleIds, $getShowFormerMembers, $startDateEnglishFormat, $endDateEnglishFormat, $relationTypeIds);
}
catch (AdmException $e)
{
    $e->showHtml();
}
// determine the number of users in this list
$listStatement = $gDb->query($mainSql); // TODO add more params
$numMembers = $listStatement->rowCount();

// get all members and their data of this list in an array
$membersList = $listStatement->fetchAll();

if ($numMembers === 0)
{
    // Es sind keine Daten vorhanden !
    $gMessage->show($gL10n->get('LST_NO_USER_FOUND'));
    // => EXIT
}

$userIdList = array();
foreach ($membersList as $member)
{
    $user = new User($gDb, $gProfileFields, $member['usr_id']);

    // besitzt der User eine gueltige E-Mail-Adresse? && aktuellen User ausschließen
    if (strValidCharacters($user->getValue('EMAIL'), 'email') && (int) $gCurrentUser->getValue('usr_id') !== (int) $member['usr_id'])
    {
        $userIdList[] = $member['usr_id'];
    }
}

// define title (html) and headline
$title = $gL10n->get('LST_LIST').' - '.$roleName;
if (strlen($list->getValue('lst_name')) > 0)
{
    $headline = $roleName.' - '.$list->getValue('lst_name');
}
else
{
    $headline = $roleName;
}

if (count($relationTypeIds) === 1)
{
    $headline .= ' - '.$relationTypeName;
}
elseif (count($relationTypeIds) > 1)
{
    $headline .= ' - '.$gL10n->get('LST_VARIOUS_USER_RELATION_TYPES');
}

// if html mode and last url was not a list view then save this url to navigation stack
if ($getMode === 'html' && !admStrContains($gNavigation->getUrl(), 'lists_show.php'))
{
    $gNavigation->addUrl(CURRENT_URL);
}

if ($getMode !== 'csv')
{
    $datatable = false;
    $hoverRows = false;

    if ($getMode !== 'html')
    {
        if ($getShowFormerMembers === 1)
        {
            $htmlSubHeadline .= ' - '.$gL10n->get('LST_FORMER_MEMBERS');
        }
        else
        {
            if ($getDateFrom === DATE_NOW && $getDateTo === DATE_NOW)
            {
                $htmlSubHeadline .= ' - '.$gL10n->get('LST_ACTIVE_MEMBERS');
            }
            else
            {
                $htmlSubHeadline .= ' - '.$gL10n->get('LST_MEMBERS_BETWEEN_PERIOD', array($dateFrom, $dateTo));
            }
        }
    }

    if (count($relationTypeIds) > 1)
    {
        $htmlSubHeadline .= ' - '.$relationTypeName;
    }

    if ($getMode === 'print')
    {
        // create html page object without the custom theme files
        $page = new HtmlPage();
        $page->hideThemeHtml();
        $page->hideMenu();
        $page->setPrintMode();
        $page->setTitle($title);
        $page->setHeadline($headline);
        $page->addHtml('<h5>'.$htmlSubHeadline.'</h5>');
        $table = new HtmlTable('adm_lists_table', $page, $hoverRows, $datatable, $classTable);
    }
    elseif ($getMode === 'pdf')
    {
        $pdf = new TCPDF($orientation, PDF_UNIT, PDF_PAGE_FORMAT, true, 'UTF-8', false);

        // set document information
        $pdf->SetCreator(PDF_CREATOR);
        $pdf->SetAuthor('Admidio');
        $pdf->SetTitle($headline);

        // remove default header/footer
        $pdf->setPrintHeader(true);
        $pdf->setPrintFooter(false);
        // set header and footer fonts
        $pdf->setHeaderFont(array(PDF_FONT_NAME_MAIN, '', PDF_FONT_SIZE_MAIN));
        $pdf->setFooterFont(array(PDF_FONT_NAME_DATA, '', PDF_FONT_SIZE_DATA));

        // set auto page breaks
        $pdf->SetAutoPageBreak(true, PDF_MARGIN_BOTTOM);
        $pdf->SetMargins(10, 20, 10);
        $pdf->setHeaderMargin(10);
        $pdf->setFooterMargin(0);

        // headline for PDF
        $pdf->setHeaderData('', '', $headline, '');

        // set font
        $pdf->SetFont('times', '', 10);

        // add a page
        $pdf->AddPage();

        // Create table object for display
        $table = new HtmlTable('adm_lists_table', null, $hoverRows, $datatable, $classTable);
        $table->addAttribute('border', '1');
    }
    elseif ($getMode === 'html')
    {
        $datatable = true;
        $hoverRows = true;

        // create html page object
        $page = new HtmlPage();

        // enable modal window for users with permission to edit user states if list configuration is a participation list of events
        if ($editUserStatus)
        {
            $page->enableModal();
        }

        if ($getFullScreen)
        {
            $page->hideThemeHtml();
        }

        $page->setTitle($title);
        $page->setHeadline($headline);

        // Only for active members of a role and if user has right to view former members
        if ($hasRightViewFormerMembers)
        {
            // create filter menu with elements for start-/enddate
            $filterNavbar = new HtmlNavbar('menu_list_filter', null, null, 'filter');
            $form = new HtmlForm('navbar_filter_form', ADMIDIO_URL.FOLDER_MODULES.'/lists/lists_show.php', $page, array('type' => 'navbar', 'setFocus' => false));
            $form->addInput('date_from', $gL10n->get('LST_ROLE_MEMBERSHIP_IN_PERIOD'), $dateFrom, array('type' => 'date', 'maxLength' => 10));
            $form->addInput('date_to', $gL10n->get('LST_ROLE_MEMBERSHIP_TO'), $dateTo, array('type' => 'date', 'maxLength' => 10));
            $form->addInput('lst_id', '', $getListId, array('property' => HtmlForm::FIELD_HIDDEN));
            $form->addInput('rol_ids', '', $getRoleIds, array('property' => HtmlForm::FIELD_HIDDEN));
            $form->addCheckbox('show_former_members', $gL10n->get('LST_SHOW_FORMER_MEMBERS_ONLY'), $getShowFormerMembers);
            $form->addSubmitButton('btn_send', $gL10n->get('SYS_OK'));
            $filterNavbar->addForm($form->show(false));
            $page->addHtml($filterNavbar->show());
        }

        $page->addHtml('<h5>'.$htmlSubHeadline.'</h5>');
        $page->addJavascript('
            $("#export_list_to").change(function() {
                if ($(this).val().length > 1) {
                    var result = $(this).val();
                    $(this).prop("selectedIndex", 0);
                    self.location.href = "'.ADMIDIO_URL.FOLDER_MODULES.'/lists/lists_show.php?" +
                        "lst_id='.$getListId.'&rol_ids='.$getRoleIds.'&mode=" + result + "&show_former_members='.$getShowFormerMembers.'&date_from='.$getDateFrom.'&date_to='.$getDateTo.'";
                }
            });

            $("#menu_item_mail_to_list").click(function() {
                $("#page").load("'.ADMIDIO_URL.FOLDER_MODULES.'/messages/messages_write.php", {lst_id: "'.$getListId.'", userIdList: "'.implode(',', $userIdList).'" });
                return false;
            });

            $("#menu_item_print_view").click(function() {
                window.open("'.ADMIDIO_URL.FOLDER_MODULES.'/lists/lists_show.php?lst_id='.$getListId.'&rol_ids='.$getRoleIds.'&mode=print&show_former_members='.$getShowFormerMembers.'&date_from='.$getDateFrom.'&date_to='.$getDateTo.'", "_blank");
            });',
            true
        );

        // get module menu
        $listsMenu = $page->getMenu();

        $listsMenu->addItem('menu_item_back', $gNavigation->getPreviousUrl(), $gL10n->get('SYS_BACK'), 'back.png');

        if ($getFullScreen)
        {
            $listsMenu->addItem('menu_item_normal_picture', ADMIDIO_URL.FOLDER_MODULES.'/lists/lists_show.php?lst_id='.$getListId.'&amp;rol_ids='.$getRoleIds.'&amp;mode=html&amp;show_former_members='.$getShowFormerMembers.'&amp;full_screen=false&amp;date_from='.$getDateFrom.'&date_to='.$getDateTo.'',
                $gL10n->get('SYS_NORMAL_PICTURE'), 'arrow_in.png');
        }
        else
        {
            $listsMenu->addItem('menu_item_full_screen', ADMIDIO_URL.FOLDER_MODULES.'/lists/lists_show.php?lst_id='.$getListId.'&amp;rol_ids='.$getRoleIds.'&amp;mode=html&amp;show_former_members='.$getShowFormerMembers.'&amp;full_screen=true&amp;date_from='.$getDateFrom.'&date_to='.$getDateTo.'',
                $gL10n->get('SYS_FULL_SCREEN'), 'arrow_out.png');
        }

        // link to print overlay and exports
        $listsMenu->addItem('menu_item_print_view', '#', $gL10n->get('LST_PRINT_PREVIEW'), 'print.png');

        if ($numberRoles === 1)
        {
            // link to assign or remove members if you are allowed to do it
            if ($role->allowedToAssignMembers($gCurrentUser))
            {
                $listsMenu->addItem('menu_item_extras', '', $gL10n->get('SYS_MORE_FEATURES'));

                $listsMenu->addItem('menu_item_assign_members', ADMIDIO_URL.FOLDER_MODULES.'/lists/members_assignment.php?rol_id='.$role->getValue('rol_id'),
                    $gL10n->get('SYS_ASSIGN_MEMBERS'), 'add.png', 'left', 'menu_item_extras');
            }
        }

        //link to email-module
        if($showLinkMailToList)
        {
            if ($numberRoles === 1 && $role->allowedToAssignMembers($gCurrentUser))
            {
                $listsMenu->addItem('menu_item_mail_to_list', '', $gL10n->get('LST_EMAIL_TO_LIST'), 'email.png', 'left', 'menu_item_extras');
            }
            else
            {
                $listsMenu->addItem('menu_item_mail_to_list', '', $gL10n->get('LST_EMAIL_TO_LIST'), 'email.png');
            }
        }

        $form = new HtmlForm('navbar_export_to_form', '', $page, array('type' => 'navbar', 'setFocus' => false));
        $selectBoxEntries = array(
            ''       => $gL10n->get('LST_EXPORT_TO').' ...',
            'csv-ms' => $gL10n->get('LST_MICROSOFT_EXCEL').' ('.$gL10n->get('SYS_ISO_8859_1').')',
            'pdf'    => $gL10n->get('SYS_PDF').' ('.$gL10n->get('SYS_PORTRAIT').')',
            'pdfl'   => $gL10n->get('SYS_PDF').' ('.$gL10n->get('SYS_LANDSCAPE').')',
            'csv-oo' => $gL10n->get('SYS_CSV').' ('.$gL10n->get('SYS_UTF8').')'
        );
        $form->addSelectBox('export_list_to', null, $selectBoxEntries, array('showContextDependentFirstEntry' => false));
        $listsMenu->addForm($form->show(false));

        $table = new HtmlTable('adm_lists_table', $page, $hoverRows, $datatable, $classTable);
        $table->setDatatablesRowsPerPage($gSettingsManager->getInt('lists_members_per_page'));
    }
    else
    {
        $table = new HtmlTable('adm_lists_table', $page, $hoverRows, $datatable, $classTable);
    }
}

// initialize array parameters for table and set the first column for the counter
if ($getMode === 'html')
{
    // in html mode we group leaders. Therefore we need a special hidden column.
    $columnAlign  = array('left', 'left');
    $columnValues = array($gL10n->get('SYS_ABR_NO'), $gL10n->get('INS_GROUPS'));
}
else
{
    $columnAlign  = array('left');
    $columnValues = array($gL10n->get('SYS_ABR_NO'));
}

// headlines for columns
for ($columnNumber = 1, $iMax = $list->countColumns(); $columnNumber <= $iMax; ++$columnNumber)
{
    $column = $list->getColumnObject($columnNumber);

    // Find name of the field
    if ($column->getValue('lsc_usf_id') > 0)
    {
        // customs field
        $usfId = (int) $column->getValue('lsc_usf_id');
        $columnHeader = $gProfileFields->getPropertyById($usfId, 'usf_name');

        if ($gProfileFields->getPropertyById($usfId, 'usf_type') === 'CHECKBOX'
        ||  $gProfileFields->getPropertyById($usfId, 'usf_name_intern') === 'GENDER')
        {
            $columnAlign[] = 'center';
        }
        elseif ($gProfileFields->getPropertyById($usfId, 'usf_type') === 'NUMBER'
        ||      $gProfileFields->getPropertyById($usfId, 'usf_type') === 'DECIMAL')
        {
            $columnAlign[] = 'right';
        }
        else
        {
            $columnAlign[] = 'left';
        }
    }
    else
    {
        $usfId = 0;
        $columnHeader = $arrColName[$column->getValue('lsc_special_field')];
        $columnAlign[] = 'left';
    }

    if ($getMode === 'csv' && $columnNumber === 1)
    {
        // add serial
        $csvStr .= $valueQuotes.$gL10n->get('SYS_ABR_NO').$valueQuotes;
    }

    if ($getMode === 'pdf' && $columnNumber === 1)
    {
        // add serial
        $arrValidColumns[] = $gL10n->get('SYS_ABR_NO');
    }

    // show hidden fields only for user with rights
    if ($usfId === 0 || $gProfileFields->visible($gProfileFields->getPropertyById($usfId, 'usf_name_intern'), $gCurrentUser->editUsers()))
    {
        if ($getMode === 'csv')
        {
            $csvStr .= $separator.$valueQuotes.$columnHeader.$valueQuotes;
        }
        elseif ($getMode === 'pdf')
        {
            $arrValidColumns[] = $columnHeader;
        }
        elseif ($getMode === 'html' || $getMode === 'print')
        {
            $columnValues[] = $columnHeader;
        }
    }
} // End-For

if ($editUserStatus)
{
    // add column for edit link
    $columnValues[] .= '&nbsp;';
}

if ($getMode === 'csv')
{
    $csvStr .= "\n";
}
elseif ($getMode === 'html' || $getMode === 'print')
{
    $table->setColumnAlignByArray($columnAlign);
    $table->addRowHeadingByArray($columnValues);
}
elseif ($getMode === 'pdf')
{
    $table->setColumnAlignByArray($columnAlign);
    $table->addTableHeader();
    $table->addRow();
    $table->addAttribute('align', 'center');
    $table->addColumn($headline, array('colspan' => count($arrValidColumns)));
    $table->addRow();

    // Write valid column headings
    for ($column = 0, $max = count($arrValidColumns); $column < $max; ++$column)
    {
        $table->addColumn($arrValidColumns[$column], array('style' => 'text-align: '.$columnAlign[$column].';font-size:14;background-color:#C7C7C7;'), 'th');
    }
}
else
{
    $table->addTableBody();
}

$lastGroupHead = null; // Mark for change between leader and member
$listRowNumber = 1;

foreach ($membersList as $member)
{
    $memberIsLeader = (bool) $member['mem_leader'];

    if ($getMode !== 'csv')
    {
        // in print preview and pdf we group the role leaders and the members and
        // add a specific header for them
        if ($memberIsLeader !== $lastGroupHead && ($memberIsLeader || $lastGroupHead !== null))
        {
            if ($memberIsLeader)
            {
                $title = $gL10n->get('SYS_LEADERS');
            }
            else
            {
                // if list has leaders then initialize row number for members
                $listRowNumber = 1;
                $title = $gL10n->get('SYS_PARTICIPANTS');
            }

            if ($getMode === 'print' || $getMode === 'pdf')
            {
                $table->addRowByArray(array($title), null, array('class' => 'admidio-group-heading'), $list->countColumns() + 1);
            }
            $lastGroupHead = $memberIsLeader;
        }
    }

    // if html mode and the role has leaders then group all data between leaders and members
    if ($getMode === 'html')
    {
        // TODO set only once (yet it is set x times as members gets displayed)
        if ($memberIsLeader)
        {
            $table->setDatatablesGroupColumn(2);
        }
        else
        {
            $table->setDatatablesColumnsHide(array(2));
        }
    }

    $columnValues = array();

    // Fields of recordset
    for ($columnNumber = 1, $max = $list->countColumns(); $columnNumber <= $max; ++$columnNumber)
    {
        $column = $list->getColumnObject($columnNumber);

        // in the SQL mem_leader and usr_id starts before the column
        // the Index to the row must be set to 2 directly
        $sqlColumnNumber = $columnNumber + 1;

        $usfId = 0;
        if ($column->getValue('lsc_usf_id') > 0)
        {
            // check if customs field and remember
            $usfId = (int) $column->getValue('lsc_usf_id');
        }

        if ($columnNumber === 1)
        {
            if (in_array($getMode, array('html', 'print', 'pdf'), true))
            {
                // add serial
                $columnValues[] = $listRowNumber;
            }
            else
            {
                // 1st column may show the serial
                $csvStr .= $valueQuotes.$listRowNumber.$valueQuotes;
            }

            // in html mode we add an additional column with leader/member information to
            // enable the grouping function of jquery datatables
            if ($getMode === 'html')
            {
                if ($memberIsLeader)
                {
                    $columnValues[] = $gL10n->get('SYS_LEADERS');
                }
                else
                {
                    $columnValues[] = $gL10n->get('SYS_PARTICIPANTS');
                }
            }
        }

        // hidden fields are only for users with rights
        if ($usfId === 0 || $gProfileFields->visible($gProfileFields->getPropertyById($usfId, 'usf_name_intern'), $gCurrentUser->editUsers()))
        {

            // fill content with data of database
            $content = $member[$sqlColumnNumber];

            /*****************************************************************/
            // in some cases the content must have a special output format
            /*****************************************************************/
            if ($usfId > 0 && $usfId === (int) $gProfileFields->getProperty('COUNTRY', 'usf_id'))
            {
                $content = $gL10n->getCountryByCode($member[$sqlColumnNumber]);
            }
            elseif ($column->getValue('lsc_special_field') === 'usr_photo')
            {
                // show user photo
                if ($getMode === 'html' || $getMode === 'print')
                {
                    $content = '<img src="'.ADMIDIO_URL.FOLDER_MODULES.'/profile/profile_photo_show.php?usr_id='.$member['usr_id'].'" style="vertical-align: middle;" alt="'.$gL10n->get('LST_USER_PHOTO').'" />';
                }
                if ($getMode === 'csv' && $member[$sqlColumnNumber] != null)
                {
                    $content = $gL10n->get('LST_USER_PHOTO');
                }
            }
            elseif ($gProfileFields->getPropertyById($usfId, 'usf_type') === 'CHECKBOX')
            {
                if ($getMode === 'csv')
                {
                    if ($content == 1)
                    {
                        $content = $gL10n->get('SYS_YES');
                    }
                    else
                    {
                        $content = $gL10n->get('SYS_NO');
                    }
                }
                elseif($content != 1)
                {
                    $content = 0;
                }
            }
            elseif ($gProfileFields->getPropertyById($usfId, 'usf_type') === 'DATE'
            || $column->getValue('lsc_special_field') === 'mem_begin'
            || $column->getValue('lsc_special_field') === 'mem_end')
            {
                if (strlen($member[$sqlColumnNumber]) > 0)
                {
                    // date must be formated
                    $date = \DateTime::createFromFormat('Y-m-d', $member[$sqlColumnNumber]);
                    $content = $date->format($gSettingsManager->getString('system_date'));
                }
            }
            elseif ($getMode === 'csv'
            &&    ($gProfileFields->getPropertyById($usfId, 'usf_type') === 'DROPDOWN'
                || $gProfileFields->getPropertyById($usfId, 'usf_type') === 'RADIO_BUTTON'))
            {
                if (strlen($member[$sqlColumnNumber]) > 0)
                {
                    // show selected text of optionfield or combobox
                    $arrListValues = $gProfileFields->getPropertyById($usfId, 'usf_value_list', 'text');
                    $content = $arrListValues[$member[$sqlColumnNumber]];
                }
            }
            elseif ($column->getValue('lsc_special_field') === 'mem_approved')
            {
                // Assign Integer to Language strings
                switch ((int) $content)
                {
                    case 1:
                        $content = $gL10n->get('DAT_USER_TENTATIVE');
                        break;
                    case 2:
                        $content = $gL10n->get('DAT_USER_WILL_ATTEND');
                        break;
                    case 3:
                        $content = $gL10n->get('DAT_USER_REFUSED');
                        break;
                }
            }
            elseif ($column->getValue('lsc_special_field') === 'mem_usr_id_change' && (int) $content)
            {
                // Get User Information
                $user = new User($gDb, $gProfileFields, $content);

                $content = $user->getValue('LAST_NAME').', '.$user->getValue('FIRST_NAME');
            }

            // format value for csv export
            if ($getMode === 'csv')
            {
                $csvStr .= $separator.$valueQuotes.$content.$valueQuotes;
            }
            // create output in html layout
            else
            {
                // firstname and lastname get a link to the profile
                if ($getMode === 'html'
                &&    ($usfId === (int) $gProfileFields->getProperty('LAST_NAME', 'usf_id')
                    || $usfId === (int) $gProfileFields->getProperty('FIRST_NAME', 'usf_id')))
                {
                    $htmlValue = $gProfileFields->getHtmlValue($gProfileFields->getPropertyById($usfId, 'usf_name_intern'), $content, $member['usr_id']);
                    $columnValues[] = '<a href="'.ADMIDIO_URL.FOLDER_MODULES.'/profile/profile.php?user_id='.$member['usr_id'].'">'.$htmlValue.'</a>';
                }
                else
                {
                    // within print mode no links should be set
                    if ($getMode === 'print'
                    &&    ($gProfileFields->getPropertyById($usfId, 'usf_type') === 'EMAIL'
                        || $gProfileFields->getPropertyById($usfId, 'usf_type') === 'PHONE'
                        || $gProfileFields->getPropertyById($usfId, 'usf_type') === 'URL'))
                    {
                        $columnValues[] = $content;
                    }
                    else
                    {
                        // checkbox must set a sorting value
                        if($gProfileFields->getPropertyById($usfId, 'usf_type') === 'CHECKBOX')
                        {
                            $columnValues[] = array('value' => $gProfileFields->getHtmlValue($gProfileFields->getPropertyById($usfId, 'usf_name_intern'), $content, $member['usr_id']), 'order' => $content);
                        }
                        else
                        {
                            $columnValues[] = $gProfileFields->getHtmlValue($gProfileFields->getPropertyById($usfId, 'usf_name_intern'), $content, $member['usr_id']);
                        }
                    }
                }
            }
        }
    }
    if ($editUserStatus)
    {
        // Get the matching event
        $sql = 'SELECT dat_id
                    FROM '.TBL_DATES.'
                    WHERE dat_rol_id = ? -- $roleIds[0]';
        $datesStatement = $gDb->queryPrepared($sql, $roleIds);
        $dateId      = $datesStatement->fetchColumn();
        // prepare edit icon
        $columnValues[] = '<a class="admidio-icon-link" data-toggle="modal" data-target="#admidio_modal"
                                href="'.ADMIDIO_URL.FOLDER_MODULES.'/dates/popup_participation.php?dat_id=' . $dateId . '&amp;usr_id=' .$member['usr_id'] . '">
                                    <img src="'.THEME_URL.'/icons/edit.png" alt="' . $gL10n->get('SYS_EDIT') . '" title="' . $gL10n->get('SYS_EDIT') . '" /></a>';
    }

    if ($getMode === 'csv')
    {
        $csvStr .= "\n";
    }
    else
    {
        $table->addRowByArray($columnValues, null, array('nobr' => 'true'));
    }

    ++$listRowNumber;
}  // End-While (end found User)

$filename = '';

// Settings for export file
if ($getMode === 'csv' || $getMode === 'pdf')
{
    $filename = $gCurrentOrganization->getValue('org_shortname') . '-' . str_replace('.', '', $roleName);

    // file name in the current directory...
    if (strlen($list->getValue('lst_name')) > 0)
    {
        $filename .= '-' . str_replace('.', '', $list->getValue('lst_name'));
    }

    $filename .= '.' . $getMode;

    // for IE the filename must have special chars in hexadecimal
    if (admStrContains($_SERVER['HTTP_USER_AGENT'], 'MSIE'))
    {
        $filename = urlencode($filename);
    }

    header('Content-Disposition: attachment; filename="'.$filename.'"');

    // necessary for IE6 to 8, because without it the download with SSL has problems
    header('Cache-Control: private');
    header('Pragma: public');
}

if ($getMode === 'csv')
{
    // download CSV file
    header('Content-Type: text/comma-separated-values; charset='.$charset);

    if ($charset === 'iso-8859-1')
    {
        echo utf8_decode($csvStr);
    }
    else
    {
        echo $csvStr;
    }
}
// send the new PDF to the User
elseif ($getMode === 'pdf')
{
    // output the HTML content
    $pdf->writeHTML($table->getHtmlTable(), true, false, true, false, '');

    $file = ADMIDIO_PATH . FOLDER_DATA . '/' . $filename;

    // Save PDF to file
    $pdf->Output($file, 'F');

    // Redirect
    header('Content-Type: application/pdf');

    readfile($file);
    ignore_user_abort(true);
    unlink($file);
}
elseif ($getMode === 'html' || $getMode === 'print')
{
    // add table list to the page
    $page->addHtml($table->show());

    // create a infobox for the role
    if ($getMode === 'html' && $numberRoles === 1)
    {
        $htmlBox = '';

        // only show infobox if additional role information fields are filled
        if ($role->getValue('rol_weekday') > 0
        || strlen($role->getValue('rol_start_date')) > 0
        || strlen($role->getValue('rol_start_time')) > 0
        || strlen($role->getValue('rol_location')) > 0
        || strlen($role->getValue('rol_cost')) > 0
        || strlen($role->getValue('rol_max_members')) > 0)
        {
            $htmlBox = '
            <div class="panel panel-default" id="adm_lists_infobox">
                <div class="panel-heading">'.$gL10n->get('LST_INFOBOX').': '.$role->getValue('rol_name').'</div>
                <div class="panel-body">';
            $form = new HtmlForm('list_infobox_items', null);
            $form->addStaticControl('infobox_category', $gL10n->get('SYS_CATEGORY'), $role->getValue('cat_name'));

            // Description
            if (strlen($role->getValue('rol_description')) > 0)
            {
                $form->addStaticControl('infobox_description', $gL10n->get('SYS_DESCRIPTION'), $role->getValue('rol_description'));
            }

            // Period
            if (strlen($role->getValue('rol_start_date')) > 0)
            {
<<<<<<< HEAD
                $form->addStaticControl('infobox_period', $gL10n->get('SYS_PERIOD'), $gL10n->get('SYS_DATE_FROM_TO', $role->getValue('rol_start_date', $gSettingsManager->getString('system_date')), $role->getValue('rol_end_date', $gSettingsManager->getString('system_date'))));
=======
                $form->addStaticControl('infobox_period', $gL10n->get('SYS_PERIOD'), $gL10n->get('SYS_DATE_FROM_TO', array($role->getValue('rol_start_date', $gPreferences['system_date']), $role->getValue('rol_end_date', $gPreferences['system_date']))));
>>>>>>> 20afd498
            }

            // Event
            $value = '';
            if ($role->getValue('rol_weekday') > 0)
            {
                $value = DateTimeExtended::getWeekdays($role->getValue('rol_weekday')).' ';
            }
            if (strlen($role->getValue('rol_start_time')) > 0)
            {
<<<<<<< HEAD
                $value = $gL10n->get('LST_FROM_TO', $role->getValue('rol_start_time', $gSettingsManager->getString('system_time')), $role->getValue('rol_end_time', $gSettingsManager->getString('system_time')));
=======
                $value = $gL10n->get('LST_FROM_TO', array($role->getValue('rol_start_time', $gPreferences['system_time']), $role->getValue('rol_end_time', $gPreferences['system_time'])));
>>>>>>> 20afd498
            }
            if ($role->getValue('rol_weekday') > 0 || strlen($role->getValue('rol_start_time')) > 0)
            {
                $form->addStaticControl('infobox_date', $gL10n->get('DAT_DATE'), $value);
            }

            // Meeting Point
            if (strlen($role->getValue('rol_location')) > 0)
            {
                $form->addStaticControl('infobox_location', $gL10n->get('SYS_LOCATION'), $role->getValue('rol_location'));
            }

            // Member Fee
            if (strlen($role->getValue('rol_cost')) > 0)
            {
                $form->addStaticControl('infobox_contribution', $gL10n->get('SYS_CONTRIBUTION'), $role->getValue('rol_cost').' '.$gSettingsManager->getString('system_currency'));
            }

            // Fee period
            if (strlen($role->getValue('rol_cost_period')) > 0 && $role->getValue('rol_cost_period') != 0)
            {
                $form->addStaticControl('infobox_contribution_period', $gL10n->get('SYS_CONTRIBUTION_PERIOD'), TableRoles::getCostPeriods($role->getValue('rol_cost_period')));
            }

            // max participants
            if (strlen($role->getValue('rol_max_members')) > 0)
            {
                $form->addStaticControl('infobox_max_participants', $gL10n->get('SYS_MAX_PARTICIPANTS'), $role->getValue('rol_max_members'));
            }
            $htmlBox .= $form->show(false);
            $htmlBox .= '</div>
            </div>';
        } // end of infobox

        $page->addHtml($htmlBox);
    }

    // show complete html page
    $page->show();
}<|MERGE_RESOLUTION|>--- conflicted
+++ resolved
@@ -977,11 +977,7 @@
             // Period
             if (strlen($role->getValue('rol_start_date')) > 0)
             {
-<<<<<<< HEAD
-                $form->addStaticControl('infobox_period', $gL10n->get('SYS_PERIOD'), $gL10n->get('SYS_DATE_FROM_TO', $role->getValue('rol_start_date', $gSettingsManager->getString('system_date')), $role->getValue('rol_end_date', $gSettingsManager->getString('system_date'))));
-=======
-                $form->addStaticControl('infobox_period', $gL10n->get('SYS_PERIOD'), $gL10n->get('SYS_DATE_FROM_TO', array($role->getValue('rol_start_date', $gPreferences['system_date']), $role->getValue('rol_end_date', $gPreferences['system_date']))));
->>>>>>> 20afd498
+                $form->addStaticControl('infobox_period', $gL10n->get('SYS_PERIOD'), $gL10n->get('SYS_DATE_FROM_TO', array($role->getValue('rol_start_date', $gSettingsManager->getString('system_date')), $role->getValue('rol_end_date', $gSettingsManager->getString('system_date')))));
             }
 
             // Event
@@ -992,11 +988,7 @@
             }
             if (strlen($role->getValue('rol_start_time')) > 0)
             {
-<<<<<<< HEAD
-                $value = $gL10n->get('LST_FROM_TO', $role->getValue('rol_start_time', $gSettingsManager->getString('system_time')), $role->getValue('rol_end_time', $gSettingsManager->getString('system_time')));
-=======
-                $value = $gL10n->get('LST_FROM_TO', array($role->getValue('rol_start_time', $gPreferences['system_time']), $role->getValue('rol_end_time', $gPreferences['system_time'])));
->>>>>>> 20afd498
+                $value = $gL10n->get('LST_FROM_TO', array($role->getValue('rol_start_time', $gSettingsManager->getString('system_time')), $role->getValue('rol_end_time', $gSettingsManager->getString('system_time'))));
             }
             if ($role->getValue('rol_weekday') > 0 || strlen($role->getValue('rol_start_time')) > 0)
             {
