<?php
/**
 ***********************************************************************************************
 * Show role members list
 *
 * @copyright 2004-2019 The Admidio Team
 * @see https://www.admidio.org/
 * @license https://www.gnu.org/licenses/gpl-2.0.html GNU General Public License v2.0 only
 *
 * Parameters:
 *
 * mode:            Output(html, print, csv-ms, csv-oo, pdf, pdfl)
 * date_from:       Value for the start date of the date range filter (default: current date)
 * date_to:         Value for the end date of the date range filter (default: current date)
 * lst_id:          Id of the list configuration that should be shown.
 *                  If id is null then the default list of the role will be shown.
 * rol_ids:         Id of the role or an integer array of all role ids whose members should be shown
 * show_former_members: 0 - (Default) show members of role that are active within the selected date range
 *                      1 - show only former members of the role
 ***********************************************************************************************
 */
require_once(__DIR__ . '/../../system/common.php');

unset($list);

// Initialize and check the parameters
$editUserStatus       = false;
$getDateFrom          = admFuncVariableIsValid($_GET, 'date_from',           'date', array('defaultValue' => DATE_NOW));
$getDateTo            = admFuncVariableIsValid($_GET, 'date_to',             'date', array('defaultValue' => DATE_NOW));
$getMode              = admFuncVariableIsValid($_GET, 'mode',                'string', array('defaultValue' => 'html', 'validValues' => array('csv-ms', 'csv-oo', 'html', 'print', 'pdf', 'pdfl')));
$getListId            = admFuncVariableIsValid($_GET, 'lst_id',              'int');
$getRoleIds           = admFuncVariableIsValid($_GET, 'rol_ids',             'string'); // could be int or int[], so string is necessary
$getShowFormerMembers = admFuncVariableIsValid($_GET, 'show_former_members', 'bool', array('defaultValue' => false));
$getRelationTypeIds   = admFuncVariableIsValid($_GET, 'urt_ids',             'string'); // could be int or int[], so string is necessary

// check if the module is enabled and disallow access if it's disabled
if (!$gSettingsManager->getBool('lists_enable_module'))
{
    $gMessage->show($gL10n->get('SYS_MODULE_DISABLED'));
    // => EXIT
}

$roleIds = array_map('intval', array_filter(explode(',', $getRoleIds), 'is_numeric'));
$numberRoles = count($roleIds);

if ($numberRoles === 0)
{
    $gMessage->show($gL10n->get('LST_NO_ROLE_GIVEN'));
    // => EXIT
}

// determine all roles relevant data
$roleName        = $gL10n->get('LST_VARIOUS_ROLES');
$htmlSubHeadline = '';
$showLinkMailToList = true;
$hasRightViewFormerMembers = true;

if ($numberRoles > 1)
{
    $sql = 'SELECT rol_id, rol_name, rol_valid
              FROM '.TBL_ROLES.'
             WHERE rol_id IN ('.Database::getQmForValues($roleIds).')';
    $rolesStatement = $gDb->queryPrepared($sql, $roleIds);
    $rolesData      = $rolesStatement->fetchAll();

    foreach ($rolesData as $role)
    {
        $roleId = (int) $role['rol_id'];

        // check if user has right to view all roles
        // only users with the right to assign roles can view inactive roles
        if (!$gCurrentUser->hasRightViewRole($roleId)
        || ((int) $role['rol_valid'] === 0 && !$gCurrentUser->checkRolesRight('rol_assign_roles')))
        {
            $gMessage->show($gL10n->get('SYS_NO_RIGHTS'));
            // => EXIT
        }

        // check if user has right to send mail to role
        if (!$gCurrentUser->hasRightSendMailToRole($roleId))
        {
            $showLinkMailToList = false;
            // => do not show the link
        }

        if (!$gCurrentUser->hasRightViewFormerRolesMembers($roleId))
        {
            $hasRightViewFormerMembers = false;
        }

        $htmlSubHeadline .= ', '.$role['rol_name'];
    }

    $htmlSubHeadline = substr($htmlSubHeadline, 2);
}
else
{
    $role = new TableRoles($gDb, $roleIds[0]);

    // If its an event list and user has right to edit user states then a additional column with edit link is shown
    if ($getMode === 'html')
    {
        if ($role->getValue('cat_name_intern') === 'EVENTS')
        {
            if ($gCurrentUser->isAdministrator() || $gCurrentUser->isLeaderOfRole($roleIds[0]))
            {
                $editUserStatus = true;
            }
        }
    }

    // check if user has right to view role
    // only users with the right to assign roles can view inactive roles
    if (!$gCurrentUser->hasRightViewRole($roleIds[0])
    || ((int) $role->getValue('rol_valid') === 0 && !$gCurrentUser->checkRolesRight('rol_assign_roles')))
    {
        $gMessage->show($gL10n->get('SYS_NO_RIGHTS'));
        // => EXIT
    }

    // check if user has right to send mail to role
    if (!$gCurrentUser->hasRightSendMailToRole($roleIds[0]))
    {
        $showLinkMailToList = false;
        // => do not show the link
    }

    $roleName         = $role->getValue('rol_name');
    $htmlSubHeadline .= $role->getValue('cat_name');
    $hasRightViewFormerMembers = $gCurrentUser->hasRightViewFormerRolesMembers($roleIds[0]);
}

// if user should not view former roles members then disallow it
if(!$hasRightViewFormerMembers)
{
    $getShowFormerMembers = false;
    $getDateFrom = DATE_NOW;
    $getDateTo   = DATE_NOW;
}

// Create date objects and format dates in system format
$objDateFrom = \DateTime::createFromFormat('Y-m-d', $getDateFrom);
if ($objDateFrom === false)
{
    // check if date_from  has system format
    $objDateFrom = \DateTime::createFromFormat($gSettingsManager->getString('system_date'), $getDateFrom);
}
$dateFrom = $objDateFrom->format($gSettingsManager->getString('system_date'));
$startDateEnglishFormat = $objDateFrom->format('Y-m-d');

$objDateTo = \DateTime::createFromFormat('Y-m-d', $getDateTo);
if ($objDateTo === false)
{
    // check if date_from  has system format
    $objDateTo = \DateTime::createFromFormat($gSettingsManager->getString('system_date'), $getDateTo);
}
$dateTo = $objDateTo->format($gSettingsManager->getString('system_date'));
$endDateEnglishFormat = $objDateTo->format('Y-m-d');

if($objDateFrom > $objDateTo)
{
    $gMessage->show($gL10n->get('SYS_DATE_END_BEFORE_BEGIN'));
    // => EXIT
}

// read names of all used relationships for later output
$relationTypeName = '';
$relationTypeIds = array_map('intval', array_filter(explode(',', $getRelationTypeIds), 'is_numeric'));
if (count($relationTypeIds) > 0)
{
    $sql = 'SELECT urt_id, urt_name
              FROM '.TBL_USER_RELATION_TYPES.'
             WHERE urt_id IN ('.Database::getQmForValues($relationTypeIds).')
          ORDER BY urt_name';
    $relationTypesStatement = $gDb->queryPrepared($sql, $relationTypeIds);

    while($relationType = $relationTypesStatement->fetch())
    {
        $relationTypeName .= (empty($relationTypeName) ? '' : ', ').$relationType['urt_name'];
    }
}

// if no list parameter is set then load role default list configuration or system default list configuration
if ($numberRoles === 1 && $getListId === 0)
{
    // set role default list configuration
    $getListId = $role->getDefaultList();

    if ($getListId === 0)
    {
        $gMessage->show($gL10n->get('LST_DEFAULT_LIST_NOT_SET_UP'));
        // => EXIT
    }
}

// initialize some special mode parameters
$separator   = '';
$valueQuotes = '';
$charset     = '';
$classTable  = '';
$orientation = '';

switch ($getMode)
{
    case 'csv-ms':
        $separator   = ';';  // Microsoft Excel 2007 or new needs a semicolon
        $valueQuotes = '"';  // all values should be set with quotes
        $getMode     = 'csv';
        $charset     = 'iso-8859-1';
        break;
    case 'csv-oo':
        $separator   = ',';  // a CSV file should have a comma
        $valueQuotes = '"';  // all values should be set with quotes
        $getMode     = 'csv';
        $charset     = 'utf-8';
        break;
    case 'pdf':
        $classTable  = 'table';
        $orientation = 'P';
        $getMode     = 'pdf';
        break;
    case 'pdfl':
        $classTable  = 'table';
        $orientation = 'L';
        $getMode     = 'pdf';
        break;
    case 'html':
        $classTable  = 'table table-condensed';
        break;
    case 'print':
        $classTable  = 'table table-condensed table-striped';
        break;
    default:
        break;
}

// Array to assign names to tables
$arrColName = array(
    'usr_login_name'       => $gL10n->get('SYS_USERNAME'),
    'usr_photo'            => $gL10n->get('SYS_PHOTO'),
    'mem_begin'            => $gL10n->get('SYS_START'),
    'mem_end'              => $gL10n->get('SYS_END'),
    'mem_leader'           => $gL10n->get('SYS_LEADERS'),
    'mem_approved'         => $gL10n->get('LST_PARTICIPATION_STATUS'),
    'mem_usr_id_change'    => $gL10n->get('LST_USER_CHANGED'),
    'mem_timestamp_change' => $gL10n->get('SYS_CHANGED_AT'),
    'mem_comment'          => $gL10n->get('SYS_COMMENT'),
    'mem_count_guests'     => $gL10n->get('LST_SEAT_AMOUNT')
);

// Array for valid columns visible for current user.
// Needed for PDF export to set the correct colspan for the layout
// Maybe there are hidden fields.
$arrValidColumns = array();

$mainSql = ''; // Main SQL statement for lists
$csvStr = ''; // CSV file as string

try
{
    // create list configuration object and create a sql statement out of it
    $list = new ListConfiguration($gDb, $getListId);
    $mainSql = $list->getSQL($roleIds, $getShowFormerMembers, $startDateEnglishFormat, $endDateEnglishFormat, $relationTypeIds);
}
catch (AdmException $e)
{
    $e->showHtml();
}
// determine the number of users in this list
$listStatement = $gDb->query($mainSql); // TODO add more params
$numMembers = $listStatement->rowCount();

// get all members and their data of this list in an array
$membersList = $listStatement->fetchAll(\PDO::FETCH_BOTH);

$userIdList = array();
foreach ($membersList as $member)
{
    $user = new User($gDb, $gProfileFields, $member['usr_id']);

    // besitzt der User eine gueltige E-Mail-Adresse? && aktuellen User ausschließen
    if (StringUtils::strValidCharacters($user->getValue('EMAIL'), 'email') && (int) $gCurrentUser->getValue('usr_id') !== (int) $member['usr_id'])
    {
        $userIdList[] = $member['usr_id'];
    }
}

// define title (html) and headline
$title = $gL10n->get('LST_LIST').' - '.$roleName;
if (strlen($list->getValue('lst_name')) > 0)
{
    $headline = $roleName.' - '.$list->getValue('lst_name');
}
else
{
    $headline = $roleName;
}

if (count($relationTypeIds) === 1)
{
    $headline .= ' - '.$relationTypeName;
}
elseif (count($relationTypeIds) > 1)
{
    $headline .= ' - '.$gL10n->get('LST_VARIOUS_USER_RELATION_TYPES');
}

// if html mode and last url was not a list view then save this url to navigation stack
if ($getMode === 'html' && !StringUtils::strContains($gNavigation->getUrl(), 'lists_show.php'))
{
    $gNavigation->addUrl(CURRENT_URL);
}

if ($getMode !== 'csv')
{
    $datatable = false;
    $hoverRows = false;

    if ($getMode !== 'html')
    {
        if ($getShowFormerMembers === 1)
        {
            $htmlSubHeadline .= ' - '.$gL10n->get('LST_FORMER_MEMBERS');
        }
        else
        {
            if ($getDateFrom === DATE_NOW && $getDateTo === DATE_NOW)
            {
                $htmlSubHeadline .= ' - '.$gL10n->get('LST_ACTIVE_MEMBERS');
            }
            else
            {
                $htmlSubHeadline .= ' - '.$gL10n->get('LST_MEMBERS_BETWEEN_PERIOD', array($dateFrom, $dateTo));
            }
        }
    }

    if (count($relationTypeIds) > 1)
    {
        $htmlSubHeadline .= ' - '.$relationTypeName;
    }

    if ($getMode === 'print')
    {
        // create html page object without the custom theme files
        $page = new HtmlPage();
        $page->hideThemeHtml();
        $page->hideMenu();
        $page->setPrintMode();
        $page->setTitle($title);
        $page->setHeadline($headline);
        $page->addHtml('<h5>'.$htmlSubHeadline.'</h5>');
        $table = new HtmlTable('adm_lists_table', $page, $hoverRows, $datatable, $classTable);
    }
    elseif ($getMode === 'pdf')
    {
        $pdf = new TCPDF($orientation, PDF_UNIT, PDF_PAGE_FORMAT, true, 'UTF-8', false);

        // set document information
        $pdf->SetCreator(PDF_CREATOR);
        $pdf->SetAuthor('Admidio');
        $pdf->SetTitle($headline);

        // remove default header/footer
        $pdf->setPrintHeader(true);
        $pdf->setPrintFooter(false);
        // set header and footer fonts
        $pdf->setHeaderFont(array(PDF_FONT_NAME_MAIN, '', PDF_FONT_SIZE_MAIN));
        $pdf->setFooterFont(array(PDF_FONT_NAME_DATA, '', PDF_FONT_SIZE_DATA));

        // set auto page breaks
        $pdf->SetAutoPageBreak(true, PDF_MARGIN_BOTTOM);
        $pdf->SetMargins(10, 20, 10);
        $pdf->setHeaderMargin(10);
        $pdf->setFooterMargin(0);

        // headline for PDF
        $pdf->setHeaderData('', '', $headline);

        // set font
        $pdf->SetFont('times', '', 10);

        // add a page
        $pdf->AddPage();

        // Create table object for display
        $table = new HtmlTable('adm_lists_table', null, $hoverRows, $datatable, $classTable);
        $table->addAttribute('border', '1');
    }
    elseif ($getMode === 'html')
    {
        $datatable = true;
        $hoverRows = true;

        // create html page object
        $page = new HtmlPage();
        $page->setUrlPreviousPage($gNavigation->getPreviousUrl());

        $page->setTitle($title);
        $page->setHeadline($headline);

        // create selectbox with all list configurations
        $sql = 'SELECT lst_id, lst_name, lst_global
                  FROM '.TBL_LISTS.'
                 WHERE lst_org_id = ? -- $gCurrentOrganization->getValue(\'org_id\')
                   AND (  lst_usr_id = ? -- $gCurrentUser->getValue(\'usr_id\')
                       OR lst_global = 1)
                   AND lst_name IS NOT NULL
              ORDER BY lst_global ASC, lst_name ASC';
        $pdoStatement = $gDb->queryPrepared($sql, array((int) $gCurrentOrganization->getValue('org_id'), (int) $gCurrentUser->getValue('usr_id')));

        $listConfigurations = array();
        while($row = $pdoStatement->fetch())
        {
            $listConfigurations[] = array((int) $row['lst_id'], $row['lst_name'], (bool) $row['lst_global']);
        }

        foreach($listConfigurations as &$rowConfigurations)
        {
            if($rowConfigurations[2] == 0)
            {
                $rowConfigurations[2] = $gL10n->get('LST_YOUR_LISTS');
            }
            else
            {
                $rowConfigurations[2] = $gL10n->get('LST_GENERAL_LISTS');
            }
        }
        unset($rowConfigurations);
        
        // add list item for own list
        $listConfigurations[] = array('mylist', $gL10n->get('LST_CREATE_OWN_LIST'), $gL10n->get('LST_CONFIGURATION'));

        // add navbar with filter elements and the selectbox with all lists configuraitons
        $filterNavbar = new HtmlNavbar('menu_list_filter', null, null, 'filter');
        $form = new HtmlForm('navbar_filter_form', ADMIDIO_URL.FOLDER_MODULES.'/lists/lists_show.php', $page, array('type' => 'navbar', 'setFocus' => false));
        $form->addSelectBox(
            'list_configurations', $gL10n->get('LST_CONFIGURATION_LIST'), $listConfigurations,
            array('defaultValue' => $getListId)
        );


        // Only for active members of a role and if user has right to view former members
        if ($hasRightViewFormerMembers)
        {
            // create filter menu with elements for start-/enddate
            $form->addInput('date_from', $gL10n->get('LST_ROLE_MEMBERSHIP_IN_PERIOD'), $dateFrom, array('type' => 'date', 'maxLength' => 10));
            $form->addInput('date_to', $gL10n->get('LST_ROLE_MEMBERSHIP_TO'), $dateTo, array('type' => 'date', 'maxLength' => 10));
            $form->addInput('lst_id', '', $getListId, array('property' => HtmlForm::FIELD_HIDDEN));
            $form->addInput('rol_ids', '', $getRoleIds, array('property' => HtmlForm::FIELD_HIDDEN));
            $form->addCheckbox('show_former_members', $gL10n->get('LST_SHOW_FORMER_MEMBERS_ONLY'), $getShowFormerMembers);
            $form->addSubmitButton('btn_send', $gL10n->get('SYS_OK'));
        }

        $filterNavbar->addForm($form->show());
        $page->addHtml($filterNavbar->show());

        $page->addHtml('<h5>'.$htmlSubHeadline.'</h5>');
        $page->addJavascript('
            $("#list_configurations").change(function() {
                elementId = $(this).attr("id");
                roleId    = elementId.substr(elementId.search(/_/) + 1);

                if ($(this).val() === "mylist") {
                    self.location.href = "' . SecurityUtils::encodeUrl(ADMIDIO_URL . FOLDER_MODULES . '/lists/mylist.php', array('rol_ids' => $getRoleIds)) . '";
                } else {
                    self.location.href = "' . SecurityUtils::encodeUrl(ADMIDIO_URL . FOLDER_MODULES . '/lists/lists_show.php', array('mode' => 'html', 'rol_ids' => $getRoleIds, 'show_former_members' => $getShowFormerMembers, 'date_from' => $getDateFrom, 'date_to' => $getDateTo)) . '&lst_id=" + $(this).val();
                }
            });

<<<<<<< HEAD
            $("#menu_item_lists_print_view").click(function() {
=======
            $("#menu_item_mail_to_list").click(function() {
                redirectPost("'.ADMIDIO_URL.FOLDER_MODULES.'/messages/messages_write.php", {lst_id: "'.$getListId.'", userIdList: "'.implode(',', $userIdList).'"});
                return false;
            });

            $("#menu_item_print_view").click(function() {
>>>>>>> a925c377
                window.open("'.SecurityUtils::encodeUrl(ADMIDIO_URL.FOLDER_MODULES.'/lists/lists_show.php', array('lst_id' => $getListId, 'rol_ids' => $getRoleIds, 'mode' => 'print', 'show_former_members' => $getShowFormerMembers, 'date_from' => $getDateFrom, 'date_to' => $getDateTo)).'", "_blank");
            });',
            true
        );

        // link to print overlay and exports
        $page->addPageFunctionsMenuItem('menu_item_lists_print_view', $gL10n->get('LST_PRINT_PREVIEW'), 'javascript:void(0);', 'fa-print');

        // dropdown menu item with all export possibilities
        $page->addPageFunctionsMenuItem('menu_item_lists_export', $gL10n->get('LST_EXPORT_TO'), '#', 'fa-file-download');
        $page->addPageFunctionsMenuItem('menu_item_lists_csv_ms', $gL10n->get('LST_MICROSOFT_EXCEL'),
            SecurityUtils::encodeUrl(ADMIDIO_URL.FOLDER_MODULES.'/lists/lists_show.php', array('lst_id' => $getListId, 'rol_ids' => $getRoleIds, 'show_former_members' => $getShowFormerMembers, 'date_from' => $getDateFrom, 'date_to' => $getDateTo, 'mode' => 'csv-ms')),
            'fa-file-excel', 'menu_item_lists_export');
        $page->addPageFunctionsMenuItem('menu_item_lists_pdf', $gL10n->get('SYS_PDF').' ('.$gL10n->get('SYS_PORTRAIT').')',
            SecurityUtils::encodeUrl(ADMIDIO_URL.FOLDER_MODULES.'/lists/lists_show.php', array('lst_id' => $getListId, 'rol_ids' => $getRoleIds, 'show_former_members' => $getShowFormerMembers, 'date_from' => $getDateFrom, 'date_to' => $getDateTo, 'mode' => 'pdf')),
            'fa-file-pdf', 'menu_item_lists_export');
        $page->addPageFunctionsMenuItem('menu_item_lists_pdfl', $gL10n->get('SYS_PDF').' ('.$gL10n->get('SYS_LANDSCAPE').')',
            SecurityUtils::encodeUrl(ADMIDIO_URL.FOLDER_MODULES.'/lists/lists_show.php', array('lst_id' => $getListId, 'rol_ids' => $getRoleIds, 'show_former_members' => $getShowFormerMembers, 'date_from' => $getDateFrom, 'date_to' => $getDateTo, 'mode' => 'pdfl')),
            'fa-file-pdf', 'menu_item_lists_export');
        $page->addPageFunctionsMenuItem('menu_item_lists_csv', $gL10n->get('SYS_CSV').' ('.$gL10n->get('SYS_UTF8').')',
            SecurityUtils::encodeUrl(ADMIDIO_URL.FOLDER_MODULES.'/lists/lists_show.php', array('lst_id' => $getListId, 'rol_ids' => $getRoleIds, 'show_former_members' => $getShowFormerMembers, 'date_from' => $getDateFrom, 'date_to' => $getDateTo, 'mode' => 'csv-oo')),
            'fa-file-csv', 'menu_item_lists_export');

        if ($numberRoles === 1)
        {
            // link to assign or remove members if you are allowed to do it
            if ($role->allowedToAssignMembers($gCurrentUser))
            {
                $page->addPageFunctionsMenuItem('menu_item_lists_assign_members', $gL10n->get('SYS_ASSIGN_MEMBERS'),
                    SecurityUtils::encodeUrl(ADMIDIO_URL.FOLDER_MODULES.'/lists/members_assignment.php', array('rol_id' => (int) $role->getValue('rol_id'))),
                    'fa-user-plus');
            }
        }

<<<<<<< HEAD
=======
        // link to email-module
        if($showLinkMailToList)
        {
            if ($numberRoles === 1 && $role->allowedToAssignMembers($gCurrentUser))
            {
                $listsMenu->addItem('menu_item_mail_to_list', '', $gL10n->get('LST_EMAIL_TO_LIST'), 'email.png', 'left', 'menu_item_extras');
            }
            else
            {
                $listsMenu->addItem('menu_item_mail_to_list', '', $gL10n->get('LST_EMAIL_TO_LIST'), 'email.png');
            }
        }

        $form = new HtmlForm('navbar_export_to_form', '', $page, array('type' => 'navbar', 'setFocus' => false));
        $selectBoxEntries = array(
            ''       => $gL10n->get('LST_EXPORT_TO').' ...',
            'csv-ms' => $gL10n->get('LST_MICROSOFT_EXCEL').' ('.$gL10n->get('SYS_ISO_8859_1').')',
            'pdf'    => $gL10n->get('SYS_PDF').' ('.$gL10n->get('SYS_PORTRAIT').')',
            'pdfl'   => $gL10n->get('SYS_PDF').' ('.$gL10n->get('SYS_LANDSCAPE').')',
            'csv-oo' => $gL10n->get('SYS_CSV').' ('.$gL10n->get('SYS_UTF8').')'
        );
        $form->addSelectBox('export_list_to', '', $selectBoxEntries, array('showContextDependentFirstEntry' => false));
        $listsMenu->addForm($form->show());

>>>>>>> a925c377
        $table = new HtmlTable('adm_lists_table', $page, $hoverRows, $datatable, $classTable);
        $table->setDatatablesRowsPerPage($gSettingsManager->getInt('lists_members_per_page'));
    }
    else
    {
        $table = new HtmlTable('adm_lists_table', $page, $hoverRows, $datatable, $classTable);
    }
}

// initialize array parameters for table and set the first column for the counter
if ($getMode === 'html')
{
    // in html mode we group leaders. Therefore we need a special hidden column.
    $columnAlign  = array('left', 'left');
    $columnValues = array($gL10n->get('SYS_ABR_NO'), $gL10n->get('INS_GROUPS'));
}
else
{
    $columnAlign  = array('left');
    $columnValues = array($gL10n->get('SYS_ABR_NO'));
}


if ($numMembers === 0)
{
    // Es sind keine Daten vorhanden !
    $page->addHtml('<div class="alert alert-warning" role="alert">' . $gL10n->get('LST_NO_USER_FOUND') . '</div>');
    $page->show();
    // => EXIT
}

// headlines for columns
for ($columnNumber = 1, $iMax = $list->countColumns(); $columnNumber <= $iMax; ++$columnNumber)
{
    $column = $list->getColumnObject($columnNumber);

    // Find name of the field
    if ($column->getValue('lsc_usf_id') > 0)
    {
        // customs field
        $usfId = (int) $column->getValue('lsc_usf_id');
        $columnHeader = $gProfileFields->getPropertyById($usfId, 'usf_name');

        if ($gProfileFields->getPropertyById($usfId, 'usf_type') === 'CHECKBOX'
        ||  $gProfileFields->getPropertyById($usfId, 'usf_name_intern') === 'GENDER')
        {
            $columnAlign[] = 'center';
        }
        elseif ($gProfileFields->getPropertyById($usfId, 'usf_type') === 'NUMBER'
        ||      $gProfileFields->getPropertyById($usfId, 'usf_type') === 'DECIMAL')
        {
            $columnAlign[] = 'right';
        }
        else
        {
            $columnAlign[] = 'left';
        }
    }
    else
    {
        $usfId = 0;
        $columnHeader = $arrColName[$column->getValue('lsc_special_field')];
        $columnAlign[] = 'left';
    }

    if ($getMode === 'csv' && $columnNumber === 1)
    {
        // add serial
        $csvStr .= $valueQuotes.$gL10n->get('SYS_ABR_NO').$valueQuotes;
    }

    if ($getMode === 'pdf' && $columnNumber === 1)
    {
        // add serial
        $arrValidColumns[] = $gL10n->get('SYS_ABR_NO');
    }

    // show hidden fields only for user with rights
    if ($usfId === 0 || $gProfileFields->isVisible($gProfileFields->getPropertyById($usfId, 'usf_name_intern'), $gCurrentUser->editUsers()))
    {
        if ($getMode === 'csv')
        {
            $csvStr .= $separator.$valueQuotes.$columnHeader.$valueQuotes;
        }
        elseif ($getMode === 'pdf')
        {
            $arrValidColumns[] = $columnHeader;
        }
        elseif ($getMode === 'html' || $getMode === 'print')
        {
            $columnValues[] = $columnHeader;
        }
    }
} // End-For

if ($editUserStatus)
{
    // add column for edit link
    $columnValues[] .= '&nbsp;';
}

if ($getMode === 'csv')
{
    $csvStr .= "\n";
}
elseif ($getMode === 'html' || $getMode === 'print')
{
    $table->setColumnAlignByArray($columnAlign);
    $table->addRowHeadingByArray($columnValues);
}
elseif ($getMode === 'pdf')
{
    $table->setColumnAlignByArray($columnAlign);
    $table->addTableHeader();
    $table->addRow();
    $table->addAttribute('align', 'center');
    $table->addColumn($headline, array('colspan' => count($arrValidColumns)));
    $table->addRow();

    // Write valid column headings
    for ($column = 0, $max = count($arrValidColumns); $column < $max; ++$column)
    {
        $table->addColumn($arrValidColumns[$column], array('style' => 'text-align: '.$columnAlign[$column].'; font-size: 14px; background-color: #c7c7c7;'), 'th');
    }
}
else
{
    $table->addTableBody();
}

$lastGroupHead = null; // Mark for change between leader and member
$listRowNumber = 1;

foreach ($membersList as $member)
{
    $memberIsLeader = (bool) $member['mem_leader'];

    if ($getMode !== 'csv')
    {
        // in print preview and pdf we group the role leaders and the members and
        // add a specific header for them
        if ($memberIsLeader !== $lastGroupHead && ($memberIsLeader || $lastGroupHead !== null))
        {
            if ($memberIsLeader)
            {
                $title = $gL10n->get('SYS_LEADERS');
            }
            else
            {
                // if list has leaders then initialize row number for members
                $listRowNumber = 1;
                $title = $gL10n->get('SYS_PARTICIPANTS');
            }

            if ($getMode === 'print' || $getMode === 'pdf')
            {
                $table->addRowByArray(array($title), null, array('class' => 'admidio-group-heading'), $list->countColumns() + 1);
            }
            $lastGroupHead = $memberIsLeader;
        }
    }

    // if html mode and the role has leaders then group all data between leaders and members
    if ($getMode === 'html')
    {
        // TODO set only once (yet it is set x times as members gets displayed)
        if ($memberIsLeader)
        {
            $table->setDatatablesGroupColumn(2);
        }
        else
        {
            $table->setDatatablesColumnsHide(array(2));
        }
    }

    $columnValues = array();

    // Fields of recordset
    for ($columnNumber = 1, $max = $list->countColumns(); $columnNumber <= $max; ++$columnNumber)
    {
        $column = $list->getColumnObject($columnNumber);

        // in the SQL mem_leader and usr_id starts before the column
        // the Index to the row must be set to 2 directly
        $sqlColumnNumber = $columnNumber + 1;

        $usfId = 0;
        if ($column->getValue('lsc_usf_id') > 0)
        {
            // check if customs field and remember
            $usfId = (int) $column->getValue('lsc_usf_id');
        }

        if ($columnNumber === 1)
        {
            if (in_array($getMode, array('html', 'print', 'pdf'), true))
            {
                // add serial
                $columnValues[] = $listRowNumber;
            }
            else
            {
                // 1st column may show the serial
                $csvStr .= $valueQuotes.$listRowNumber.$valueQuotes;
            }

            // in html mode we add an additional column with leader/member information to
            // enable the grouping function of jquery datatables
            if ($getMode === 'html')
            {
                if ($memberIsLeader)
                {
                    $columnValues[] = $gL10n->get('SYS_LEADERS');
                }
                else
                {
                    $columnValues[] = $gL10n->get('SYS_PARTICIPANTS');
                }
            }
        }

        // hidden fields are only for users with rights
        if ($usfId === 0 || $gProfileFields->isVisible($gProfileFields->getPropertyById($usfId, 'usf_name_intern'), $gCurrentUser->editUsers()))
        {

            // fill content with data of database
            $content = $member[$sqlColumnNumber];

            /*****************************************************************/
            // in some cases the content must have a special output format
            /*****************************************************************/
            if ($usfId > 0 && $usfId === (int) $gProfileFields->getProperty('COUNTRY', 'usf_id'))
            {
                $content = $gL10n->getCountryName($member[$sqlColumnNumber]);
            }
            elseif ($column->getValue('lsc_special_field') === 'usr_photo')
            {
                // show user photo
                if ($getMode === 'html' || $getMode === 'print')
                {
                    $content = '<img src="'.SecurityUtils::encodeUrl(ADMIDIO_URL.FOLDER_MODULES.'/profile/profile_photo_show.php', array('usr_id' => $member['usr_id'])).'" style="vertical-align: middle;" alt="'.$gL10n->get('LST_USER_PHOTO').'" />';
                }
                if ($getMode === 'csv' && $member[$sqlColumnNumber] != null)
                {
                    $content = $gL10n->get('LST_USER_PHOTO');
                }
            }
            elseif ($gProfileFields->getPropertyById($usfId, 'usf_type') === 'CHECKBOX')
            {
                if ($getMode === 'csv')
                {
                    if ($content == 1)
                    {
                        $content = $gL10n->get('SYS_YES');
                    }
                    else
                    {
                        $content = $gL10n->get('SYS_NO');
                    }
                }
                elseif($content != 1)
                {
                    $content = 0;
                }
            }
            elseif ($gProfileFields->getPropertyById($usfId, 'usf_type') === 'DATE'
            || $column->getValue('lsc_special_field') === 'mem_begin'
            || $column->getValue('lsc_special_field') === 'mem_end')
            {
                if (strlen($member[$sqlColumnNumber]) > 0)
                {
                    // date must be formated
                    $date = \DateTime::createFromFormat('Y-m-d', $member[$sqlColumnNumber]);
                    $content = $date->format($gSettingsManager->getString('system_date'));
                }
            }
            elseif ($getMode === 'csv'
            &&    ($gProfileFields->getPropertyById($usfId, 'usf_type') === 'DROPDOWN'
                || $gProfileFields->getPropertyById($usfId, 'usf_type') === 'RADIO_BUTTON'))
            {
                if (strlen($member[$sqlColumnNumber]) > 0)
                {
                    // show selected text of optionfield or combobox
                    $arrListValues = $gProfileFields->getPropertyById($usfId, 'usf_value_list', 'text');
                    $content = $arrListValues[$member[$sqlColumnNumber]];
                }
            }
            elseif ($column->getValue('lsc_special_field') === 'mem_approved')
            {
                // Assign Integer to Language strings
                switch ((int) $content)
                {
                    case 1:
                        $content = $gL10n->get('DAT_USER_TENTATIVE');
                        break;
                    case 2:
                        $content = $gL10n->get('DAT_USER_WILL_ATTEND');
                        break;
                    case 3:
                        $content = $gL10n->get('DAT_USER_REFUSED');
                        break;
                }
            }
            elseif ($column->getValue('lsc_special_field') === 'mem_usr_id_change' && (int) $content)
            {
                // Get User Information
                $user = new User($gDb, $gProfileFields, $content);

                $content = $user->getValue('LAST_NAME').', '.$user->getValue('FIRST_NAME');
            }

            // format value for csv export
            if ($getMode === 'csv')
            {
                $csvStr .= $separator.$valueQuotes.$content.$valueQuotes;
            }
            // create output in html layout
            else
            {
                // firstname and lastname get a link to the profile
                if ($getMode === 'html'
                &&    ($usfId === (int) $gProfileFields->getProperty('LAST_NAME', 'usf_id')
                    || $usfId === (int) $gProfileFields->getProperty('FIRST_NAME', 'usf_id')))
                {
                    $htmlValue = $gProfileFields->getHtmlValue($gProfileFields->getPropertyById($usfId, 'usf_name_intern'), $content, $member['usr_id']);
                    $columnValues[] = '<a href="'.SecurityUtils::encodeUrl(ADMIDIO_URL.FOLDER_MODULES.'/profile/profile.php', array('user_id' => $member['usr_id'])).'">'.$htmlValue.'</a>';
                }
                else
                {
                    // within print mode no links should be set
                    if ($getMode === 'print'
                    &&    ($gProfileFields->getPropertyById($usfId, 'usf_type') === 'EMAIL'
                        || $gProfileFields->getPropertyById($usfId, 'usf_type') === 'PHONE'
                        || $gProfileFields->getPropertyById($usfId, 'usf_type') === 'URL'))
                    {
                        $columnValues[] = $content;
                    }
                    else
                    {
                        // checkbox must set a sorting value
                        if($gProfileFields->getPropertyById($usfId, 'usf_type') === 'CHECKBOX')
                        {
                            $columnValues[] = array('value' => $gProfileFields->getHtmlValue($gProfileFields->getPropertyById($usfId, 'usf_name_intern'), $content, $member['usr_id']), 'order' => $content);
                        }
                        else
                        {
                            $columnValues[] = $gProfileFields->getHtmlValue($gProfileFields->getPropertyById($usfId, 'usf_name_intern'), $content, $member['usr_id']);
                        }
                    }
                }
            }
        }
    }
    if ($editUserStatus)
    {
        // Get the matching event
        $sql = 'SELECT dat_id
                  FROM '.TBL_DATES.'
                 WHERE dat_rol_id = ? -- $roleIds[0]';
        $datesStatement = $gDb->queryPrepared($sql, $roleIds);
        $dateId         = $datesStatement->fetchColumn();
        // prepare edit icon
        $columnValues[] = '<a class="admidio-icon-link openPopup" href="javascript:void(0);"
                                data-href="'.SecurityUtils::encodeUrl(ADMIDIO_URL.FOLDER_MODULES.'/dates/popup_participation.php', array('dat_id' => $dateId, 'usr_id' => $member['usr_id'])) . '">
                                <i class="fas fa-edit" data-toggle="tooltip" title="'.$gL10n->get('SYS_EDIT').'"></i></a>';
    }

    if ($getMode === 'csv')
    {
        $csvStr .= "\n";
    }
    else
    {
        $table->addRowByArray($columnValues, null, array('nobr' => 'true'));
    }

    ++$listRowNumber;
}  // End-While (end found User)

$filename = '';

// Settings for export file
if ($getMode === 'csv' || $getMode === 'pdf')
{
    $filename = $gCurrentOrganization->getValue('org_shortname') . '-' . str_replace('.', '', $roleName);

    // file name in the current directory...
    if (strlen($list->getValue('lst_name')) > 0)
    {
        $filename .= '-' . str_replace('.', '', $list->getValue('lst_name'));
    }

    $filename = FileSystemUtils::getSanitizedPathEntry($filename) . '.' . $getMode;

    header('Content-Disposition: attachment; filename="'.$filename.'"');

    // necessary for IE6 to 8, because without it the download with SSL has problems
    header('Cache-Control: private');
    header('Pragma: public');
}

if ($getMode === 'csv')
{
    // download CSV file
    header('Content-Type: text/comma-separated-values; charset='.$charset);

    if ($charset === 'iso-8859-1')
    {
        echo utf8_decode($csvStr);
    }
    else
    {
        echo $csvStr;
    }
}
// send the new PDF to the User
elseif ($getMode === 'pdf')
{
    // output the HTML content
    $pdf->writeHTML($table->getHtmlTable(), true, false, true);

    $file = ADMIDIO_PATH . FOLDER_DATA . '/' . $filename;

    // Save PDF to file
    $pdf->Output($file, 'F');

    // Redirect
    header('Content-Type: application/pdf');

    readfile($file);
    ignore_user_abort(true);

    try
    {
        FileSystemUtils::deleteFileIfExists($file);
    }
    catch (\RuntimeException $exception)
    {
        $gLogger->error('Could not delete file!', array('filePath' => $file));
        // TODO
    }
}
elseif ($getMode === 'html' || $getMode === 'print')
{
    // add table list to the page
    $page->addHtml($table->show());

    // create a infobox for the role
    if ($getMode === 'html' && $numberRoles === 1)
    {
        $htmlBox = '';

        // only show infobox if additional role information fields are filled
        if ($role->getValue('rol_weekday') > 0
        || strlen($role->getValue('rol_start_date')) > 0
        || strlen($role->getValue('rol_start_time')) > 0
        || strlen($role->getValue('rol_location')) > 0
        || strlen($role->getValue('rol_cost')) > 0
        || strlen($role->getValue('rol_max_members')) > 0)
        {
            $htmlBox = '
            <div class="card admidio-blog" id="adm_lists_infobox">
                <div class="card-header">'.$gL10n->get('LST_INFOBOX').': '.$role->getValue('rol_name').'</div>
                <div class="card-body">';
            $form = new HtmlForm('list_infobox_items');
            $form->addStaticControl('infobox_category', $gL10n->get('SYS_CATEGORY'), $role->getValue('cat_name'));

            // Description
            if (strlen($role->getValue('rol_description')) > 0)
            {
                $form->addStaticControl('infobox_description', $gL10n->get('SYS_DESCRIPTION'), $role->getValue('rol_description'));
            }

            // Period
            if (strlen($role->getValue('rol_start_date')) > 0)
            {
                $form->addStaticControl('infobox_period', $gL10n->get('SYS_PERIOD'), $gL10n->get('SYS_DATE_FROM_TO', array($role->getValue('rol_start_date', $gSettingsManager->getString('system_date')), $role->getValue('rol_end_date', $gSettingsManager->getString('system_date')))));
            }

            // Event
            $value = '';
            if ($role->getValue('rol_weekday') > 0)
            {
                $value = DateTimeExtended::getWeekdays($role->getValue('rol_weekday')).' ';
            }
            if (strlen($role->getValue('rol_start_time')) > 0)
            {
                $value = $gL10n->get('LST_FROM_TO', array($role->getValue('rol_start_time', $gSettingsManager->getString('system_time')), $role->getValue('rol_end_time', $gSettingsManager->getString('system_time'))));
            }
            if ($role->getValue('rol_weekday') > 0 || strlen($role->getValue('rol_start_time')) > 0)
            {
                $form->addStaticControl('infobox_date', $gL10n->get('DAT_DATE'), $value);
            }

            // Meeting Point
            if (strlen($role->getValue('rol_location')) > 0)
            {
                $form->addStaticControl('infobox_location', $gL10n->get('SYS_LOCATION'), $role->getValue('rol_location'));
            }

            // Member Fee
            if (strlen($role->getValue('rol_cost')) > 0)
            {
                $form->addStaticControl('infobox_contribution', $gL10n->get('SYS_CONTRIBUTION'), (float) $role->getValue('rol_cost').' '.$gSettingsManager->getString('system_currency'));
            }

            // Fee period
            if (strlen($role->getValue('rol_cost_period')) > 0 && $role->getValue('rol_cost_period') != 0)
            {
                $form->addStaticControl('infobox_contribution_period', $gL10n->get('SYS_CONTRIBUTION_PERIOD'), TableRoles::getCostPeriods($role->getValue('rol_cost_period')));
            }

            // max participants
            if (strlen($role->getValue('rol_max_members')) > 0)
            {
                $form->addStaticControl('infobox_max_participants', $gL10n->get('SYS_MAX_PARTICIPANTS'), (int) $role->getValue('rol_max_members'));
            }
            $htmlBox .= $form->show();
            $htmlBox .= '</div>
            </div>';
        } // end of infobox

        $page->addHtml($htmlBox);
    }

    // show complete html page
    $page->show();
}<|MERGE_RESOLUTION|>--- conflicted
+++ resolved
@@ -468,16 +468,12 @@
                 }
             });
 
-<<<<<<< HEAD
-            $("#menu_item_lists_print_view").click(function() {
-=======
             $("#menu_item_mail_to_list").click(function() {
                 redirectPost("'.ADMIDIO_URL.FOLDER_MODULES.'/messages/messages_write.php", {lst_id: "'.$getListId.'", userIdList: "'.implode(',', $userIdList).'"});
                 return false;
             });
 
-            $("#menu_item_print_view").click(function() {
->>>>>>> a925c377
+            $("#menu_item_lists_print_view").click(function() {
                 window.open("'.SecurityUtils::encodeUrl(ADMIDIO_URL.FOLDER_MODULES.'/lists/lists_show.php', array('lst_id' => $getListId, 'rol_ids' => $getRoleIds, 'mode' => 'print', 'show_former_members' => $getShowFormerMembers, 'date_from' => $getDateFrom, 'date_to' => $getDateTo)).'", "_blank");
             });',
             true
@@ -512,8 +508,6 @@
             }
         }
 
-<<<<<<< HEAD
-=======
         // link to email-module
         if($showLinkMailToList)
         {
@@ -527,18 +521,6 @@
             }
         }
 
-        $form = new HtmlForm('navbar_export_to_form', '', $page, array('type' => 'navbar', 'setFocus' => false));
-        $selectBoxEntries = array(
-            ''       => $gL10n->get('LST_EXPORT_TO').' ...',
-            'csv-ms' => $gL10n->get('LST_MICROSOFT_EXCEL').' ('.$gL10n->get('SYS_ISO_8859_1').')',
-            'pdf'    => $gL10n->get('SYS_PDF').' ('.$gL10n->get('SYS_PORTRAIT').')',
-            'pdfl'   => $gL10n->get('SYS_PDF').' ('.$gL10n->get('SYS_LANDSCAPE').')',
-            'csv-oo' => $gL10n->get('SYS_CSV').' ('.$gL10n->get('SYS_UTF8').')'
-        );
-        $form->addSelectBox('export_list_to', '', $selectBoxEntries, array('showContextDependentFirstEntry' => false));
-        $listsMenu->addForm($form->show());
-
->>>>>>> a925c377
         $table = new HtmlTable('adm_lists_table', $page, $hoverRows, $datatable, $classTable);
         $table->setDatatablesRowsPerPage($gSettingsManager->getInt('lists_members_per_page'));
     }
