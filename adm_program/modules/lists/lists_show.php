--- conflicted
+++ resolved
@@ -445,13 +445,8 @@
                 }
             });
 
-<<<<<<< HEAD
             $("#menu_item_mail_to_list").click(function() {
-                $("body").load("'.ADMIDIO_URL.FOLDER_MODULES.'/messages/messages_write.php", {lst_id: "'.$getListId.'", userIdList: "'.implode(',', $userIdList).'" });
-=======
-            $("#menu_item_mail_to_list").click(function () {
                 redirectPost("'.ADMIDIO_URL.FOLDER_MODULES.'/messages/messages_write.php", {lst_id: "'.$getListId.'", userIdList: "'.implode(',', $userIdList).'"});
->>>>>>> b34b9f53
                 return false;
             });
 
