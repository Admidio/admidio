<?php
/**
 ***********************************************************************************************
 * Various functions for mylist module
 *
 * @copyright 2004-2017 The Admidio Team
 * @see https://www.admidio.org/
 * @license https://www.gnu.org/licenses/gpl-2.0.html GNU General Public License v2.0 only
 *
 * Parameters:
 *
 * lst_id : Id of the list configuration that should be edited
 * mode   : 1 - Save list configuration
 *          2 - Save list configuration and show list
 *          3 - Delete list configuration
 * name   : (optional) Name of the list that should be used to save list
 ***********************************************************************************************
 */
require_once(__DIR__ . '/../../system/common.php');
require(__DIR__ . '/../../system/login_valid.php');

// Initialize and check the parameters
$getListId = admFuncVariableIsValid($_GET, 'lst_id', 'int');
$getMode   = admFuncVariableIsValid($_GET, 'mode',   'int', array('requireValue' => true));
$getName   = admFuncVariableIsValid($_GET, 'name',   'string');

$_SESSION['mylist_request'] = $_POST;

// check if the module is enabled and disallow access if it's disabled
if ($gPreferences['lists_enable_module'] != 1)
{
    $gMessage->show($gL10n->get('SYS_MODULE_DISABLED'));
    // => EXIT
}

// Mindestens ein Feld sollte zugeordnet sein
if(!isset($_POST['column1']) || strlen($_POST['column1']) === 0)
{
    $gMessage->show($gL10n->get('SYS_FIELD_EMPTY', '1. '.$gL10n->get('LST_COLUMN')));
    // => EXIT
}

// Rolle muss beim Anzeigen gefuellt sein
if($getMode === 2
&& (!isset($_POST['sel_roles_ids']) || (int) $_POST['sel_roles_ids'] === 0 || !is_array($_POST['sel_roles_ids'])))
{
    $gMessage->show($gL10n->get('SYS_FIELD_EMPTY', $gL10n->get('SYS_ROLE')));
    // => EXIT
}

if(!isset($_POST['sel_relationtype_ids']))
{
    $_POST['sel_relationtype_ids'] = array();
}

// Listenobjekt anlegen
$list = new ListConfiguration($gDb, $getListId);

// pruefen, ob Benutzer die Rechte hat, diese Liste zu bearbeiten
if($getMode !== 2)
{
    // global lists can only be edited by administrator
    if($list->getValue('lst_global') == 1 && !$gCurrentUser->isAdministrator())
    {
        $gMessage->show($gL10n->get('SYS_NO_RIGHTS'));
        // => EXIT
    }
    elseif((int) $list->getValue('lst_usr_id') !== (int) $gCurrentUser->getValue('usr_id')
    && $list->getValue('lst_global') == 0 && $list->getValue('lst_id') > 0)
    {
        $gMessage->show($gL10n->get('SYS_NO_RIGHTS'));
        // => EXIT
    }
}

// Liste speichern
if ($getMode === 1 || $getMode === 2)
{
    $globalConfiguration = admFuncVariableIsValid($_POST, 'cbx_global_configuration', 'bool', array('defaultValue' => false));

    // alle vorhandenen Spalten durchgehen
    for($columnNumber = 1; isset($_POST['column'. $columnNumber]); ++$columnNumber)
    {
        if(strlen($_POST['column'. $columnNumber]) > 0)
        {
            $list->addColumn($columnNumber, $_POST['column'. $columnNumber], $_POST['sort'. $columnNumber], $_POST['condition'. $columnNumber]);
        }
        else
        {
            $list->deleteColumn($columnNumber, true);
        }
    }

    if($getName !== '')
    {
        $list->setValue('lst_name', $getName);
    }

    // set list global only in save mode
    if($getMode === 1 && $gCurrentUser->isAdministrator())
    {
        $list->setValue('lst_global', $globalConfiguration);
    }
    else
    {
        $list->setValue('lst_global', 0);
    }

    $list->save();

    $listId = (int) $list->getValue('lst_id');

    if($getMode === 1)
    {
        // save new id to session so that we can restore the configuration with new list name
        $_SESSION['mylist_request']['sel_select_configuration'] = $listId;

        // go back to mylist configuration
        admRedirect(ADMIDIO_URL . FOLDER_MODULES.'/lists/mylist.php?lst_id=' . $listId);
        // => EXIT
    }

    // weiterleiten zur allgemeinen Listeseite
    admRedirect(
<<<<<<< HEAD
        ADMIDIO_URL . FOLDER_MODULES.'/lists/lists_show.php?lst_id=' . $list->getValue('lst_id') .
        '&mode=html&rol_ids=' . implode(',', $_POST['sel_roles_ids']) .'&urt_ids=' . implode(',', $_POST['sel_relationtype_ids'])
=======
        ADMIDIO_URL . FOLDER_MODULES.'/lists/lists_show.php?lst_id=' . $listId .
        '&mode=html&show_members=' . $_POST['sel_show_members'] . '&rol_ids=' . implode(',', array_map('intval', $_POST['sel_roles_ids'])) .
        '&urt_ids=' . implode(',', $_POST['sel_relationtype_ids'])
>>>>>>> 6656ef90
    );
    // => EXIT
}
elseif ($getMode === 3)
{
    try
    {
        // delete list configuration
        $list->delete();
        unset($_SESSION['mylist_request']);
    }
    catch(AdmException $e)
    {
        $e->showHtml();
        // => EXIT
    }

    // go back to list configuration
    admRedirect(ADMIDIO_URL . FOLDER_MODULES.'/lists/mylist.php');
    // => EXIT
}<|MERGE_RESOLUTION|>--- conflicted
+++ resolved
@@ -122,14 +122,9 @@
 
     // weiterleiten zur allgemeinen Listeseite
     admRedirect(
-<<<<<<< HEAD
-        ADMIDIO_URL . FOLDER_MODULES.'/lists/lists_show.php?lst_id=' . $list->getValue('lst_id') .
-        '&mode=html&rol_ids=' . implode(',', $_POST['sel_roles_ids']) .'&urt_ids=' . implode(',', $_POST['sel_relationtype_ids'])
-=======
         ADMIDIO_URL . FOLDER_MODULES.'/lists/lists_show.php?lst_id=' . $listId .
-        '&mode=html&show_members=' . $_POST['sel_show_members'] . '&rol_ids=' . implode(',', array_map('intval', $_POST['sel_roles_ids'])) .
+        '&mode=html&rol_ids=' . implode(',', array_map('intval', $_POST['sel_roles_ids'])) .
         '&urt_ids=' . implode(',', $_POST['sel_relationtype_ids'])
->>>>>>> 6656ef90
     );
     // => EXIT
 }
