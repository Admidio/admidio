--- conflicted
+++ resolved
@@ -304,21 +304,13 @@
  */
 function createName($name)
 {
-<<<<<<< HEAD
     global $gDb, $gL10n, $gCurrentOrgId;
-=======
-    global $gDb, $gL10n, $gCurrentOrganization;
->>>>>>> ab45d3e2
 
     $sql = ' SELECT crt_name
                FROM '. TBL_CATEGORY_REPORT .'
               WHERE ( crt_org_id = ? -- $gCurrentOrgId
                  OR crt_org_id IS NULL ) ';
-<<<<<<< HEAD
     $statement = $gDb->queryPrepared($sql, array($gCurrentOrgId));
-=======
-    $statement = $gDb->queryPrepared($sql, array($gCurrentOrganization->getValue('org_id')));
->>>>>>> ab45d3e2
 
     $crtNames = array();
     while($row = $statement->fetch())
