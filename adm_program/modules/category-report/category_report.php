<?php
/**
 ***********************************************************************************************
 * Category Report
 *
 * Creates a list of all roles and categories a member has.
 *
 * @copyright The Admidio Team
 * @see https://www.admidio.org/
 * @license https://www.gnu.org/licenses/gpl-2.0.html GNU General Public License v2.0 only
 *
 * Parameters:
 *
 * mode            : Output (html, print, csv-ms, csv-oo, pdf, pdfl)
 * export_features  : 0 - (Default) No export menu
 *                    1 - Export menu is enabled
 * config            : the selected configuration
 ***********************************************************************************************
 */
use Admidio\Infrastructure\Exception;
use Admidio\Infrastructure\Utils\FileSystemUtils;
use Admidio\Infrastructure\Utils\SecurityUtils;
use Admidio\UI\Presenter\FormPresenter;
use Admidio\UI\Presenter\PagePresenter;
use Admidio\Users\Entity\User;

try {
    require_once(__DIR__ . '/../../system/common.php');

    // check if the module is enabled and disallow access if it's disabled
    if (!$gSettingsManager->getBool('category_report_enable_module')) {
        throw new Exception('SYS_MODULE_DISABLED');
    }

    // user must have the permission "rol_assign_roles"
    if (!$gCurrentUser->checkRolesRight('rol_assign_roles')) {
        throw new Exception('SYS_NO_RIGHTS');
    }

    // Read in the configuration array
    $report = new CategoryReport();
    $config = $report->getConfigArray();

    $getCrtId = admFuncVariableIsValid($_GET, 'crt_id', 'int', array('defaultValue' => $gSettingsManager->get('category_report_default_configuration')));
    $getMode = admFuncVariableIsValid($_GET, 'mode', 'string', array('defaultValue' => 'html', 'validValues' => array('csv-ms', 'csv-oo', 'html', 'print', 'pdf', 'pdfl')));
    $getFilter = admFuncVariableIsValid($_GET, 'filter', 'string');
    $getExportAndFilter = admFuncVariableIsValid($_GET, 'export_and_filter', 'bool', array('defaultValue' => false));

    // initialize some special mode parameters
    $separator = '';
    $valueQuotes = '';
    $charset = '';
    $classTable = '';
    $orientation = '';

    switch ($getMode) {
        case 'csv-ms':
            $separator = ';';  // Microsoft Excel 2007 or new needs a semicolon
            $valueQuotes = '"';  // all values should be set with quotes
            $getMode = 'csv';
            $charset = 'iso-8859-1';
            break;
        case 'csv-oo':
            $separator = ',';  // a CSV file should have a comma
            $valueQuotes = '"';  // all values should be set with quotes
            $getMode = 'csv';
            $charset = 'utf-8';
            break;
        case 'pdf':
            $classTable = 'table';
            $orientation = 'P';
            $getMode = 'pdf';
            break;
        case 'pdfl':
            $classTable = 'table';
            $orientation = 'L';
            $getMode = 'pdf';
            break;
        case 'html':
            $classTable = 'table table-condensed';
            break;
        case 'print':
            $classTable = 'table table-condensed table-striped';
            break;
        default:
            break;
    }

    // CSV file as string
    $csvStr = '';

    // generate the display list
    $report->setConfiguration($getCrtId);
    $report->generate_listData();

    $numMembers = count($report->listData);

    if ($numMembers == 0) {
        // There is no data available !
        throw new Exception('SYS_NO_USER_FOUND');
    }

    $columnCount = count($report->headerData);

    // define title (html) and headline
    $title = $gL10n->get('SYS_CATEGORY_REPORT');
    $headline = $gL10n->get('SYS_CATEGORY_REPORT');
    $subHeadline = $config[$report->getConfiguration()]['name'];

    $filename = $gCurrentOrganization->getValue('org_shortname') . '-' . $headline . '-' . $subHeadline;

    if ($getMode === 'html') {
        $gNavigation->addStartUrl(CURRENT_URL, $headline, 'bi-list-stars');
    }

    if ($getMode !== 'csv') {
        $datatable = false;
        $hoverRows = false;

        if ($getMode === 'print') {
<<<<<<< HEAD
            $page = PagePresenter::withHtmlIDAndHeadline('plg-category-report-main-print');
=======
            $page = new HtmlPage('plg-category-report-main-print');
            $page->setContentFullWidth();
>>>>>>> bd58ba0c
            $page->setPrintMode();
            $page->setTitle($title);
            $page->setHeadline($headline);
            $page->addHtml('<h5 class="admidio-content-subheader">' . $subHeadline . '</h5>');
            $table = new HtmlTable('adm_lists_table', $page, $hoverRows, $datatable, $classTable);
        } elseif ($getMode === 'pdf') {
            if (ini_get('max_execution_time') < 600) {
                ini_set('max_execution_time', 600); //600 seconds = 10 minutes
            }

            $pdf = new TCPDF($orientation, PDF_UNIT, PDF_PAGE_FORMAT, true, 'UTF-8', false);

            // set document information
            $pdf->SetCreator(PDF_CREATOR);
            $pdf->SetAuthor('Admidio');
            $pdf->SetTitle($headline);

            // remove default header/footer
            $pdf->setPrintHeader(true);
            $pdf->setPrintFooter(false);
            // set header and footer fonts
            $pdf->setHeaderFont(array(PDF_FONT_NAME_MAIN, '', PDF_FONT_SIZE_MAIN));
            $pdf->setFooterFont(array(PDF_FONT_NAME_DATA, '', PDF_FONT_SIZE_DATA));

            // set auto page breaks
            $pdf->SetAutoPageBreak(true, PDF_MARGIN_BOTTOM);
            $pdf->SetMargins(10, 20, 10);
            $pdf->setHeaderMargin(10);
            $pdf->setFooterMargin(0);

            // headline for PDF
            $pdf->setHeaderData('', 0, $headline);

            // set font
            $pdf->SetFont('times', '', 10);

            // add a page
            $pdf->AddPage();

            // Create table object for display
            $table = new HtmlTable('adm_lists_table', null, $hoverRows, $datatable, $classTable);
            $table->addAttribute('border', '1');

            $table->addTableHeader();
            $table->addRow();
            $table->addAttribute('align', 'center');
            $table->addColumn($subHeadline, array('colspan' => $columnCount + 1));
            $table->addRow();
        } elseif ($getMode === 'html') {
            if ($getExportAndFilter) {
                $datatable = false;
            } else {
                $datatable = true;
            }

            $hoverRows = true;

            // create html page object
<<<<<<< HEAD
            $page = PagePresenter::withHtmlIDAndHeadline('plg-category-report-main-html');
=======
            $page = new HtmlPage('plg-category-report-main-html');
            $page->setContentFullWidth();
>>>>>>> bd58ba0c
            $page->setTitle($title);
            $page->setHeadline($headline);

            $page->addJavascript(
                '
            $("#menu_item_lists_print_view").click(function() {
                window.open("' . SecurityUtils::encodeUrl(ADMIDIO_URL . FOLDER_MODULES . '/category-report/category_report.php', array(
                    'mode' => 'print',
                    'filter' => $getFilter,
                    'export_and_filter' => $getExportAndFilter,
                    'crt_id' => $getCrtId
                )) . '", "_blank");
            });',
                true
            );

            if ($getExportAndFilter) {
                // link to print overlay and exports
                $page->addPageFunctionsMenuItem('menu_item_lists_print_view', $gL10n->get('SYS_PRINT_PREVIEW'), 'javascript:void(0);', 'bi-printer-fill');

                // dropdown menu item with all export possibilities
                $page->addPageFunctionsMenuItem('menu_item_lists_export', $gL10n->get('SYS_EXPORT_TO'), '#', 'bi-download');
                $page->addPageFunctionsMenuItem(
                    'menu_item_lists_csv_ms',
                    $gL10n->get('SYS_MICROSOFT_EXCEL'),
                    SecurityUtils::encodeUrl(ADMIDIO_URL . FOLDER_MODULES . '/category-report/category_report.php', array(
                        'crt_id' => $getCrtId,
                        'filter' => $getFilter,
                        'export_and_filter' => $getExportAndFilter,
                        'mode' => 'csv-ms')),
                    'bi-file-earmark-excel',
                    'menu_item_lists_export'
                );
                $page->addPageFunctionsMenuItem(
                    'menu_item_lists_pdf',
                    $gL10n->get('SYS_PDF') . ' (' . $gL10n->get('SYS_PORTRAIT') . ')',
                    SecurityUtils::encodeUrl(ADMIDIO_URL . FOLDER_MODULES . '/category-report/category_report.php', array(
                        'crt_id' => $getCrtId,
                        'filter' => $getFilter,
                        'export_and_filter' => $getExportAndFilter,
                        'mode' => 'pdf')),
                    'bi-file-earmark-pdf',
                    'menu_item_lists_export'
                );
                $page->addPageFunctionsMenuItem(
                    'menu_item_lists_pdfl',
                    $gL10n->get('SYS_PDF') . ' (' . $gL10n->get('SYS_LANDSCAPE') . ')',
                    SecurityUtils::encodeUrl(ADMIDIO_URL . FOLDER_MODULES . '/category-report/category_report.php', array(
                        'crt_id' => $getCrtId,
                        'filter' => $getFilter,
                        'export_and_filter' => $getExportAndFilter,
                        'mode' => 'pdfl')),
                    'bi-file-earmark-pdf',
                    'menu_item_lists_export'
                );
                $page->addPageFunctionsMenuItem(
                    'menu_item_lists_csv',
                    $gL10n->get('SYS_CSV') . ' (' . $gL10n->get('SYS_UTF8') . ')',
                    SecurityUtils::encodeUrl(ADMIDIO_URL . FOLDER_MODULES . '/category-report/category_report.php', array(
                        'crt_id' => $getCrtId,
                        'filter' => $getFilter,
                        'export_and_filter' => $getExportAndFilter,
                        'mode' => 'csv-oo')),
                    'bi-filetype-csv',
                    'menu_item_lists_export'
                );
            } else {
                // if filter is not enabled, reset filterstring
                $getFilter = '';
            }

            if ($gCurrentUser->isAdministrator()) {
                // show link to pluginpreferences
                $page->addPageFunctionsMenuItem(
                    'admMenuItemPreferencesLists',
                    $gL10n->get('SYS_CONFIGURATIONS'),
                    ADMIDIO_URL . FOLDER_MODULES . '/category-report/preferences.php',
                    'bi-gear-fill'
                );
            }

            // process changes in the navbar form with javascript submit
            $page->addJavascript(
                '
            $("#export_and_filter").change(function() {
                $("#adm_navbar_filter_form_category_report").submit();
            });
            $("#crt_id").change(function() {
                $("#adm_navbar_filter_form_category_report").submit();
            });',
                true
            );

            foreach ($config as $key => $item) {
                $selectBoxEntries[$item['id']] = $item['name'];
            }

            // create filter menu with elements for role
            $form = new FormPresenter(
                'adm_navbar_filter_form_category_report',
                'sys-template-parts/form.filter.tpl',
                '',
                $page,
                array('type' => 'navbar', 'setFocus' => false)
            );
            $form->addSelectBox(
                'crt_id',
                $gL10n->get('SYS_SELECT_CONFIGURATION'),
                $selectBoxEntries,
                array('showContextDependentFirstEntry' => false, 'defaultValue' => $getCrtId)
            );
            if ($getExportAndFilter) {
                $form->addInput('filter', $gL10n->get('SYS_FILTER'), $getFilter);
            }
            $form->addCheckbox('export_and_filter', $gL10n->get('SYS_FILTER_TO_EXPORT'), $getExportAndFilter);
            $form->addToHtmlPage();

            $page->addHtml('<h5 class="admidio-content-subheader">' . $subHeadline . '</h5>');

            $table = new HtmlTable('adm_lists_table', $page, $hoverRows, $datatable, $classTable);
            $table->setDatatablesRowsPerPage($gSettingsManager->getInt('groups_roles_members_per_page'));
        } else {
            $table = new HtmlTable('adm_lists_table', $page, $hoverRows, $datatable, $classTable);
        }
    }

    $columnAlign = array('center');
    $columnValues = array($gL10n->get('SYS_ABR_NO'));
    $columnNumber = 1;

    foreach ($report->headerData as $columnHeader) {
        // bei Profilfeldern ist in 'id' die usf_id, ansonsten 0
        $usf_id = $columnHeader['id'];

        if ($gProfileFields->getPropertyById($usf_id, 'usf_type') == 'NUMBER'
            || $gProfileFields->getPropertyById($usf_id, 'usf_type') == 'DECIMAL_NUMBER') {
            $columnAlign[] = 'right';
        } else {
            $columnAlign[] = 'center';
        }

        if ($getMode == 'csv') {
            if ($columnNumber === 1) {
                // in der ersten Spalte die laufende Nummer noch davorsetzen
                $csvStr .= $valueQuotes . $gL10n->get('SYS_ABR_NO') . $valueQuotes;
            }
            $csvStr .= $separator . $valueQuotes . $columnHeader['data'] . $valueQuotes;
        } elseif ($getMode == 'pdf') {
            if ($columnNumber === 1) {
                $table->addColumn($gL10n->get('SYS_ABR_NO'), array('style' => 'text-align: center;font-size:14;background-color:#C7C7C7;'), 'th');
            }
            $table->addColumn($columnHeader['data'], array('style' => 'text-align: center;font-size:14;background-color:#C7C7C7;'), 'th');
        } elseif ($getMode == 'html' || $getMode == 'print') {
            $columnValues[] = $columnHeader['data'];
        }
        $columnNumber++;
    }

    if ($getMode === 'csv') {
        $csvStr .= "\n";
    } elseif ($getMode === 'html' || $getMode === 'print') {
        $table->setColumnAlignByArray($columnAlign);
        $table->addRowHeadingByArray($columnValues);
    } else {
        $table->addTableBody();
        $table->setColumnAlignByArray($columnAlign);
    }

    $listRowNumber = 1;
    $user = new User($gDb, $gProfileFields);

    // die Daten einlesen
    foreach ($report->listData as $member => $memberdata) {
        $columnValues = array();
        $tmp_csv = '';

        // Felder zu Datensatz
        $columnNumber = 1;
        foreach ($memberdata as $key => $content) {
            if ($getMode == 'html' || $getMode == 'print' || $getMode == 'pdf') {
                if ($columnNumber === 1) {
                    // die Laufende Nummer noch davorsetzen
                    $columnValues[] = $listRowNumber;
                }
            } else {
                if ($columnNumber === 1) {
                    // erste Spalte zeigt lfd. Nummer an
                    $tmp_csv .= $valueQuotes . $listRowNumber . $valueQuotes;
                }
            }


            // create output format


            $usf_id = 0;
            $usf_id = $report->headerData[$key]['id'];

            if ($usf_id !== 0
                && in_array($getMode, array('csv', 'pdf'), true)
                && $content > 0
                && ($gProfileFields->getPropertyById($usf_id, 'usf_type') == 'DROPDOWN'
                    || $gProfileFields->getPropertyById($usf_id, 'usf_type') == 'RADIO_BUTTON')) {
                // show selected text of optionfield or combobox
                $arrListValues = $gProfileFields->getPropertyById($usf_id, 'usf_value_list', 'text');
                $content = $arrListValues[$content];
            }

            if ($usf_id === 0 && $content === true) {       // alle Spalten außer Profilfelder
                if (in_array($getMode, array('csv', 'pdf'), true)) {
                    $content = 'X';
                } else {
                    $content = '<i class="bi bi-check-lg"</i>';
                }
            }

            if ($getMode == 'csv') {
                $tmp_csv .= $separator . $valueQuotes . $content . $valueQuotes;
            } // pdf should show only text and not much html content
            elseif ($getMode === 'pdf') {
                $columnValues[] = $content;
            } else {                   // create output in html layout for getMode = html or print
                if ($usf_id !== 0) {     // profile fields
                    $user->readDataById($member);

                    if ($getMode === 'html'
                        && ($usf_id === (int)$gProfileFields->getProperty('LAST_NAME', 'usf_id')
                            || $usf_id === (int)$gProfileFields->getProperty('FIRST_NAME', 'usf_id'))) {
                        $htmlValue = $gProfileFields->getHtmlValue($gProfileFields->getPropertyById($usf_id, 'usf_name_intern'), $content);
                        $columnValues[] = '<a href="' . SecurityUtils::encodeUrl(ADMIDIO_URL . FOLDER_MODULES . '/profile/profile.php', array('user_uuid' => $user->getValue('usr_uuid'))) . '">' . $htmlValue . '</a>';
                    } else {
                        // within print mode no links should be set
                        if ($getMode === 'print'
                            && ($gProfileFields->getPropertyById($usf_id, 'usf_type') === 'EMAIL'
                                || $gProfileFields->getPropertyById($usf_id, 'usf_type') === 'PHONE'
                                || $gProfileFields->getPropertyById($usf_id, 'usf_type') === 'URL')) {
                            $columnValues[] = $content;
                        } else {
                            // checkbox must set a sorting value
                            if ($gProfileFields->getPropertyById($usf_id, 'usf_type') === 'CHECKBOX') {
                                $columnValues[] = array('value' => $gProfileFields->getHtmlValue($gProfileFields->getPropertyById($usf_id, 'usf_name_intern'), $content), 'order' => $content);
                            } else {
                                $columnValues[] = $gProfileFields->getHtmlValue($gProfileFields->getPropertyById($usf_id, 'usf_name_intern'), $content, $user->getValue('usr_uuid'));
                            }
                        }
                    }
                } else {            // all other fields except profile fields
                    // if empty string pass a whitespace
                    if (strlen($content) > 0) {
                        $columnValues[] = $content;
                    } else {
                        $columnValues[] = '&nbsp;';
                    }
                }
            }
            $columnNumber++;
        }

        if ($getFilter == '' || ($getFilter != '' && (stristr(implode('', $columnValues), $getFilter) || stristr($tmp_csv, $getFilter)))) {
            if ($getMode == 'csv') {
                $csvStr .= $tmp_csv . "\n";
            } else {
                $table->addRowByArray($columnValues, 'row-' . $listRowNumber, array('nobr' => 'true'));
            }
            $listRowNumber++;
        }
    }  // End-For (jeder gefundene User)

// Settings for export file
    if ($getMode === 'csv' || $getMode === 'pdf') {
        $filename = FileSystemUtils::getSanitizedPathEntry($filename) . '.' . $getMode;

        header('Content-Disposition: attachment; filename="' . $filename . '"');

        // necessary for IE6 to 8, because without it the download with SSL has problems
        header('Cache-Control: private');
        header('Pragma: public');
    }

    if ($getMode === 'csv') {
        // download CSV file
        header('Content-Type: text/comma-separated-values; charset=' . $charset);

        if ($charset === 'iso-8859-1') {
            echo iconv("UTF-8", "ISO-8859-1", $csvStr);
        } else {
            echo $csvStr;
        }
    } // send the new PDF to the User
    elseif ($getMode === 'pdf') {
        // output the HTML content
        $pdf->writeHTML($table->getHtmlTable(), true, false, true);

        $file = ADMIDIO_PATH . FOLDER_TEMP_DATA . '/' . $filename;

        // Save PDF to file
        $pdf->Output($file, 'F');

        // Redirect
        header('Content-Type: application/pdf');

        readfile($file);
        ignore_user_abort(true);

        try {
            FileSystemUtils::deleteFileIfExists($file);
        } catch (\RuntimeException $exception) {
            $gLogger->error('Could not delete file!', array('filePath' => $file));
            // TODO
        }
    } elseif ($getMode == 'html' && $getExportAndFilter) {
        $page->addHtml('<div style="width:100%; height: 500px; overflow:auto; border:20px;">');
        $page->addHtml($table->show(false));
        $page->addHtml('</div><br/>');

        $page->show();
    } elseif (($getMode == 'html' && !$getExportAndFilter) || $getMode == 'print') {
        $page->addHtml($table->show(false));

        $page->show();
    }
} catch (Exception $e) {
    $gMessage->show($e->getMessage());
}<|MERGE_RESOLUTION|>--- conflicted
+++ resolved
@@ -118,12 +118,8 @@
         $hoverRows = false;
 
         if ($getMode === 'print') {
-<<<<<<< HEAD
             $page = PagePresenter::withHtmlIDAndHeadline('plg-category-report-main-print');
-=======
-            $page = new HtmlPage('plg-category-report-main-print');
             $page->setContentFullWidth();
->>>>>>> bd58ba0c
             $page->setPrintMode();
             $page->setTitle($title);
             $page->setHeadline($headline);
@@ -182,12 +178,8 @@
             $hoverRows = true;
 
             // create html page object
-<<<<<<< HEAD
             $page = PagePresenter::withHtmlIDAndHeadline('plg-category-report-main-html');
-=======
-            $page = new HtmlPage('plg-category-report-main-html');
             $page->setContentFullWidth();
->>>>>>> bd58ba0c
             $page->setTitle($title);
             $page->setHeadline($headline);
 
