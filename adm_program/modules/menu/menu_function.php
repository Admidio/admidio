<?php
/**
 ***********************************************************************************************
 * Various functions for categories
 *
 * @copyright 2004-2019 The Admidio Team
 * @see http://www.admidio.org/
 * @license https://www.gnu.org/licenses/gpl-2.0.html GNU General Public License v2.0 only
 ***********************************************************************************************
 */

/******************************************************************************
 * Parameters:
 *
 * men_id: Id of the menu that should be edited
 * mode  : 1 - Create or edit menu
 *         2 - Delete menu
 *         3 - Change sequence for parameter men_id
 * sequence: New sequence for the parameter men_id
 *
 *****************************************************************************/

require_once(__DIR__ . '/../../system/common.php');

// Initialize and check the parameters
$getMenId = admFuncVariableIsValid($_GET, 'men_id', 'int');
$getMode  = admFuncVariableIsValid($_GET, 'mode',   'int', array('requireValue' => true));

// check rights
if(!$gCurrentUser->isAdministrator())
{
    $gMessage->show($gL10n->get('SYS_NO_RIGHTS'));
}

// create menu object
$menu = new TableMenu($gDb);

if($getMenId > 0)
{
    $menu->readDataById($getMenId);
}

// create menu or update it
if($getMode === 1)
{
    $_SESSION['menu_request'] = $_POST;

    $postIdParent = admFuncVariableIsValid($_POST, 'men_men_id_parent', 'int');
    $postComId    = admFuncVariableIsValid($_POST, 'men_com_id',        'int');
    $postName     = admFuncVariableIsValid($_POST, 'men_name',          'string', array('default' => ''));
    $postDesc     = admFuncVariableIsValid($_POST, 'men_description',   'string', array('default' => ''));
    $postUrl      = admFuncVariableIsValid($_POST, 'men_url',           'string', array('default' => ''));
    $postIcon     = admFuncVariableIsValid($_POST, 'men_icon',          'string', array('default' => ''));

    // within standard menu items the url should not be changed
    if($menu->getValue('men_standard'))
    {
        $postUrl = $menu->getValue('men_url');
    }

    // Check if mandatory fields are filled
    if($postName === '')
    {
        $gMessage->show($gL10n->get('SYS_FIELD_EMPTY', array($gL10n->get('SYS_NAME'))));
        // => EXIT
    }

    if($postUrl === '')
    {
        $gMessage->show($gL10n->get('SYS_FIELD_EMPTY', array($gL10n->get('ORG_URL'))));
        // => EXIT
    }

    if($postIcon !== '')
    {
        if(!preg_match('/^fa-[a-z]*$/', $postIcon))
        {
            $gMessage->show($gL10n->get('SYS_INVALID_FONT_AWESOME'));
            // => EXIT
        }
<<<<<<< HEAD
        $menu->setValue('men_icon', $postIcon);
=======
        $postIcon = $arrayIcons[$postIcon];
>>>>>>> 0f448d17
    }

    $menu->setValue('men_icon', $postIcon);
    $menu->setValue('men_men_id_parent', $postIdParent);
    $menu->setValue('men_name', $postName);
    $menu->setValue('men_description', $postDesc);

    if(!$menu->getValue('men_standard'))
    {
        $menu->setValue('men_url', $postUrl);
        $menu->setValue('men_com_id', $postComId);
    }

    // save Data to Table
    $returnCode = $menu->save();

    if($returnCode < 0)
    {
        $gMessage->show($gL10n->get('SYS_NO_RIGHTS'));
    }

    // Read current roles of the menu
    $displayMenu = new RolesRights($gDb, 'menu_view', (int) $menu->getValue('men_id'));
    $rolesDisplayRight = $displayMenu->getRolesIds();

    if(!isset($_POST['menu_view']) || !is_array($_POST['menu_view']))
    {
        // remove all entries, so it is allowed without login
        $displayMenu->removeRoles($rolesDisplayRight);
    }
    else
    {
        // add new or update roles
        $displayMenu->addRoles(array_map('intval', $_POST['menu_view']));
    }

    if($gNavigation->count() > 1)
    {
        $gNavigation->deleteLastUrl();
    }
    else
    {
        $gNavigation->addUrl($gHomepage, 'Home');
    }

    unset($_SESSION['menu_request']);

    header('Location: '. $gNavigation->getUrl());
    exit();
}
elseif($getMode === 2)
{
    // delete menu
    if($menu->delete())
    {
        echo 'done';
    }
}
elseif($getMode === 3)
{
    // Kategoriereihenfolge aktualisieren
    $getSequence = admFuncVariableIsValid($_GET, 'sequence', 'string', array('validValues' => array(TableMenu::MOVE_UP, TableMenu::MOVE_DOWN)));

    $menu->moveSequence($getSequence);
    exit();
}<|MERGE_RESOLUTION|>--- conflicted
+++ resolved
@@ -71,18 +71,10 @@
         // => EXIT
     }
 
-    if($postIcon !== '')
+    if($postIcon !== '' && !preg_match('/^fa-[a-z]*$/', $postIcon))
     {
-        if(!preg_match('/^fa-[a-z]*$/', $postIcon))
-        {
-            $gMessage->show($gL10n->get('SYS_INVALID_FONT_AWESOME'));
-            // => EXIT
-        }
-<<<<<<< HEAD
-        $menu->setValue('men_icon', $postIcon);
-=======
-        $postIcon = $arrayIcons[$postIcon];
->>>>>>> 0f448d17
+        $gMessage->show($gL10n->get('SYS_INVALID_FONT_AWESOME'));
+        // => EXIT
     }
 
     $menu->setValue('men_icon', $postIcon);
