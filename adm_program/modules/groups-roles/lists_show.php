--- conflicted
+++ resolved
@@ -351,12 +351,8 @@
 
     if ($getMode === 'print') {
         // create html page object without the custom theme files
-<<<<<<< HEAD
         $page = PagePresenter::withHtmlIDAndHeadline('admidio-lists-show', $headline);
-=======
-        $page = new HtmlPage('admidio-lists-show', $headline);
         $page->setContentFullWidth();
->>>>>>> bd58ba0c
         $page->setPrintMode();
         $page->setTitle($title);
         $page->addHtml('<h5 class="admidio-content-subheader">' . $htmlSubHeadline . '</h5>');
@@ -399,12 +395,8 @@
         $hoverRows = true;
 
         // create html page object
-<<<<<<< HEAD
         $page = PagePresenter::withHtmlIDAndHeadline('admidio-lists-show', $headline);
-=======
-        $page = new HtmlPage('admidio-lists-show', $headline);
         $page->setContentFullWidth();
->>>>>>> bd58ba0c
         $page->setTitle($title);
 
         // create select box with all list configurations
