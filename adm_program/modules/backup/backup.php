<?php
/**
 ***********************************************************************************************
 * Show list with available backup files and button to create a new backup
 *
 * @copyright 2004-2017 The Admidio Team
 * @see https://www.admidio.org/
 * @license https://www.gnu.org/licenses/gpl-2.0.html GNU General Public License v2.0 only
 ***********************************************************************************************
 */

/******************************************************************************
 * Parameters:
 *
 * mode:   show_list     - show list with all created backup files
 *         create_backup - create a new backup from database
 *
 * Based uppon backupDB Version 1.2.7-201104261502
 * by James Heinrich <info@silisoftware.com>
 * available at http://www.silisoftware.com
 *
 *****************************************************************************/

require_once(__DIR__ . '/../../system/common.php');
require_once(__DIR__ . '/backup.functions.php');

// Initialize and check the parameters
$getMode = admFuncVariableIsValid($_GET, 'mode', 'string', array('defaultValue' => 'show_list', 'validValues' => array('show_list', 'create_backup')));

// only administrators are allowed to create backups
if(!$gCurrentUser->isAdministrator())
{
    $gMessage->show($gL10n->get('SYS_NO_RIGHTS'));
    // => EXIT
}

// module not available for other databases except MySQL
if($gDbType !== Database::PDO_ENGINE_MYSQL)
{
    $gMessage->show($gL10n->get('BAC_ONLY_MYSQL'));
    // => EXIT
}

// check backup path in adm_my_files and create it if necessary
$myFilesBackup = new MyFiles('BACKUP');
if(!$myFilesBackup->checkSettings())
{
    $gMessage->show($gL10n->get($myFilesBackup->errorText, array($myFilesBackup->errorPath, '<a href="mailto:'.$gSettingsManager->getString('email_administrator').'">', '</a>')));
    // => EXIT
}

$headline = $gL10n->get('BAC_DATABASE_BACKUP');

// create html page object
$page = new HtmlPage($headline);
$page->enableModal();

$backupAbsolutePath = $myFilesBackup->getFolder().'/'; // make sure to include trailing slash

if($getMode === 'show_list')
{
    $existingBackupFiles = array();

    // start navigation of this module here
    $gNavigation->addStartUrl(CURRENT_URL, $headline);

    // create a list with all valid files in the backup folder
    $dirHandle = @opendir($backupAbsolutePath);
    if ($dirHandle)
    {
        while (($entry = readdir($dirHandle)) !== false)
        {
            if($entry === '.' || $entry === '..')
            {
                continue;
            }

            try
            {
                admStrIsValidFileName($entry, true);
                $existingBackupFiles[] = $entry;
            }
            catch(AdmException $e)
            {
                $temp = 1;
            }
        }
        closedir($dirHandle);
    }

    // sort files (filename/date)
    sort($existingBackupFiles);

    // get module menu
    $backupMenu = $page->getMenu();

    // show link to create new backup
    $backupMenu->addItem(
        'admMenuItemNewBackup', ADMIDIO_URL.FOLDER_MODULES.'/backup/backup.php?mode=create_backup',
        $gL10n->get('BAC_START_BACKUP'), 'database_save.png'
    );

    // Define table
    $table = new HtmlTable('tableList', $page, true);
    $table->setMessageIfNoRowsFound('BAC_NO_BACKUP_FILE_EXISTS');

    // create array with all column heading values
    $columnHeading = array(
        $gL10n->get('BAC_BACKUP_FILE'),
        $gL10n->get('BAC_CREATION_DATE'),
        $gL10n->get('SYS_SIZE'),
        $gL10n->get('SYS_DELETE')
    );
    $table->setColumnAlignByArray(array('left', 'left', 'right', 'center'));
    $table->addRowHeadingByArray($columnHeading);

    $backupSizeSum = 0;

    foreach($existingBackupFiles as $key => $oldBackupFile)
    {
        $fileSize = filesize($backupAbsolutePath.$oldBackupFile);
        $backupSizeSum += $fileSize;

        // create array with all column values
        $columnValues = array(
            '<a href="'.ADMIDIO_URL.FOLDER_MODULES.'/backup/backup_file_function.php?job=get_file&amp;filename='. $oldBackupFile. '"><img
                src="'. THEME_URL. '/icons/page_white_compressed.png" alt="'. $oldBackupFile. '" title="'. $oldBackupFile. '" />'. $oldBackupFile. '</a>',
<<<<<<< HEAD
            date($gSettingsManager->getString('system_date').' '.$gSettingsManager->getString('system_time'), filemtime($backupAbsolutePath.$oldBackupFile)),
            round(filesize($backupAbsolutePath.$oldBackupFile) / 1024). ' kB',
=======
            date($gPreferences['system_date'].' '.$gPreferences['system_time'], filemtime($backupAbsolutePath.$oldBackupFile)),
            round($fileSize / 1024). ' kB',
>>>>>>> 044011c4
            '<a class="admidio-icon-link" data-toggle="modal" data-target="#admidio_modal"
                href="'.ADMIDIO_URL.'/adm_program/system/popup_message.php?type=bac&amp;element_id=row_file_'.
                $key.'&amp;name='.urlencode($oldBackupFile).'&amp;database_id='.$oldBackupFile.'"><img
                src="'. THEME_URL. '/icons/delete.png" alt="'.$gL10n->get('SYS_DELETE').'" title="'.$gL10n->get('SYS_DELETE').'" /></a>');
        $table->addRowByArray($columnValues, 'row_file_'.$key);
    }

    if(count($existingBackupFiles) > 0)
    {
        $columnValues = array('&nbsp;', $gL10n->get('BAC_SUM'), round($backupSizeSum / 1024) .' kB', '&nbsp;');
        $table->addRowByArray($columnValues);
    }

    $page->addHtml($table->show());
}
elseif($getMode === 'create_backup')
{
    ob_start();
    include(__DIR__ . '/backup_script.php');
    $page->addHtml(ob_get_contents());
    ob_end_clean();

    // show button with link to backup list
    $form = new HtmlForm('show_backup_list_form', ADMIDIO_URL.FOLDER_MODULES.'/backup/backup.php', $page);
    $form->addSubmitButton(
        'btn_update_overview', $gL10n->get('BAC_BACK_TO_BACKUP_PAGE'),
        array('icon' => THEME_URL.'/icons/back.png')
    );
    $page->addHtml($form->show(false));

}

// show html of complete page
$page->show();<|MERGE_RESOLUTION|>--- conflicted
+++ resolved
@@ -125,13 +125,8 @@
         $columnValues = array(
             '<a href="'.ADMIDIO_URL.FOLDER_MODULES.'/backup/backup_file_function.php?job=get_file&amp;filename='. $oldBackupFile. '"><img
                 src="'. THEME_URL. '/icons/page_white_compressed.png" alt="'. $oldBackupFile. '" title="'. $oldBackupFile. '" />'. $oldBackupFile. '</a>',
-<<<<<<< HEAD
             date($gSettingsManager->getString('system_date').' '.$gSettingsManager->getString('system_time'), filemtime($backupAbsolutePath.$oldBackupFile)),
-            round(filesize($backupAbsolutePath.$oldBackupFile) / 1024). ' kB',
-=======
-            date($gPreferences['system_date'].' '.$gPreferences['system_time'], filemtime($backupAbsolutePath.$oldBackupFile)),
             round($fileSize / 1024). ' kB',
->>>>>>> 044011c4
             '<a class="admidio-icon-link" data-toggle="modal" data-target="#admidio_modal"
                 href="'.ADMIDIO_URL.'/adm_program/system/popup_message.php?type=bac&amp;element_id=row_file_'.
                 $key.'&amp;name='.urlencode($oldBackupFile).'&amp;database_id='.$oldBackupFile.'"><img
