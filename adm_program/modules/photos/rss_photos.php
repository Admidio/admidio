--- conflicted
+++ resolved
@@ -131,11 +131,7 @@
     // Enddatum nur wenn anders als startdatum
     if ($photoAlbum->getValue('pho_end') !== $photoAlbum->getValue('pho_begin'))
     {
-<<<<<<< HEAD
-        $description = $gL10n->get('SYS_DATE_FROM_TO', $description, $photoAlbum->getValue('pho_end', $gSettingsManager->getString('system_date')));
-=======
-        $description = $gL10n->get('SYS_DATE_FROM_TO', array($description, $photoAlbum->getValue('pho_end', $gPreferences['system_date'])));
->>>>>>> 20afd498
+        $description = $gL10n->get('SYS_DATE_FROM_TO', array($description, $photoAlbum->getValue('pho_end', $gSettingsManager->getString('system_date'))));
     }
     $description .= '<br />'.$gL10n->get('PHO_PHOTOS').': '.$photoAlbum->countImages();
     $description .= '<br />'.$gL10n->get('PHO_PHOTOGRAPHER').': '.$photoAlbum->getValue('pho_photographers');
