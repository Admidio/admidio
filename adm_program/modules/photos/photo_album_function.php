--- conflicted
+++ resolved
@@ -157,20 +157,15 @@
         {
             // Benachrichtigungs-Email für neue Einträge
             $notification = new Email();
-<<<<<<< HEAD
-            $message = $gL10n->get('PHO_EMAIL_NOTIFICATION_MESSAGE', $gCurrentOrganization->getValue('org_longname'), $_POST['pho_name'], $gCurrentUser->getValue('FIRST_NAME').' '.$gCurrentUser->getValue('LAST_NAME'), date($gPreferences['system_date'], time()));
-            $notification->adminNotification($gL10n->get('PHO_EMAIL_NOTIFICATION_TITLE'), $message, $gCurrentUser->getValue('FIRST_NAME').' '.$gCurrentUser->getValue('LAST_NAME'), $gCurrentUser->getValue('EMAIL'));
-=======
             try
             {
                 $message = $gL10n->get('PHO_EMAIL_NOTIFICATION_MESSAGE', $gCurrentOrganization->getValue('org_longname'), $_POST['pho_name'], $gCurrentUser->getValue('FIRST_NAME').' '.$gCurrentUser->getValue('LAST_NAME'), date($gPreferences['system_date'], time()));
-                $notification->adminNotfication($gL10n->get('PHO_EMAIL_NOTIFICATION_TITLE'), $message, $gCurrentUser->getValue('FIRST_NAME').' '.$gCurrentUser->getValue('LAST_NAME'), $gCurrentUser->getValue('EMAIL'));
+                $notification->adminNotification($gL10n->get('PHO_EMAIL_NOTIFICATION_TITLE'), $message, $gCurrentUser->getValue('FIRST_NAME').' '.$gCurrentUser->getValue('LAST_NAME'), $gCurrentUser->getValue('EMAIL'));
             }
             catch(AdmException $e)
             {
                 $e->showHtml();
             }
->>>>>>> f3ba33cd
         }
 
         $getPhotoId = $photo_album->getValue('pho_id');
