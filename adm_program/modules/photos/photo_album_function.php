<?php
/**
 ***********************************************************************************************
 * Various functions for photo albums
 *
 * @copyright 2004-2017 The Admidio Team
 * @see https://www.admidio.org/
 * @license https://www.gnu.org/licenses/gpl-2.0.html GNU General Public License v2.0 only
 *
 * Parameters:
 *
 * pho_id        : Id of photo album that should be edited
 * mode - new    : create a new photo album
 *      - change : edit a photo album
 *      - delete : delete a photo album
 *      - lock   : lock a photo album
 *      - unlock : unlock a photo album
 ***********************************************************************************************
 */
require_once(__DIR__ . '/../../system/common.php');
require(__DIR__ . '/../../system/login_valid.php');

// Initialize and check the parameters
$getPhotoId = admFuncVariableIsValid($_GET, 'pho_id', 'int');
$getMode    = admFuncVariableIsValid($_GET, 'mode',   'string', array('requireValue' => true, 'validValues' => array('new', 'change', 'delete', 'lock', 'unlock')));

// check if the module is enabled and disallow access if it's disabled
if ((int) $gSettingsManager->get('enable_photo_module') === 0)
{
    // check if the module is activated
    $gMessage->show($gL10n->get('SYS_MODULE_DISABLED'));
    // => EXIT
}

// Gepostete Variablen in Session speichern
$_SESSION['photo_album_request'] = $_POST;

// create photo album object
$photoAlbum = new TablePhotos($gDb);

if ($getMode !== 'new' && $getPhotoId > 0)
{
    $photoAlbum->readDataById($getPhotoId);
}

// check if the user is allowed to edit this photo album
if (!$photoAlbum->editable())
{
    $gMessage->show($gL10n->get('PHO_NO_RIGHTS'));
    // => EXIT
}

$phoId = (int) $photoAlbum->getValue('pho_id');

// Speicherort mit dem Pfad aus der Datenbank
$albumPath = ADMIDIO_PATH . FOLDER_DATA . '/photos/' . $photoAlbum->getValue('pho_begin', 'Y-m-d') . '_' . $phoId;

/********************Aenderungen oder Neueintraege kontrollieren***********************************/
if ($getMode === 'new' || $getMode === 'change')
{
    // Gesendete Variablen Uebernehmen und kontollieren

    // Freigabe(muss zuerst gemacht werden da diese nicht gesetzt sein koennte)
    if (!isset($_POST['pho_locked']))
    {
        $_POST['pho_locked'] = 0;
    }
    // Album
    if (strlen($_POST['pho_name']) === 0)
    {
        $gMessage->show($gL10n->get('SYS_FIELD_EMPTY', array($gL10n->get('PHO_ALBUM'))));
        // => EXIT
    }

    // Beginn
    if (strlen($_POST['pho_begin']) > 0)
    {
<<<<<<< HEAD
        $startDate = \DateTime::createFromFormat($gSettingsManager->getString('system_date'), $phoBegin);
=======
        $startDate = \DateTime::createFromFormat($gPreferences['system_date'], $_POST['pho_begin']);
>>>>>>> 044011c4
        if ($startDate === false)
        {
            $gMessage->show($gL10n->get('SYS_DATE_INVALID', array($gL10n->get('SYS_START'), $gSettingsManager->getString('system_date'))));
            // => EXIT
        }
        else
        {
            $_POST['pho_begin'] = $startDate->format('Y-m-d');
        }
    }
    else
    {
        $gMessage->show($gL10n->get('SYS_FIELD_EMPTY', array($gL10n->get('SYS_START'))));
        // => EXIT
    }

    // Ende
    if (strlen($_POST['pho_end']) > 0)
    {
<<<<<<< HEAD
        $endDate = \DateTime::createFromFormat($gSettingsManager->getString('system_date'), $phoEnd);
=======
        $endDate = \DateTime::createFromFormat($gPreferences['system_date'], $_POST['pho_end']);
>>>>>>> 044011c4
        if ($endDate === false)
        {
            $gMessage->show($gL10n->get('SYS_DATE_INVALID', array($gL10n->get('SYS_END'), $gSettingsManager->getString('system_date'))));
            // => EXIT
        }
        else
        {
            $_POST['pho_end'] = $endDate->format('Y-m-d');
        }
    }
    else
    {
        $_POST['pho_end'] = $_POST['pho_begin'];
    }

    // Anfang muss vor oder gleich Ende sein
    if (strlen($_POST['pho_end']) > 0 && $_POST['pho_end'] < $_POST['pho_begin'])
    {
        $gMessage->show($gL10n->get('SYS_DATE_END_BEFORE_BEGIN'));
        // => EXIT
    }

    // Photographen
    if (strlen($_POST['pho_photographers']) === 0)
    {
        $_POST['pho_photographers'] = $gL10n->get('SYS_UNKNOWN');
    }

    // POST Variablen in das Role-Objekt schreiben
    foreach ($_POST as $key => $value) // TODO possible security issue
    {
        if (admStrStartsWith($key, 'pho_'))
        {
            $photoAlbum->setValue($key, $value);
        }
    }

    if ($getMode === 'new')
    {
        // write recordset with new album into database
        $photoAlbum->save();

        $error = $photoAlbum->createFolder();

        if (is_array($error))
        {
            $photoAlbum->delete();

            // der entsprechende Ordner konnte nicht angelegt werden
            $gMessage->setForwardUrl(ADMIDIO_URL.FOLDER_MODULES.'/photos/photos.php');
            $gMessage->show($gL10n->get($error['text'], array($error['path'], '<a href="mailto:'.$gSettingsManager->getString('email_administrator').'">', '</a>')));
            // => EXIT
        }

        if ($error === null)
        {
            // Benachrichtigungs-Email für neue Einträge
            $notification = new Email();
            try
            {
                $message = $gL10n->get('PHO_EMAIL_NOTIFICATION_MESSAGE', array($gCurrentOrganization->getValue('org_longname'), $_POST['pho_name'], $gCurrentUser->getValue('FIRST_NAME').' '.$gCurrentUser->getValue('LAST_NAME'), date($gSettingsManager->getString('system_date'))));
                $notification->adminNotification($gL10n->get('PHO_EMAIL_NOTIFICATION_TITLE'), $message, $gCurrentUser->getValue('FIRST_NAME').' '.$gCurrentUser->getValue('LAST_NAME'), $gCurrentUser->getValue('EMAIL'));
            }
            catch (AdmException $e)
            {
                $e->showHtml();
            }
        }

        $getPhotoId = $phoId;
    }
    else
    {
        // if begin date changed than the folder must also be changed
        if ($albumPath !== ADMIDIO_PATH . FOLDER_DATA . '/photos/' . $_POST['pho_begin'] . '_' . $getPhotoId)
        {
            $newFolder = ADMIDIO_PATH . FOLDER_DATA . '/photos/' . $_POST['pho_begin'] . '_' . $phoId;

            // das komplette Album in den neuen Ordner kopieren
            $albumFolder = new Folder($albumPath);
            $returnValue = $albumFolder->move($newFolder);

            // Verschieben war nicht erfolgreich, Schreibrechte vorhanden ?
            if (!$returnValue)
            {
                $gMessage->setForwardUrl(ADMIDIO_URL.FOLDER_MODULES.'/photos/photos.php');
                $gMessage->show($gL10n->get('SYS_FOLDER_WRITE_ACCESS', array($newFolder, '<a href="mailto:'.$gSettingsManager->getString('email_administrator').'">', '</a>')));
                // => EXIT
            }
        }

        // now save changes to database
        $photoAlbum->save();
    }

    unset($_SESSION['photo_album_request']);
    $gNavigation->deleteLastUrl();

    if ($getMode === 'new')
    {
        admRedirect(ADMIDIO_URL . FOLDER_MODULES.'/photos/photos.php?pho_id=' . $getPhotoId);
        // => EXIT
    }
    else
    {
        admRedirect($gNavigation->getUrl());
        // => EXIT
    }
}

/**************************************************************************/

// delete photo album
elseif ($getMode === 'delete')
{
    if ($photoAlbum->delete())
    {
        echo 'done';
    }
    exit();
}

// lock photo album
elseif ($getMode === 'lock')
{
    $photoAlbum->setValue('pho_locked', 1);
    $photoAlbum->save();

    admRedirect($gNavigation->getUrl());
    // => EXIT
}

// unlock photo album
elseif ($getMode === 'unlock')
{
    $photoAlbum->setValue('pho_locked', 0);
    $photoAlbum->save();

    admRedirect($gNavigation->getUrl());
    // => EXIT
}<|MERGE_RESOLUTION|>--- conflicted
+++ resolved
@@ -75,11 +75,7 @@
     // Beginn
     if (strlen($_POST['pho_begin']) > 0)
     {
-<<<<<<< HEAD
-        $startDate = \DateTime::createFromFormat($gSettingsManager->getString('system_date'), $phoBegin);
-=======
-        $startDate = \DateTime::createFromFormat($gPreferences['system_date'], $_POST['pho_begin']);
->>>>>>> 044011c4
+        $startDate = \DateTime::createFromFormat($gSettingsManager->getString('system_date'), $_POST['pho_begin']);
         if ($startDate === false)
         {
             $gMessage->show($gL10n->get('SYS_DATE_INVALID', array($gL10n->get('SYS_START'), $gSettingsManager->getString('system_date'))));
@@ -99,11 +95,7 @@
     // Ende
     if (strlen($_POST['pho_end']) > 0)
     {
-<<<<<<< HEAD
-        $endDate = \DateTime::createFromFormat($gSettingsManager->getString('system_date'), $phoEnd);
-=======
-        $endDate = \DateTime::createFromFormat($gPreferences['system_date'], $_POST['pho_end']);
->>>>>>> 044011c4
+        $endDate = \DateTime::createFromFormat($gSettingsManager->getString('system_date'), $_POST['pho_end']);
         if ($endDate === false)
         {
             $gMessage->show($gL10n->get('SYS_DATE_INVALID', array($gL10n->get('SYS_END'), $gSettingsManager->getString('system_date'))));
