--- conflicted
+++ resolved
@@ -15,13 +15,9 @@
 use Admidio\Infrastructure\Exception;
 use Admidio\Infrastructure\Utils\SecurityUtils;
 use Admidio\Photos\Entity\Album;
-<<<<<<< HEAD
 use Admidio\UI\Presenter\FormPresenter;
 use Admidio\UI\Presenter\PagePresenter;
-=======
-use Admidio\UI\Component\Form;
 use Admidio\Changelog\Service\ChangelogService;
->>>>>>> 5b83fde1
 
 try {
     require_once(__DIR__ . '/../../system/common.php');
@@ -104,7 +100,7 @@
     $page = PagePresenter::withHtmlIDAndHeadline('admidio-photo-album-edit', $headline);
 
     ChangelogService::displayHistoryButton($page, 'photos', 'photos', !empty($getPhotoUuid), array('uuid' => $getPhotoUuid));
-    
+
     // show form
     $form = new FormPresenter(
         'adm_photos_edit_form',
