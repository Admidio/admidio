--- conflicted
+++ resolved
@@ -90,13 +90,8 @@
 $page = new HtmlPage($headline);
 $page->enableModal();
 
-<<<<<<< HEAD
-// add rss feed to announcements
+// add rss feed to photos
 if ($gSettingsManager->getBool('enable_rss'))
-=======
-// add rss feed to photos
-if ($gPreferences['enable_rss'] == 1)
->>>>>>> 044011c4
 {
     $page->addRssFile(
         ADMIDIO_URL.FOLDER_MODULES.'/photos/rss_photos.php?headline='.$getHeadline,
@@ -549,7 +544,7 @@
             }
             else
             {
-                $lockBtnName = $gL10n->get('PHO_ALBUM_LOCK');                
+                $lockBtnName = $gL10n->get('PHO_ALBUM_LOCK');
                 $lockMode    = 'lock';
             }
 
