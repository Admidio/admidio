<?php
/**
 ***********************************************************************************************
 * Show a list of all photo albums
 *
 * @copyright The Admidio Team
 * @see https://www.admidio.org/
 * @license https://www.gnu.org/licenses/gpl-2.0.html GNU General Public License v2.0 only
 *
 * Parameters:
 *
 * photo_uuid : UUID of album which photos should be shown
 * start_thumbnail : Number of the thumbnail which is the first that should be shown
 * start      : Position of query recordset where the visual output should start
 *
 *****************************************************************************/
use Admidio\Infrastructure\Exception;
use Admidio\Infrastructure\Utils\SecurityUtils;
use Admidio\Photos\Entity\Album;
use Admidio\UI\Presenter\PagePresenter;

require_once(__DIR__ . '/../../system/common.php');

try {
    // check if the module is enabled and disallow access if it's disabled
    if ((int)$gSettingsManager->get('photo_module_enabled') === 0) {
        throw new Exception('SYS_MODULE_DISABLED');
    } elseif ((int)$gSettingsManager->get('photo_module_enabled') === 2) {
        // only logged-in users can access the module
        require(__DIR__ . '/../../system/login_valid.php');
    }

    // Initialize and check the parameters
    $getPhotoUuid = admFuncVariableIsValid($_GET, 'photo_uuid', 'uuid');
    $getStart = admFuncVariableIsValid($_GET, 'start', 'int');
    $getStartThumbnail = admFuncVariableIsValid($_GET, 'start_thumbnail', 'int', array('defaultValue' => 1));
    $getPhotoNr = admFuncVariableIsValid($_GET, 'photo_nr', 'int');

    // Fotoalbums-Objekt erzeugen oder aus Session lesen
    if (isset($_SESSION['photo_album']) && $_SESSION['photo_album']->getValue('pho_uuid') === $getPhotoUuid) {
        $photoAlbum =& $_SESSION['photo_album'];
    } else {
        // einlesen des Albums falls noch nicht in Session gespeichert
        $photoAlbum = new Album($gDb);
        if ($getPhotoUuid !== '') {
            $photoAlbum->readDataByUuid($getPhotoUuid);
        }

        $_SESSION['photo_album'] = $photoAlbum;
    }

    // set headline of module
    if ($getPhotoUuid !== '') {
        // check if the current user could view this photo album
        if (!$photoAlbum->isVisible()) {
            throw new Exception('SYS_NO_RIGHTS');
        }

        $headline = $photoAlbum->getValue('pho_name');

        // Drop URL on navigation stack
        $gNavigation->addUrl(CURRENT_URL, $headline);
    } else {
        $headline = $gL10n->get('SYS_PHOTO_ALBUMS');

        // Navigation of the module starts here
        $gNavigation->addStartUrl(CURRENT_URL, $headline, 'bi-image-fill');
    }

    // create html page object
<<<<<<< HEAD
    $page = PagePresenter::withHtmlIDAndHeadline('admidio-photos', $headline);
=======
    $page = new HtmlPage('admidio-photos', $headline);
    $page->setContentFullWidth();
>>>>>>> bd58ba0c

    // add rss feed to photos
    if ($gSettingsManager->getBool('enable_rss')) {
        $page->addRssFile(
            ADMIDIO_URL . FOLDER_MODULES . '/photos/rss_photos.php?organization_short_name=' . $gCurrentOrganization->getValue('org_shortname'),
            $gL10n->get('SYS_RSS_FEED_FOR_VAR', array($gCurrentOrganization->getValue('org_longname') . ' - ' . $gL10n->get('SYS_PHOTO_ALBUMS')))
        );
    }

    if ($photoAlbum->isEditable()) {
        $page->addJavascript('
        lightbox.option({
            "albumLabel": "' . strtr($gL10n->get('SYS_PHOTO_X_OF_Y'), array('#VAR1#' => '%1', '#VAR2#' => '%2')) . '"
        });

        $(".admidio-image-rotate").click(function() {
            imageNr = $(this).data("image");
            $.post("' . ADMIDIO_URL . FOLDER_MODULES . '/photos/photo_function.php?photo_uuid=' . $getPhotoUuid . '&photo_nr=" + $(this).data("image") + "&mode=rotate&direction=" + $(this).data("direction"),
                {"adm_csrf_token": "' . $gCurrentSession->getCsrfToken() . '"},
                function(data) {
                    if (data === "done") {
                        // Appending the random number is necessary to trick the browser cache
                        $("#img_" + imageNr).attr("src", "' . ADMIDIO_URL . FOLDER_MODULES . '/photos/photo_show.php?photo_uuid=' . $getPhotoUuid . '&thumb=1&photo_nr=" + imageNr + "&rand=" + Math.random());
                    } else {
                        messageBox(data, "' . $gL10n->get('SYS_ERROR') . '", "error");
                    }
                }
            );
        });

        $(".admidio-album-lock").click(function() {
            $.post("' . ADMIDIO_URL . FOLDER_MODULES . '/photos/photo_album_function.php?mode=" + $(this).data("mode") + "&photo_uuid=" + $(this).data("id"),
                {"adm_csrf_token": "' . $gCurrentSession->getCsrfToken() . '"},
                function(data) {
                    if (data === "done") {
                        location.reload();
                    } else {
                        messageBox(data, "' . $gL10n->get('SYS_ERROR') . '", "error");
                    }
                }
            );
        });',
            true
        );
    }

    // integrate lightbox 2 addon
    if ((int)$gSettingsManager->get('photo_show_mode') === 1) {
        $page->addCssFile(ADMIDIO_URL . FOLDER_LIBS . '/lightbox2/css/lightbox.css');
        $page->addJavascriptFile(ADMIDIO_URL . FOLDER_LIBS . '/lightbox2/js/lightbox.js');
    }

    // if a photo number was committed then simulate a left mouse click
    if ($getPhotoNr > 0) {
        $page->addJavascript('$("#img_' . $getPhotoNr . '").trigger("click");', true);
    }

    if ($gCurrentUser->editPhotoRight()) {
        // show link to create new album
        $page->addPageFunctionsMenuItem(
            'menu_item_photos_new_album',
            $gL10n->get('SYS_CREATE_ALBUM'),
            SecurityUtils::encodeUrl(ADMIDIO_URL . FOLDER_MODULES . '/photos/photo_album_new.php', array('parent_photo_uuid' => $getPhotoUuid)),
            'bi-plus-circle-fill'
        );

        if ($getPhotoUuid !== '') {
            // show link to edit album
            $page->addPageFunctionsMenuItem(
                'menu_item_photos_edit_album',
                $gL10n->get('SYS_EDIT_ALBUM'),
                SecurityUtils::encodeUrl(ADMIDIO_URL . FOLDER_MODULES . '/photos/photo_album_new.php', array('photo_uuid' => $getPhotoUuid)),
                'bi-pencil-square'
            );

            // show link to upload photos
            $page->addPageFunctionsMenuItem(
                'menu_item_photos_upload_photo',
                $gL10n->get('SYS_UPLOAD_PHOTOS'),
                SecurityUtils::encodeUrl(ADMIDIO_URL . '/adm_program/system/file_upload.php', array('module' => 'photos', 'uuid' => $getPhotoUuid)),
                'bi-upload'
            );
        }
    }

    // show link to download photos if enabled
    if ($gSettingsManager->getBool('photo_download_enabled') && $photoAlbum->getValue('pho_quantity') > 0) {
        // show link to download photos
        $page->addPageFunctionsMenuItem(
            'menu_item_photos_download',
            $gL10n->get('SYS_DOWNLOAD_ALBUM'),
            SecurityUtils::encodeUrl(ADMIDIO_URL . FOLDER_MODULES . '/photos/photo_download.php', array('photo_uuid' => $getPhotoUuid)),
            'bi-download'
        );
    }

    if ($getPhotoUuid !== '') {
        // show additional album information
        $datePeriod = $photoAlbum->getValue('pho_begin', $gSettingsManager->getString('system_date'));

        if ($photoAlbum->getValue('pho_end') !== $photoAlbum->getValue('pho_begin') && strlen($photoAlbum->getValue('pho_end')) > 0) {
            $datePeriod .= ' ' . $gL10n->get('SYS_DATE_TO') . ' ' . $photoAlbum->getValue('pho_end', $gSettingsManager->getString('system_date'));
        }

        // Notice for users with foto edit right that this album is locked
        if ($photoAlbum->getValue('pho_locked') == 1) {
            $page->addHtml('<p class="card-text"><div class="alert alert-warning alert-small" role="alert"><i class="bi bi-exclamation-triangle-fill"></i>' . $gL10n->get('SYS_ALBUM_NOT_APPROVED') . '</div></p>');
        }

        $page->addHtml('
    <p class="lead">
        <p class="fw-bold">' . $datePeriod . '</p class="fw-bold">
        <p>' . $photoAlbum->countImages() . ' ' . $gL10n->get('SYS_PHOTOS_BY_VAR', array($photoAlbum->getPhotographer())) . '</p>');

        if (strlen($photoAlbum->getValue('pho_description')) > 0) {
            $page->addHtml('<p>' . $photoAlbum->getValue('pho_description', 'html') . '</p>');
        }

        $page->addHtml('</p>');
    }

    // THUMBNAILS
    // Only if current album contains images
    if ($photoAlbum->getValue('pho_quantity') > 0) {
        $photoThumbnailTable = '';
        $firstPhotoNr = 1;
        $lastPhotoNr = $gSettingsManager->getInt('photo_thumbs_page');

        // Open the correct album page when image number has been set
        if ($getPhotoNr > 0) {
            $firstPhotoNr = (round(($getPhotoNr - 1) / $gSettingsManager->getInt('photo_thumbs_page')) * $gSettingsManager->getInt('photo_thumbs_page')) + 1;
            $lastPhotoNr = $firstPhotoNr + $gSettingsManager->getInt('photo_thumbs_page') - 1;
        }

        // create thumbnail container
        $page->addHtml('<div class="row">');

        for ($actThumbnail = $firstPhotoNr; $actThumbnail <= $lastPhotoNr && $actThumbnail <= $photoAlbum->getValue('pho_quantity'); ++$actThumbnail) {
            if ($actThumbnail <= $photoAlbum->getValue('pho_quantity')) {
                $photoThumbnailTable .= '<div class="col-xxl-2 col-xl-3 col-lg-4 col-sm-6 admidio-photos-thumbnail" id="div_image_' . $actThumbnail . '">';

                // Modal with lightbox 2
                if ((int)$gSettingsManager->get('photo_show_mode') === 1) {
                    $photoThumbnailTable .= '
                        <a data-lightbox="admidio-gallery" data-title="' . $headline . '"
                            href="' . SecurityUtils::encodeUrl(ADMIDIO_URL . FOLDER_MODULES . '/photos/photo_show.php', array('photo_uuid' => $getPhotoUuid, 'photo_nr' => $actThumbnail, 'max_width' => $gSettingsManager->getInt('photo_show_width'), 'max_height' => $gSettingsManager->getInt('photo_show_height'))) . '"><img
                            class="rounded" id="img_' . $actThumbnail . '" src="' . SecurityUtils::encodeUrl(ADMIDIO_URL . FOLDER_MODULES . '/photos/photo_show.php', array('photo_uuid' => $getPhotoUuid, 'photo_nr' => $actThumbnail, 'thumb' => 1)) . '" alt="' . $actThumbnail . '" /></a>';
                } // Same window
                elseif ((int)$gSettingsManager->get('photo_show_mode') === 2) {
                    $photoThumbnailTable .= '
                        <a href="' . SecurityUtils::encodeUrl(ADMIDIO_URL . FOLDER_MODULES . '/photos/photo_presenter.php', array('photo_nr' => $actThumbnail, 'photo_uuid' => $getPhotoUuid)) . '"><img
                            class="rounded" id="img_' . $actThumbnail . '" src="' . SecurityUtils::encodeUrl(ADMIDIO_URL . FOLDER_MODULES . '/photos/photo_show.php', array('photo_uuid' => $getPhotoUuid, 'photo_nr' => $actThumbnail, 'thumb' => 1)) . '" alt="' . $actThumbnail . '" />
                        </a>';
                }

                if ($gCurrentUser->editPhotoRight() || ($gValidLogin && $gSettingsManager->getBool('photo_ecard_enabled')) || $gSettingsManager->getBool('photo_download_enabled')) {
                    $photoThumbnailTable .= '<div id="image_preferences_' . $actThumbnail . '" class="text-center">';
                }


                if ($gValidLogin && $gSettingsManager->getBool('photo_ecard_enabled')) {
                    $photoThumbnailTable .= '
                        <a class="admidio-icon-link" href="' . SecurityUtils::encodeUrl(ADMIDIO_URL . FOLDER_MODULES . '/photos/ecards.php', array('photo_nr' => $actThumbnail, 'photo_uuid' => $getPhotoUuid, 'show_page' => $getPhotoNr)) . '">
                            <i class="bi bi-envelope" data-bs-toggle="tooltip" title="' . $gL10n->get('SYS_SEND_PHOTO_AS_ECARD') . '"></i></a>';
                }

                if ($gSettingsManager->getBool('photo_download_enabled')) {
                    // show link to download photo
                    $photoThumbnailTable .= '
                        <a class="admidio-icon-link" href="' . SecurityUtils::encodeUrl(ADMIDIO_URL . FOLDER_MODULES . '/photos/photo_download.php', array('photo_uuid' => $getPhotoUuid, 'photo_nr' => $actThumbnail)) . '">
                            <i class="bi bi-download" data-bs-toggle="tooltip" title="' . $gL10n->get('SYS_DOWNLOAD_PHOTO') . '"></i></a>';
                }

                // buttons for moderation
                if ($gCurrentUser->editPhotoRight()) {
                    $photoThumbnailTable .= '
                        <a class="admidio-icon-link admidio-image-rotate" href="javascript:void(0)" data-image="' . $actThumbnail . '" data-direction="right">
                            <i class="bi bi-arrow-clockwise" data-bs-toggle="tooltip" title="' . $gL10n->get('SYS_ROTATE_PHOTO_RIGHT') . '"></i></a>
                        <a class="admidio-icon-link admidio-image-rotate"  href="javascript:void(0)"  data-image="' . $actThumbnail . '" data-direction="left"">
                            <i class="bi bi-arrow-counterclockwise" data-bs-toggle="tooltip" title="' . $gL10n->get('SYS_ROTATE_PHOTO_LEFT') . '"></i></a>
                        <a class="admidio-icon-link admidio-messagebox" href="javascript:void(0);" data-buttons="yes-no"
                            data-message="' . $gL10n->get('SYS_WANT_DELETE_PHOTO') . '"
                            data-href="callUrlHideElement(\'div_image_' . $actThumbnail . '\', \'' . SecurityUtils::encodeUrl(ADMIDIO_URL . FOLDER_MODULES . '/photos/photo_function.php', array('mode' => 'delete', 'photo_uuid' => $getPhotoUuid, 'photo_nr' => $actThumbnail)) . '\', \'' . $gCurrentSession->getCsrfToken() . '\')">
                            <i class="bi bi-trash" data-bs-toggle="tooltip" title="' . $gL10n->get('SYS_DELETE') . '"></i></a>';
                }

                if ($gCurrentUser->editPhotoRight() || ($gValidLogin && $gSettingsManager->getBool('photo_ecard_enabled')) || $gSettingsManager->getBool('photo_download_enabled')) {
                    $photoThumbnailTable .= '</div>';
                }
                $photoThumbnailTable .= '</div>';
            }
        }

        // the lightbox should be able to go through the whole album, therefore we must
        // integrate links to the photos of the album pages to this page and container but hidden
        if ((int)$gSettingsManager->get('photo_show_mode') === 1) {
            $photoThumbnailTableShown = false;

            for ($hiddenPhotoNr = 1; $hiddenPhotoNr <= $photoAlbum->getValue('pho_quantity'); ++$hiddenPhotoNr) {
                if ($hiddenPhotoNr >= $firstPhotoNr && $hiddenPhotoNr < $actThumbnail) {
                    if (!$photoThumbnailTableShown) {
                        $page->addHtml($photoThumbnailTable);
                        $photoThumbnailTableShown = true;
                    }
                } else {
                    $page->addHtml('
                    <a class="d-none" data-lightbox="admidio-gallery" data-title="' . $headline . '"
                        href="' . SecurityUtils::encodeUrl(ADMIDIO_URL . FOLDER_MODULES . '/photos/photo_show.php', array('photo_uuid' => $getPhotoUuid, 'photo_nr' => $hiddenPhotoNr, 'max_width' => $gSettingsManager->getInt('photo_show_width'), 'max_height' => $gSettingsManager->getInt('photo_show_height'))) . '">&nbsp;</a>
                ');
                }
            }
            $page->addHtml('</div>');   // close album-container
        } else {
            // show photos if lightbox is not used
            $photoThumbnailTable .= '</div>';   // close album-container
            $page->addHtml($photoThumbnailTable);
        }

        // show information about user who creates the recordset and changed it
        $page->addHtml(admFuncShowCreateChangeInfoById(
            (int)$photoAlbum->getValue('pho_usr_id_create'),
            $photoAlbum->getValue('pho_timestamp_create'),
            (int)$photoAlbum->getValue('pho_usr_id_change'),
            $photoAlbum->getValue('pho_timestamp_change')
        ));

        // show page navigations through thumbnails
        $page->addHtml(admFuncGeneratePagination(
            SecurityUtils::encodeUrl(ADMIDIO_URL . FOLDER_MODULES . '/photos/photos.php', array('photo_uuid' => $photoAlbum->getValue('pho_uuid'))),
            $photoAlbum->getValue('pho_quantity'),
            $gSettingsManager->getInt('photo_thumbs_page'),
            $getPhotoNr,
            true,
            'photo_nr'
        ));
    }
    // Album list

    // show all albums of the current level
    $sql = 'SELECT *
          FROM ' . TBL_PHOTOS . '
         WHERE pho_org_id = ? -- $gCurrentOrgId';
    $queryParams = array($gCurrentOrgId);
    if ($getPhotoUuid !== '') {
        $sql .= '
        AND pho_pho_id_parent = ? -- $photoAlbum->getValue(\'pho_id\')';
        $queryParams[] = $photoAlbum->getValue('pho_id');
    } else {
        $sql .= '
        AND (pho_pho_id_parent IS NULL) ';
    }

    if (!$gCurrentUser->editPhotoRight()) {
        $sql .= '
        AND pho_locked = false ';
    }

    $sql .= '
    ORDER BY pho_begin DESC';

    $albumStatement = $gDb->queryPrepared($sql, $queryParams);
    $albumList = $albumStatement->fetchAll();
    $albumsCount = $albumStatement->rowCount();

    if ($albumsCount > 0) {
        // if there are photos in the current album and a sub albums exists, then show a separator
        if ($photoAlbum->getValue('pho_quantity') > 0) {
            $page->addHtml('<hr />');
        }

        $childPhotoAlbum = new Album($gDb);

        $page->addHtml('<div class="row admidio-margin-bottom">');

        for ($x = $getStart; $x <= $getStart + $gSettingsManager->getInt('photo_albums_per_page') - 1 && $x < $albumsCount; ++$x) {
            $htmlLock = '';

            $childPhotoAlbum->clear();
            $childPhotoAlbum->setArray($albumList[$x]);

            // folder of the album
            $albumFolder = ADMIDIO_PATH . FOLDER_DATA . '/photos/' . $childPhotoAlbum->getValue('pho_begin', 'Y-m-d') . '_' . $childPhotoAlbum->getValue('pho_id');

            // show album if album is not locked, or it has child albums or the user has the photo module edit right
            if ((is_dir($albumFolder) && $childPhotoAlbum->isVisible())
                || $childPhotoAlbum->hasChildAlbums()) {
                // Get random image for preview
                $shuffleImage = $childPhotoAlbum->shuffleImage();

                // album title
                if (is_dir($albumFolder) || $childPhotoAlbum->hasChildAlbums()) {
                    $albumTitle = '<a href="' . SecurityUtils::encodeUrl(ADMIDIO_URL . FOLDER_MODULES . '/photos/photos.php', array('photo_uuid' => $childPhotoAlbum->getValue('pho_uuid'))) . '">' . $childPhotoAlbum->getValue('pho_name') . '</a>';
                } else {
                    $albumTitle = $childPhotoAlbum->getValue('pho_name');
                }

                $albumDate = $childPhotoAlbum->getValue('pho_begin', $gSettingsManager->getString('system_date'));
                if ($childPhotoAlbum->getValue('pho_end') !== $childPhotoAlbum->getValue('pho_begin')) {
                    $albumDate .= ' ' . $gL10n->get('SYS_DATE_TO') . ' ' . $childPhotoAlbum->getValue('pho_end', $gSettingsManager->getString('system_date'));
                }

                $page->addHtml('
                <div class="admidio-album col-sm-6 col-lg-4 col-xl-3" id="panel_pho_' . $childPhotoAlbum->getValue('pho_uuid') . '">
                    <div class="card admidio-card">
                        <a href="' . SecurityUtils::encodeUrl(ADMIDIO_URL . FOLDER_MODULES . '/photos/photos.php', array('photo_uuid' => $childPhotoAlbum->getValue('pho_uuid'))) . '"><img
                            class="card-img-top" src="' . SecurityUtils::encodeUrl(ADMIDIO_URL . FOLDER_MODULES . '/photos/photo_show.php', array('photo_uuid' => $shuffleImage['shuffle_pho_uuid'], 'photo_nr' => $shuffleImage['shuffle_img_nr'], 'thumb' => 1)) . '" alt="' . $gL10n->get('SYS_PHOTOS') . '" /></a>
                        <div class="card-body">
                            <h5 class="card-title">' . $albumTitle);
                // if user has admin rights for photo module then show some functions
                if ($gCurrentUser->editPhotoRight()) {
                    if ((bool)$childPhotoAlbum->getValue('pho_locked') === false) {
                        $htmlLock = '<li><a class="dropdown-item admidio-album-lock" href="javascript:void(0)" data-id="' . $childPhotoAlbum->getValue('pho_uuid') . '" data-mode="lock">
                                            <i class="bi bi-lock" data-bs-toggle="tooltip"></i> ' . $gL10n->get('SYS_LOCK_ALBUM') . '</a>
                                 </li>';
                    }

                    $page->addHtml('
                                    <div class="dropdown float-end">
                                        <a class="admidio-icon-link" href="#" role="button" id="dropdownMenuButton" data-bs-toggle="dropdown" aria-haspopup="true" aria-expanded="false">
                                            <i class="bi bi-three-dots" data-bs-toggle="tooltip"></i></a>
                                        <ul class="dropdown-menu" aria-labelledby="dropdownMenuButton">
                                            <li><a class="dropdown-item" href="' . SecurityUtils::encodeUrl(ADMIDIO_URL . FOLDER_MODULES . '/photos/photo_album_new.php', array('photo_uuid' => $childPhotoAlbum->getValue('pho_uuid'))) . '">
                                                <i class="bi bi-pencil-square" data-bs-toggle="tooltip"></i> ' . $gL10n->get('SYS_EDIT_ALBUM') . '</a>
                                            </li>
                                            ' . $htmlLock . '
                                            <li><a class="dropdown-item admidio-messagebox" href="javascript:void(0);" data-buttons="yes-no"
                                                data-message="' . $gL10n->get('SYS_DELETE_ENTRY', array($childPhotoAlbum->getValue('pho_name', 'database'))) . '"
                                                data-href="callUrlHideElement(\'panel_pho_' . $childPhotoAlbum->getValue('pho_uuid') . '\', \'' . SecurityUtils::encodeUrl(ADMIDIO_URL . FOLDER_MODULES . '/photos/photo_album_function.php', array('mode' => 'delete', 'photo_uuid' => $childPhotoAlbum->getValue('pho_uuid'))) . '\', \'' . $gCurrentSession->getCsrfToken() . '\')">
                                                <i class="bi bi-trash" data-bs-toggle="tooltip"></i> ' . $gL10n->get('SYS_DELETE_ALBUM') . '</a>
                                            </li>
                                        </ul>
                                    </div>');
                }
                $page->addHtml('</h5>

                            <p class="card-text">' . $albumDate . '</p>');

                if (strlen($childPhotoAlbum->getValue('pho_description')) > 0) {
                    $albumDescription = $childPhotoAlbum->getValue('pho_description', 'html');

                    if (strlen($albumDescription) > 200) {
                        // read first 200 chars of text, then search for last space and cut the text there. After that add a "more" link
                        $textPrev = substr($albumDescription, 0, 200);
                        $maxPosPrev = strrpos($textPrev, ' ');
                        $albumDescription = substr($textPrev, 0, $maxPosPrev) .
                            ' <span class="collapse" id="viewdetails-' . $childPhotoAlbum->getValue('pho_uuid') . '">' . substr($albumDescription, $maxPosPrev) . '.
                                        </span> <a class="admidio-icon-link"  data-bs-toggle="collapse" data-bs-target="#viewdetails-' . $childPhotoAlbum->getValue('pho_uuid') . '">»</a>';
                    }

                    $page->addHtml('<p class="card-text">' . $albumDescription . '</p>');
                }

                $page->addHtml('<p class="card-text">' . $childPhotoAlbum->countImages() . ' ' . $gL10n->get('SYS_PHOTOS_BY_VAR', array($childPhotoAlbum->getPhotographer())) . '</p>');

                // Notice for users with foto edit rights that the folder of the album doesn't exist
                if (!is_dir($albumFolder) && !$childPhotoAlbum->hasChildAlbums() && $gCurrentUser->editPhotoRight()) {
                    $page->addHtml('<p class="card-text"><div class="alert alert-warning alert-small" role="alert"><i class="bi bi-exclamation-triangle-fill"></i>' . $gL10n->get('SYS_ALBUM_FOLDER_NOT_FOUND') . '</div></p>');
                }

                // Notice for users with foto edit right that this album is locked
                if ($childPhotoAlbum->getValue('pho_locked') == 1) {
                    $page->addHtml('<p class="card-text"><div class="alert alert-warning alert-small" role="alert"><i class="bi bi-exclamation-triangle-fill"></i>' . $gL10n->get('SYS_ALBUM_NOT_APPROVED') . '</div></p>');
                }

                if ($gCurrentUser->editPhotoRight() && $childPhotoAlbum->getValue('pho_locked') == 1) {
                    $page->addHtml('<button class="btn btn-primary admidio-album-lock" data-id="' . $childPhotoAlbum->getValue('pho_uuid') . '" data-mode="unlock">' . $gL10n->get('SYS_UNLOCK_ALBUM') . '</button>');
                }

                $page->addHtml('</div>
                    </div>
                </div>
            ');
            }//Ende wenn Ordner existiert
        }//for

        $page->addHtml('</div>');
    }

    // Empty album, if the album contains neither photos nor sub-folders
    if ($albumsCount === 0 && ($photoAlbum->getValue('pho_quantity') == 0 || strlen($photoAlbum->getValue('pho_quantity')) === 0)) {  // alle vorhandenen Albumen werden ignoriert
        $page->addHtml($gL10n->get('SYS_ALBUM_CONTAINS_NO_PHOTOS'));
    }

    // If necessary show links to navigate to next and previous albums of the query
    $baseUrl = SecurityUtils::encodeUrl(ADMIDIO_URL . FOLDER_MODULES . '/photos/photos.php', array('photo_uuid' => $getPhotoUuid));
    $page->addHtml(admFuncGeneratePagination($baseUrl, $albumsCount, $gSettingsManager->getInt('photo_albums_per_page'), $getStart));

    // show html of complete page
    $page->show();
} catch (Exception $e) {
    $gMessage->show($e->getMessage());
}<|MERGE_RESOLUTION|>--- conflicted
+++ resolved
@@ -68,12 +68,8 @@
     }
 
     // create html page object
-<<<<<<< HEAD
     $page = PagePresenter::withHtmlIDAndHeadline('admidio-photos', $headline);
-=======
-    $page = new HtmlPage('admidio-photos', $headline);
     $page->setContentFullWidth();
->>>>>>> bd58ba0c
 
     // add rss feed to photos
     if ($gSettingsManager->getBool('enable_rss')) {
