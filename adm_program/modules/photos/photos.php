--- conflicted
+++ resolved
@@ -186,11 +186,7 @@
     // show link to download photos
     $photosMenu->addItem(
         'menu_item_download_photos', safeUrl(ADMIDIO_URL.FOLDER_MODULES.'/photos/photo_download.php', array('pho_id' => $getPhotoId)),
-<<<<<<< HEAD
-        $gL10n->get('PHO_DOWNLOAD_PHOTOS'), 'fa-download'
-=======
-        $gL10n->get('SYS_DOWNLOAD_ALBUM'), 'page_white_compressed.png'
->>>>>>> 6027ab70
+        $gL10n->get('SYS_DOWNLOAD_ALBUM'), 'fa-download'
     );
 }
 
