<?php
/**
 ***********************************************************************************************
 * Show a list of all photo albums
 *
 * @copyright The Admidio Team
 * @see https://www.admidio.org/
 * @license https://www.gnu.org/licenses/gpl-2.0.html GNU General Public License v2.0 only
 *
 * Parameters:
 *
 * photo_uuid : UUID of album which photos should be shown
 * start_thumbnail : Number of the thumbnail which is the first that should be shown
 * start      : Position of query recordset where the visual output should start
 *
 *****************************************************************************/
use Admidio\Infrastructure\Exception;
use Admidio\Infrastructure\Utils\SecurityUtils;
use Admidio\Photos\Entity\Album;
<<<<<<< HEAD
use Admidio\UI\Presenter\PagePresenter;
=======
use Admidio\Changelog\Service\ChangelogService;
>>>>>>> 5b83fde1

require_once(__DIR__ . '/../../system/common.php');

try {
    // check if the module is enabled and disallow access if it's disabled
    if ((int)$gSettingsManager->get('photo_module_enabled') === 0) {
        throw new Exception('SYS_MODULE_DISABLED');
    } elseif ((int)$gSettingsManager->get('photo_module_enabled') === 2) {
        // only logged-in users can access the module
        require(__DIR__ . '/../../system/login_valid.php');
    }

    // Initialize and check the parameters
    $getPhotoUuid = admFuncVariableIsValid($_GET, 'photo_uuid', 'uuid');
    $getStart = admFuncVariableIsValid($_GET, 'start', 'int');
    $getStartThumbnail = admFuncVariableIsValid($_GET, 'start_thumbnail', 'int', array('defaultValue' => 1));
    $getPhotoNr = admFuncVariableIsValid($_GET, 'photo_nr', 'int');

    // Fotoalbums-Objekt erzeugen oder aus Session lesen
    if (isset($_SESSION['photo_album']) && $_SESSION['photo_album']->getValue('pho_uuid') === $getPhotoUuid) {
        $photoAlbum =& $_SESSION['photo_album'];
    } else {
        // einlesen des Albums falls noch nicht in Session gespeichert
        $photoAlbum = new Album($gDb);
        if ($getPhotoUuid !== '') {
            $photoAlbum->readDataByUuid($getPhotoUuid);
        }

        $_SESSION['photo_album'] = $photoAlbum;
    }

    // set headline of module
    if ($getPhotoUuid !== '') {
        // check if the current user could view this photo album
        if (!$photoAlbum->isVisible()) {
            throw new Exception('SYS_NO_RIGHTS');
        }

        $headline = $photoAlbum->getValue('pho_name');

        // Drop URL on navigation stack
        $gNavigation->addUrl(CURRENT_URL, $headline);
    } else {
        $headline = $gL10n->get('SYS_PHOTO_ALBUMS');

        // Navigation of the module starts here
        $gNavigation->addStartUrl(CURRENT_URL, $headline, 'bi-image-fill');
    }

    // create html page object
    $page = PagePresenter::withHtmlIDAndHeadline('admidio-photos', $headline);
    $page->setContentFullWidth();

    // add rss feed to photos
    if ($gSettingsManager->getBool('enable_rss')) {
        $page->addRssFile(
            ADMIDIO_URL . FOLDER_MODULES . '/photos/rss_photos.php?organization_short_name=' . $gCurrentOrganization->getValue('org_shortname'),
            $gL10n->get('SYS_RSS_FEED_FOR_VAR', array($gCurrentOrganization->getValue('org_longname') . ' - ' . $gL10n->get('SYS_PHOTO_ALBUMS')))
        );
    }

    if ($photoAlbum->isEditable()) {
        $page->addJavascript('
        lightbox.option({
            "albumLabel": "' . strtr($gL10n->get('SYS_PHOTO_X_OF_Y'), array('#VAR1#' => '%1', '#VAR2#' => '%2')) . '"
        });

        $(".admidio-image-rotate").click(function() {
            imageNr = $(this).data("image");
            $.post("' . ADMIDIO_URL . FOLDER_MODULES . '/photos/photo_function.php?photo_uuid=' . $getPhotoUuid . '&photo_nr=" + $(this).data("image") + "&mode=rotate&direction=" + $(this).data("direction"),
                {"adm_csrf_token": "' . $gCurrentSession->getCsrfToken() . '"},
                function(data) {
                    if (data === "done") {
                        // Appending the random number is necessary to trick the browser cache
                        $("#img_" + imageNr).attr("src", "' . ADMIDIO_URL . FOLDER_MODULES . '/photos/photo_show.php?photo_uuid=' . $getPhotoUuid . '&thumb=1&photo_nr=" + imageNr + "&rand=" + Math.random());
                    } else {
                        messageBox(data, "' . $gL10n->get('SYS_ERROR') . '", "error");
                    }
                }
            );
        });

        $(".admidio-album-lock").click(function() {
            $.post("' . ADMIDIO_URL . FOLDER_MODULES . '/photos/photo_album_function.php?mode=" + $(this).data("mode") + "&photo_uuid=" + $(this).data("id"),
                {"adm_csrf_token": "' . $gCurrentSession->getCsrfToken() . '"},
                function(data) {
                    if (data === "done") {
                        location.reload();
                    } else {
                        messageBox(data, "' . $gL10n->get('SYS_ERROR') . '", "error");
                    }
                }
            );
        });',
            true
        );
    }

    // integrate lightbox 2 addon
    if ((int)$gSettingsManager->get('photo_show_mode') === 1) {
        $page->addCssFile(ADMIDIO_URL . FOLDER_LIBS . '/lightbox2/css/lightbox.css');
        $page->addJavascriptFile(ADMIDIO_URL . FOLDER_LIBS . '/lightbox2/js/lightbox.js');
    }

    // if a photo number was committed then simulate a left mouse click
    if ($getPhotoNr > 0) {
        $page->addJavascript('$("#img_' . $getPhotoNr . '").trigger("click");', true);
    }

    if ($gCurrentUser->editPhotoRight()) {
        // show link to create new album
        $page->addPageFunctionsMenuItem(
            'menu_item_photos_new_album',
            $gL10n->get('SYS_CREATE_ALBUM'),
            SecurityUtils::encodeUrl(ADMIDIO_URL . FOLDER_MODULES . '/photos/photo_album_new.php', array('parent_photo_uuid' => $getPhotoUuid)),
            'bi-plus-circle-fill'
        );

        if ($getPhotoUuid !== '') {
            // show link to edit album
            $page->addPageFunctionsMenuItem(
                'menu_item_photos_edit_album',
                $gL10n->get('SYS_EDIT_ALBUM'),
                SecurityUtils::encodeUrl(ADMIDIO_URL . FOLDER_MODULES . '/photos/photo_album_new.php', array('photo_uuid' => $getPhotoUuid)),
                'bi-pencil-square'
            );

            // show link to upload photos
            $page->addPageFunctionsMenuItem(
                'menu_item_photos_upload_photo',
                $gL10n->get('SYS_UPLOAD_PHOTOS'),
                SecurityUtils::encodeUrl(ADMIDIO_URL . '/adm_program/system/file_upload.php', array('module' => 'photos', 'uuid' => $getPhotoUuid)),
                'bi-upload'
            );
        }
    }

    // show link to download photos if enabled
    if ($gSettingsManager->getBool('photo_download_enabled') && $photoAlbum->getValue('pho_quantity') > 0) {
        // show link to download photos
        $page->addPageFunctionsMenuItem(
            'menu_item_photos_download',
            $gL10n->get('SYS_DOWNLOAD_ALBUM'),
            SecurityUtils::encodeUrl(ADMIDIO_URL . FOLDER_MODULES . '/photos/photo_download.php', array('photo_uuid' => $getPhotoUuid)),
            'bi-download'
        );
    }

    ChangelogService::displayHistoryButton($page, 'photos', 'photos', !empty($getPhotoUuid), array('uuid' => $getPhotoUuid));
    
    if ($getPhotoUuid !== '') {
        // show additional album information
        $datePeriod = $photoAlbum->getValue('pho_begin', $gSettingsManager->getString('system_date'));

        if ($photoAlbum->getValue('pho_end') !== $photoAlbum->getValue('pho_begin') && strlen($photoAlbum->getValue('pho_end')) > 0) {
            $datePeriod .= ' ' . $gL10n->get('SYS_DATE_TO') . ' ' . $photoAlbum->getValue('pho_end', $gSettingsManager->getString('system_date'));
        }

        // Notice for users with foto edit right that this album is locked
        if ($photoAlbum->getValue('pho_locked') == 1) {
            $page->addHtml('<p class="card-text"><div class="alert alert-warning alert-small" role="alert"><i class="bi bi-exclamation-triangle-fill"></i>' . $gL10n->get('SYS_ALBUM_NOT_APPROVED') . '</div></p>');
        }

        $page->addHtml('
    <p class="lead">
        <p class="fw-bold">' . $datePeriod . '</p class="fw-bold">
        <p>' . $photoAlbum->countImages() . ' ' . $gL10n->get('SYS_PHOTOS_BY_VAR', array($photoAlbum->getPhotographer())) . '</p>');

        if (strlen($photoAlbum->getValue('pho_description')) > 0) {
            $page->addHtml('<p>' . $photoAlbum->getValue('pho_description', 'html') . '</p>');
        }

        $page->addHtml('</p>');
    }

    // THUMBNAILS
    // Only if current album contains images
    if ($photoAlbum->getValue('pho_quantity') > 0) {
        $photoThumbnailTable = '';
        $firstPhotoNr = 1;
        $lastPhotoNr = $gSettingsManager->getInt('photo_thumbs_page');

        // Open the correct album page when image number has been set
        if ($getPhotoNr > 0) {
            $firstPhotoNr = (round(($getPhotoNr - 1) / $gSettingsManager->getInt('photo_thumbs_page')) * $gSettingsManager->getInt('photo_thumbs_page')) + 1;
            $lastPhotoNr = $firstPhotoNr + $gSettingsManager->getInt('photo_thumbs_page') - 1;
        }

        // create thumbnail container
        $page->addHtml('<div class="row">');

        for ($actThumbnail = $firstPhotoNr; $actThumbnail <= $lastPhotoNr && $actThumbnail <= $photoAlbum->getValue('pho_quantity'); ++$actThumbnail) {
            if ($actThumbnail <= $photoAlbum->getValue('pho_quantity')) {
                $photoThumbnailTable .= '<div class="col-xxl-2 col-xl-3 col-lg-4 col-sm-6 admidio-photos-thumbnail" id="div_image_' . $actThumbnail . '">';

                // Modal with lightbox 2
                if ((int)$gSettingsManager->get('photo_show_mode') === 1) {
                    $photoThumbnailTable .= '
                        <a data-lightbox="admidio-gallery" data-title="' . $headline . '"
                            href="' . SecurityUtils::encodeUrl(ADMIDIO_URL . FOLDER_MODULES . '/photos/photo_show.php', array('photo_uuid' => $getPhotoUuid, 'photo_nr' => $actThumbnail, 'max_width' => $gSettingsManager->getInt('photo_show_width'), 'max_height' => $gSettingsManager->getInt('photo_show_height'))) . '"><img
                            class="rounded" id="img_' . $actThumbnail . '" src="' . SecurityUtils::encodeUrl(ADMIDIO_URL . FOLDER_MODULES . '/photos/photo_show.php', array('photo_uuid' => $getPhotoUuid, 'photo_nr' => $actThumbnail, 'thumb' => 1)) . '" alt="' . $actThumbnail . '" /></a>';
                } // Same window
                elseif ((int)$gSettingsManager->get('photo_show_mode') === 2) {
                    $photoThumbnailTable .= '
                        <a href="' . SecurityUtils::encodeUrl(ADMIDIO_URL . FOLDER_MODULES . '/photos/photo_presenter.php', array('photo_nr' => $actThumbnail, 'photo_uuid' => $getPhotoUuid)) . '"><img
                            class="rounded" id="img_' . $actThumbnail . '" src="' . SecurityUtils::encodeUrl(ADMIDIO_URL . FOLDER_MODULES . '/photos/photo_show.php', array('photo_uuid' => $getPhotoUuid, 'photo_nr' => $actThumbnail, 'thumb' => 1)) . '" alt="' . $actThumbnail . '" />
                        </a>';
                }

                if ($gCurrentUser->editPhotoRight() || ($gValidLogin && $gSettingsManager->getBool('photo_ecard_enabled')) || $gSettingsManager->getBool('photo_download_enabled')) {
                    $photoThumbnailTable .= '<div id="image_preferences_' . $actThumbnail . '" class="text-center">';
                }


                if ($gValidLogin && $gSettingsManager->getBool('photo_ecard_enabled')) {
                    $photoThumbnailTable .= '
                        <a class="admidio-icon-link" href="' . SecurityUtils::encodeUrl(ADMIDIO_URL . FOLDER_MODULES . '/photos/ecards.php', array('photo_nr' => $actThumbnail, 'photo_uuid' => $getPhotoUuid, 'show_page' => $getPhotoNr)) . '">
                            <i class="bi bi-envelope" data-bs-toggle="tooltip" title="' . $gL10n->get('SYS_SEND_PHOTO_AS_ECARD') . '"></i></a>';
                }

                if ($gSettingsManager->getBool('photo_download_enabled')) {
                    // show link to download photo
                    $photoThumbnailTable .= '
                        <a class="admidio-icon-link" href="' . SecurityUtils::encodeUrl(ADMIDIO_URL . FOLDER_MODULES . '/photos/photo_download.php', array('photo_uuid' => $getPhotoUuid, 'photo_nr' => $actThumbnail)) . '">
                            <i class="bi bi-download" data-bs-toggle="tooltip" title="' . $gL10n->get('SYS_DOWNLOAD_PHOTO') . '"></i></a>';
                }

                // buttons for moderation
                if ($gCurrentUser->editPhotoRight()) {
                    $photoThumbnailTable .= '
                        <a class="admidio-icon-link admidio-image-rotate" href="javascript:void(0)" data-image="' . $actThumbnail . '" data-direction="right">
                            <i class="bi bi-arrow-clockwise" data-bs-toggle="tooltip" title="' . $gL10n->get('SYS_ROTATE_PHOTO_RIGHT') . '"></i></a>
                        <a class="admidio-icon-link admidio-image-rotate"  href="javascript:void(0)"  data-image="' . $actThumbnail . '" data-direction="left"">
                            <i class="bi bi-arrow-counterclockwise" data-bs-toggle="tooltip" title="' . $gL10n->get('SYS_ROTATE_PHOTO_LEFT') . '"></i></a>
                        <a class="admidio-icon-link admidio-messagebox" href="javascript:void(0);" data-buttons="yes-no"
                            data-message="' . $gL10n->get('SYS_WANT_DELETE_PHOTO') . '"
                            data-href="callUrlHideElement(\'div_image_' . $actThumbnail . '\', \'' . SecurityUtils::encodeUrl(ADMIDIO_URL . FOLDER_MODULES . '/photos/photo_function.php', array('mode' => 'delete', 'photo_uuid' => $getPhotoUuid, 'photo_nr' => $actThumbnail)) . '\', \'' . $gCurrentSession->getCsrfToken() . '\')">
                            <i class="bi bi-trash" data-bs-toggle="tooltip" title="' . $gL10n->get('SYS_DELETE') . '"></i></a>';
                }

                if ($gCurrentUser->editPhotoRight() || ($gValidLogin && $gSettingsManager->getBool('photo_ecard_enabled')) || $gSettingsManager->getBool('photo_download_enabled')) {
                    $photoThumbnailTable .= '</div>';
                }
                $photoThumbnailTable .= '</div>';
            }
        }

        // the lightbox should be able to go through the whole album, therefore we must
        // integrate links to the photos of the album pages to this page and container but hidden
        if ((int)$gSettingsManager->get('photo_show_mode') === 1) {
            $photoThumbnailTableShown = false;

            for ($hiddenPhotoNr = 1; $hiddenPhotoNr <= $photoAlbum->getValue('pho_quantity'); ++$hiddenPhotoNr) {
                if ($hiddenPhotoNr >= $firstPhotoNr && $hiddenPhotoNr < $actThumbnail) {
                    if (!$photoThumbnailTableShown) {
                        $page->addHtml($photoThumbnailTable);
                        $photoThumbnailTableShown = true;
                    }
                } else {
                    $page->addHtml('
                    <a class="d-none" data-lightbox="admidio-gallery" data-title="' . $headline . '"
                        href="' . SecurityUtils::encodeUrl(ADMIDIO_URL . FOLDER_MODULES . '/photos/photo_show.php', array('photo_uuid' => $getPhotoUuid, 'photo_nr' => $hiddenPhotoNr, 'max_width' => $gSettingsManager->getInt('photo_show_width'), 'max_height' => $gSettingsManager->getInt('photo_show_height'))) . '">&nbsp;</a>
                ');
                }
            }
            $page->addHtml('</div>');   // close album-container
        } else {
            // show photos if lightbox is not used
            $photoThumbnailTable .= '</div>';   // close album-container
            $page->addHtml($photoThumbnailTable);
        }

        // show information about user who creates the recordset and changed it
        $page->addHtml(admFuncShowCreateChangeInfoById(
            (int)$photoAlbum->getValue('pho_usr_id_create'),
            $photoAlbum->getValue('pho_timestamp_create'),
            (int)$photoAlbum->getValue('pho_usr_id_change'),
            $photoAlbum->getValue('pho_timestamp_change')
        ));

        // show page navigations through thumbnails
        $page->addHtml(admFuncGeneratePagination(
            SecurityUtils::encodeUrl(ADMIDIO_URL . FOLDER_MODULES . '/photos/photos.php', array('photo_uuid' => $photoAlbum->getValue('pho_uuid'))),
            $photoAlbum->getValue('pho_quantity'),
            $gSettingsManager->getInt('photo_thumbs_page'),
            $getPhotoNr,
            true,
            'photo_nr'
        ));
    }
    // Album list

    // show all albums of the current level
    $sql = 'SELECT *
          FROM ' . TBL_PHOTOS . '
         WHERE pho_org_id = ? -- $gCurrentOrgId';
    $queryParams = array($gCurrentOrgId);
    if ($getPhotoUuid !== '') {
        $sql .= '
        AND pho_pho_id_parent = ? -- $photoAlbum->getValue(\'pho_id\')';
        $queryParams[] = $photoAlbum->getValue('pho_id');
    } else {
        $sql .= '
        AND (pho_pho_id_parent IS NULL) ';
    }

    if (!$gCurrentUser->editPhotoRight()) {
        $sql .= '
        AND pho_locked = false ';
    }

    $sql .= '
    ORDER BY pho_begin DESC';

    $albumStatement = $gDb->queryPrepared($sql, $queryParams);
    $albumList = $albumStatement->fetchAll();
    $albumsCount = $albumStatement->rowCount();

    if ($albumsCount > 0) {
        // if there are photos in the current album and a sub albums exists, then show a separator
        if ($photoAlbum->getValue('pho_quantity') > 0) {
            $page->addHtml('<hr />');
        }

        $childPhotoAlbum = new Album($gDb);

        $page->addHtml('<div class="row admidio-margin-bottom">');

        for ($x = $getStart; $x <= $getStart + $gSettingsManager->getInt('photo_albums_per_page') - 1 && $x < $albumsCount; ++$x) {
            $htmlLock = '';

            $childPhotoAlbum->clear();
            $childPhotoAlbum->setArray($albumList[$x]);

            // folder of the album
            $albumFolder = ADMIDIO_PATH . FOLDER_DATA . '/photos/' . $childPhotoAlbum->getValue('pho_begin', 'Y-m-d') . '_' . $childPhotoAlbum->getValue('pho_id');

            // show album if album is not locked, or it has child albums or the user has the photo module edit right
            if ((is_dir($albumFolder) && $childPhotoAlbum->isVisible())
                || $childPhotoAlbum->hasChildAlbums()) {
                // Get random image for preview
                $shuffleImage = $childPhotoAlbum->shuffleImage();

                // album title
                if (is_dir($albumFolder) || $childPhotoAlbum->hasChildAlbums()) {
                    $albumTitle = '<a href="' . SecurityUtils::encodeUrl(ADMIDIO_URL . FOLDER_MODULES . '/photos/photos.php', array('photo_uuid' => $childPhotoAlbum->getValue('pho_uuid'))) . '">' . $childPhotoAlbum->getValue('pho_name') . '</a>';
                } else {
                    $albumTitle = $childPhotoAlbum->getValue('pho_name');
                }

                $albumDate = $childPhotoAlbum->getValue('pho_begin', $gSettingsManager->getString('system_date'));
                if ($childPhotoAlbum->getValue('pho_end') !== $childPhotoAlbum->getValue('pho_begin')) {
                    $albumDate .= ' ' . $gL10n->get('SYS_DATE_TO') . ' ' . $childPhotoAlbum->getValue('pho_end', $gSettingsManager->getString('system_date'));
                }

                $page->addHtml('
                <div class="admidio-album col-sm-6 col-lg-4 col-xl-3" id="panel_pho_' . $childPhotoAlbum->getValue('pho_uuid') . '">
                    <div class="card admidio-card">
                        <a href="' . SecurityUtils::encodeUrl(ADMIDIO_URL . FOLDER_MODULES . '/photos/photos.php', array('photo_uuid' => $childPhotoAlbum->getValue('pho_uuid'))) . '"><img
                            class="card-img-top" src="' . SecurityUtils::encodeUrl(ADMIDIO_URL . FOLDER_MODULES . '/photos/photo_show.php', array('photo_uuid' => $shuffleImage['shuffle_pho_uuid'], 'photo_nr' => $shuffleImage['shuffle_img_nr'], 'thumb' => 1)) . '" alt="' . $gL10n->get('SYS_PHOTOS') . '" /></a>
                        <div class="card-body">
                            <h5 class="card-title">' . $albumTitle);
                // if user has admin rights for photo module then show some functions
                if ($gCurrentUser->editPhotoRight()) {
                    if ((bool)$childPhotoAlbum->getValue('pho_locked') === false) {
                        $htmlLock = '<li><a class="dropdown-item admidio-album-lock" href="javascript:void(0)" data-id="' . $childPhotoAlbum->getValue('pho_uuid') . '" data-mode="lock">
                                            <i class="bi bi-lock" data-bs-toggle="tooltip"></i> ' . $gL10n->get('SYS_LOCK_ALBUM') . '</a>
                                 </li>';
                    }

                    $page->addHtml('
                                    <div class="dropdown float-end">
                                        <a class="admidio-icon-link" href="#" role="button" id="dropdownMenuButton" data-bs-toggle="dropdown" aria-haspopup="true" aria-expanded="false">
                                            <i class="bi bi-three-dots" data-bs-toggle="tooltip"></i></a>
                                        <ul class="dropdown-menu" aria-labelledby="dropdownMenuButton">
                                            <li><a class="dropdown-item" href="' . SecurityUtils::encodeUrl(ADMIDIO_URL . FOLDER_MODULES . '/photos/photo_album_new.php', array('photo_uuid' => $childPhotoAlbum->getValue('pho_uuid'))) . '">
                                                <i class="bi bi-pencil-square" data-bs-toggle="tooltip"></i> ' . $gL10n->get('SYS_EDIT_ALBUM') . '</a>
                                            </li>
                                            ' . $htmlLock . '
                                            <li><a class="dropdown-item admidio-messagebox" href="javascript:void(0);" data-buttons="yes-no"
                                                data-message="' . $gL10n->get('SYS_DELETE_ENTRY', array($childPhotoAlbum->getValue('pho_name', 'database'))) . '"
                                                data-href="callUrlHideElement(\'panel_pho_' . $childPhotoAlbum->getValue('pho_uuid') . '\', \'' . SecurityUtils::encodeUrl(ADMIDIO_URL . FOLDER_MODULES . '/photos/photo_album_function.php', array('mode' => 'delete', 'photo_uuid' => $childPhotoAlbum->getValue('pho_uuid'))) . '\', \'' . $gCurrentSession->getCsrfToken() . '\')">
                                                <i class="bi bi-trash" data-bs-toggle="tooltip"></i> ' . $gL10n->get('SYS_DELETE_ALBUM') . '</a>
                                            </li>
                                        </ul>
                                    </div>');
                }
                $page->addHtml('</h5>

                            <p class="card-text">' . $albumDate . '</p>');

                if (strlen($childPhotoAlbum->getValue('pho_description')) > 0) {
                    $albumDescription = $childPhotoAlbum->getValue('pho_description', 'html');

                    if (strlen($albumDescription) > 200) {
                        // read first 200 chars of text, then search for last space and cut the text there. After that add a "more" link
                        $textPrev = substr($albumDescription, 0, 200);
                        $maxPosPrev = strrpos($textPrev, ' ');
                        $albumDescription = substr($textPrev, 0, $maxPosPrev) .
                            ' <span class="collapse" id="viewdetails-' . $childPhotoAlbum->getValue('pho_uuid') . '">' . substr($albumDescription, $maxPosPrev) . '.
                                        </span> <a class="admidio-icon-link"  data-bs-toggle="collapse" data-bs-target="#viewdetails-' . $childPhotoAlbum->getValue('pho_uuid') . '">»</a>';
                    }

                    $page->addHtml('<p class="card-text">' . $albumDescription . '</p>');
                }

                $page->addHtml('<p class="card-text">' . $childPhotoAlbum->countImages() . ' ' . $gL10n->get('SYS_PHOTOS_BY_VAR', array($childPhotoAlbum->getPhotographer())) . '</p>');

                // Notice for users with foto edit rights that the folder of the album doesn't exist
                if (!is_dir($albumFolder) && !$childPhotoAlbum->hasChildAlbums() && $gCurrentUser->editPhotoRight()) {
                    $page->addHtml('<p class="card-text"><div class="alert alert-warning alert-small" role="alert"><i class="bi bi-exclamation-triangle-fill"></i>' . $gL10n->get('SYS_ALBUM_FOLDER_NOT_FOUND') . '</div></p>');
                }

                // Notice for users with foto edit right that this album is locked
                if ($childPhotoAlbum->getValue('pho_locked') == 1) {
                    $page->addHtml('<p class="card-text"><div class="alert alert-warning alert-small" role="alert"><i class="bi bi-exclamation-triangle-fill"></i>' . $gL10n->get('SYS_ALBUM_NOT_APPROVED') . '</div></p>');
                }

                if ($gCurrentUser->editPhotoRight() && $childPhotoAlbum->getValue('pho_locked') == 1) {
                    $page->addHtml('<button class="btn btn-primary admidio-album-lock" data-id="' . $childPhotoAlbum->getValue('pho_uuid') . '" data-mode="unlock">' . $gL10n->get('SYS_UNLOCK_ALBUM') . '</button>');
                }

                $page->addHtml('</div>
                    </div>
                </div>
            ');
            }//Ende wenn Ordner existiert
        }//for

        $page->addHtml('</div>');
    }

    // Empty album, if the album contains neither photos nor sub-folders
    if ($albumsCount === 0 && ($photoAlbum->getValue('pho_quantity') == 0 || strlen($photoAlbum->getValue('pho_quantity')) === 0)) {  // alle vorhandenen Albumen werden ignoriert
        $page->addHtml($gL10n->get('SYS_ALBUM_CONTAINS_NO_PHOTOS'));
    }

    // If necessary show links to navigate to next and previous albums of the query
    $baseUrl = SecurityUtils::encodeUrl(ADMIDIO_URL . FOLDER_MODULES . '/photos/photos.php', array('photo_uuid' => $getPhotoUuid));
    $page->addHtml(admFuncGeneratePagination($baseUrl, $albumsCount, $gSettingsManager->getInt('photo_albums_per_page'), $getStart));

    // show html of complete page
    $page->show();
} catch (Exception $e) {
    $gMessage->show($e->getMessage());
}<|MERGE_RESOLUTION|>--- conflicted
+++ resolved
@@ -17,11 +17,8 @@
 use Admidio\Infrastructure\Exception;
 use Admidio\Infrastructure\Utils\SecurityUtils;
 use Admidio\Photos\Entity\Album;
-<<<<<<< HEAD
 use Admidio\UI\Presenter\PagePresenter;
-=======
 use Admidio\Changelog\Service\ChangelogService;
->>>>>>> 5b83fde1
 
 require_once(__DIR__ . '/../../system/common.php');
 
@@ -171,7 +168,7 @@
     }
 
     ChangelogService::displayHistoryButton($page, 'photos', 'photos', !empty($getPhotoUuid), array('uuid' => $getPhotoUuid));
-    
+
     if ($getPhotoUuid !== '') {
         // show additional album information
         $datePeriod = $photoAlbum->getValue('pho_begin', $gSettingsManager->getString('system_date'));
