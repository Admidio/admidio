<?php
/**
 ***********************************************************************************************
 * Photoresizer
 *
 * @copyright 2004-2017 The Admidio Team
 * @see https://www.admidio.org/
 * @license https://www.gnu.org/licenses/gpl-2.0.html GNU General Public License v2.0 only
 ***********************************************************************************************
 */

/******************************************************************************
 * Parameters:
 *
 * pho_id    : Id des Albums, aus dem das Bild kommen soll
 * photo_nr  : Nummer des Bildes, das angezeigt werden soll
 * max_width : maximale Breite auf die das Bild skaliert werden kann
 * max_height: maximale Hoehe auf die das Bild skaliert werden kann
 * thumb     : ist thumb === true wird ein Thumbnail in der Größe der
 *             Voreinstellung zurückgegeben
 *
 *****************************************************************************/

require_once(__DIR__ . '/../../system/common.php');

// Initialize and check the parameters
$getPhotoId   = admFuncVariableIsValid($_GET, 'pho_id',     'int', array('requireValue' => true));
$getPhotoNr   = admFuncVariableIsValid($_GET, 'photo_nr',   'int');
$getMaxWidth  = admFuncVariableIsValid($_GET, 'max_width',  'int');
$getMaxHeight = admFuncVariableIsValid($_GET, 'max_height', 'int');
$getThumbnail = admFuncVariableIsValid($_GET, 'thumb',      'bool');

// check if the module is enabled and disallow access if it's disabled
if ($gPreferences['enable_photo_module'] == 0)
{
    $gMessage->show($gL10n->get('SYS_MODULE_DISABLED'));
    // => EXIT
}
elseif ($gPreferences['enable_photo_module'] == 2)
{
    // nur eingeloggte Benutzer duerfen auf das Modul zugreifen
    require(__DIR__ . '/../../system/login_valid.php');
}

// lokale Variablen initialisieren
$image = null;

// read album data out of session or database
if (isset($_SESSION['photo_album']) && (int) $_SESSION['photo_album']->getValue('pho_id') === $getPhotoId)
{
    $photoAlbum =& $_SESSION['photo_album'];
    $photoAlbum->setDatabase($gDb);
}
else
{
    $photoAlbum = new TablePhotos($gDb, $getPhotoId);
    $_SESSION['photo_album'] = $photoAlbum;
}

// Bildpfad zusammensetzten
$albumFolder = ADMIDIO_PATH . FOLDER_DATA . '/photos/' . $photoAlbum->getValue('pho_begin', 'Y-m-d') . '_' . $getPhotoId;
$picPath      = $albumFolder . '/' . $getPhotoNr . '.jpg';
$picThumbPath = $albumFolder . '/thumbnails/' . $getPhotoNr . '.jpg';

// im Debug-Modus den ermittelten Bildpfad ausgeben
$gLogger->info('ImagePath: ' . $picPath);

if ($getThumbnail)
{
    if ($getPhotoNr > 0)
    {
        $thumbLength = null;

        // Wenn Thumbnail existiert laengere Seite ermitteln
        if (is_file($picThumbPath))
        {
            $imageProperties = getimagesize($picThumbPath);
            if (is_array($imageProperties))
            {
                $thumbLength = max($imageProperties[0], $imageProperties[1]);
            }
        }

        // Nachsehen ob Bild als Thumbnail in entsprechender Groesse hinterlegt ist
        // Wenn nicht anlegen
        if (!is_file($picThumbPath) || $thumbLength !== (int) $gPreferences['photo_thumbs_scale'])
        {
            // Nachsehen ob Thumnailordner existiert und wenn nicht SafeMode ggf. anlegen
            if (!is_dir($albumFolder . '/thumbnails'))
            {
                $folder = new Folder($albumFolder);
                $folder->createFolder('thumbnails', true);
            }

            // nun das Thumbnail anlegen
            $image = new Image($picPath);
            $image->scaleLargerSide($gPreferences['photo_thumbs_scale']);
            $image->copyToFile(null, $picThumbPath);
        }
        else
        {
<<<<<<< HEAD
            header('Content-Type: image/jpeg');
            echo readfile($picThumbPath);
=======
            header('content-type: image/jpg');
            readfile($ordner.'/thumbnails/'.$getPhotoNr.'.jpg');
>>>>>>> 9ddc3403
        }
    }
    else
    {
        // kein Bild uebergeben, dann NoPix anzeigen
        $image = new Image(THEME_ADMIDIO_PATH . '/images/nopix.jpg');
        $image->scaleLargerSide($gPreferences['photo_thumbs_scale']);
    }
}
else
{
    if (!is_file($picPath))
    {
        $picPath = THEME_ADMIDIO_PATH . '/images/nopix.jpg';
    }
    // Bild einlesen und scalieren
    $image = new Image($picPath);
    $image->scale($getMaxWidth, $getMaxHeight);
}

if ($image !== null)
{
    // insert copyright text into photo if photo size is larger than 200px
    if (($getMaxWidth > 200) && $gPreferences['photo_image_text'] !== '')
    {
        if ($gPreferences['photo_image_text_size'] > 0)
        {
            $fontSize = $getMaxWidth / $gPreferences['photo_image_text_size'];
        }
        else
        {
            $fontSize = $getMaxWidth / 40;
        }
        $imageSize = $image->getImageSize();
        $fontX = $fontSize;
        $fontY = $imageSize[0] - $fontSize;
        $fontColor = imagecolorallocate($image->getImageResource(), 255, 255, 255);
        $fontTtf = THEME_ADMIDIO_PATH.'/font.ttf';
        $text = $gPreferences['photo_image_text'];
        imagettftext($image->getImageResource(), $fontSize, 0, $fontX, $fontY, $fontColor, $fontTtf, $text);
    }

    // Rueckgabe des neuen Bildes
    header('Content-Type: '. $image->getMimeType());
    $image->copyToBrowser();
    $image->delete();
}<|MERGE_RESOLUTION|>--- conflicted
+++ resolved
@@ -99,13 +99,8 @@
         }
         else
         {
-<<<<<<< HEAD
             header('Content-Type: image/jpeg');
-            echo readfile($picThumbPath);
-=======
-            header('content-type: image/jpg');
-            readfile($ordner.'/thumbnails/'.$getPhotoNr.'.jpg');
->>>>>>> 9ddc3403
+            readfile($picThumbPath);
         }
     }
     else
