--- conflicted
+++ resolved
@@ -66,15 +66,7 @@
 }
 
 // check whether to take original version instead of scaled one
-<<<<<<< HEAD
-$takeOriginalsIfAvailable = (bool) $gPreferences['photo_keep_original'];
-=======
-$takeOriginalsIfAvailable = false;
-if ($gSettingsManager->getBool('photo_keep_original'))
-{
-    $takeOriginalsIfAvailable = true;
-}
->>>>>>> 65afb769
+$takeOriginalsIfAvailable = $gSettingsManager->getBool('photo_keep_original');
 
 $albumFolder = ADMIDIO_PATH . FOLDER_DATA . '/photos/' . $photoAlbum->getValue('pho_begin', 'Y-m-d') . '_' . $photoAlbum->getValue('pho_id');
 
