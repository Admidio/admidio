--- conflicted
+++ resolved
@@ -2215,124 +2215,6 @@
     }
 
     /**
-<<<<<<< HEAD
-     * Function checks if the logged-in user is allowed to create and edit announcements
-     * @return bool
-     * @throws Exception
-     */
-    public function editAnnouncements(): bool
-    {
-        return $this->checkRolesRight('rol_announcements');
-    }
-
-    /**
-     * Function checks if the logged-in user is allowed to edit and assign registrations
-     * @return bool
-     * @throws Exception
-     */
-    public function approveUsers(): bool
-    {
-        return $this->checkRolesRight('rol_approve_users');
-    }
-
-    /**
-     * Checks if the user has the right to assign members to at least one role. This method also returns
-     * true if the user is a leader of the role and could assign other members to that role.
-     * @return bool Return **true** if the user can assign members to at least one role.
-     * @throws Exception
-     */
-    public function assignRoles(): bool
-    {
-        $this->checkRolesRight();
-
-        return $this->assignRoles;
-    }
-
-    /**
-     * Method checks if the current user is allowed to manage roles and therefore has
-     * admin access to the groups and roles module.
-     * @return bool Return true if the user is admin of the module otherwise false
-     * @throws Exception
-     */
-    public function manageRoles(): bool
-    {
-        return $this->checkRolesRight('rol_assign_roles');
-    }
-
-    /**
-     * Method checks if the current user is allowed to administrate the event module.
-     * @return bool Return true if the user is admin of the module otherwise false
-     * @throws Exception
-     */
-    public function administrateEvents(): bool
-    {
-        return $this->checkRolesRight('rol_events');
-    }
-
-    /**
-     * Method checks if the current user is allowed to administrate the documents and files module.
-     * @return bool Return true if the user is admin of the module otherwise false
-     * @throws Exception
-     */
-    public function administrateDocumentsFiles(): bool
-    {
-        return $this->checkRolesRight('rol_documents_files');
-    }
-
-        /**
-     * Method checks if the current user is allowed to administrate the inventory module.
-     * @return bool Return true if the user is admin of the module otherwise false
-     * @throws Exception
-     */
-    public function editInventory(): bool
-    {
-        return $this->checkRolesRight('rol_edit_inventory');
-    }
-
-    /**
-     * Method checks if the current user is allowed to administrate the forum module.
-     * @return bool Return true if the user is admin of the module otherwise false
-     * @throws Exception
-     */
-    public function administrateForum(): bool
-    {
-        return $this->checkRolesRight('rol_forum_admin');
-    }
-
-    /**
-     * Method checks if the current user is allowed to administrate other user profiles and therefore
-     * has access to the user management module.
-     * @return bool Return true if the user is admin of the module otherwise false
-     * @throws Exception
-     */
-    public function editUsers(): bool
-    {
-        return $this->checkRolesRight('rol_edit_user');
-    }
-
-    /**
-     * Method checks if the current user is allowed to administrate the photo's module.
-     * @return bool Return true if the user is admin of the module otherwise false
-     * @throws Exception
-     */
-    public function editPhotoRight(): bool
-    {
-        return $this->checkRolesRight('rol_photo');
-    }
-
-    /**
-     * Method checks if the current user is allowed to administrate the web links module.
-     * @return bool Return true if the user is admin of the module otherwise false
-     * @throws Exception
-     */
-    public function editWeblinksRight(): bool
-    {
-        return $this->checkRolesRight('rol_weblinks');
-    }
-
-    /**
-=======
->>>>>>> 139cb89b
      * Return the (internal) representation of this user's profile fields
      * @return object<ProfileFields> All profile fields of the user
      */
@@ -2355,7 +2237,7 @@
      * Retrieve the list of database fields that are ignored for the changelog.
      * For the users table, we also ignore usr_valid, usr_*_login, etc.
      *
-     * @return true Returns the list of database columns to be ignored for logging.
+     * @return array Returns the list of database columns to be ignored for logging.
      */
     public function getIgnoredLogColumns(): array
     {
