<?php
namespace Admidio\Users\Entity;

use Admidio\Infrastructure\Database;
use Admidio\Infrastructure\Entity\Entity;
use Admidio\Infrastructure\Exception;
use Admidio\Infrastructure\SystemMail;
use Admidio\Messages\Entity\Message;
use Admidio\ProfileFields\ValueObjects\ProfileFields;
use Admidio\Roles\Entity\Role;
use Admidio\Session\Entity\Session;
use Admidio\Infrastructure\Utils\PasswordUtils;
use Admidio\Infrastructure\Utils\SecurityUtils;
use Admidio\Infrastructure\Utils\StringUtils;
use Admidio\Changelog\Entity\LogChanges;

/**
 * @brief Class handle role rights, cards and other things of users
 *
 * Handles all the user data and the rights. This is used for the current login user and for
 * other users of the database.
 *
 * @copyright The Admidio Team
 * @see https://www.admidio.org/
 * @license https://www.gnu.org/licenses/gpl-2.0.html GNU General Public License v2.0 only
 */
class User extends Entity
{
    public const MAX_INVALID_LOGINS = 3;

    /**
     * @var bool
     */
    protected bool $administrator;
    /**
     * @var ProfileFields object with current user field structure
     */
    protected ProfileFields $mProfileFieldsData;
    /**
     * @var array<string,bool> Array with all roles rights and the status of the current user e.g. array('rol_assign_roles' => false, 'rol_approve_users' => true ...)
     */
    protected array $rolesRights = array();
    /**
     * @var array<int,int> Array with all roles e.g. array(0 => role_id_1, 1 => role_id_2, ...)
     */
    protected array $rolesViewMemberships = array();
    /**
     * @var array<int,int> Array with all roles e.g. array(0 => role_id_1, 1 => role_id_2, ...)
     */
    protected array $rolesViewProfiles = array();
    /**
     * @var array<int,string> Array with all UUIDs of roles e.g. array(0 => role_uuid_1, 1 => role_uuid_2, ...)
     */
    protected array $rolesViewMembershipsUUID = array();
    /**
     * @var array<int,string> Array with all UUIDs of roles e.g. array(0 => role_uuid_1, 1 => role_uuid_2, ...)
     */
    protected array $rolesViewProfilesUUID = array();
    /**
     * @var array<int,int> Array with all roles e.g. array(0 => role_id_1, 1 => role_id_2, ...)
     */
    protected array $rolesWriteMails = array();
    /**
     * @var array<int,string> Array with all UUIDs of roles e.g. array(0 => role_uuid_1, 1 => role_uuid_2, ...)
     */
    protected array $rolesWriteMailsUUID = array();
    /**
     * @var array<int,int> Array with all roles who the user is assigned
     */
    protected array $rolesMembership = array();
    /**
     * @var array<int,int> Array with all roles who the user is assigned and is leader (key = role_id; value = rol_leader_rights)
     */
    protected array $rolesMembershipLeader = array();
    /**
     * @var array<int,int> Array with all roles who the user is assigned and is not a leader of the role
     */
    protected array $rolesMembershipNoLeader = array();
    /**
     * @var int the organization for which the rights are read, could be changed with method **setOrganization**
     */
    protected int $organizationId;
    /**
     * @var bool Flag if the user has the right to assign at least one role
     */
    protected bool $assignRoles;
    /**
     * @var array<int,bool> Array with all user ids where the current user is allowed to edit the profile.
     */
    protected array $usersEditAllowed = array();
    /**
     * @var array<int,array<string,int|bool>> Array with all users to whom the current user has a relationship
     */
    protected array $relationships = array();
    /**
     * @var bool Flag if relationships for this user were checked
     */
    protected bool $relationshipsChecked = false;
    /**
     * @var bool Flag if the changes to the user data should be handled by the ChangeNotification service.
     */
    protected bool $changeNotificationEnabled;

    /**
     * Constructor that will create an object of a recordset of the users table.
     * If the id is set than this recordset will be loaded.
     * @param Database $database Object of the class Database. This should be the default global object **$gDb**.
     * @param ProfileFields|null $userFields An object of the ProfileFields class with the profile field structure
     *                                  of the current organization. This could be the default object **$gProfileFields**.
     * @param int $userId The id of the user who should be loaded. If id isn't set than an empty
     *                                  object with no specific user is created.
     * @throws Exception
     */
    public function __construct(Database $database, ProfileFields $userFields = null, int $userId = 0)
    {
        $this->changeNotificationEnabled = true;

        if ($userFields !== null) {
            $this->mProfileFieldsData = clone $userFields; // create explicit a copy of the object (param is in PHP5 a reference)
        } else {
            global $gProfileFields;
            $this->mProfileFieldsData = clone $gProfileFields; // create explicit a copy of the object (param is in PHP5 a reference)
        }

        $this->organizationId = $GLOBALS['gCurrentOrgId'];

        parent::__construct($database, TBL_USERS, 'usr', $userId);
    }

    /**
     * Checks if the current user is allowed to edit a profile field of the user of the parameter.
     * @param User $user User object of the user that should be checked if the current user can view his profile field.
     * @param string $fieldNameIntern Expects the **usf_name_intern** of the field that should be checked.
     * @return bool Return true if the current user is allowed to view this profile field of **$user**.
     * @throws Exception
     */
    public function allowedEditProfileField(self $user, string $fieldNameIntern): bool
    {
        return $this->hasRightEditProfile($user) && $user->mProfileFieldsData->isEditable($fieldNameIntern, $this->hasRightEditProfile($user));
    }

    /**
     * Checks if the current user is allowed to view a profile field of the user of the parameter.
     * It will check if the current user could view the profile field category. Within the own profile
     * you can view profile fields of hidden categories. We will also check if the current user
     * could edit the **$user** profile so the current user could also view hidden fields.
     * @param User $user User object of the user that should be checked if the current user can view his profile field.
     * @param string $fieldNameIntern Expects the **usf_name_intern** of the field that should be checked.
     * @return bool Return true if the current user is allowed to view this profile field of **$user**.
     * @throws Exception
     */
    public function allowedViewProfileField(self $user, string $fieldNameIntern): bool
    {
        return $user->mProfileFieldsData->isVisible($fieldNameIntern, $this->hasRightEditProfile($user));
    }

    /**
     * Assign the user to all roles that have set the flag **rol_default_registration**.
     * These flag should be set if you want that every new user should get this role.
     * @throws Exception
     */
    public function assignDefaultRoles()
    {
        global $gMessage, $gL10n;

        $this->db->startTransaction();

        // every user will get the default roles for registration, if the current user has the right to assign roles
        // than the role assignment dialog will be shown
        $sql = 'SELECT rol_id
                  FROM ' . TBL_ROLES . '
            INNER JOIN ' . TBL_CATEGORIES . '
                    ON cat_id = rol_cat_id
                 WHERE rol_default_registration = true
                   AND cat_org_id = ? -- $this->organizationId';
        $defaultRolesStatement = $this->db->queryPrepared($sql, array($this->organizationId));

        if ($defaultRolesStatement->rowCount() === 0) {
            $gMessage->show($gL10n->get('SYS_NO_DEFAULT_ROLE_FOR_USER'));
            // => EXIT
        }

        while ($rolId = $defaultRolesStatement->fetchColumn()) {
            // starts a membership for role from now
            $role = new Role($this->db, $rolId);
            $role->startMembership($this->getValue('usr_id'));
        }

        $this->db->endTransaction();
    }

    /**
     * Method reads all relationships of the user and will store them in an array. The
     * relationship property if the user can edit the profile of the other user will be stored
     * for later checks within this class.
     * @return bool Return true if relationships could be checked.
     * @throws Exception
     */
    private function checkRelationshipsRights(): bool
    {
        global $gSettingsManager;

        if ((int)$this->getValue('usr_id') === 0 || !$gSettingsManager->getBool('contacts_user_relations_enabled')) {
            return false;
        }

        if (!$this->relationshipsChecked && count($this->relationships) === 0) {
            // read all relations of the current user
            $sql = 'SELECT urt_id, urt_edit_user, ure_usr_id2
                      FROM ' . TBL_USER_RELATIONS . '
                INNER JOIN ' . TBL_USER_RELATION_TYPES . '
                        ON urt_id = ure_urt_id
                     WHERE ure_usr_id1  = ? -- $this->getValue(\'usr_id\') ';
            $queryParams = array((int)$this->getValue('usr_id'));
            $relationsStatement = $this->db->queryPrepared($sql, $queryParams);

            while ($row = $relationsStatement->fetch()) {
                $this->relationships[] = array(
                    'relation_type' => (int)$row['urt_id'],
                    'user_id' => (int)$row['ure_usr_id2'],
                    'edit_user' => (bool)$row['urt_edit_user']
                );
            }

            $this->relationshipsChecked = true;
        }

        return true;
    }

    /**
     * The method reads all roles where this user has a valid membership and checks the rights of
     * those roles. It stores all rights that the user get at last through one role in an array.
     * The method checks which role lists the user could see in a separate array.
     * An array with all roles where the user has the right to write an email will be stored.
     * The method considered the role leader rights of each role if this is set and the current
     * user is a leader in a role.
     * @param string|null $right The database column name of the right that should be checked. If this param
     *                      is not set then only the arrays are filled.
     * @return bool Return true if a special right should be checked and the user has this right.
     * @throws Exception
     */
    public function checkRolesRight(string $right = null): bool
    {
        $sqlFetchedRows = array();

        if ((int)$this->getValue('usr_id') === 0) {
            return false;
        }

        if (count($this->rolesRights) === 0) {
            $this->assignRoles = false;
            $tmpRolesRights = array(
                'rol_all_lists_view' => false,
                'rol_announcements' => false,
                'rol_approve_users' => false,
                'rol_assign_roles' => false,
                'rol_documents_files' => false,
<<<<<<< HEAD
                'rol_edit_inventory' => false,
=======
                'rol_events' => false,
>>>>>>> 9aa4afb1
                'rol_edit_user' => false,
                'rol_forum_admin' => false,
                'rol_mail_to_all' => false,
                'rol_photo' => false,
                'rol_profile' => false,
                'rol_weblinks' => false
            );

            // read all roles of the organization and join the membership if user is member of that role
            $sql = 'SELECT *
                      FROM ' . TBL_ROLES . '
                INNER JOIN ' . TBL_CATEGORIES . '
                        ON cat_id = rol_cat_id
                 LEFT JOIN ' . TBL_MEMBERS . '
                        ON mem_rol_id = rol_id
                       AND mem_usr_id = ? -- $this->getValue(\'usr_id\')
                       AND mem_begin <= ? -- DATE_NOW
                       AND mem_end    > ? -- DATE_NOW
                     WHERE rol_valid  = true
                       AND (  cat_org_id = ? -- $this->organizationId
                           OR cat_org_id IS NULL )';
            $queryParams = array((int)$this->getValue('usr_id'), DATE_NOW, DATE_NOW, $this->organizationId);
            $rolesStatement = $this->db->queryPrepared($sql, $queryParams);

            while ($row = $rolesStatement->fetch()) {
                $roleId = (int)$row['rol_id'];
                $sqlFetchedRows[] = $row;

                if ($row['mem_usr_id'] > 0) {
                    // Sql selects all roles. Only consider roles where user is a member.
                    if ($row['mem_leader']) {
                        $rolLeaderRights = (int)$row['rol_leader_rights'];

                        // if user is leader in this role than add role id and leader rights to array
                        $this->rolesMembershipLeader[$roleId] = $rolLeaderRights;

                        // if role leader could assign new members then remember this setting
                        // roles for confirmation of events should be ignored
                        if ($row['cat_name_intern'] !== 'EVENTS'
                            && ($rolLeaderRights === Role::ROLE_LEADER_MEMBERS_ASSIGN || $rolLeaderRights === Role::ROLE_LEADER_MEMBERS_ASSIGN_EDIT)) {
                            $this->assignRoles = true;
                        }
                    } else {
                        $this->rolesMembershipNoLeader[] = $roleId;
                    }

                    // add role to membership array
                    $this->rolesMembership[] = $roleId;

                    // Transfer the rights of the roles into the array, if these have not yet been set by other roles
                    foreach ($tmpRolesRights as $key => &$value) {
                        if (!$value && $row[$key] == '1') {
                            $value = true;
                        }
                    }
                    unset($value);

                    // set flag assignRoles of user can manage roles
                    if ((int)$row['rol_assign_roles'] === 1) {
                        $this->assignRoles = true;
                    }

                    // set administrator flag
                    if ((int)$row['rol_administrator'] === 1) {
                        $this->administrator = true;
                    }
                }
            }
            $this->rolesRights = $tmpRolesRights;

            // go again through all roles, but now the rolesRights are set and can be evaluated
            foreach ($sqlFetchedRows as $sqlRow) {
                $roleId = (int)$sqlRow['rol_id'];
                $roleUUID = $sqlRow['rol_uuid'];
                $memLeader = (bool)$sqlRow['mem_leader'];

                if (array_key_exists('rol_view_memberships', $sqlRow)) {
                    // Remember roles view setting
                    if ((int)$sqlRow['rol_view_memberships'] === Role::VIEW_ROLE_MEMBERS && $sqlRow['mem_usr_id'] > 0) {
                        // only role members are allowed to view memberships
                        $this->rolesViewMemberships[] = $roleId;
                        $this->rolesViewMembershipsUUID[] = $roleUUID;
                    } elseif ((int)$sqlRow['rol_view_memberships'] === Role::VIEW_LOGIN_USERS) {
                        // all registered users are allowed to view memberships
                        $this->rolesViewMemberships[] = $roleId;
                        $this->rolesViewMembershipsUUID[] = $roleUUID;
                    } elseif ((int)$sqlRow['rol_view_memberships'] === Role::VIEW_LEADERS && $memLeader) {
                        // only leaders are allowed to view memberships
                        $this->rolesViewMemberships[] = $roleId;
                        $this->rolesViewMembershipsUUID[] = $roleUUID;
                    } elseif ($this->rolesRights['rol_all_lists_view']) {
                        // user is allowed to view all roles than also view this membership
                        $this->rolesViewMemberships[] = $roleId;
                        $this->rolesViewMembershipsUUID[] = $roleUUID;
                    }

                    // Remember profile view setting
                    if ((int)$sqlRow['rol_view_members_profiles'] === Role::VIEW_ROLE_MEMBERS && $sqlRow['mem_usr_id'] > 0) {
                        // only role members are allowed to view memberships
                        $this->rolesViewProfiles[] = $roleId;
                        $this->rolesViewProfilesUUID[] = $roleUUID;
                    } elseif ((int)$sqlRow['rol_view_members_profiles'] === Role::VIEW_LOGIN_USERS) {
                        // all registered users are allowed to view memberships
                        $this->rolesViewProfiles[] = $roleId;
                        $this->rolesViewProfilesUUID[] = $roleUUID;
                    } elseif ((int)$sqlRow['rol_view_members_profiles'] === Role::VIEW_LEADERS && $memLeader) {
                        // only leaders are allowed to view memberships
                        $this->rolesViewProfiles[] = $roleId;
                        $this->rolesViewProfilesUUID[] = $roleUUID;
                    } elseif ($this->rolesRights['rol_all_lists_view']) {
                        // user is allowed to view all roles than also view this membership
                        $this->rolesViewProfiles[] = $roleId;
                        $this->rolesViewProfilesUUID[] = $roleUUID;
                    }
                }

                // Set mail permissions
                if ($sqlRow['mem_usr_id'] > 0 && ($sqlRow['rol_mail_this_role'] > 0 || $memLeader)) {
                    // Leaders are allowed to write mails to the role
                    // Membership to the role and this is not locked, then look at it
                    $this->rolesWriteMails[] = $roleId;
                    $this->rolesWriteMailsUUID[] = $roleUUID;
                } elseif ($sqlRow['rol_mail_this_role'] >= 2) {
                    // look at other roles when everyone is allowed to see them
                    $this->rolesWriteMails[] = $roleId;
                    $this->rolesWriteMailsUUID[] = $roleUUID;
                } elseif ($this->rolesRights['rol_mail_to_all']) {
                    // user is allowed to write emails to all roles than also write to this role
                    $this->rolesWriteMails[] = $roleId;
                    $this->rolesWriteMailsUUID[] = $roleUUID;
                }
            }
        }

        return $right === null || $this->rolesRights[$right];
    }

    /**
     * Check if a valid password is set for the user and return true if the correct password
     * was set. Optional the current session could be updated to a valid login session.
     * @param string $password The password for the current user. This should not be encoded.
     * @param bool $setAutoLogin If set to true then this login will be stored in AutoLogin table
     *                                     and the user doesn't need login to another time with this browser.
     *                                     To use this functionality **$updateSessionCookies** must be set to true.
     * @param bool $updateSessionCookies The current session will be updated to a valid login.
     *                                     If set to false then the login is only valid for the current script.
     * @param bool $updateHash If set to true the code will check if the current password hash uses
     *                                     the best hashing algorithm. If not the password will be rehashed with
     *                                     the new algorithm. If set to false the password will not be rehashed.
     * @param bool $isAdministrator If set to true check if user is admin of organization.
     * @return true Return true if login was successful
     * @throws Exception in case of errors. exception->text contains a string with the reason why the login failed.
     * @throws Exception
     *                     Possible reasons: SYS_LOGIN_MAX_INVALID_LOGIN
     *                                       SYS_LOGIN_NOT_ACTIVATED
     *                                       SYS_LOGIN_USER_NO_MEMBER_IN_ORGANISATION
     *                                       SYS_LOGIN_USER_NO_ADMINISTRATOR
     *                                       SYS_LOGIN_USERNAME_PASSWORD_INCORRECT
     */
    public function checkLogin(string $password, bool $setAutoLogin = false, bool $updateSessionCookies = true, bool $updateHash = true, bool $isAdministrator = false): bool
    {
        global $gSettingsManager, $gCurrentSession, $installedDbVersion;

        if ($this->hasMaxInvalidLogins()) {
            throw new Exception('SYS_LOGIN_MAX_INVALID_LOGIN');
        }

        if (!PasswordUtils::verify($password, $this->getValue('usr_password'))) {
            $incorrectLoginMessage = $this->handleIncorrectPasswordLogin();

            throw new Exception($incorrectLoginMessage);
        }

        if (!$this->getValue('usr_valid')) {
            throw new Exception('SYS_LOGIN_NOT_ACTIVATED');
        }

        $orgLongName = $this->getOrgLongname();

        if (!$this->isMemberOfOrganization()) {
            throw new Exception('SYS_LOGIN_USER_NO_MEMBER_IN_ORGANISATION', array($orgLongName));
        }

        if ($isAdministrator && version_compare($installedDbVersion, '2.4', '>=') && !$this->isAdminOfOrganization()) {
            throw new Exception('SYS_LOGIN_USER_NO_ADMINISTRATOR', array($orgLongName));
        }

        if ($updateHash) {
            $this->rehashIfNecessary($password);
        }

        if ($updateSessionCookies) {
            $gCurrentSession->setValue('ses_usr_id', (int)$this->getValue('usr_id'));
            $gCurrentSession->save();
        }

        // should the user stayed logged in automatically, then the cookie would expire in one year
        if ($setAutoLogin && $gSettingsManager->getBool('enable_auto_login')) {
            $gCurrentSession->setAutoLogin();
        } else {
            $this->setValue('usr_last_session_id', null);
        }

        if ($updateSessionCookies) {
            // set cookie for session id
            $gCurrentSession->regenerateId();
            Session::setCookie(COOKIE_PREFIX . '_SESSION_ID', $gCurrentSession->getValue('ses_session_id'));

            // count logins and update login events
            $this->saveChangesWithoutRights();
            $this->updateLoginData();
        }

        return true;
    }

    /**
     * Additional to the parent method the user profile fields and all
     * user rights and role memberships will be initialized
     * @return void
     * @throws Exception
     */
    public function clear()
    {
        parent::clear();

        // new user should be valid (except registration)
        $this->setValue('usr_valid', 1);
        $this->columnsValueChanged = false;

        if (isset($this->mProfileFieldsData)) {
            // data of all profile fields will be deleted, the internal structure will not be destroyed
            $this->mProfileFieldsData->clearUserData();
        }

        $this->administrator = false;
        $this->relationshipsChecked = false;

        // initialize rights arrays
        $this->usersEditAllowed = array();
        $this->renewRoleData();
    }

    /**
     * Deletes the selected user of the table and all the many references in other tables.
     * Also, a notification that the user was deleted will be sent if notification is enabled.
     * After that the class will be initialized.
     * @return bool **true** if no error occurred
     * @throws Exception
     */
    public function delete(): bool
    {
        global $gChangeNotification;

        $usrId = $this->getValue('usr_id');

        // only send notification if a valid user will be deleted
        if (is_object($gChangeNotification) && $this->getValue('usr_valid')) {
            // Register all non-empty fields for the notification
            $gChangeNotification->logUserDeletion($usrId, $this);
        }

        // first delete send messages from the user
        $sql = 'SELECT msg_id FROM ' . TBL_MESSAGES . ' WHERE msg_usr_id_sender = ? -- $usrId';
        $messagesStatement = $this->db->queryPrepared($sql, array($usrId));

        while ($row = $messagesStatement->fetch()) {
            $message = new Message($this->db, $row['msg_id']);
            $message->delete();
        }

        // now delete every database entry where the user id is used
        $sqlQueries = array();

        $sqlQueries[] = 'UPDATE ' . TBL_ANNOUNCEMENTS . '
                            SET ann_usr_id_create = NULL
                          WHERE ann_usr_id_create = ' . $usrId;

        $sqlQueries[] = 'UPDATE ' . TBL_ANNOUNCEMENTS . '
                            SET ann_usr_id_change = NULL
                          WHERE ann_usr_id_change = ' . $usrId;

        $sqlQueries[] = 'UPDATE ' . TBL_EVENTS . '
                            SET dat_usr_id_create = NULL
                          WHERE dat_usr_id_create = ' . $usrId;

        $sqlQueries[] = 'UPDATE ' . TBL_EVENTS . '
                            SET dat_usr_id_change = NULL
                          WHERE dat_usr_id_change = ' . $usrId;

        $sqlQueries[] = 'UPDATE ' . TBL_FOLDERS . '
                            SET fol_usr_id = NULL
                          WHERE fol_usr_id = ' . $usrId;

        $sqlQueries[] = 'UPDATE ' . TBL_FILES . '
                            SET fil_usr_id = NULL
                          WHERE fil_usr_id = ' . $usrId;

        $sqlQueries[] = 'UPDATE ' . TBL_FORUM_TOPICS . '
                            SET fot_usr_id_create = NULL
                          WHERE fot_usr_id_create = ' . $usrId;

        $sqlQueries[] = 'UPDATE ' . TBL_FORUM_POSTS . '
                            SET fop_usr_id_create = NULL
                          WHERE fop_usr_id_create = ' . $usrId;

        $sqlQueries[] = 'UPDATE ' . TBL_FORUM_POSTS . '
                            SET fop_usr_id_change = NULL
                          WHERE fop_usr_id_change = ' . $usrId;

        $sqlQueries[] = 'UPDATE ' . TBL_LINKS . '
                            SET lnk_usr_id_create = NULL
                          WHERE lnk_usr_id_create = ' . $usrId;

        $sqlQueries[] = 'UPDATE ' . TBL_LINKS . '
                            SET lnk_usr_id_change = NULL
                          WHERE lnk_usr_id_change = ' . $usrId;

        $sqlQueries[] = 'UPDATE ' . TBL_LISTS . '
                            SET lst_usr_id = NULL
                          WHERE lst_global = true
                            AND lst_usr_id = ' . $usrId;

        $sqlQueries[] = 'UPDATE ' . TBL_PHOTOS . '
                            SET pho_usr_id_create = NULL
                          WHERE pho_usr_id_create = ' . $usrId;

        $sqlQueries[] = 'UPDATE ' . TBL_PHOTOS . '
                            SET pho_usr_id_change = NULL
                          WHERE pho_usr_id_change = ' . $usrId;

        $sqlQueries[] = 'UPDATE ' . TBL_ROLES . '
                            SET rol_usr_id_create = NULL
                          WHERE rol_usr_id_create = ' . $usrId;

        $sqlQueries[] = 'UPDATE ' . TBL_ROLES . '
                            SET rol_usr_id_change = NULL
                          WHERE rol_usr_id_change = ' . $usrId;

        $sqlQueries[] = 'UPDATE ' . TBL_ROLE_DEPENDENCIES . '
                            SET rld_usr_id = NULL
                          WHERE rld_usr_id = ' . $usrId;

        $sqlQueries[] = 'UPDATE ' . TBL_USERS . '
                            SET usr_usr_id_create = NULL
                            WHERE usr_usr_id_create = ' . $usrId;

        $sqlQueries[] = 'UPDATE ' . TBL_USERS . '
                            SET usr_usr_id_change = NULL
                            WHERE usr_usr_id_change = ' . $usrId;

        $sqlQueries[] = 'DELETE FROM ' . TBL_LIST_COLUMNS . '
                          WHERE lsc_lst_id IN (SELECT lst_id
                                                 FROM ' . TBL_LISTS . '
                                                WHERE lst_usr_id = ' . $usrId . '
                                                AND lst_global = false)';
                                                
        $sqlQueries[] = 'DELETE FROM ' . TBL_LISTS . '
                          WHERE lst_global = false
                          AND lst_usr_id = ' . $usrId;

        $sqlQueries[] = 'DELETE FROM ' . TBL_GUESTBOOK_COMMENTS . '
        WHERE gbc_usr_id_create = ' . $usrId;

        $sqlQueries[] = 'DELETE FROM ' . TBL_MEMBERS . '
                          WHERE mem_usr_id = ' . $usrId;
                          
        // MySQL couldn't create delete statement with same table in a sub query.
        // Therefore, we fill a temporary table with all ids that should be deleted and reference on this table
        $sqlQueries[] = 'DELETE FROM ' . TBL_IDS . '
                          WHERE ids_usr_id = ' . $GLOBALS['gCurrentUserId'];

        $sqlQueries[] = 'INSERT INTO ' . TBL_IDS . '
                                (ids_usr_id, ids_reference_id)
                         SELECT ' . $GLOBALS['gCurrentUserId'] . ', msc_msg_id
                           FROM ' . TBL_MESSAGES_CONTENT . '
                          WHERE msc_usr_id = ' . $usrId;

        $sqlQueries[] = 'DELETE FROM ' . TBL_MESSAGES_CONTENT . '
                          WHERE msc_msg_id IN (SELECT ids_reference_id
                                                 FROM ' . TBL_IDS . '
                                                WHERE ids_usr_id = ' . $GLOBALS['gCurrentUserId'] . ')';

        $sqlQueries[] = 'DELETE FROM ' . TBL_MESSAGES_RECIPIENTS . '
                          WHERE msr_msg_id IN (SELECT ids_reference_id
                                                 FROM ' . TBL_IDS . '
                                                WHERE ids_usr_id = ' . $GLOBALS['gCurrentUserId'] . ')';

        $sqlQueries[] = 'DELETE FROM ' . TBL_MESSAGES . '
                          WHERE msg_id IN (SELECT ids_reference_id
                                             FROM ' . TBL_IDS . '
                                            WHERE ids_usr_id = ' . $GLOBALS['gCurrentUserId'] . ')';

        $sqlQueries[] = 'DELETE FROM ' . TBL_IDS . '
                          WHERE ids_usr_id = ' . $GLOBALS['gCurrentUserId'];

        $sqlQueries[] = 'DELETE FROM ' . TBL_MESSAGES_RECIPIENTS . '
                          WHERE msr_usr_id = ' . $usrId;

        $sqlQueries[] = 'DELETE FROM ' . TBL_MESSAGES_CONTENT . '
                          WHERE NOT EXISTS (SELECT 1 FROM ' . TBL_MESSAGES_RECIPIENTS . '
                          WHERE msr_msg_id = msc_msg_id)';

        $sqlQueries[] = 'DELETE FROM ' . TBL_MESSAGES . '
                          WHERE NOT EXISTS (SELECT 1 FROM ' . TBL_MESSAGES_RECIPIENTS . '
                          WHERE msr_msg_id = msg_id)';
                          
        $sqlQueries[] = 'DELETE FROM ' . TBL_REGISTRATIONS . '
                          WHERE reg_usr_id = ' . $usrId;

        $sqlQueries[] = 'DELETE FROM ' . TBL_AUTO_LOGIN . '
        WHERE atl_usr_id = ' . $usrId;

        $sqlQueries[] = 'DELETE FROM ' . TBL_SESSIONS . '
                          WHERE ses_usr_id = ' . $usrId;

        $sqlQueries[] = 'DELETE FROM ' . TBL_USER_DATA . '
                          WHERE usd_usr_id = ' . $usrId;

        $this->db->startTransaction();

        foreach ($sqlQueries as $sqlQuery) {
            $this->db->query($sqlQuery); // TODO add more params
        }

        $returnValue = parent::delete();

        $this->db->endTransaction();

        return $returnValue;
    }

    /**
     * delete all user data of profile fields; user record will not be deleted
     * @return void
     * @throws Exception
     */
    public function deleteUserFieldData()
    {
        $this->mProfileFieldsData->deleteUserData();
    }

    /**
     * Changes to user data could be sent as a notification email to a specific role if this
     * function is enabled in the settings. If you want to suppress this logic you can
     * explicit disable it with this method for this user. So no changes to this user object will
     * result in a notification email.
     * @return void
     */
    public function disableChangeNotification()
    {
        $this->changeNotificationEnabled = false;
    }

    /**
     * Creates an array with all categories of one type where the user has the right to edit them
     * @param string $categoryType The type of the category that should be checked e.g. ANN, USF or DAT
     * @param string $idType The type of the id that should be returned e.g. id or uuid
     * @return array<int,int> Array with categories ids where user has the right to edit them
     * @throws Exception
     */
    public function getAllEditableCategories(string $categoryType, string $idType = 'id'): array
    {
        $queryParams = array($categoryType, $this->organizationId);

        if (($categoryType === 'ANN' && $this->editAnnouncements())
            || ($categoryType === 'EVT' && $this->administrateEvents())
            || ($categoryType === 'FOT' && $this->administrateForum())
            || ($categoryType === 'LNK' && $this->editWeblinksRight())
            || ($categoryType === 'USF' && $this->editUsers())
            || ($categoryType === 'ROL' && $this->manageRoles())) {
            $condition = '';
        } else {
            $rolIdParams = array_merge(array(0), $this->getRoleMemberships());
            $queryParams = array_merge($queryParams, $rolIdParams);
            $condition = '
                AND ( EXISTS (SELECT 1
                                  FROM ' . TBL_ROLES_RIGHTS . '
                            INNER JOIN ' . TBL_ROLES_RIGHTS_DATA . '
                                    ON rrd_ror_id = ror_id
                                 WHERE ror_name_intern = \'category_edit\'
                                   AND rrd_object_id   = cat_id
                                   AND rrd_rol_id IN (' . Database::getQmForValues($rolIdParams) . ') )
                    )';
        }

        $sql = 'SELECT cat_id, cat_uuid
                  FROM ' . TBL_CATEGORIES . '
                 WHERE cat_type = ? -- $categoryType
                   AND (  cat_org_id IS NULL
                       OR cat_org_id = ? ) -- $this->organizationId
                       ' . $condition;
        $pdoStatement = $this->db->queryPrepared($sql, $queryParams);

        $arrEditableCategories = array();
        while ($row = $pdoStatement->fetch()) {
            if ($idType === 'uuid') {
                $arrEditableCategories[] = $row['cat_uuid'];
            } else {
                $arrEditableCategories[] = (int)$row['cat_id'];
            }
        }

        return $arrEditableCategories;
    }

    /**
     * Creates an array with all categories of one type where the user has the right to view them
     * @param string $categoryType The type of the category that should be checked e.g. ANN, USF or DAT
     * @param string $idType The type of the id that should be returned e.g. id or uuid
     * @return array<int,int> Array with categories ids where user has the right to view them
     * @throws Exception
     */
    public function getAllVisibleCategories(string $categoryType, string $idType = 'id'): array
    {
        $queryParams = array($categoryType, $this->organizationId);

        if (($categoryType === 'ANN' && $this->editAnnouncements())
            || ($categoryType === 'EVT' && $this->administrateEvents())
            || ($categoryType === 'FOT' && $this->administrateForum())
            || ($categoryType === 'LNK' && $this->editWeblinksRight())
            || ($categoryType === 'USF' && $this->editUsers())
            || ($categoryType === 'ROL' && $this->assignRoles())) {
            $condition = '';
        } else {
            $rolIdParams = array_merge(array(0), $this->getRoleMemberships());
            $queryParams = array_merge($queryParams, $rolIdParams);
            $condition = '
                AND ( EXISTS (SELECT 1
                                FROM ' . TBL_ROLES_RIGHTS . '
                          INNER JOIN ' . TBL_ROLES_RIGHTS_DATA . '
                                  ON rrd_ror_id = ror_id
                               WHERE ror_name_intern = \'category_view\'
                                 AND rrd_object_id   = cat_id
                                 AND rrd_rol_id IN (' . Database::getQmForValues($rolIdParams) . ') )
                      OR NOT EXISTS (SELECT 1
                                       FROM ' . TBL_ROLES_RIGHTS . '
                                 INNER JOIN ' . TBL_ROLES_RIGHTS_DATA . '
                                         ON rrd_ror_id = ror_id
                                      WHERE ror_name_intern = \'category_view\'
                                        AND rrd_object_id   = cat_id )
                    )';
        }

        $sql = 'SELECT cat_id, cat_uuid
                  FROM ' . TBL_CATEGORIES . '
                 WHERE cat_type = ? -- $categoryType
                   AND (  cat_org_id IS NULL
                       OR cat_org_id = ? ) -- $this->organizationId
                       ' . $condition;
        $pdoStatement = $this->db->queryPrepared($sql, $queryParams);

        $arrVisibleCategories = array();
        while ($row = $pdoStatement->fetch()) {
            if ($idType === 'uuid') {
                $arrVisibleCategories[] = $row['cat_uuid'];
            } else {
                $arrVisibleCategories[] = (int)$row['cat_id'];
            }
        }

        return $arrVisibleCategories;
    }

    /**
     * Returns the id of the organization this user object has been assigned.
     * This is in the default case the default organization of the config file.
     * @return int Returns the id of the organization this user object has been assigned
     */
    public function getOrganization(): int
    {
        return $this->organizationId;
    }

    /**
     * Gets the long name of this organization.
     * @return string Returns the long name of the organization.
     * @throws Exception
     */
    private function getOrgLongname(): string
    {
        $sql = 'SELECT org_longname
                  FROM ' . TBL_ORGANIZATIONS . '
                 WHERE org_id = ?';
        $orgStatement = $this->db->queryPrepared($sql, array($this->organizationId));

        return $orgStatement->fetchColumn();
    }

    /**
     * Returns an array with all UUIDs of roles where the user has the right to view the profiles of the role members
     * @return array<int,string> Array with role UUIDs where user has the right to view the profiles of the role members
     */
    public function getRolesViewProfiles(): array
    {
        return $this->rolesViewProfilesUUID;
    }

    /**
     * Returns an array with all roles where the user has the right to view the memberships
     * @return array<int,string> Array with role ids where user has the right to view the memberships
     */
    public function getRolesViewMemberships(): array
    {
        return $this->rolesViewMembershipsUUID;
    }

    /**
     * Returns an array with all UUIDs of roles where the user has the right to write an email to the role members
     * @return array<int,string> Array with role UUIDs where user has the right to mail them
     */
    public function getRolesWriteMails(): array
    {
        return $this->rolesWriteMailsUUID;
    }

    /**
     * Returns data from the user to improve dictionary attack check
     * @return array<int,string>
     * @throws Exception
     */
    public function getPasswordUserData(): array
    {
        $userData = array(
            // Names
            $this->getValue('FIRST_NAME'),
            $this->getValue('LAST_NAME'),
            $this->getValue('usr_login_name'),
            // Birthday
            $this->getValue('BIRTHDAY', 'Y'), // YYYY
            $this->getValue('BIRTHDAY', 'md'), // MMDD
            $this->getValue('BIRTHDAY', 'dm'), // DDMM
            // Email
            $this->getValue('EMAIL'),
            // Address
            $this->getValue('STREET'),
            $this->getValue('CITY'),
            $this->getValue('POSTCODE'),
            $this->getValue('COUNTRY')
        );

        return array_filter($userData, function(string $value) {
            return $value !== '';
        });
    }

    /**
     * Returns an array with all role ids where the user is a member.
     * @return array<int,int> Returns an array with all role ids where the user is a member.
     * @throws Exception
     */
    public function getRoleMemberships(): array
    {
        $this->checkRolesRight();

        return $this->rolesMembership;
    }

    /**
     * Returns an array with all role ids where the user is a member and not a leader of the role.
     * @return array<int,int> Returns an array with all role ids where the user is a member and not a leader of the role.
     * @throws Exception
     */
    public function getRoleMembershipsNoLeader(): array
    {
        $this->checkRolesRight();

        return $this->rolesMembershipNoLeader;
    }

    /**
     * Get the value of a column of the database table if the column has the prefix **usr_**
     * otherwise the value of the profile field of the table adm_user_data will be returned.
     * If the value was manipulated before with **setValue** than the manipulated value is returned.
     * @param string $columnName The name of the database column whose value should be read or the internal unique profile field name
     * @param string $format For date or timestamp columns the format should be the date/time format e.g. **d.m.Y = '02.04.2011'**.
     *                           For text columns the format can be **database** that would return the original database value without any transformations
     * @return mixed Returns the value of the database column or the value of adm_user_fields
     *               If the value was manipulated before with **setValue** than the manipulated value is returned.
     *
     * **Code example**
     * ```
     * // reads data of adm_users column
     * $loginName = $gCurrentUser->getValue('usr_login_name');
     * // reads data of adm_user_fields
     * $email = $gCurrentUser->getValue('EMAIL');
     * ```
     * @throws Exception
     */
    public function getValue(string $columnName, string $format = '')
    {
        global $gSettingsManager;

        if (!str_starts_with($columnName, 'usr_')) {
            return $this->mProfileFieldsData->getValue($columnName, $format);
        }

        if ($columnName === 'usr_photo' && (int)$gSettingsManager->get('profile_photo_storage') === 0) {
            $file = ADMIDIO_PATH . FOLDER_DATA . '/user_profile_photos/' . (int)$this->getValue('usr_id') . '.jpg';
            if (is_file($file)) {
                return file_get_contents($file);
            }
        }

        return parent::getValue($columnName, $format);
    }

    /**
     * Creates a vcard with all data of this user object (vCard 3.0, utf-8)
     * @return string Returns the vcard as a string
     * @throws Exception
     */
    public function getVCard(): string
    {
        global $gSettingsManager, $gCurrentUser, $gL10n;

        $vCard = array(
            'BEGIN:VCARD',
            'VERSION:3.0'
        );

        if ($gCurrentUser->allowedViewProfileField($this, 'FIRST_NAME')) {
            $vCard[] = 'N:' .
                $this->getValue('LAST_NAME', 'database') . ';' .
                $this->getValue('FIRST_NAME', 'database') . ';;;';
        }
        if ($gCurrentUser->allowedViewProfileField($this, 'LAST_NAME')) {
            $vCard[] = 'FN:' .
                $this->getValue('FIRST_NAME') . ' ' .
                $this->getValue('LAST_NAME');
        }
        if ($this->getValue('usr_login_name') !== '') {
            $vCard[] = 'NICKNAME:' . $this->getValue('usr_login_name');
        }
        if ($gCurrentUser->allowedViewProfileField($this, 'PHONE') && $this->getValue('PHONE') !== '') {
            $vCard[] = 'TEL;TYPE=home,voice:' . $this->getValue('PHONE');
        }
        if ($gCurrentUser->allowedViewProfileField($this, 'MOBILE') && $this->getValue('MOBILE') !== '') {
            $vCard[] = 'TEL;TYPE=cell,voice:' . $this->getValue('MOBILE');
        }
        if ($gCurrentUser->allowedViewProfileField($this, 'FAX') && $this->getValue('FAX') !== '') {
            $vCard[] = 'TEL;TYPE=home,fax:' . $this->getValue('FAX');
        }
        if ($gCurrentUser->allowedViewProfileField($this, 'STREET')
            && $gCurrentUser->allowedViewProfileField($this, 'CITY')
            && $gCurrentUser->allowedViewProfileField($this, 'POSTCODE')
            && $gCurrentUser->allowedViewProfileField($this, 'COUNTRY')) {
            $vCard[] = 'ADR;TYPE=home:;;' .
                $this->getValue('STREET', 'database') . ';' .
                $this->getValue('CITY', 'database') . ';;' .
                $this->getValue('POSTCODE', 'database') . ';' .
                $gL10n->getCountryName($this->getValue('COUNTRY', 'database'));
        }
        if ($gCurrentUser->allowedViewProfileField($this, 'WEBSITE') && $this->getValue('WEBSITE') !== '') {
            $vCard[] = 'URL;TYPE=home:' . $this->getValue('WEBSITE');
        }

        if ($gCurrentUser->allowedViewProfileField($this, 'FACEBOOK') && $this->getValue('FACEBOOK') !== '') {
            $vCard[] = 'X-SOCIALPROFILE;TYPE=FACEBOOK:' . $this->getValue('FACEBOOK');
        }
        if ($gCurrentUser->allowedViewProfileField($this, 'YOUTUBE') && $this->getValue('YOUTUBE') !== '') {
            $vCard[] = 'X-SOCIALPROFILE;TYPE=YOUTUBE:' . $this->getValue('YOUTUBE');
        }
        if ($gCurrentUser->allowedViewProfileField($this, 'SKYPE') && $this->getValue('SKYPE') !== '') {
            $vCard[] = 'X-SOCIALPROFILE;TYPE=SKYPE:' . $this->getValue('SKYPE');
        }
        if ($gCurrentUser->allowedViewProfileField($this, 'LINKEDIN') && $this->getValue('LINKEDIN') !== '') {
            $vCard[] = 'X-SOCIALPROFILE;TYPE=LINKEDIN:' . $this->getValue('LINKEDIN');
        }
        if ($gCurrentUser->allowedViewProfileField($this, 'INSTAGRAM') && $this->getValue('INSTAGRAM') !== '') {
            $vCard[] = 'X-SOCIALPROFILE;TYPE=INSTAGRAM:' . $this->getValue('INSTAGRAM');
        }
        if ($gCurrentUser->allowedViewProfileField($this, 'MASTODON') && $this->getValue('MASTODON') !== '') {
            $vCard[] = 'X-SOCIALPROFILE;TYPE=MASTODON:' . $this->getValue('MASTODON');
        }

        if ($gCurrentUser->allowedViewProfileField($this, 'BIRTHDAY') && $this->getValue('BIRTHDAY') !== '') {
            $vCard[] = 'BDAY:' . $this->getValue('BIRTHDAY', 'Y-m-d');
        }
        if ($gCurrentUser->allowedViewProfileField($this, 'EMAIL') && $this->getValue('EMAIL') !== '') {
            $vCard[] = 'EMAIL;TYPE=home:' . $this->getValue('EMAIL');
        }
        $file = ADMIDIO_PATH . FOLDER_DATA . '/user_profile_photos/' . (int)$this->getValue('usr_id') . '.jpg';
        if ((int)$gSettingsManager->get('profile_photo_storage') === 1 && is_file($file)) {
            $imgHandle = fopen($file, 'rb');
            if ($imgHandle !== false) {
                $base64Image = base64_encode(fread($imgHandle, filesize($file)));
                fclose($imgHandle);
                $vCard[] = 'PHOTO;TYPE=JPEG;ENCODING=b:' . $base64Image;
            }
        }
        if ((int)$gSettingsManager->get('profile_photo_storage') === 0 && !is_null($this->getValue('usr_photo'))) {
            $vCard[] = 'PHOTO;TYPE=JPEG;ENCODING=b:' . base64_encode((string)$this->getValue('usr_photo'));
        }
        if ($gCurrentUser->allowedViewProfileField($this, 'GENDER') && (int)$this->getValue('GENDER', 'database') > 0) {
            // https://datatracker.ietf.org/doc/html/rfc6350#section-6.2.7
            if ((int)$this->getValue('GENDER', 'database') === 1) {
                $vCard[] = 'GENDER:M';
            } elseif ((int)$this->getValue('GENDER', 'database') === 2) {
                $vCard[] = 'GENDER:F';
            } elseif ((int)$this->getValue('GENDER', 'database') === 3) {
                $vCard[] = 'GENDER:O';
            }
        }
        if ($this->getValue('usr_timestamp_change') !== '') {
            $vCard[] = 'REV:' . $this->getValue('usr_timestamp_change', 'Ymd\THis\Z');
        } else {
            $vCard[] = 'REV:' . $this->getValue('usr_timestamp_create', 'Ymd\THis\Z');
        }
        $vCard[] = 'UID:urn:uuid:' . $this->getValue('usr_uuid');
        $vCard[] = 'END:VCARD';
        return implode("\r\n", $vCard) . "\r\n";
    }

    /**
     * Returns true if a column of user table or profile fields has changed
     * @return bool Returns true if a column of user table or profile fields has changed
     */
    public function hasColumnsValueChanged(): bool
    {
        return parent::hasColumnsValueChanged() || $this->mProfileFieldsData->hasColumnsValueChanged();
    }

    /**
     * Check if the user has deposited an email. Therefore, at least one profile field from type EMAIL
     * must have a value.
     * @return bool Return true if the user has deposited an email.
     * @throws Exception
     */
    public function hasEmail(): bool
    {
        if ($this->getValue('EMAIL') !== '') {
            return true;
        }

        foreach ($this->mProfileFieldsData->getProfileFields() as $profileField) {// => $profileFieldConfig)
            if ($profileField->getValue('usf_type') === 'EMAIL'
                && $this->mProfileFieldsData->getValue($profileField->getValue('usf_name_intern')) !== '') {
                return true;
            }
        }

        return false;
    }

    /**
     * Checks if the maximum of invalid logins is reached.
     * @return bool Returns true if the maximum of invalid logins is reached.
     * @throws Exception
     */
    private function hasMaxInvalidLogins(): bool
    {
        // if within 15 minutes 3 wrong login took place -> block user account for 15 minutes
        $now = new \DateTime();
        $minutesOffset = new \DateInterval('PT15M');
        $minutesBefore = $now->sub($minutesOffset);

        if (is_null($this->getValue('usr_date_invalid', 'Y-m-d H:i:s'))) {
            $dateInvalid = $minutesBefore;
        } else {
            $dateInvalid = \DateTime::createFromFormat('Y-m-d H:i:s', $this->getValue('usr_date_invalid', 'Y-m-d H:i:s'));
        }

        if ($this->getValue('usr_number_invalid') < self::MAX_INVALID_LOGINS || $minutesBefore->getTimestamp() >= $dateInvalid->getTimestamp()) {
            return false;
        }

        $this->clear();

        return true;
    }

    /**
     * Checks if the current user is allowed to edit the profile of the user of the parameter.
     * Method will check if user can generally edit all users or if he is a group leader and can edit users
     * of a special role where **$user** is a member or if it's the own profile, and he could edit this.
     * @param User $user User object of the user that should be checked if the current user can edit his profile.
     * @param bool $checkOwnProfile If set to **false** than this method don't check the role right to edit the own profile.
     * @return bool Return **true** if the current user is allowed to edit the profile of the user from **$user**.
     * @throws Exception
     */
    public function hasRightEditProfile(self $user, bool $checkOwnProfile = true): bool
    {
        $usrId = (int)$this->getValue('usr_id');
        $userId = (int)$user->getValue('usr_id');

        // edit own profile ?
        if ($usrId > 0 && $usrId === $userId && $checkOwnProfile && $this->checkRolesRight('rol_profile')) {
            return true;
        }

        // first check if user is in cache
        if (array_key_exists($userId, $this->usersEditAllowed)) {
            return $this->usersEditAllowed[$userId];
        }

        $returnValue = false;

        if ($this->editUsers()) {
            $returnValue = true;
        } else {
            if (count($this->rolesMembershipLeader) > 0) {
                // leaders are not allowed to edit profiles of other leaders but to edit their own profile
                if ($usrId === $userId) {
                    // check if current user is a group leader of a role where $user is only a member
                    $rolesMembership = $user->getRoleMemberships();
                } else {
                    // check if current user is a group leader of a role where $user is only a member and not a leader
                    $rolesMembership = $user->getRoleMembershipsNoLeader();
                }

                foreach ($this->rolesMembershipLeader as $roleId => $leaderRights) {
                    // is group leader of role and has the right to edit users ?
                    if ($leaderRights > 1 && in_array($roleId, $rolesMembership, true)) {
                        $returnValue = true;
                        break;
                    }
                }
            }
        }

        // check if user has a relationship to current user and is allowed to edit him
        if (!$returnValue && $this->checkRelationshipsRights()) {
            foreach ($this->relationships as $relationshipUser) {
                if ($relationshipUser['user_id'] === $userId && $relationshipUser['edit_user']) {
                    $returnValue = true;
                    break;
                }
            }
        }

        // add result into cache
        $this->usersEditAllowed[$userId] = $returnValue;

        return $returnValue;
    }

    /**
     * @param array<int,bool> $rightsList
     * @param string $rightName
     * @param int $roleId
     * @return bool
     * @throws Exception
     */
    private function hasRightRole(array $rightsList, string $rightName, int $roleId): bool
    {
        // if user has right to view all lists then he could also view this role
        if ($this->checkRolesRight($rightName)) {
            return true;
        }

        // check if user has the right to view this role
        return in_array($roleId, $rightsList);
    }

    /**
     * Checks if the current user has the right to send email to the role.
     * @param int $roleId ID of the role that should be checked.
     * @return bool Return **true** if the user has the right to send email to the role.
     * @throws Exception
     */
    public function hasRightSendMailToRole(int $roleId): bool
    {
        return $this->hasRightRole($this->rolesWriteMails, 'rol_mail_to_all', $roleId);
    }

    /**
     * Checks the necessary rights if this user could view former roles members. Therefore,
     * the user must also have the right to view the role. So you must also check this right.
     * @param int $roleId ID of the role that should be checked.
     * @return bool Return **true** if the user has the right to view former roles members
     * @throws Exception
     */
    public function hasRightViewFormerRolesMembers(int $roleId): bool
    {
        global $gSettingsManager;

        if ((int)$gSettingsManager->get('groups_roles_show_former_members') !== 1
            && ($this->checkRolesRight('rol_assign_roles')
                || ($this->isLeaderOfRole($roleId) && in_array($this->rolesMembershipLeader[$roleId], array(1, 3), true)))) {
            return true;
        } elseif ((int)$gSettingsManager->get('groups_roles_show_former_members') !== 2
            && ($this->checkRolesRight('rol_edit_user')
                || ($this->isLeaderOfRole($roleId) && in_array($this->rolesMembershipLeader[$roleId], array(2, 3), true)))) {
            return true;
        }

        return false;
    }

    /**
     * Checks if the current user is allowed to view the profile of the user of the parameter.
     * It will check if user has edit rights with method **hasRightEditProfile** or if the user is a member
     * of a role where the current user has the right to view profiles.
     * @param User $user User object of the user that should be checked if the current user can view his profile.
     * @return bool Return **true** if the current user is allowed to view the profile of the user from **$user**.
     * @throws Exception
     */
    public function hasRightViewProfile(self $user): bool
    {
        global $gValidLogin;

        // if user is allowed to edit the profile then he can also view it
        if ($this->hasRightEditProfile($user)) {
            return true;
        }

        // every user is allowed to view his own profile
        if ((int)$user->getValue('usr_id') === (int)$this->getValue('usr_id') && (int)$this->getValue('usr_id') > 0) {
            return true;
        }

        // Users who can see all lists can also see all profiles
        if ($this->checkRolesRight('rol_all_lists_view')) {
            return true;
        }

        $sql = 'SELECT rol_id, rol_view_members_profiles
                  FROM ' . TBL_MEMBERS . '
            INNER JOIN ' . TBL_ROLES . '
                    ON rol_id = mem_rol_id
            INNER JOIN ' . TBL_CATEGORIES . '
                    ON cat_id = rol_cat_id
                 WHERE rol_valid  = true
                   AND mem_usr_id = ? -- $user->getValue(\'usr_id\')
                   AND mem_begin <= ? -- DATE_NOW
                   AND mem_end    > ? -- DATE_NOW
                   AND (  cat_org_id = ? -- $this->organizationId
                       OR cat_org_id IS NULL ) ';
        $queryParams = array((int)$user->getValue('usr_id'), DATE_NOW, DATE_NOW, $this->organizationId);
        $listViewStatement = $this->db->queryPrepared($sql, $queryParams);

        if ($listViewStatement->rowCount() > 0) {
            while ($row = $listViewStatement->fetch()) {
                $rolId = (int)$row['rol_id'];
                $rolThisProfileView = (int)$row['rol_view_members_profiles'];

                if ($rolThisProfileView === Role::VIEW_LOGIN_USERS && $gValidLogin) {
                    // all logged-in users can see role lists/profiles
                    return true;
                } elseif ($rolThisProfileView === Role::VIEW_ROLE_MEMBERS && in_array($rolId, $this->rolesViewProfiles)) {
                    // only role members can see role lists/profiles
                    return true;
                } elseif ($rolThisProfileView === Role::VIEW_LEADERS && $this->isLeaderOfRole($rolId)) {
                    // only leaders of the role could view the profile of the role members
                    return true;
                }
            }
        }

        return false;
    }

    /**
     * Check if the user of this object has the right to view profiles of members from the role
     * that is set in the parameter.
     * @param int $roleId The id of the role that should be checked.
     * @return bool Return **true** if the user has the right to view profiles of members from the role otherwise **false**.
     * @throws Exception
     */
    public function hasRightViewProfiles(int $roleId): bool
    {
        return $this->hasRightRole($this->rolesViewProfiles, 'rol_all_lists_view', $roleId);
    }

    /**
     * Check if the user of this object has the right to view the role that is set in the parameter.
     * @param int $roleId The id of the role that should be checked.
     * @return bool Return **true** if the user has the right to view the role otherwise **false**.
     * @throws Exception
     */
    public function hasRightViewRole(int $roleId): bool
    {
        return $this->hasRightRole($this->rolesViewMemberships, 'rol_all_lists_view', $roleId);
    }

    /**
     * Handles the incorrect given login password.
     * @return string Return string with the reason why the login failed.
     * @throws Exception
     */
    private function handleIncorrectPasswordLogin(): string
    {
        // log invalid logins
        if ($this->getValue('usr_number_invalid') >= self::MAX_INVALID_LOGINS) {
            $this->setValue('usr_number_invalid', 1);
        } else {
            $this->setValue('usr_number_invalid', $this->getValue('usr_number_invalid') + 1);
        }

        $this->setValue('usr_date_invalid', DATETIME_NOW);
        $this->saveChangesWithoutRights();
        $this->save(false); // don't update timestamp // TODO Exception handling

        if ($this->getValue('usr_number_invalid') >= self::MAX_INVALID_LOGINS) {
            $this->clear();

            return 'SYS_LOGIN_MAX_INVALID_LOGIN';
        }

        $this->clear();

        return 'SYS_LOGIN_USERNAME_PASSWORD_INCORRECT';
    }

    /**
     * Deletes all other sessions of the current user except the current session if there is already a current
     * session. All auto logins of the user will be removed. This method is useful if the user changed his
     * password or if unusual activities within the user account are noticed.
     * @return bool Returns true if all things could be done. Otherwise, false is returned.
     * @throws Exception
     */
    public function invalidateAllOtherLogins(): bool
    {
        global $gCurrentUserId, $gCurrentSession;

        if (isset($gCurrentSession)) {
            // remove all sessions of the current user except the current session
            $sql = 'DELETE FROM ' . TBL_SESSIONS . '
                     WHERE ses_usr_id = ? -- $gCurrentUserId
                       AND ses_id    <> ? -- $gCurrentSession->getValue(\'ses_id\') ';
            $queryParams = array($gCurrentUserId, $gCurrentSession->getValue('ses_id'));
        } else {
            // remove all sessions of the current user
            $sql = 'DELETE FROM ' . TBL_SESSIONS . '
                     WHERE ses_usr_id = ? -- $gCurrentUserId ';
            $queryParams = array($gCurrentUserId);
        }
        $this->db->queryPrepared($sql, $queryParams);

        // remove all auto logins of the current user
        $sql = 'DELETE FROM ' . TBL_AUTO_LOGIN . '
                 WHERE atl_usr_id = ? -- $gCurrentUserId ';
        $queryParams = array($gCurrentUserId);
        $this->db->queryPrepared($sql, $queryParams);

        return true;
    }

    /**
     * Checks if the user is assigned to the role **Administrator**
     * @return bool Returns **true** if the user is a member of the role **Administrator**
     * @throws Exception
     */
    public function isAdministrator(): bool
    {
        $this->checkRolesRight();

        return $this->administrator;
    }

    /**
     * Checks if this user is an admin of the organization that is set in this class.
     * @return bool Return true if user is admin of this organization.
     * @throws Exception
     */
    private function isAdminOfOrganization(): bool
    {
        global $installedDbVersion;

        // Deprecated: Fallback for updates from v3.0 and v3.1
        if (version_compare($installedDbVersion, '3.2', '>=')) {
            $administratorColumn = 'rol_administrator';
        } else {
            $administratorColumn = 'rol_webmaster';
        }

        // Check if user is currently member of a role of an organisation
        $sql = 'SELECT mem_usr_id
                  FROM ' . TBL_MEMBERS . '
            INNER JOIN ' . TBL_ROLES . '
                    ON rol_id = mem_rol_id
            INNER JOIN ' . TBL_CATEGORIES . '
                    ON cat_id = rol_cat_id
                 WHERE mem_usr_id = ? -- $this->getValue(\'usr_id\')
                   AND rol_valid  = true
                   AND mem_begin <= ? -- DATE_NOW
                   AND mem_end    > ? -- DATE_NOW
                   AND cat_org_id = ? -- $this->organizationId
                   AND ' . $administratorColumn . ' = true ';
        $queryParams = array((int)$this->getValue('usr_id'), DATE_NOW, DATE_NOW, $this->organizationId);
        $pdoStatement = $this->db->queryPrepared($sql, $queryParams);

        if ($pdoStatement->rowCount() > 0) {
            return true;
        }

        return false;
    }

    /**
     * check if user is leader of a role
     * @param int $roleId
     * @return bool
     */
    public function isLeaderOfRole(int $roleId): bool
    {
        return array_key_exists($roleId, $this->rolesMembershipLeader);
    }

    /**
     * Checks if this user is a member of the organization. The organization is the current organization of
     * the session or the organization that was set to this object by setOrganization().
     * @return bool Return true if user is member of the organization.
     * @throws Exception
     */
    public function isMemberOfOrganization(): bool
    {
        // Check if user is currently member of a role of an organisation
        $sql = 'SELECT mem_usr_id
                  FROM ' . TBL_MEMBERS . '
            INNER JOIN ' . TBL_ROLES . '
                    ON rol_id = mem_rol_id
            INNER JOIN ' . TBL_CATEGORIES . '
                    ON cat_id = rol_cat_id
                 WHERE mem_usr_id = ? -- $this->getValue(\'usr_id\')
                   AND rol_valid  = true
                   AND mem_begin <= ? -- DATE_NOW
                   AND mem_end    > ? -- DATE_NOW
                   AND cat_org_id = ? -- $this->organizationId';
        $queryParams = array((int)$this->getValue('usr_id'), DATE_NOW, DATE_NOW, $this->organizationId);
        $pdoStatement = $this->db->queryPrepared($sql, $queryParams);

        if ($pdoStatement->rowCount() > 0) {
            return true;
        }

        return false;
    }

    /**
     * check if user is member of a role
     * @param int $roleId
     * @return bool
     */
    public function isMemberOfRole(int $roleId): bool
    {
        return in_array($roleId, $this->rolesMembership, true);
    }

    /**
     * If this method is called than all further calls of method **setValue** will not check the values.
     * The values will be stored in database without any inspections!
     * @return void
     */
    public function noValueCheck()
    {
        $this->mProfileFieldsData->noValueCheck();
    }

    /**
     * Reads a user record out of the table adm_users in database selected by the unique user id.
     * All profile fields of the object **mProfileFieldsData** will also be read. If no user was
     * found than the default values of all profile fields will be set.
     * @param int $id Unique id of the user that should be read
     * @return bool Returns **true** if one record is found
     * @throws Exception
     */
    public function readDataById(int $id): bool
    {
        if (parent::readDataById($id)) {
            // read data of all user fields from current user
            $this->mProfileFieldsData->readUserData($id, $this->organizationId);
            return true;
        } else {
            $this->setDefaultValues();
        }

        return false;
    }

    /**
     * Reads a record out of the table in database selected by the unique uuid column in the table.
     * The name of the column must have the syntax table_prefix, underscore and uuid. E.g. usr_uuid.
     * Per default all columns of the default table will be read and stored in the object. If no user
     * was found than the default values of all profile fields will be set.
     * Not every Admidio table has an uuid. Please check the database structure before you use this method.
     * @param string $uuid Unique uuid that should be searched.
     * @return bool Returns **true** if one record is found
     * @throws Exception
     * @see Entity#readDataByColumns
     * @see Entity#readData
     */
    public function readDataByUuid(string $uuid): bool
    {
        if (parent::readDataByUuid($uuid)) {
            if (isset($this->mProfileFieldsData)) {
                // read data of all user fields from current user
                $this->mProfileFieldsData->readUserData($this->getValue('usr_id'), $this->organizationId);
            }
            return true;
        } else {
            $this->setDefaultValues();
        }

        return false;
    }

    /**
     * Rehashes the password of the user if necessary.
     * @param string $password The password for the current user. This should not be encoded.
     * @return bool Returns true if password was rehashed.
     * @throws Exception
     */
    private function rehashIfNecessary(string $password): bool
    {
        if (!PasswordUtils::needsRehash($this->getValue('usr_password'))) {
            return false;
        }

        $this->saveChangesWithoutRights();
        $this->setPassword($password);
        $this->save(); // TODO Exception handling

        return true;
    }

    /**
     * Initialize all rights and role membership arrays so that all rights and
     * role memberships will be read from database if another method needs them
     * @return void
     */
    public function renewRoleData()
    {
        // initialize rights arrays
        $this->rolesRights = array();
        $this->rolesViewMemberships = array();
        $this->rolesViewProfiles = array();
        $this->rolesViewMembershipsUUID = array();
        $this->rolesViewProfilesUUID = array();
        $this->rolesWriteMails = array();
        $this->rolesWriteMailsUUID = array();
        $this->rolesMembership = array();
        $this->rolesMembershipLeader = array();
        $this->rolesMembershipNoLeader = array();
    }

    /**
     * Reset the count of invalid logins. After that it's possible for the user to try another login.
     * @throws Exception
     */
    public function resetInvalidLogins()
    {
        $this->setValue('usr_date_invalid', null);
        $this->setValue('usr_number_invalid', 0);
        $this->save(false); // Zeitstempel nicht aktualisieren // TODO Exception handling
    }

    /**
     * Save all changed columns of the recordset in table of database. Therefore, the class remembers if it's a new
     * record or if only an update is necessary. The update statement will only update the changed columns.
     * If the table has columns for creator or editor than these column with their timestamp will be updated.
     * First save recordset and then save all user fields. After that the session of this got a renewal for the user object.
     * If the user doesn't have the right to save data of this user than an exception will be thrown.
     * @param bool $updateFingerPrint Default **true**. Will update the creator or editor of the recordset
     *                                if table has columns like **usr_id_create** or **usr_id_changed**
     * @return bool
     * @throws Exception
     */
    public function save(bool $updateFingerPrint = true): bool
    {
        global $gCurrentSession, $gCurrentUser, $gChangeNotification;

        $usrId = $this->getValue('usr_id');

        // if current user is not new and is not allowed to edit this user
        // and saveChangesWithoutRights isn't true then throw exception
        if (!$this->saveChangesWithoutRights && $usrId > 0 && !$gCurrentUser->hasRightEditProfile($this)) {
            throw new Exception('The profile data of user ' . $this->getValue('FIRST_NAME') . ' '
                . $this->getValue('LAST_NAME') . ' could not be saved because you don\'t have the right to do this.');
        }

        $this->db->startTransaction();

        // if new user then set create id and the uuid
        $updateCreateUserId = false;
        if ($usrId === 0) {
            if ($GLOBALS['gCurrentUserId'] === 0) {
                $updateCreateUserId = true;
                $updateFingerPrint = false;
            }
        }

        // if value of a field changed then update timestamp of user object
        if (isset($this->mProfileFieldsData) && $this->mProfileFieldsData->hasColumnsValueChanged()) {
            $this->columnsValueChanged = true;
        }

        $newRecord = $this->newRecord;

        $returnValue = parent::save($updateFingerPrint);
        $usrId = (int)$this->getValue('usr_id'); // if a new user was created get the new id

        // if this was a registration then set this user id to create user id
        if ($updateCreateUserId) {
            $this->setValue('usr_timestamp_create', DATETIME_NOW);
            $this->setValue('usr_usr_id_create', $usrId);
            $returnValue = $returnValue && parent::save($updateFingerPrint);
        }

        if (isset($this->mProfileFieldsData)) {
            // save data of all user fields
            $this->mProfileFieldsData->saveUserData($usrId);
        }

        if ($this->columnsValueChanged && $gCurrentSession instanceof Session) {
            // now set reload the session of the user,
            // because he has new data and maybe new rights
            $gCurrentSession->reload($usrId);
        }
        // The record is a new record, which was just stored to the database
        // for the first time => record it as a user creation now
        if ($newRecord && $this->changeNotificationEnabled && is_object($gChangeNotification)) {
            // Register all non-empty fields for the notification
            $gChangeNotification->logUserCreation($usrId, $this);
        }

        $this->db->endTransaction();

        return $returnValue;
    }

    /**
     * Method will search for other users in the database with a similar first name and last name. When using MySQL the
     * SQL function SOUNDEX will be used.
     * the following combinations within first name and last name will be checked:
     * 1. first name and last name are equal (under consideration of soundex)
     * 2. last name is equal and only first part of first name of existing members is equal
     * 3. last name is equal and only first part of first name of new registration member is equal
     * 4. last name is equal to first name and first name is equal to last name
     * @return array<int,int> Returns an array with the user IDs of all found similar users.
     * @throws Exception
     */
    public function searchSimilarUsers(): array
    {
        global $gSettingsManager;

        $foundUserIds = array();
        $lastName = $this->db->escapeString($this->getValue('LAST_NAME', 'database'));
        $firstName = $this->db->escapeString($this->getValue('FIRST_NAME', 'database'));

        // search for users with similar names (SQL function SOUNDEX only available in MySQL)
        if (DB_ENGINE === Database::PDO_ENGINE_MYSQL && $gSettingsManager->getBool('system_search_similar')) {
            $sqlSimilarName =
                '(  (   SUBSTRING(SOUNDEX(last_name.usd_value),  1, 4) = SUBSTRING(SOUNDEX(' . $lastName . '), 1, 4)
                AND SUBSTRING(SOUNDEX(first_name.usd_value), 1, 4) = SUBSTRING(SOUNDEX(' . $firstName . '), 1, 4) )
             OR (   SUBSTRING(SOUNDEX(last_name.usd_value),  1, 4) = SUBSTRING(SOUNDEX(' . $lastName . '), 1, 4)
                AND SUBSTRING(SOUNDEX(SUBSTRING(first_name.usd_value, 1, LOCATE(\' \', first_name.usd_value))), 1, 4) = SUBSTRING(SOUNDEX(' . $firstName . '), 1, 4) )
             OR (   SUBSTRING(SOUNDEX(last_name.usd_value),  1, 4) = SUBSTRING(SOUNDEX(' . $lastName . '), 1, 4)
                AND SUBSTRING(SOUNDEX(first_name.usd_value), 1, 4) = SUBSTRING(SOUNDEX(SUBSTRING(' . $firstName . ', 1, LOCATE(\' \', ' . $firstName . '))), 1, 4) )
             OR (   SUBSTRING(SOUNDEX(last_name.usd_value),  1, 4) = SUBSTRING(SOUNDEX(' . $firstName . '), 1, 4)
                AND SUBSTRING(SOUNDEX(first_name.usd_value), 1, 4) = SUBSTRING(SOUNDEX(' . $lastName . '), 1, 4) ) )';
        } else {
            $sqlSimilarName =
                '(  (   last_name.usd_value  = ' . $lastName . '
                AND first_name.usd_value = ' . $firstName . ')
             OR (   last_name.usd_value  = ' . $lastName . '
                AND SUBSTRING(first_name.usd_value, 1, POSITION(\' \' IN first_name.usd_value)) = ' . $firstName . ')
             OR (   last_name.usd_value  = ' . $lastName . '
                AND first_name.usd_value = SUBSTRING(' . $firstName . ', 1, POSITION(\' \' IN ' . $firstName . ')))
             OR (   last_name.usd_value  = ' . $firstName . '
                AND first_name.usd_value = ' . $lastName . ') )';
        }

        // select all users from the database that have the same first and last name
        $sql = 'SELECT usr_id, last_name.usd_value AS last_name, first_name.usd_value AS first_name
                  FROM ' . TBL_USERS . '
            RIGHT JOIN ' . TBL_USER_DATA . ' AS last_name
                    ON last_name.usd_usr_id = usr_id
                   AND last_name.usd_usf_id = ? -- $gProfileFields->getProperty(\'LAST_NAME\', \'usf_id\')
            RIGHT JOIN ' . TBL_USER_DATA . ' AS first_name
                    ON first_name.usd_usr_id = usr_id
                   AND first_name.usd_usf_id = ? -- $gProfileFields->getProperty(\'FIRST_NAME\', \'usf_id\')
                 WHERE usr_valid = true
                   AND ' . $sqlSimilarName;
        $queryParams = array(
            $this->mProfileFieldsData->getProperty('LAST_NAME', 'usf_id'),
            $this->mProfileFieldsData->getProperty('FIRST_NAME', 'usf_id')
        );
        $usrStatement = $this->db->queryPrepared($sql, $queryParams);

        while ($row = $usrStatement->fetch()) {
            $foundUserIds[] = $row['usr_id'];
        }

        return $foundUserIds;
    }

    /**
     * If email support is enabled and the current user is administrator or has the right to approve new
     * registrations than this method will create a new password and send this to the user.
     * @return void
     * @throws Exception
     */
    public function sendNewPassword()
    {
        global $gSettingsManager, $gCurrentUser;

        // E-Mail support must be enabled
        // Only administrators are allowed to send new login data or users who want to approve login data
        if ($gSettingsManager->getBool('system_notifications_enabled')
            && ($gCurrentUser->isAdministrator() || $gCurrentUser->approveUsers())) {
            // Generate new secure-random password and save it
            $password = SecurityUtils::getRandomString(PASSWORD_GEN_LENGTH, PASSWORD_GEN_CHARS);
            $this->setPassword($password);
            $this->save();

            // Send mail with login data to user
            $sysMail = new SystemMail($this->db);
            $sysMail->addRecipientsByUser($this->getValue('usr_uuid'));
            $sysMail->setVariable(1, $password);
            $sysMail->sendSystemMail('SYSMAIL_NEW_PASSWORD', $this);
        } else {
            throw new Exception('SYS_NO_RIGHTS');
        }
    }

    /**
     * Set the default values that are stored in the profile fields configuration to each profile field.
     * A default value will only be set if **usf_default_value** is not NULL.
     * @return void
     * @throws Exception
     */
    public function setDefaultValues()
    {
        foreach ($this->mProfileFieldsData->getProfileFields() as $profileField) {
            $defaultValue = $profileField->getValue('usf_default_value');
            if ($defaultValue !== '') {
                $this->setValue($profileField->getValue('usf_name_intern'), $defaultValue);
            }
        }
    }

    /**
     * Set the id of the organization which should be used in this user object.
     * The organization is used to read the rights of the user. If **setOrganization** isn't called
     * than the default organization **gCurrentOrganization** is set for the current user object.
     * @param int $organizationId ID of the organization
     * @return void
     */
    public function setOrganization(int $organizationId)
    {
        if ($organizationId !== $this->organizationId) {
            $this->organizationId = $organizationId;
            $this->renewRoleData();
        }
    }

    /**
     * Set a new value for a password column of the database table.
     * The value is only saved in the object. You must call the method **save** to store the new value to the database
     * @param string $newPassword The new value that should be stored in the database field
     * @param bool $doHashing Should the password get hashed before inserted. Default is true
     * @return bool Returns **true** if the value is stored in the current object and **false** if a check failed
     * @throws Exception
     */
    public function setPassword(string $newPassword, bool $doHashing = true): bool
    {
        global $gSettingsManager, $gPasswordHashAlgorithm, $gChangeNotification;

        if (!$doHashing) {
            if ($this->changeNotificationEnabled && is_object($gChangeNotification)) {
                $gChangeNotification->logUserChange(
                    (int)$this->getValue('usr_id'),
                    'usr_password',
                    $this->getValue('usr_password'),
                    $newPassword,
                    "MODIFIED",
                    $this
                );
            }
            return parent::setValue('usr_password', $newPassword, false);
        }

        // get the saved cost value that fits your server performance best and rehash your password
        $options = array('cost' => 10);
        if (isset($gSettingsManager) && $gSettingsManager->has('system_hashing_cost')) {
            $options['cost'] = $gSettingsManager->getInt('system_hashing_cost');
        }

        $newPasswordHash = PasswordUtils::hash($newPassword, $gPasswordHashAlgorithm, $options);

        if ($newPasswordHash === false) {
            return false;
        }

        if ($this->changeNotificationEnabled && is_object($gChangeNotification)) {
            $gChangeNotification->logUserChange(
                (int)$this->getValue('usr_id'),
                'usr_password',
                $this->getValue('usr_password'),
                $newPasswordHash,
                "MODIFIED",
                $this
            );
        }
        if (parent::setValue('usr_password', $newPasswordHash, false)) {
            // for security reasons remove all sessions and auto login of the user
            return $this->invalidateAllOtherLogins();
        }

        return false;
    }

    /**
     * Set a value for a profile field. The value will be checked against typical conditions of the data type and
     * also against the custom regex if this is set. If an invalid value is set an Exception will be thrown.
     * @param string $fieldNameIntern Expects the **usf_name_intern** of the field that should get a new value.
     * @param mixed $fieldValue The new value that should be stored in the profile field.
     * @param bool $checkValue The value will be checked if it's valid. If set to **false** than the value will
     *                                not be checked.
     * @return bool Return true if the value is valid and would be accepted otherwise return false or an exception.
     * @throws Exception If an invalid value should be set.
     *                      exception->text contains a string with the reason why the login failed.
     */
    public function setProfileFieldsValue(string $fieldNameIntern, $fieldValue, bool $checkValue = true): bool
    {
        return $this->mProfileFieldsData->setValue($fieldNameIntern, $fieldValue, $checkValue);
    }

    /**
     * Set a new value for a column of the database table if the column has the prefix **usr_**
     * otherwise the value of the profile field of the table adm_user_data will set.
     * If the user log is activated than the change of the value will be logged in **adm_user_log**.
     * The value is only saved in the object. You must call the method **save** to store the new value to the database
     * @param string $columnName The name of the database column whose value should get a new value or the
     *                           internal unique profile field name
     * @param mixed $newValue The new value that should be stored in the database field
     * @param bool $checkValue The value will be checked if it's valid. If set to **false** than the value will
     *                           not be checked.
     * @return bool Returns **true** if the value is stored in the current object and **false** if a check failed
     *
     * **Code example**
     * ```
     * // set data of adm_users column
     * $gCurrentUser->getValue('usr_login_name', 'Admidio');
     * // reads data of adm_user_fields
     * $gCurrentUser->getValue('EMAIL', 'administrator@admidio.org');
     * ```
     * @throws Exception
     */
    public function setValue(string $columnName, $newValue, bool $checkValue = true): bool
    {
        global $gSettingsManager, $gChangeNotification;

        // users data from adm_users table
        if (str_starts_with($columnName, 'usr_')) {
            // don't change user password; use $user->setPassword()
            if ($columnName === 'usr_password') {
                return false;
            }

            // username should not contain special characters
            if ($checkValue && $columnName === 'usr_login_name' && $newValue !== '' && !StringUtils::strValidCharacters($newValue, 'noSpecialChar')) {
                return false;
            }

            // only update if value has changed
            if ($this->getValue($columnName, 'database') == $newValue) {
                return true;
            }

            // For new records, do not immediately queue all changes for notification,
            // as the record might never be saved to the database (e.g. when
            // doing a check for an existing user)! => For new records,
            // log the changes only when $this->save is called!
            if (!$this->newRecord && $this->changeNotificationEnabled && is_object($gChangeNotification)) {
                $gChangeNotification->logUserChange(
                    $this->getValue('usr_id'),
                    $columnName,
                    (string)$this->getValue($columnName),
                    (string)$newValue,
                    "MODIFIED",
                    $this
                );
            }

            return parent::setValue($columnName, $newValue, $checkValue);
        }

        // user data from adm_user_fields table (human-readable text representation and raw database value)
        $oldFieldValue = $this->mProfileFieldsData->getValue($columnName);
        $oldFieldValue_db = $this->mProfileFieldsData->getValue($columnName, 'database');

        $newValue = (string)$newValue;

        // format of date will be local but database hase stored Y-m-d format must be changed for compare
        if ($this->mProfileFieldsData->getProperty($columnName, 'usf_type') === 'DATE') {
            $date = \DateTime::createFromFormat($gSettingsManager->getString('system_date'), $newValue);

            if ($date !== false) {
                $newValue = $date->format('Y-m-d');
            }
        } elseif ($this->mProfileFieldsData->getProperty($columnName, 'usf_type') === 'CHECKBOX'
        && $oldFieldValue === '' && $newValue === '0') {
            // don't change value if checkbox is not set and old value was emtpy
            $newValue = '';
        }

        // only update if value has changed
        if ($oldFieldValue_db === $newValue) {
            return true;
        }

        $returnCode = false;

        // Disabled fields can only be edited by users with the right "edit_users" except on registration.
        // Here is no need to check hidden fields because we check on save() method that only users who
        // can edit the profile are allowed to save and change data.
        if (($this->getValue('usr_id') === 0 && $GLOBALS['gCurrentUserId'] === 0)
            || (int)$this->mProfileFieldsData->getProperty($columnName, 'usf_disabled') === 0
            || ((int)$this->mProfileFieldsData->getProperty($columnName, 'usf_disabled') === 1
                && $GLOBALS['gCurrentUser']->hasRightEditProfile($this, false))
            || $this->saveChangesWithoutRights === true) {
            $returnCode = $this->mProfileFieldsData->setValue($columnName, $newValue);
        }

        // Not all changes are logged. Exceptions:
        // Fields starting with usr_ (special case above)
        // Fields that have not changed (check above)
        // If usr_id is 0 (the user is newly created; this is already documented) (check in logProfileChange)

        if ($returnCode && !$this->newRecord && is_object($gChangeNotification)) {
            $gChangeNotification->logProfileChange(
                $this->getValue('usr_id'),
                $this->mProfileFieldsData->getProperty($columnName, 'usf_id'),
                $columnName, // TODO: is $columnName the internal name or the human-readable?
                // Old and new values in human-readable version:
                (string)$oldFieldValue,
                (string)$this->mProfileFieldsData->getValue($columnName),
                // Old and new values in raw database:
                (string)$oldFieldValue_db,
                (string)$newValue,
                "MODIFIED",
                $this
            );
        }

        return $returnCode;
    }

    /**
     * Update login data for this user. These are timestamps of last login and reset count
     * and timestamp of invalid logins.
     * @return void
     * @throws Exception
     */
    public function updateLoginData()
    {
        $this->saveChangesWithoutRights();
        $this->setValue('usr_last_login', $this->getValue('usr_actual_login', 'Y-m-d H:i:s'));
        $this->setValue('usr_number_login', (int)$this->getValue('usr_number_login') + 1);
        $this->setValue('usr_actual_login', DATETIME_NOW);
        $this->save(false); // Zeitstempel nicht aktualisieren // TODO Exception handling

        $this->resetInvalidLogins();
    }

    /**
     * Function checks if the logged-in user is allowed to create and edit announcements
     * @return bool
     * @throws Exception
     */
    public function editAnnouncements(): bool
    {
        return $this->checkRolesRight('rol_announcements');
    }

    /**
     * Function checks if the logged-in user is allowed to edit and assign registrations
     * @return bool
     * @throws Exception
     */
    public function approveUsers(): bool
    {
        return $this->checkRolesRight('rol_approve_users');
    }

    /**
     * Checks if the user has the right to assign members to at least one role. This method also returns
     * true if the user is a leader of the role and could assign other members to that role.
     * @return bool Return **true** if the user can assign members to at least one role.
     * @throws Exception
     */
    public function assignRoles(): bool
    {
        $this->checkRolesRight();

        return $this->assignRoles;
    }

    /**
     * Method checks if the current user is allowed to manage roles and therefore has
     * admin access to the groups and roles module.
     * @return bool Return true if the user is admin of the module otherwise false
     * @throws Exception
     */
    public function manageRoles(): bool
    {
        return $this->checkRolesRight('rol_assign_roles');
    }

    /**
     * Method checks if the current user is allowed to administrate the event module.
     * @return bool Return true if the user is admin of the module otherwise false
     * @throws Exception
     */
    public function administrateEvents(): bool
    {
        return $this->checkRolesRight('rol_events');
    }

    /**
     * Method checks if the current user is allowed to administrate the documents and files module.
     * @return bool Return true if the user is admin of the module otherwise false
     * @throws Exception
     */
    public function administrateDocumentsFiles(): bool
    {
        return $this->checkRolesRight('rol_documents_files');
    }

        /**
     * Method checks if the current user is allowed to administrate the inventory module.
     * @return bool Return true if the user is admin of the module otherwise false
     * @throws Exception
     */
    public function editInventory(): bool
    {
        return $this->checkRolesRight('rol_edit_inventory');
    }

    /**
     * Method checks if the current user is allowed to administrate the forum module.
     * @return bool Return true if the user is admin of the module otherwise false
     * @throws Exception
     */
    public function administrateForum(): bool
    {
        return $this->checkRolesRight('rol_forum_admin');
    }

    /**
     * Method checks if the current user is allowed to administrate other user profiles and therefore
     * has access to the user management module.
     * @return bool Return true if the user is admin of the module otherwise false
     * @throws Exception
     */
    public function editUsers(): bool
    {
        return $this->checkRolesRight('rol_edit_user');
    }

    /**
     * Method checks if the current user is allowed to administrate the photo's module.
     * @return bool Return true if the user is admin of the module otherwise false
     * @throws Exception
     */
    public function editPhotoRight(): bool
    {
        return $this->checkRolesRight('rol_photo');
    }

    /**
     * Method checks if the current user is allowed to administrate the web links module.
     * @return bool Return true if the user is admin of the module otherwise false
     * @throws Exception
     */
    public function editWeblinksRight(): bool
    {
        return $this->checkRolesRight('rol_weblinks');
    }

    /**
     * Return the (internal) representation of this user's profile fields
     * @return object<ProfileFields> All profile fields of the user
     */
    public function getProfileFieldsData()
    {
        return $this->mProfileFieldsData;
    }

    /**
     * Return the human-readable name of this record.
     * 
     * @return string The readable representation of the record ("Lastname, Firstname")
     */
    public function readableName(): string
    {
        return $this->mProfileFieldsData->getValue('LAST_NAME') . ', ' . $this->mProfileFieldsData->getValue('FIRST_NAME');
    }

    /**
     * Retrieve the list of database fields that are ignored for the changelog.
     * For the users table, we also ignore usr_valid, usr_*_login, etc.
     * 
     * @return true Returns the list of database columns to be ignored for logging.
     */
    public function getIgnoredLogColumns(): array
    {
        $ignored = parent::getIgnoredLogColumns();
        $ignored[] = 'usr_uuid';
        $ignored[] = 'usr_pw_reset_id';
        $ignored[] = 'usr_pw_reset_timestamp';
        $ignored[] = 'usr_last_login';
        $ignored[] = 'usr_actual_login';
        $ignored[] = 'usr_number_login';
        $ignored[] = 'usr_date_invalid';
        $ignored[] = 'usr_number_invalid';
        $ignored[] = 'usr_valid';
        return $ignored;
    }

   /**
     * Adjust the changelog entry for this db record: Don't store the actual password, just '[...]'. Also, the photo cannot be stores, so indicate this by '[...]', too.
     * 
     * @param LogChanges $logEntry The log entry to adjust
     * 
     * @return void
     */
    protected function adjustLogEntry(LogChanges $logEntry) {
        if ($logEntry->getValue('log_field') == 'usr_password' ||
            $logEntry->getValue('log_field') == 'usr_photo') 
        {
            $logEntry->setValue('log_value_old', '[...]');
            $logEntry->setValue('log_value_new', '[...]');
        }
    }
}<|MERGE_RESOLUTION|>--- conflicted
+++ resolved
@@ -256,11 +256,8 @@
                 'rol_approve_users' => false,
                 'rol_assign_roles' => false,
                 'rol_documents_files' => false,
-<<<<<<< HEAD
+                'rol_events' => false,
                 'rol_edit_inventory' => false,
-=======
-                'rol_events' => false,
->>>>>>> 9aa4afb1
                 'rol_edit_user' => false,
                 'rol_forum_admin' => false,
                 'rol_mail_to_all' => false,
