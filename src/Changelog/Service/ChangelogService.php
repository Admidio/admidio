<?php
namespace Admidio\Changelog\Service;

use Admidio\Infrastructure\Exception;
use Admidio\Infrastructure\Language;
use Admidio\Infrastructure\Utils\SecurityUtils;
use Admidio\Infrastructure\Utils\StringUtils;
use Admidio\Infrastructure\Entity\Entity;
use Admidio\Photos\Entity\Album;
use Admidio\Announcements\Entity\Announcement;
use Admidio\Categories\Entity\Category;
use Admidio\Components\Entity\Component;
use Admidio\Events\Entity\Event;
use Admidio\Documents\Entity\File;
use Admidio\Documents\Entity\Folder;
use Admidio\Forum\Entity\Topic;
use Admidio\Forum\Entity\Post;
use Admidio\Inventory\Entity\ItemField;
use Admidio\Inventory\Entity\Item;
use Admidio\Inventory\Entity\ItemData;

use Admidio\Roles\Entity\ListColumns;
use Admidio\Roles\Entity\ListConfiguration;
use Admidio\Roles\Entity\Membership;
use Admidio\Preferences\Entity\Preferences;
use Admidio\Roles\Entity\Role;
use Admidio\Roles\Entity\RolesDependencies;
use Admidio\Roles\Entity\RolesRightsData;
use Admidio\Menu\Entity\MenuEntry;
use Admidio\Organizations\Entity\Organization;
use Admidio\ProfileFields\Entity\ProfileField;
use Admidio\Events\Entity\Room;
use Admidio\Infrastructure\Entity\Text;
use Admidio\Roles\Service\RolesService;
use Admidio\SSO\Entity\Key;
use Admidio\SSO\Entity\SAMLClient;
use Admidio\SSO\Entity\OIDCClient;
use Admidio\Users\Entity\User;
use Admidio\Users\Entity\UserRegistration;
use Admidio\Users\Entity\UserRelation;
use Admidio\Users\Entity\UserRelationType;
use Admidio\Weblinks\Entity\Weblink;
use Admidio\UI\Presenter\PagePresenter;
use DateTime;
use ModuleEvents;

/**
 * @brief Class with methods to help with the changelog.
 *
 * This class adds some static functions that are used in the changelog module to keep the
 * code easy to read and short
 *
 * **Code example**
 * ```
 * $allLogTables = ChangelogService::getTableLabel();
 * $readableTableName = ChangelogService::getTableLabel('users');
 *
 * $permittedTables = ChangelogService::getPermittedTables($gCurrentUser);
 * ```
 * @copyright The Admidio Team
 * @see https://www.admidio.org/
 * @license https://www.gnu.org/licenses/gpl-2.0.html GNU General Public License v2.0 only
 */
class ChangelogService {

/*********************************************************
 * Translate table and field names to human-readable texts
 *    -> Most of these translations are duplicated from other code / files!
 *********************************************************
 */

    /**
     * Static(global) list of tables, which should not be included in the changelog
     * @var array
     */
    public static array $noLogTables = [
        'auto_login', 'components', 'id', 'log_changes',
        'messages', 'messages_attachments', 'messages_content', 'messages_recipients',
        'oidc_access_tokens', 'oidc_refresh_tokens', 'oidc_auth_codes', 'registrations',
        'sessions'];


    /**
     * array holding all customizations by third-party extensions.
     * @var array
     */
    protected static array $customCallbacks = array(
        'getTableLabel' => ['' => []],
        'getTableLabelArray' => [],
        'getObjectForTable' => ['' => []],
        'getFieldTranslations' => [],
        'createLink' => ['' => []],
        'formatValue' => ['' => []],
        'getRelatedTable' => ['' => []],
        'getPermittedTables' => ['' => []],
    );

    /**
     * Register a callback function or value for the changelog functionality.
     * If the callback is a value (string, array, etc.), it will be returned. If
     * the callback is a function, it will be executed and if the return value is
     * not empty, it will be returned. If the function returns a null or empty
     * value, the next callback or the default processing of the ChangelogService
     * method will proceed.
     * @param string $function The method of the ChangelogService class that should be customized. One of
     *     'getTableLabel', 'getObjectForTable', 'getFieldTranslations', 'createLink', 'formatValue', 'getRelatedTable', 'getPermittedTables'
     * @param string $moduleOrKey The module or type that should be customized. If
     *     empty, the callback will be executed for all values, and it will be used
     *     if it evaluates to a non-empty value.
     * @param mixed $callback The callback function or value. A value will be returned
     *      unchanged, a function will be executed (arguments should be identical to
     *      the methods of the ChangelogService class)
     * @return void
     */
    public static function registerCallback(string $function, string $moduleOrKey, mixed $callback) : void {
        if (empty($moduleOrKey)) {
            if ($function == 'getTableLabelArray' || $function == 'getFieldTranslations') {
                self::$customCallbacks[$function] = array_merge(self::$customCallbacks[$function], $callback);
            } else {
                // append callback to list of callbacks for all values
                self::$customCallbacks[$function][''][] = $callback;
            }
        } else {
            self::$customCallbacks[$function][$moduleOrKey] = $callback;
        }
    }

    static protected function evaluateCallback(mixed $callback, ...$args) : mixed {
        if (is_callable($callback)) {
            return $callback(...$args);
        } else {
            return $callback;
        }
    }


    /**
     * Return a human-readable title for the given database table. If table is
     * null, a full named array of all titles is returned.
     * @param mixed|null $table The database table name (sans the table prefix)
     * @return array|string The human-readable title of the database table
     * @throws Exception
     */
    public static function getTableLabel(mixed $table = null): array|string  {
        // First process callbacks defined for the given table:
        if (!empty($table) && array_key_exists($table, self::$customCallbacks['getTableLabel'])) {
            $callback = self::$customCallbacks['getTableLabel'][$table];
            $val = self::evaluateCallback($callback, $table);
            if (!empty($val)) return $val;
        }
        // second (if first step does not yield a match) process callbacks defined for ALL values:
        if (!empty($table) && array_key_exists('', self::$customCallbacks['getTableLabel'])) {
            foreach (self::$customCallbacks['getTableLabel'][''] as $callback) {
                $val = self::evaluateCallback($callback, $table);
                if (!empty($val)) return $val;
            }
        }
        // If none of the callbacks matches, proceed with the default processing...


        /**
         * Named list of all available table columns and their translation IDs.
         * @var array $tableLabels
         */
        $tableLabels = array(
            'user_data' => 'SYS_PROFILE_FIELD',
            'users' =>  'SYS_PROFILE_FIELD',
            'members' => 'SYS_ROLE_MEMBERSHIPS',
            'user_fields' => 'ORG_PROFILE_FIELDS',
            'announcements' => 'SYS_ANNOUNCEMENTS',
            'events' => 'SYS_EVENTS',
            'rooms' => 'SYS_ROOM',
            'roles' => 'SYS_ROLES',
            'role_dependencies' => 'SYS_DEPENDENCIES',
            'roles_rights' => 'SYS_ROLE_RIGHTS',
            'roles_rights_data' => 'SYS_ROLE_RIGHTS',

            'categories' => 'SYS_CATEGORIES',
            'category_report' => 'SYS_CATEGORY_REPORT',

            'forum_topics' => 'SYS_FORUM_TOPIC',
            'forum_posts' => 'SYS_FORUM_POST',

            'links' => 'SYS_WEBLINKS',

            'folders' => 'SYS_FOLDER',
            'files' => 'SYS_FILE',

            'inventory_fields' => 'SYS_INVENTORY_ITEMFIELD',
            'inventory_items' => 'SYS_INVENTORY_ITEM',
            'inventory_data' => 'SYS_INVENTORY_ITEM_DATA',

            'organizations' => 'SYS_ORGANIZATION',
            'menu' => 'SYS_MENU_ITEM',

            'user_relation_types' => 'SYS_USER_RELATION_TYPE',
            'user_relations' => 'SYS_USER_RELATIONS',

            'photos' => 'SYS_PHOTO_ALBUMS',

            'lists' => 'SYS_LIST',
            'list_columns' => 'SYS_LIST_COLUMNS', // Changes to the list column are handled as changes to the list -> list_columns is never displayed as affected table

            'preferences' => 'SYS_SETTINGS',
            'texts' => 'SYS_SETTINGS',
            'saml_clients' => 'SYS_SSO_CLIENTS_SAML',
            'oidc_clients' => 'SYS_SSO_CLIENTS_OIDC',
            'sso_keys' => 'SYS_SSO_KEYS',
            'others' => 'SYS_ALL_OTHERS',
        );
        $tableLabels = array_merge($tableLabels, self::$customCallbacks['getTableLabelArray']);

        if ($table == null) {
            return $tableLabels;
        } else {
            if (array_key_exists($table, $tableLabels)) {
                return Language::translateIfTranslationStrId($tableLabels[$table]);
            } else {
                return '';
            }
        }
    }


    /**
     * Return an Entity-derived object for the given module. No ID or UUID is set by default,
     * but
     * @param string $module The module name (database table without prefix)
     * @return Entity|null An empty object for the given table.
     *
     * **Code example**
     * ```
     * $usr = ChangelogService::getObjectForTable('users');
     * $usr->readDataById(500);
     * ```
     * @throws Exception
     */
    public static function getObjectForTable(string $module): Entity | null {
        global $gDb, $gProfileFields;

        if (str_starts_with($module, TABLE_PREFIX . '_')) {
            $module = substr($module, strlen(TABLE_PREFIX) + 1);
        }
        // HANDLE REGISTERED CALLBACKS, THEN DEFAULT PROCESSING
        // First process callbacks defined for the given module:
        if (!empty($module) && array_key_exists($module, self::$customCallbacks['getObjectForTable'])) {
            $callback = self::$customCallbacks['getObjectForTable'][$module];
            $val = self::evaluateCallback($callback, $module);
            if (!empty($val)) return $val;
        }
        // second (if first step does not yield a match) process callbacks defined for ALL values:
        if (!empty($module) && array_key_exists('', self::$customCallbacks['getObjectForTable'])) {
            foreach (self::$customCallbacks['getObjectForTable'][''] as $callback) {
                $val = self::evaluateCallback($callback, $module);
                if (!empty($val)) return $val;
            }
        }
        // If none of the callbacks matches, proceed with the default processing...
        switch ($module) {
            case 'users':
            case 'user_data':
                return new User($gDb, $gProfileFields);
            case 'announcements':
                return new Announcement($gDb);
            case 'categories':
                return new Category($gDb);
            case 'category_report' :
                return  new Entity($gDb, TBL_CATEGORY_REPORT, 'crt');
            case 'events' :
                return new Event($gDb);
            case 'files':
                return new File($gDb);
            case 'folders' :
                return new Folder($gDb);
            case 'links' :
                return new Weblink($gDb);
            case 'lists' :
                return new ListConfiguration($gDb);
            case 'list_columns':
                return new ListColumns($gDb);
            case 'members':
                return new Membership($gDb);
            case 'menu':
                return new MenuEntry($gDb);
            case 'organizations':
                return new Organization($gDb);
            case 'photos':
                return new Album($gDb);
            case 'preferences':
                return new Preferences($gDb);
            case 'registrations':
                return new UserRegistration($gDb, $gProfileFields);
            case 'roles':
                return new Role($gDb);
            //case 'roles_rights':
                //return new RolesRights($gDb, '', 0);
            case 'roles_rights_data':
                return new RolesRightsData($gDb);
            case 'role_dependencies':
                return new RolesDependencies($gDb);
            case 'rooms':
                return new Room($gDb);
            case 'texts':
                return new Text($gDb);
            case 'user_fields':
                return new ProfileField($gDb);
            case 'user_relations':
                return new UserRelation($gDb);
            case 'user_relation_types':
                return new UserRelationType($gDb);
            case 'forum_topic':
                return new Topic($gDb);
            case 'saml_clients':
                return new SAMLClient($gDb);
            case 'oidc_clients':
                return new OIDCClient($gDb);
            case 'sso_keys':
                return new Key($gDb);
            case 'inventory_fields':
                return new ItemField($gDb);
            case 'inventory_items':
                return new Item($gDb);
            case 'inventory_data':
                return new ItemData($gDb);
            default:
                return null;
        }
    }

    /**
     * Return a named array of all available field / database column names and translations.
     * The array values can either be a simple (translatable) string or an array of the form
     *    array('name' => 'SYS_LEADER', 'type' => 'BOOL')
     * Possible types are BOOL, CATEGORY, ICON, URL, ROLE, ROOM, EMAIL, ORG, FOLDER, ICON, etc.
     * If type is CUSTOM_LIST, an additional key 'entries' can be used to provide explicit value
     * transformations / translations.
     *
     * The type can later be fed to the ChangelogService::formatValue function for proper HTML formatting
     * of a field value.
     *
     * @return array
     *
     * **Code example**
     * ```
     * $fieldNames = ChangelogService::getFieldTranslations();
     * $membershipStartTitle = Language::translateIfTranslationStrId($fieldNames['mem_begin']);  // returns 'SYS_MEMBERSHIP_START'
     * $leaderInfo = $fieldNames['mem_leader'];   // returns ['name' => 'SYS_LEADER, 'type' => 'BOOL']
     * ```
     * @throws Exception
     */
    public static function getFieldTranslations(): array
    {
        global $gL10n;

        $userFieldText = array(
            'CHECKBOX' => $gL10n->get('SYS_CHECKBOX'),
            'DATE' => $gL10n->get('SYS_DATE'),
            'DECIMAL' => $gL10n->get('SYS_DECIMAL_NUMBER'),
            'DROPDOWN' => $gL10n->get('SYS_DROPDOWN_LISTBOX'),
            'EMAIL' => $gL10n->get('SYS_EMAIL'),
            'NUMBER' => $gL10n->get('SYS_NUMBER'),
            'PHONE' => $gL10n->get('SYS_PHONE'),
            'RADIO_BUTTON' => $gL10n->get('SYS_RADIO_BUTTON'),
            'TEXT' => $gL10n->get('SYS_TEXT') . ' (100 ' . $gL10n->get('SYS_CHARACTERS') . ')',
            'TEXT_BIG' => $gL10n->get('SYS_TEXT') . ' (4000 ' . $gL10n->get('SYS_CHARACTERS') . ')',
            'URL' => $gL10n->get('SYS_URL')
        );

        $memApprovedValues = array(
            ModuleEvents::MEMBER_APPROVAL_STATE_INVITED => array(
                'text' => 'SYS_EVENT_PARTICIPATION_INVITED',
                'icon' => 'calendar2-check-fill'
            ),
            ModuleEvents::MEMBER_APPROVAL_STATE_ATTEND => array(
                'text' => 'SYS_EVENT_PARTICIPATION_ATTEND',
                'icon' => 'check-circle-fill'
            ),
            ModuleEvents::MEMBER_APPROVAL_STATE_TENTATIVE => array(
                'text' => 'SYS_EVENT_PARTICIPATION_TENTATIVE',
                'icon' => 'question-circle-fill'
            ),
            ModuleEvents::MEMBER_APPROVAL_STATE_REFUSED => array(
                'text' => 'SYS_EVENT_PARTICIPATION_CANCELED',
                'icon' => 'x-circle-fill'
            )
        );

        $translations = array(
            'mem_begin' =>                 'SYS_MEMBERSHIP_START',
            'mem_end' =>                   'SYS_MEMBERSHIP_END',
            'mem_leader' =>                array('name' => 'SYS_LEADER', 'type' => 'BOOL'),
            'mem_approved' =>              array('name' => 'SYS_MEMBERSHIP_APPROVED', 'type' => 'CUSTOM_LIST', 'entries' => $memApprovedValues),
            'mem_count_guests' =>          'SYS_SEAT_AMOUNT',
            'mem_timestamp_change' =>      'SYS_CHANGED_AT',
            'mem_usr_id_change' =>         'SYS_CHANGED_BY',
            'mem_usr_id_create' =>         'SYS_CREATED_AT',
            'mem_timestamp_create' =>      'SYS_CREATED_BY',
            'mem_comment' =>               'SYS_COMMENT',


            'usr_password' =>              'SYS_PASSWORD',
            'usr_photo' =>                 'SYS_PROFILE_PHOTO',
            'usr_login_name' =>            'SYS_USERNAME',
            'usr_uuid' =>                  'SYS_UNIQUE_ID',
            'usr_timestamp_change' =>      'SYS_CHANGED_AT',
            'usr_usr_id_change' =>         'SYS_CHANGED_BY',
            'usr_usr_id_create' =>         'SYS_CREATED_AT',
            'usr_timestamp_create' =>      'SYS_CREATED_BY',


            'usf_name' =>                  'SYS_NAME',
            'usf_name_intern' =>           'SYS_INTERNAL_NAME',
            'usf_cat_id' =>                array('name' => 'SYS_CATEGORY', 'type' => 'CATEGORY'),
            'usf_type' =>                  array('name' => 'SYS_TYPE', 'type' => 'CUSTOM_LIST', 'entries' => $userFieldText),
            'usf_value_list' =>            'SYS_VALUE_LIST',
            'usf_description' =>           'SYS_DESCRIPTION',
            'usf_description_inline' =>    array('name' => 'SYS_DESCRIPTION_INLINE_DESC', 'type' => 'BOOL'),
            'usf_default_value' =>         'SYS_DEFAULT_VALUE',
            'usf_regex' =>                 'SYS_REGULAR_EXPRESSION',
            'usf_disabled' =>              array('name' => 'SYS_DISABLED', 'type' => 'BOOL'),
            'usf_hidden' =>                array('name' => 'SYS_HIDDEN', 'type' => 'BOOL'),
            'usf_registration' =>          'ORG_FIELD_REGISTRATION',
            'usf_sequence' =>              'SYS_ORDER',
            'usf_icon' =>                  array('name' => 'SYS_ICON', 'type' => 'ICON'),
            'usf_url' =>                   array('name' => 'SYS_URL', 'type' => 'URL'),
            'usf_required_input' =>        array('name' => 'SYS_REQUIRED_INPUT', 'type' => 'BOOL'),

            'prf_value' =>                 'SYS_VALUE',
            'prf_org_id' =>                array('name' => 'SYS_ORGANIZATION', 'type' => 'ORG'),

            'ann_cat_id' =>                array('name' => 'SYS_CATEGORY', 'type' => 'CATEGORY'),
            'ann_headline' =>              'SYS_HEADLINE',
            'ann_description' =>           'SYS_DESCRIPTION',

            'room_name' =>                 'SYS_NAME',
            'room_description' =>          'SYS_DESCRIPTION',
            'room_capacity' =>             'SYS_CAPACITY',
            'room_overhang' =>             'SYS_OVERHANG',

            'dat_cat_id' =>                array('name' => 'SYS_CATEGORY', 'type' => 'CATEGORY'),
            'dat_rol_id'=>                 array('name' => 'SYS_ROLE', 'type' => 'ROLE'),
            'dat_room_id' =>               array('name' => 'SYS_ROOM', 'type' => 'ROOM'),
            'dat_begin' =>                 'SYS_START',
            'dat_end' =>                   'SYS_END',
            'dat_all_day' =>               array('name' => 'SYS_ALL_DAY', 'type' => 'BOOL'),
            'dat_headline' =>              'SYS_HEADLINE',
            'dat_description' =>           'SYS_DESCRIPTION',
            'dat_highlight' =>             array('name' => 'SYS_HIGHLIGHT_EVENT', 'type' => 'BOOL'),
            'dat_location' =>              'SYS_VENUE',
            'dat_country' =>               array('name' => 'SYS_COUNTRY', 'type' => 'COUNTRY'),
            'dat_deadline' =>              'SYS_DEADLINE',
            'dat_max_members' =>           'SYS_MAX_PARTICIPANTS',
            'dat_allow_comments' =>        array('name' => 'SYS_ALLOW_USER_COMMENTS', 'type' => 'BOOL'),
            'dat_additional_guests' =>     array('name' => 'SYS_ALLOW_ADDITIONAL_GUESTS', 'type' => 'BOOL'),

            'rol_name' =>                  'SYS_NAME',
            'rol_description' =>           'SYS_DESCRIPTION',
            'rol_cat_id' =>                array('name' => 'SYS_CATEGORY', 'type' => 'CATEGORY'),
            'rol_mail_this_role' =>        array('name' => 'SYS_SEND_MAILS', 'type' => 'CUSTOM_LIST', 'entries' => array(0 => $gL10n->get('SYS_NOBODY'), 1 => $gL10n->get('SYS_ROLE_MEMBERS'), 2 => $gL10n->get('ORG_REGISTERED_USERS'), 3 => $gL10n->get('SYS_ALSO_VISITORS'))),

            'rol_view_memberships' =>      array('name' => 'SYS_VIEW_ROLE_MEMBERSHIPS', 'type' => 'CUSTOM_LIST', 'entries' => array(0 => $gL10n->get('SYS_NOBODY'), 3 => $gL10n->get('SYS_LEADERS'), 1 => $gL10n->get('SYS_ROLE_MEMBERS'), 2 => $gL10n->get('ORG_REGISTERED_USERS'))),
            'rol_view_members_profiles' => array('name' => 'SYS_VIEW_PROFILES_OF_ROLE_MEMBERS', 'type' => 'CUSTOM_LIST', 'entries' => array(0 => $gL10n->get('SYS_NOBODY'), 3 => $gL10n->get('SYS_LEADERS'), 1 => $gL10n->get('SYS_ROLE_MEMBERS'), 2 => $gL10n->get('ORG_REGISTERED_USERS'))),
            'rol_leader_rights' =>         array('name' => 'SYS_LEADER', 'type' => 'CUSTOM_LIST', 'entries' => array(0 => $gL10n->get('SYS_NO_ADDITIONAL_RIGHTS'), 1 => $gL10n->get('SYS_ASSIGN_MEMBERS'), 2 => $gL10n->get('SYS_EDIT_MEMBERS'), 3 => $gL10n->get('SYS_ASSIGN_EDIT_MEMBERS'))),
            'rol_lst_id' =>                array('name' => 'SYS_DEFAULT_LIST', 'type' => 'LIST'),
            'rol_default_registration' =>  array('name' => 'SYS_DEFAULT_ASSIGNMENT_REGISTRATION', 'type' => 'BOOL'),
            'rol_max_members' =>           'SYS_MAX_PARTICIPANTS',
            'rol_cost' =>                  'SYS_CONTRIBUTION',
            'rol_cost_period' =>           array('name' => 'SYS_CONTRIBUTION_PERIOD', 'type' => 'CUSTOM_LIST', 'entries' => Role::getCostPeriods()),
            'rol_assign_roles' =>          array('name' => 'SYS_RIGHT_ASSIGN_ROLES', 'type' => 'BOOL'),
            'rol_all_lists_view' =>        array('name' => 'SYS_RIGHT_ALL_LISTS_VIEW', 'type' => 'BOOL'),
            'rol_approve_users' =>         array('name' => 'SYS_RIGHT_APPROVE_USERS', 'type' => 'BOOL'),
            'rol_mail_to_all' =>           array('name' => 'SYS_RIGHT_MAIL_TO_ALL', 'type' => 'BOOL'),
            'rol_edit_user' =>             array('name' => 'SYS_RIGHT_EDIT_USER', 'type' => 'BOOL'),
            'rol_profile' =>               array('name' => 'SYS_RIGHT_PROFILE', 'type' => 'BOOL'),
            'rol_announcements' =>         array('name' => 'SYS_RIGHT_ANNOUNCEMENTS', 'type' => 'BOOL'),
            'rol_events' =>                array('name' => 'SYS_RIGHT_DATES', 'type' => 'BOOL'),
            'rol_photo' =>                 array('name' => 'SYS_RIGHT_PHOTOS', 'type' => 'BOOL'),
            'rol_documents_files' =>       array('name' => 'SYS_RIGHT_DOCUMENTS_FILES', 'type' => 'BOOL'),
            'rol_forum_admin' =>           array('name' => 'SYS_RIGHT_FORUM', 'type' => 'BOOL'),
            'rol_weblinks' =>              array('name' => 'SYS_RIGHT_WEBLINKS', 'type' => 'BOOL'),
            'rol_valid' =>                 array('name' => 'SYS_ACTIVATE_ROLE', 'type' => 'BOOL'),

            'rol_start_date' =>            'SYS_VALID_FROM',
            'rol_end_date' =>              'SYS_VALID_TO',
            'rol_start_time' =>            'SYS_TIME_FROM',
            'rol_end_time' =>              'SYS_TIME_TO',
            'rol_weekday' =>               array('name' => 'SYS_WEEKDAY', 'type' => 'WEEKDAY'),
            'rol_location' =>              'SYS_MEETING_POINT',

            'ror_name_intern' =>           'SYS_INTERNAL_NAME',
            'ror_table' =>                 'SYS_TABLE',
            // 'ror_ror_id_parent' =>         '',

            'gbo_org_id' =>                array('name' => 'SYS_ORGANIZATION', 'type' => 'ORG'),
            'gbo_name' =>                  'SYS_NAME',
            'gbo_text' =>                  'SYS_MESSAGE',
            'gbo_email' =>                 array('name' => 'SYS_EMAIL', 'type' => 'EMAIL'),
            'gbo_homepage' =>              array('name' => 'SYS_WEBSITE', 'type' => 'URL'),
            'gbo_locked' =>                array('name' => 'SYS_LOCKED', 'type' => 'BOOL'),

            'gbc_org_id' =>                array('name' => 'SYS_ORGANIZATION', 'type' => 'ORG'),
            'gbc_name' =>                  'SYS_NAME',
            'gbc_text' =>                  'SYS_MESSAGE',
            'gbc_email' =>                 array('name' => 'SYS_EMAIL', 'type' => 'EMAIL'),
            'gbc_locked' =>                array('name' => 'SYS_LOCKED', 'type' => 'BOOL'),

            'fot_cat_id' =>                array('name' => 'SYS_CATEGORY', 'type' => 'CATEGORY'),
            'fot_fop_id_first_post' =>     array('name' => 'SYS_FORUM_POST', 'type' => 'POST'),
            'fot_title' =>                 'SYS_TITLE',
            'fop_text' =>                  'SYS_TEXT',
            'fop_fot_id' =>                array('name' => 'SYS_FORUM_TOPIC', 'type' => 'TOPIC'),

            'inf_type' =>                  array('name' => 'SYS_TYPE', 'type' => 'CUSTOM_LIST', 'entries' => $userFieldText),
            'inf_name' =>                  'SYS_INVENTORY_ITEMFIELDS',
            'inf_description' =>           'SYS_DESCRIPTION',
            'inf_value_list' =>            'SYS_VALUE_LIST',
            'inf_required_input' =>        array('name' => 'SYS_REQUIRED_INPUT', 'type' => 'BOOL'),
            'inf_sequence' =>              'SYS_ORDER',
            'ini_former' =>                array('name' => 'SYS_INVENTORY_ITEM_MADE_FORMER', 'type' => 'BOOL'),
            'ind_value_bool' =>            array('name' => 'SYS_VALUE', 'type' => 'BOOL'),
            'ind_value_date' =>            array('name' => 'SYS_VALUE', 'type' => 'DATE'),  
            'ind_value_mail' =>            array('name' => 'SYS_VALUE', 'type' => 'EMAIL'),  
            'ind_value_url' =>             array('name' => 'SYS_VALUE', 'type' => 'URL'),
            'ind_value_icon' =>            array('name' => 'SYS_VALUE', 'type' => 'ICON'),
            'ind_value_usr' =>             array('name' => 'SYS_VALUE', 'type' => 'USER'),
            'ind_value' =>                 'SYS_VALUE',  

            'lnk_name' =>                  'SYS_LINK_NAME',
            'lnk_description' =>           'SYS_DESCRIPTION',
            'lnk_url' =>                   array('name' => 'SYS_LINK_ADDRESS', 'type' => 'URL'),
            'lnk_cat_id' =>                array('name' => 'SYS_CATEGORY', 'type' => 'CATEGORY'),
            'lnk_counter' =>               'SYS_COUNTER',

            'txt_text' =>                  array('name' => 'SYS_TEXT', 'type' => 'TEXT_BIG'),
            'txt_org_id' =>                array('name' => 'SYS_ORGANIZATION', 'type' => 'ORG'),

            'fol_name' =>                  'SYS_NAME',
            'fol_description' =>           'SYS_DESCRIPTION',
            'fol_org_id' =>                array('name' => 'SYS_ORGANIZATION', 'type' => 'ORG'),
            'fol_fol_id_parent' =>         array('name' => 'SYS_FOLDER', 'type' => 'FOLDER'),
            'fol_path' =>                  'SYS_PATH',
            'fol_locked' =>                array('name' => 'SYS_LOCKED', 'type' => 'BOOL'),
            'fol_public' =>                array('name' => 'SYS_VISIBLE', 'type' => 'BOOL'),

            'fil_name' =>                  'SYS_NAME',
            'fil_description' =>           'SYS_DESCRIPTION',
            'fil_fol_id' =>                array('name' => 'SYS_FOLDER', 'type' => 'FOLDER'),
            'fil_org_id' =>                array('name' => 'SYS_ORGANIZATION', 'type' => 'ORG'),
            'fil_locked' =>                array('name' => 'SYS_LOCKED', 'type' => 'BOOL'),
            // 'fil_counter' =>               '', // not logged!

            'pho_org_id' =>                array('name' => 'SYS_ORGANIZATION', 'type' => 'ORG'),
            'pho_name'  =>                 'SYS_ALBUM',
            'pho_description' =>           'SYS_DESCRIPTION',
            'pho_pho_id_parent' =>         array('name' => 'SYS_PARENT_ALBUM', 'type' => 'ALBUM'),
            'pho_quantity'  =>             'SYS_QUANTITY',
            'pho_begin' =>                 'SYS_START',
            'pho_end' =>                   'SYS_END',
            'pho_photographers' =>         'SYS_PHOTOS_BY',
            'pho_locked' =>                array('name' => 'SYS_LOCK_ALBUM', 'type' => 'BOOL'),

            'org_shortname' =>             'SYS_NAME_ABBREVIATION',
            'org_longname' =>              'SYS_NAME',
            'org_org_id_parent' =>         array('name' => 'SYS_PARENT_ORGANIZATION', 'type'=> 'ORG'),
            'org_homepage' =>              array('name' => 'SYS_HOMEPAGE', 'type'=> 'URL'),
            'org_email_administrator' =>   array('name' => 'SYS_EMAIL_ADMINISTRATOR', 'type' => 'EMAIL'),
            'org_show_org_select' =>       array('name' => 'SYS_SHOW_ORGANIZATION_SELECT', 'type' => 'BOOL'),

            'men_name' =>                  'SYS_NAME',
            'men_name_intern' =>           'SYS_INTERNAL_NAME',
            'men_description' =>           'SYS_DESCRIPTION',
            'men_men_id_parent' =>         array('name' => 'SYS_MENU_LEVEL', 'type' => 'MENU'), // Parents are hard-coded and have no modification page! -> No link possible!
            'men_com_id' =>                array('name' => 'SYS_MODULE_RIGHTS', 'type' => 'COMPONENT'),
            //'men_node' =>                  '', // men_node cannot be set by the user (section headings in the frontend)!
            'men_order' =>                 'SYS_ORDER',
            'men_standard' =>              $gL10n->get('SYS_DEFAULT_VAR', array($gL10n->get('SYS_MENU_ITEM'))),
            'men_url' =>                   array('name' => 'SYS_URL', 'type' => 'URL'),
            'men_icon' =>                  array('name' => 'SYS_ICON', 'type' => 'ICON'),

            'urt_name' =>                  'SYS_NAME',
            'urt_name_male' =>             'SYS_MALE',
            'urt_name_female' =>           'SYS_FEMALE',
            'urt_edit_user' =>             array('name' => 'SYS_EDIT_USER_IN_RELATION', 'type' => 'BOOL'),
            'urt_id_inverse' =>            array('name' => 'SYS_OPPOSITE_RELATIONSHIP', 'type' => 'RELATION_TYPE'),

            'crt_org_id' =>                array('name' => 'SYS_ORGANIZATION', 'type' => 'ORG'),
            'crt_name' =>                  'SYS_NAME',
            'crt_col_fields' =>            'SYS_COLUMN_SELECTION',
            'crt_selection_role' =>        array('name' => 'SYS_ROLE_SELECTION', 'type' => 'ROLE'),
            'crt_selection_cat' =>         array('name' => 'SYS_CAT_SELECTION', 'type' => 'CATEGORY'),
            'crt_number_col' =>            array('name' => $gL10n->get('SYS_QUANTITY') . ' (' . $gL10n->get('SYS_COLUMN') . ')', 'type' => 'BOOL'),

            'lst_org_id' =>                array('name' => 'SYS_ORGANIZATION', 'type' => 'ORG'),
            'lst_usr_id' =>                array('name' => 'SYS_USER', 'type' => 'USER'),
            'lst_name' =>                  'SYS_NAME',
            'lst_global' =>                array('name' => 'SYS_CONFIGURATION_ALL_USERS', 'type' => 'BOOL'),
            'lsc_number' =>                'SYS_NUMBER',
            'lsc_filter' =>                'SYS_CONDITION',
            'lsc_sort' =>                  'SYS_ORDER',

            'cat_name' =>                  'SYS_NAME',
            'cat_name_intern' =>           'SYS_INTERNAL_NAME',
            'cat_org_id' =>                array('name' => 'SYS_ORGANIZATION', 'type' => 'ORG'),
            //'cat_type' =>                  '', // Holds indicators like USF, ROL, LNK, EVT, ANN,
            'cat_system' =>                array('name' => 'SYS_SSYSTEM', 'type' => 'BOOL'),
            'cat_default' =>               array('name' => $gL10n->get('SYS_DEFAULT_VAR', array($gL10n->get('SYS_CATEGORY'))), 'type' => 'BOOL'),
            'cat_sequence' =>              'SYS_ORDER',

            'smc_client_id' =>              'SYS_SSO_CLIENT_ID',
            'smc_client_name' =>            'SYS_SSO_CLIENT_NAME',
            'smc_metadata_url' =>           'SYS_SSO_METADATA_URL',
            'smc_acs_url' =>                'SYS_SSO_ACS_URL',
            'smc_slo_url' =>                'SYS_SSO_SLO_URL',
            'smc_x509_certificate' =>       'SYS_SSO_X509_CERTIFICATE',
            'smc_userid_field' =>           'SYS_SSO_USERID_FIELD',
            'smc_field_mapping' =>          array('name' => 'SYS_SSO_ATTRIBUTES', 'type' => 'SAML_field_mapping'),
            'smc_role_mapping' =>           array('name' => 'SYS_SSO_ROLESMAP', 'type' => 'SSO_roles_mapping'),
            'smc_validate_signatures' =>    array('name' => 'SYS_SSO_VALIDATE_SIGNATURES', 'type' => 'BOOL'),
            'smc_require_auth_signed' =>    array('name' => 'SYS_SSO_REQUIRE_AUTHN_SIGNED', 'type' => 'BOOL'),
            'smc_sign_assertions' =>        array('name' => 'SYS_SSO_SIGN_ASSERTIONS', 'type' => 'BOOL'),
            'smc_encrypt_assertions' =>     array('name' => 'SYS_SSO_ENCRYPT_ASSERTIONS', 'type' => 'BOOL'),
            'smc_assertion_lifetime' =>     'SYS_SSO_SAML_ASSERTION_LIFETIME',
            'smc_allowed_clock_skew' =>     'SYS_SSO_SAML_ALLOWED_CLOCK_SKEW',
            
            'ocl_client_id' =>              'SYS_SSO_CLIENT_ID',
            'ocl_client_name' =>            'SYS_SSO_CLIENT_NAME',
            'ocl_client_secret' =>          'SYS_SSO_CLIENT_SECRET',
            'ocl_redirect_uri' =>           'SYS_SSO_REDIRECT_URI',
            'ocl_userid_field' =>           'SYS_SSO_USERID_FIELD',
            'ocl_field_mapping' =>          array('name' => 'SYS_SSO_ATTRIBUTES', 'type' => 'OIDC_field_mapping'),
            'ocl_role_mapping' =>           array('name' => 'SYS_SSO_ROLESMAP', 'type' => 'SSO_roles_mapping'),
            // 'ocl_grant_types' =>            'TODO',
            // 'ocl_scope' =>                  'TODO',        

            'key_org_id' =>                 array('name' => 'SYS_ORGANIZATION', 'type' => 'ORG'),
            'key_name' =>                   'SYS_NAME',
            'key_algorithm' =>              'SYS_SSO_KEY_ALGORITHM',
            'key_private' =>                'SYS_SSO_KEY_PRIVATE',
            'key_public' =>                 'SYS_SSO_KEY_PUBLIC',
            'key_certificate' =>            'SYS_SSO_KEY_CERTIFICATE',
            'key_expires_at' =>             array('name' => 'SYS_SSO_KEY_EXPIRES', 'type' => 'DATETIME'),
            'key_is_active' =>              array('name' => 'SYS_SSO_KEY_ACTIVE', 'type' => 'BOOL'),

        );
        return array_merge($translations, self::$customCallbacks['getFieldTranslations']);
    }



    /**
     * Create an HTML link to the admidio page corresponding to the given module (DB table without prefix). Optional object ID
     * and/or UUID can be passed and will be used in the HREF, if supported.
     * If the module / table does not provide a page, the text without link will be returned.
     *
     * Most modules have switched to the UUID-approach, so in most cases the id will be ignored and only the $uuid will be used.
     *
     * @param string $text The display text of the link
     * @param string $module The admidio module / database table without prefix
     * @param int|string $id The object ID
     * @param string $uuid The object UUID
     * @return string HTML Link to the module's view or edit page for the given object, if such a page is provided at all. If not, the text is returned without adding a link.
     *
     * **Code example**
     * ```
     * $user = new User($gDb, 1);
     * $link = self::createLink($user->readableName(), 'users', 0, $user->getValue('usr_uuid'));
     * ```
     */
    public static function createLink(string $text, string $module, int|string $id, string $uuid = ''): string
    {
        $url = '';
        // HANDLE REGISTERED CALLBACKS, THEN DEFAULT PROCESSING
        // First process callbacks defined for the given module:
        if (!empty($module) && empty($url) && array_key_exists($module, self::$customCallbacks['createLink'])) {
            $callback = self::$customCallbacks['createLink'][$module];
            $url = self::evaluateCallback($callback, $text, $module, $id, $uuid);
        }
        // second (if first step does not yield a match) process callbacks defined for ALL values:
        if (!empty($module) && empty($url) && array_key_exists('', self::$customCallbacks['createLink'])) {
            foreach (self::$customCallbacks['createLink'][''] as $callback) {
                if (empty($url)) {
                    $url = self::evaluateCallback($callback, $text, $module, $id, $uuid);
                }
            }
        }
        // If none of the callbacks matches, proceed with the default processing...
        if (empty($url)) {
            switch ($module) {
                case 'users': // Fall through
                case 'user_data':
                    $url = SecurityUtils::encodeUrl(ADMIDIO_URL.FOLDER_MODULES.'/profile/profile.php', array('user_uuid' => $uuid)); break;
                case 'announcements':
                    $url = SecurityUtils::encodeUrl(ADMIDIO_URL.FOLDER_MODULES.'/announcements.php', array('mode' => 'edit', 'announcement_uuid' => $uuid)); break;
                case 'categories' :
                    $url = SecurityUtils::encodeUrl( ADMIDIO_URL.FOLDER_MODULES.'/categories.php', array('mode' => 'edit', 'uuid' => $uuid)); break; // Note: the type is no longer needed (only recommended, but we don't have it in the changelog DB)
                case 'category_report' :
                    $url = SecurityUtils::encodeUrl( ADMIDIO_URL.FOLDER_MODULES.'/category-report/preferences.php'); break;
                case 'events' :
                    $url = SecurityUtils::encodeUrl( ADMIDIO_URL.FOLDER_MODULES.'/events/events_new.php', array('dat_uuid' => $uuid)); break;
                case 'files' :
                    $url = SecurityUtils::encodeUrl( ADMIDIO_URL.FOLDER_MODULES.'/documents-files.php', array('mode' => 'download', 'file_uuid' => $uuid)); break;
                case 'folders' :
                    $url = SecurityUtils::encodeUrl( ADMIDIO_URL.FOLDER_MODULES.'/documents-files.php', array('folder_uuid' => $uuid)); break;
                case 'forum_topics' :
                    $url = SecurityUtils::encodeUrl( ADMIDIO_URL.FOLDER_MODULES.'/forum.php', array('mode' => 'topic', 'topic_uuid' => $uuid)); break;
                case 'forum_posts' :
                    $url = SecurityUtils::encodeUrl( ADMIDIO_URL.FOLDER_MODULES.'/forum.php', array('mode' => 'post_edit', 'post_uuid' => $uuid)); break;
                case 'inventory_fields' :
                    $url = SecurityUtils::encodeUrl( ADMIDIO_URL.FOLDER_MODULES.'/inventory.php', array('mode' => 'field_edit', 'uuid' => $id)); break;
                case 'inventory_data' : // Fall through
                case 'inventory_items' :
                    $url = SecurityUtils::encodeUrl( ADMIDIO_URL.FOLDER_MODULES.'/inventory.php',array('mode' => 'item_edit', 'item_id' => $id)); break;
                case 'links' :
                    $url = SecurityUtils::encodeUrl( ADMIDIO_URL.FOLDER_MODULES.'/links/links_new.php', array('link_uuid' => $uuid)); break;
                case 'lists' :
                    $url = SecurityUtils::encodeUrl(ADMIDIO_URL.FOLDER_MODULES.'/groups-roles/mylist.php', array('active_role' => 1, 'list_uuid' => $uuid)); break;
                case 'list_columns':
                    $url = SecurityUtils::encodeUrl(ADMIDIO_URL.FOLDER_MODULES.'/groups-roles/mylist.php', array('active_role' => 1, 'list_uuid' => $uuid)); break;
                case 'members':
                    $url = SecurityUtils::encodeUrl(ADMIDIO_URL.FOLDER_MODULES.'/groups-roles/lists_show.php', array('role_list' => $uuid)); break;
                case 'menu':
                    $url = SecurityUtils::encodeUrl(ADMIDIO_URL.FOLDER_MODULES.'/menu.php', array('mode' => 'edit', 'uuid' => $uuid)); break;
                // case 'organizations': // There is currently no edit page for other organizations! One needs to log in to the other org!
                //     $url = SecurityUtils::encodeUrl(); break;
                case 'photos':
                    $url = SecurityUtils::encodeUrl(ADMIDIO_URL.FOLDER_MODULES.'/photos/photos.php', array('photo_uuid' => $uuid)); break;
                // case 'preferences': // There is just one preferences page, but no way to link to individual sections or preference items!
                //     $url = SecurityUtils::encodeUrl(); break;
                // case 'registrations':
                //     $url = SecurityUtils::encodeUrl(); break;
                case 'roles':
                    $url = SecurityUtils::encodeUrl(ADMIDIO_URL.FOLDER_MODULES.'/groups-roles/lists_show.php', array('role_list' => $uuid)); break;
                case 'roles_rights':
                    $url = SecurityUtils::encodeUrl(ADMIDIO_URL.FOLDER_MODULES.'/groups-roles/groups_roles.php', array('mode' => 'edit', 'role_uuid' => $uuid)); break;
                case 'roles_rights_data':
                    // The log_record_linkid contains the table and the uuid encoded as 'table':'UUID' => split and call Create linke with the new table!
                    if (strpos($id, ':') !== false) {
                        // Split into table and UUID
                        [$table, $id] = explode(':', $id, 2);
                    } else {
                        $table = ''; // Table is empty
                    }
                    return self::createLink($text, $table, $id, $id);
                case 'role_dependencies':
                    $url = SecurityUtils::encodeUrl(ADMIDIO_URL.FOLDER_MODULES.'/groups-roles/groups_roles.php', array('mode' => 'edit', 'role_uuid' => $uuid)); break;
                case 'rooms':
                    $url = SecurityUtils::encodeUrl(ADMIDIO_URL.FOLDER_MODULES.'/rooms/rooms_new.php', array('room_uuid' => $uuid)); break;
                // case 'texts': // Texts can be modified in the preferences, but there is no direct link to the notifications sections, where the texts are located at the end!
                //     $url = SecurityUtils::encodeUrl(); break;
                case 'user_fields':
                    $url = SecurityUtils::encodeUrl(ADMIDIO_URL.FOLDER_MODULES.'/profile-fields.php', array('mode' => 'edit', 'uuid' => $uuid)); break;
                case 'user_relations': // For user relations, we don't link to the modification of the individual relation, but to the user1
                    // $url = SecurityUtils::encodeUrl(ADMIDIO_URL.FOLDER_MODULES.'/userrelations/userrelations_new.php', array('user_uuid' => $uuid)); break;
                    $url = SecurityUtils::encodeUrl(ADMIDIO_URL.FOLDER_MODULES.'/profile/profile.php', array('user_uuid' => $uuid)); break;
                case 'user_relation_types':
                    $url = SecurityUtils::encodeUrl(ADMIDIO_URL.FOLDER_MODULES.'/userrelations/relationtypes_new.php', array('urt_uuid' => $uuid)); break;
                case 'saml_clients':
                    $url = SecurityUtils::encodeUrl(ADMIDIO_URL.FOLDER_MODULES.'/sso/clients.php', array('mode' => 'edit_saml', 'uuid' => $uuid)); break;
                case 'oidc_clients':
                    $url = SecurityUtils::encodeUrl(ADMIDIO_URL.FOLDER_MODULES.'/sso/clients.php', array('mode' => 'edit_oidc', 'uuid' => $uuid)); break;
                case 'sso_keys':
                    $url = SecurityUtils::encodeUrl(ADMIDIO_URL.FOLDER_MODULES.'/sso/keys.php', array('mode' => 'edit', 'uuid' => $uuid)); break;
            }
        }
        if ($url != '') {
            return '<a href="'.$url.'">'.$text.'</a>';
        } else {
            return $text;
        }
    }

    /**
     * Format the given value for the given type. E.g. BOOL variables are displayed as a checked/unchecked checkbox,
     * ICON displays the icon graphics next to the icon name, an ORG will show the organisation name rather than the ID,
     * etc. For basic types, this function is more or less the same as the profile fields formatting. However, this method
     * provides many more data types, like ROOM, EVENT, CATEGORY, FOLDER, LIST, ...
     * Wherever possible (e.g. for USER, ROOM, FOLDER, ALBUM, ...), the value is also linked with the corresponding Admidio page.
     * A type CUSTOM_LIST is also implemented, which uses the named array $entries to transform the value before displaying.
     *
     * @param mixed $value The value to be formatted
     * @param mixed $type The type of the variable (e.g. 'BOOL', 'DATE', 'EMAIL', 'URL', 'USER', 'ROOM', 'EVENT', ...., 'CUSTOM_LIST')
     * @param mixed $entries if $type is 'CUSTOM_LIST', a named array of value transformations.
     * @return mixed The formatted value, if possible including a link to the corresponding Admidio page.
     *
     * **Code example**
     * ```
     * $output = ChangelogService::formatValue("http://www.admidio.org/", "URL"); // Returns a link to the URL
     * $output = ChangelogService::formatValue(1, 'USER');  // Returns a link to the administrator, text is the administrator's name
     * ```
     * @throws Exception
     */
    public static function formatValue($value, $type, $entries = []) {
<<<<<<< HEAD
        global $gSettingsManager, $gCurrentUserUUID, $gDb, $gProfileFields, $gL10n, $gCurrentOrganization;
        if ($value != '' && !in_array($type, ['SAML_field_mapping', 'SAML_roles_mapping']) ) {
=======
        global $gSettingsManager, $gCurrentUserUUID, $gDb, $gProfileFields, $gL10n;
        if ($value != '' && !in_array($type, ['SAML_field_mapping', 'SAML_roles_mapping', 'SSO_field_mapping', 'SSO_roles_mapping', 'OIDC_field_mapping', 'OIDC_roles_mapping']) ) {
>>>>>>> 5a916125
            $value = SecurityUtils::encodeHTML(StringUtils::strStripTags($value));
        }

        // HANDLE REGISTERED CALLBACKS, THEN DEFAULT PROCESSING
        // First process callbacks defined for the given module:
        if (!empty($type) && array_key_exists($type, self::$customCallbacks['formatValue'])) {
            $callback = self::$customCallbacks['formatValue'][$type];
            $val = self::evaluateCallback($callback, $value, $type, $entries);
            if (!empty($val)) return $val;
        }
        // second (if first step does not yield a match) process callbacks defined for ALL values:
        if (!empty($type) && array_key_exists('', self::$customCallbacks['formatValue'])) {
            foreach (self::$customCallbacks['formatValue'][''] as $callback) {
                $val = self::evaluateCallback($callback, $value, $type, $entries);
                if (!empty($val)) return $val;
            }
        }
        // If none of the callbacks matches, proceed with the default processing...

        // if value is empty or null, then do nothing
        if ($value != '') {
            // create html for each field type
            $htmlValue = $value;

            switch ($type) {
                case 'BOOL':
                    if ($value == 1 || $value == "true") {
                        $htmlValue = '<i class="bi bi-check-square"></i>';
                    } else {
                        $htmlValue = '<i class="bi bi-square"></i>';
                    }
                    break;
                case 'DATE':
                    if ($value !== '') {
                        // date must be formatted
                        $date = DateTime::createFromFormat('Y-m-d', $value);
                        if ($date instanceof DateTime) {
                            $htmlValue = $date->format($gSettingsManager->getString('system_date'));
                        }
                    }
                    break;
                case 'EMAIL':
                    // the value in db is only the position, now search for the text
                    if ($value !== '') {
                        if (!$gSettingsManager->getBool('enable_mail_module')) {
                            $emailLink = 'mailto:' . $value;
                        } else {
                            $emailLink = SecurityUtils::encodeUrl(ADMIDIO_URL . FOLDER_MODULES . '/messages/messages_write.php', array('user_uuid' => $gCurrentUserUUID));
                        }
                        $htmlValue = '<a href="' . $emailLink . '" title="' . $value . '" style="overflow: visible; display: inline;">' . $value . '</a>';
                    }
                    break;

                case 'URL':
                    if ($value !== '') {
                        $displayValue = $value;

                        // trim "http://", "https://", "//"
                        if (str_contains($displayValue, '//')) {
                            $displayValue = substr($displayValue, strpos($displayValue, '//') + 2);
                        }
                        // trim after the 35th char
                        if (strlen($value) > 35) {
                            $displayValue = substr($displayValue, 0, 35) . '...';
                        }
                        $htmlValue = '<a href="' . $value . '" target="_blank" title="' . $value . '">' . $displayValue . '</a>';
                    }
                    break;
                case 'TEXT_BIG':
                    $htmlValue = nl2br($value);
                    break;
                case 'ICON':
                    $htmlValue = '<div class="bi bi-'.$value.'"> '. $value.'</div>';
                    break;
                case 'ORG':
                    $obj = new Organization($gDb, $value);
                    $htmlValue = self::createLink($obj->readableName(), 'organizations', $obj->getValue('org_id'), $obj->getValue('org_uuid'));
                    break;
                case 'RELATION_TYPE':
                    $obj = new UserRelationType($gDb, $value);
                    $htmlValue = self::createLink($obj->readableName(), 'user_relation_types', $obj->getValue('urt_id'), $obj->getValue('urt_uuid'));
                    break;
                case 'ALBUM':
                    $obj = new Album($gDb, $value);
                    $htmlValue = self::createLink($obj->readableName(), 'photos', $obj->getValue('pho_id'), $obj->getValue('pho_uuid'));
                    break;
                case 'FOLDER':
                    $obj = new Folder($gDb, $value);
                    $htmlValue = self::createLink($obj->readableName(), 'folders', $obj->getValue('fol_id'), $obj->getValue('fol_uuid'));
                    break;
                case 'ROLE':
                    $obj = new Role($gDb, $value);
                    $htmlValue = self::createLink($obj->readableName(), 'roles', $obj->getValue('rol_id'), $obj->getValue('rol_uuid'));
                    break;
                case 'CATEGORY':
                    $obj = new Category($gDb, $value);
                    $htmlValue = self::createLink($obj->readableName(), 'categories', $obj->getValue('cat_id'), $obj->getValue('cat_uuid'));
                    break;
                case 'USER':
                    if ($value > 0) {
                        $obj = new User($gDb, $gProfileFields, $value);
                        $htmlValue = self::createLink($obj->readableName(), 'users', $obj->getValue('usr_id'), $obj->getValue('usr_uuid'));
                    } else {
                        $orgName = '"' . $gCurrentOrganization->getValue('org_longname'). '"';
                        $htmlValue = '<i>' . SecurityUtils::encodeHTML(StringUtils::strStripTags($gL10n->get('SYS_NOT_MEMBER_OF_ORGANIZATION',array($orgName)))) . '</i>';
                    }
                    break;
                case 'ROOM':
                    $obj = new Room($gDb, $value);
                    $htmlValue = self::createLink($obj->readableName(), 'rooms', $obj->getValue('room_id'), $obj->getValue('room_uuid'));
                    break;
                case 'COUNTRY':
                    $htmlValue = $gL10n->getCountryName($value);
                    break;
                case 'WEEKDAY':
                    if ($value > 0) {
                        $htmlValue = RolesService::getWeekdays($value);
                    } else {
                        $htmlValue = $value;
                    }
                    break;
                case 'LIST':
                    $obj = new ListConfiguration($gDb, $value);
                    $htmlValue = self::createLink($obj->readableName(), 'lists', $obj->getValue('lst_id'), $obj->getValue('lst_uuid'));
                    break;
                case 'MENU':
                    $obj = new MenuEntry($gDb, $value);
                    $htmlValue = $obj->readableName(); //createLink($obj->readableName(), 'lists', $obj->getValue('men_id'), $obj->getValue('men_uuid'));
                    break;
                case 'COMPONENT':
                    $obj = new Component($gDb, $value);
                    $htmlValue = $obj->readableName();
                    break;
                case 'TOPIC':
                    $obj = new Topic($gDb, $value);
                    $htmlValue = self::createLink($obj->readableName(), 'forum_topics', $obj->getValue('fot_id'), $obj->getValue('fot_uuid'));
                    break;
                case 'POST':
                    $obj = new POST($gDb, $value);
                    $htmlValue = self::createLink($obj->readableName(), 'forum_posts', $obj->getValue('fop_id'), $obj->getValue('fop_uuid'));
                    break;
/*                 case 'ITEM':
                    $obj = new Item($gDb, $value);
                    $htmlValue = self::createLink($obj->readableName(), 'inventory_items', $obj->getValue('ini_id'), $obj->getValue('ini_id'));
                    break;
                 case 'ITEM_DATA':
                    $obj = new ItemData($gDb, $value);
                    $htmlValue = self::createLink($obj->readableName(), 'inventory_items', $obj->getValue('ind_id'), $obj->getValue('ind_id'));
                    break;
                case 'ITEMFIELD':
                    $obj = new ItemField($gDb, $value);
                    $htmlValue = self::createLink($obj->readableName(), 'inventory_fields', $obj->getValue('inf_id'), $obj->getValue('inf_id'));
                    break; */
                case 'CUSTOM_LIST':
                    $value = $entries[$value]??$value;
                    $htmlValue = '';
                    if (is_array($value)) {
                        if (isset($value['icon'])) {
                            $htmlValue .= '<div class="bi bi-'.$value['icon'].'"> ';
                        }
                        if (isset($value['text'])) {
                            $htmlValue .=  $gL10n-> get($value['text']);
                        }
                        if (isset($value['icon'])) {
                            $htmlValue .= '</div>';
                        }
                    } else {
                        $htmlValue = $value;
                    }
                    break;
                case 'SAML_field_mapping':
                    $htmlValue = self::createMappingTable($value, $gL10n->get('SYS_PROFILE_FIELD'), $gL10n->get('SYS_SSO_ATTRIBUTE'), new ProfileField($gDb), ["*" => $gL10n->get('SYS_SSO_ATTRIBUTES_ALLOTHER')]);
                    break;
                case 'OIDC_field_mapping':
                    $htmlValue = self::createMappingTable($value, $gL10n->get('SYS_PROFILE_FIELD'), $gL10n->get('SYS_SSO_ATTRIBUTE'), new ProfileField($gDb), ["*" => $gL10n->get('SYS_SSO_ATTRIBUTES_NOOTHER')]);
                    break;
                case 'SSO_roles_mapping':
                    $htmlValue = self::createMappingTable($value, $gL10n->get('SYS_ROLE'), $gL10n->get('SYS_SSO_ROLE'), new Role($gDb), ["*" => $gL10n->get('SYS_SSO_ROLES_ALLOTHER')]);
                    break;

            }
            $value = $htmlValue;
        }
        // special case for type BOOL and no value is there, then show unchecked checkbox
        else {
            if ($type === 'BOOL') {
                $value = '<i class="bi bi-square"></i>';
            }
        }
        return $value;
    }


    public static function createMappingTable(string $value, string $admidioField, string $targetField, Entity $object, array $messages = []) {
        $mapping = json_decode($value, true);
        // If value is not a json array, don't transform it
        if (empty($mapping)) {
            return $value;
        }

        // Header
        $table = '<table border="1"><tr style="background: darkgray"><th>' . $admidioField . '</th><th>' . $targetField . "</th></tr>\n";
        // Loop through all mappings:
        foreach ($mapping as $ssoVal => $admVal) {
            if (array_key_exists($ssoVal, $messages)) {
                if (!empty($admVal)) {
                    $msg = $messages[$ssoVal];
                    $table .= '<tr><td colspan="2" style="border: solid 1pt gray; background: lightgray;">' . $msg . "</td></tr>\n";
                }
            } else {
                if (is_numeric($admVal)) {
                    $object->readDataById($admVal);
                    $admVal = $object->readableName();
                }
                $table .= '<tr><td>' . $admVal . '</td><td>' . $ssoVal . "</td></tr>\n";
            }
        }
        $table .= '</table>';
        return $table;
    }

    /**
     * For a given database table and potentially a related object ID, return the type of table for the related object.
     * In many cases, the related object will have the same type (e.g. menu or folder hierarchy), but for other objects,
     * the related object has a different type (e.g. a file has the folder as related object, a membership record has the
     * corresponding role as related, ...)
     * @param string $table The table of the object
     * @param string $relatedName The id of the related object. Passed by reference, so this method can adjust the displayed name of the related object!
     * @return string The table for the related object
     * @throws Exception
     */
    public static function getRelatedTable(string $table, string &$relatedName = '') : string {
        // HANDLE REGISTERED CALLBACKS, THEN DEFAULT PROCESSING
        // First process callbacks defined for the given module:
        if (!empty($table) && array_key_exists($table, self::$customCallbacks['getRelatedTable'])) {
            $callback = self::$customCallbacks['getRelatedTable'][$table];
            $val = self::evaluateCallback($callback, $table, $relatedName);
            if (!empty($val)) return $val;
        }
        // second (if first step does not yield a match) process callbacks defined for ALL values:
        if (!empty($table) && array_key_exists('', self::$customCallbacks['getRelatedTable'])) {
            foreach (self::$customCallbacks['getRelatedTable'][''] as $callback) {
                $val = self::evaluateCallback($callback, $table, $relatedName);
                if (!empty($val)) return $val;
            }
        }
        // If none of the callbacks matches, proceed with the default processing...

        switch ($table) {
            case 'members':
                return 'roles';
            case 'roles_rights_data':
                return 'roles';
            case 'roles_dependencies':
                return 'roles';
            case 'files':
                return 'folders';
            case 'forum_posts':
                return 'forum_topics';
            case 'forum_topics':
                return 'forum_posts';
            case 'inventory_fields':
                return 'inventory_items';
            case 'inventory_items':
                return 'inventory_fields';
            case 'list_columns':
                // The related item is either a user field or a column name mem_ or usr_ -> in the latter case, convert it to a translatable string and translate
                if (!empty($relatedName) && (str_starts_with($relatedName, 'mem_') || str_starts_with($relatedName, 'usr_'))) {
                    $relatedName = $fieldStrings[$relatedName]??$relatedName;
                    if (is_array($relatedName)) {
                        $relatedName = $relatedName['name']??'-';
                    }
                    if (!empty($relatedName)) {
                        $relatedName = Language::translateIfTranslationStrId($relatedName);
                    }
                }
                return 'user_fields';
            default:
        }
        return $table;
    }


    /**
     * Return a list of all db tables where the current user has admin / edit rights
     * @param User $user The user
     * @return string[] List of all accessible tables
     * @throws Exception
     */
    public static function getPermittedTables(User $user) : array {
        $tablesPermitted = [];
        if ($user->isAdministratorAnnouncements())
            $tablesPermitted[] = 'announcements';
        if ($user->isAdministratorRoles())
            $tablesPermitted = array_merge($tablesPermitted, ['roles', 'roles_rights', 'roles_rights_data', 'members']);
        if ($user->isAdministratorEvents())
            $tablesPermitted[] = 'events';
        if ($user->isAdministratorDocumentsFiles())
            $tablesPermitted = array_merge($tablesPermitted, ['files', 'folders']);
        if ($user->isAdministratorUsers())
            $tablesPermitted = array_merge($tablesPermitted, ['users', 'user_data', 'user_relations', 'members']);
        if ($user->isAdministratorPhotos())
            $tablesPermitted[] = 'photos';
        if ($user->isAdministratorWeblinks())
            $tablesPermitted[] = 'links';

        // HANDLE REGISTERED CALLBACKS to add additional tables
        // First process callbacks defined for the given module:
        $callbacks = self::$customCallbacks['getPermittedTables'];
        if (array_key_exists('', $callbacks)) {
            $callbacks = array_merge($callbacks, $callbacks['']);
            unset($callbacks['']);
        }
        foreach ($callbacks as $callback) {
            $val = self::evaluateCallback($callback, $user);
            if (is_array($val)) {
                $tablesPermitted = array_merge($tablesPermitted, $val);
            } elseif (!empty($val)) {
                $tablesPermitted[] = $val;
            }
        }

        return $tablesPermitted;
    }

    /**
     * Check whether changes to a given table or a list of given database tables are logged at all.
     * This is independent of particular viewing permissions of the current user.
     * If multiple tables are given (as a comma-separated string), at least one of them needs to be logged.
     * @param string|array $table The database table(s) of the changelog (comma-separated list for multiple())
     * @return bool Returns true if the database table (or at least one, of multiple are given) is logged
     * @throws Exception
     */
    public static function isTableLogged(string|array $table) : bool {
        global $gSettingsManager;

        if ($gSettingsManager->getInt('changelog_module_enabled') > 0) { // Changelog enabled at all
            // show link to view profile field change history if change history is enabled for at least one of the tables.
            // Unknown tables are handled by the changelog_table_others preferences key!
            if (is_array($table)) {
                $tables = $table;
            } else {
                $tables = explode(',', $table);
            }

            $isLogged = array_map(function($t) {
                global $gSettingsManager;
                if (in_array($t, ChangelogService::$noLogTables)) {
                    return false;
                } elseif (!empty(ChangelogService::getTableLabel($t) && $gSettingsManager->has('changelog_table_'.$t))) {
                    return $gSettingsManager->getBool('changelog_table_'.$t);
                } else {
                    return $gSettingsManager->getBool('changelog_table_others');
                }
            }, $tables);
            return in_array(true, $isLogged);
        } else {
            return false;
        }
    }

    /**
     * Check whether changes to a given table or a list of given database tables are logged at all.
     * This is independent of particular viewing permissions of the current user.
     * If multiple tables are given (as a comma-separated string), at least one of them needs to be logged.
     * @param string|array $table The database table(s) of the changelog (comma-separated list for multiple())
     * @return bool Returns true if the database table (or at least one, of multiple are given) is logged
     * @throws Exception
     */
    public static function hasLogViewPermission(string|array $table, ?User $user = null) : bool {
        global $gSettingsManager, $gCurrentUser;
        if (empty($user)) {
            $user = $gCurrentUser;
        }

        if ($gSettingsManager->getInt('changelog_module_enabled') == 1 ||
            ($gSettingsManager->getInt('changelog_module_enabled') == 2 && $user->isAdministrator())) {
            return self::isTableLogged($table);
        } else {
            return false;
        }
    }


    /**
     * Display a "Change History" button in the current module's PagePresenter if changelog functionality
     * is enabled at all, the table has logging enabled and the current user is allowed to view
     * those objects. If these conditions are not satisfied, no button is displayed.
     *
     * @param PagePresenter $page The PagePresenter of the module, where the change history button should be added
     * @param string $area Identifier for the module, used for the menu item ID
     * @param string|array $table The database table(s) of the changelog (comma-separated list for multiple())
     * @param bool $condition Additional condition to display/hide
     * @param array $params
     * @return void
     * @throws Exception
     */
    public static function displayHistoryButton(PagePresenter $page, string $area, string|array $table, bool $condition = true, array $params = array()) : void {
        global $gCurrentUser, $gL10n, $gProfileFields, $gDb, $gSettingsManager;

        // Changelog disabled globally
        if ($gSettingsManager->getInt('changelog_module_enabled') == 0) {
            return;
        }
        // Changelog only enabled for admins
        if ($gSettingsManager->getInt('changelog_module_enabled') == 2 && !$gCurrentUser->isAdministrator()) {
            return;
        }

        // Required tables is/are not logged at all, or condition for history button not met
        if (!self::isTableLogged($table) || !$condition)
            return;


        if (!is_array($table))
            $table = explode(',', $table);

        $tablesPermitted = ChangelogService::getPermittedTables($gCurrentUser);
        // Admin always has acces. Other users can have permissions per table.
        $hasAccess = $gCurrentUser->isAdministrator() ||
            (!empty($table) && empty(array_diff($table, $tablesPermitted)));

        // No explicit table permissions. But user data can be accessed on a per-user permission level.
        $isUserLog = (!empty($table) && empty(array_diff($table, ['users', 'user_data', 'user_relations', 'members'])));
        if (!$hasAccess && $isUserLog && !empty($params['uuid'])) {
            $user = new User($gDb, $gProfileFields);
            $user->readDataByUuid($params['uuid']);
            // If a user UUID is given, we need access to that particular user
            if ($gCurrentUser->hasRightEditProfile($user)) {
                $hasAccess = true;
            }
        }

        if (!$hasAccess)
            return;

        $page->addPageFunctionsMenuItem(
            "menu_item_{$area}_change_history",
            $gL10n->get('SYS_CHANGE_HISTORY'),
            SecurityUtils::encodeUrl(ADMIDIO_URL . FOLDER_MODULES . '/changelog/changelog.php', array_merge(array('table' => implode(',',$table)), $params)),
            'bi-clock-history'
        );
    }

    /**
     * Returns a string containing an icon-link "Change History" button to implement in a DataTable if changelog functionality
     * is enabled at all, the table has logging enabled and the current user is allowed to view
     * those objects. If these conditions are not satisfied, this function returns an empty string.
     *
     * @param string|array $table The database table(s) of the changelog (comma-separated list for multiple())
     * @param bool $condition Additional condition to display/hide
     * @param array $params
     * @return array
     * @throws Exception
     */
    public static function displayHistoryButtonTable(string|array $table, bool $condition = true, array $params = array()) : array {
        global $gCurrentUser, $gL10n, $gProfileFields, $gDb, $gSettingsManager;

        // Changelog disabled globally
        if ($gSettingsManager->getInt('changelog_module_enabled') == 0) {
            return array();
        }
        // Changelog only enabled for admins
        if ($gSettingsManager->getInt('changelog_module_enabled') == 2 && !$gCurrentUser->isAdministrator()) {
            return array();
        }

        // Required tables is/are not logged at all, or condition for history button not met
        if (!self::isTableLogged($table) || !$condition)
            return array();


        if (!is_array($table))
            $table = explode(',', $table);

        $tablesPermitted = ChangelogService::getPermittedTables($gCurrentUser);
        // Admin always has acces. Other users can have permissions per table.
        $hasAccess = $gCurrentUser->isAdministrator() ||
            (!empty($table) && empty(array_diff($table, $tablesPermitted)));

        // No explicit table permissions. But user data can be accessed on a per-user permission level.
        $isUserLog = (!empty($table) && empty(array_diff($table, ['users', 'user_data', 'user_relations', 'members'])));
        if (!$hasAccess && $isUserLog && !empty($params['uuid'])) {
            $user = new User($gDb, $gProfileFields);
            $user->readDataByUuid($params['uuid']);
            // If a user UUID is given, we need access to that particular user
            if ($gCurrentUser->hasRightEditProfile($user)) {
                $hasAccess = true;
            }
        }

        if (!$hasAccess)
            return array();

        // If the user has access to the changelog, create the link to the changelog page
        return array(
            'url' => SecurityUtils::encodeUrl(ADMIDIO_URL . FOLDER_MODULES . '/changelog/changelog.php', array_merge(array('table' => implode(',',$table)), $params)),
            'icon' => 'bi bi-clock-history',
            'tooltip' => $gL10n->get('SYS_CHANGE_HISTORY'),
        );
    }
}


/*******************************************************
 * EXAMPLE CODE for the callback mechanism:
 *    The forum changelog can also be implemented by the following code, which can be called by a third party extension somewhere in its
 *    initialization code (must be executed at least before a changelog page is displayed and before the third-party extension writes
 *    data to the database!)
 *******************************************************

## Translation of database tables
ChangelogService::registerCallback('getTableLabelArray', 'forum_topics', 'SYS_FORUM_TOPIC');
ChangelogService::registerCallback('getTableLabelArray', 'forum_posts', 'SYS_FORUM_POST');

## Translations and type definitions of database columns
ChangelogService::registerCallback('getFieldTranslations', '', [
    'fot_cat_id' =>                array('name' => 'SYS_CATEGORY', 'type' => 'CATEGORY'),
    'fot_fop_id_first_post' =>     array('name' => 'SYS_FORUM_POST', 'type' => 'POST'),
    'fot_title' =>                 'SYS_TITLE',
    'fop_text' =>                  'SYS_TEXT',
    'fop_fot_id' =>                array('name' => 'SYS_FORUM_TOPIC', 'type' => 'TOPIC')
]);

## Formatting of new database column types (in many cases not needed)
ChangelogService::registerCallback('formatValue', 'TOPIC', function($value, $type, $entries = []) {
    global $gDb;
    if (empty($value)) return '';
    $obj = new Topic($gDb, $value??0);
    return ChangelogService::createLink($obj->readableName(), 'forum_topics',
            $obj->getValue('fot_id'), $obj->getValue('fot_uuid'));
});
ChangelogService::registerCallback('formatValue', 'POST', function($value, $type, $entries = []) {
    global $gDb;
    if (empty($value)) return '';
    $obj = new POST($gDb, $value??0);
    return ChangelogService::createLink($obj->readableName(), 'forum_posts',
            $obj->getValue('fop_id'), $obj->getValue('fop_uuid'));
});

## Create HTML links to the object's list view and edit pages
ChangelogService::registerCallback('createLink', 'forum_topics', function(string $text, string $module, int|string $id, string $uuid = '') {
    return SecurityUtils::encodeUrl( ADMIDIO_URL.FOLDER_MODULES.'/forum.php',
                array('mode' => 'topic', 'topic_uuid' => $uuid));
});
ChangelogService::registerCallback('createLink', 'forum_posts', function(string $text, string $module, int|string $id, string $uuid = '') {
    return SecurityUtils::encodeUrl( ADMIDIO_URL.FOLDER_MODULES.'/forum.php',
                array('mode' => 'post_edit', 'post_uuid' => $uuid));
});

## Object types of related objects (if object relations are used at all!)
ChangelogService::registerCallback('getRelatedTable', 'forum_topics', 'forum_posts');
ChangelogService::registerCallback('getRelatedTable', 'forum_posts', 'forum_topics');


## Create Entity-derived objects to create headlines with proper object names
ChangelogService::registerCallback('getObjectForTable', 'forum_topics', function() {global $gDb; return new Topic($gDb);});
ChangelogService::registerCallback('getObjectForTable', 'forum_posts', function() {global $gDb; return new Post($gDb);});

## Enable per-user detection of access permissions to the tables (based on user's role permission); Admin is always allowed
ChangelogService::registerCallback('getPermittedTables', '', function(User $user) { if ($user->isAdministratorForum()) return ['forum_topics', 'forum_posts']; });

*/<|MERGE_RESOLUTION|>--- conflicted
+++ resolved
@@ -790,13 +790,8 @@
      * @throws Exception
      */
     public static function formatValue($value, $type, $entries = []) {
-<<<<<<< HEAD
         global $gSettingsManager, $gCurrentUserUUID, $gDb, $gProfileFields, $gL10n, $gCurrentOrganization;
-        if ($value != '' && !in_array($type, ['SAML_field_mapping', 'SAML_roles_mapping']) ) {
-=======
-        global $gSettingsManager, $gCurrentUserUUID, $gDb, $gProfileFields, $gL10n;
         if ($value != '' && !in_array($type, ['SAML_field_mapping', 'SAML_roles_mapping', 'SSO_field_mapping', 'SSO_roles_mapping', 'OIDC_field_mapping', 'OIDC_roles_mapping']) ) {
->>>>>>> 5a916125
             $value = SecurityUtils::encodeHTML(StringUtils::strStripTags($value));
         }
 
