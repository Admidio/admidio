--- conflicted
+++ resolved
@@ -27,11 +27,6 @@
 use Admidio\ProfileFields\Entity\ProfileField;
 use Admidio\Events\Entity\Room;
 use Admidio\Infrastructure\Entity\Text;
-<<<<<<< HEAD
-use Admidio\Forum\Entity\Topic;
-use Admidio\Roles\Service\RolesService;
-=======
->>>>>>> 830c2ad4
 use Admidio\Users\Entity\User;
 use Admidio\Users\Entity\UserRegistration;
 use Admidio\Users\Entity\UserRelation;
@@ -67,18 +62,18 @@
  */
 
     /**
-     * Static(global) list of tables, which should not be included in the changelog 
+     * Static(global) list of tables, which should not be included in the changelog
      * @var array
      */
     public static array $noLogTables = [
-        'auto_login', 'components', 'id', 'log_changes', 
-        'messages', 'messages_attachments', 'messages_content', 'messages_recipients', 
+        'auto_login', 'components', 'id', 'log_changes',
+        'messages', 'messages_attachments', 'messages_content', 'messages_recipients',
         'registrations',
         'sessions'];
 
 
     /**
-     * array holding all customizations by third-party extensions. 
+     * array holding all customizations by third-party extensions.
      * @var array
      */
     protected static $customCallbacks = array(
@@ -93,21 +88,21 @@
     );
 
     /**
-     * Register a callback function or value for the changelog functionality. 
+     * Register a callback function or value for the changelog functionality.
      * If the callback is a value (string, array, etc.), it will be returned. If
-     * the callback is a function, it will be executed and if the return value is 
-     * not empty, it will be returned. If the function returns a null or empty 
+     * the callback is a function, it will be executed and if the return value is
+     * not empty, it will be returned. If the function returns a null or empty
      * value, the next callback or the default processing of the ChangelogService
      * method will proceed.
-     * @param string $function The method of the ChangelogService class that should be customized. One of 
+     * @param string $function The method of the ChangelogService class that should be customized. One of
      *     'getTableLabel', 'getObjectForTable', 'getFieldTranslations', 'createLink', 'formatValue', 'getRelatedTable', 'getPermittedTables'
-     * @param string $moduleOrKey The module or type that should be customized. If 
-     *     empty, the callback will be executed for all values and it will be used 
+     * @param string $moduleOrKey The module or type that should be customized. If
+     *     empty, the callback will be executed for all values and it will be used
      *     if it evaluates to a non-empty value.
      * @param mixed $callback The callback function or value. A value will be returned
-     *      unchanged, a function will be executed (arguments should be identical to 
+     *      unchanged, a function will be executed (arguments should be identical to
      *      the methods of the ChangelogService class)
-     * @return void 
+     * @return void
      */
     public static function registerCallback(string $function, string $moduleOrKey, mixed $callback) : void {
         if (empty($moduleOrKey)) {
@@ -1083,9 +1078,9 @@
 
 
 /*******************************************************
- * EXAMPLE CODE for the callback mechanism: 
- *    The forum changelog can also be implemented by the following code, which can be called by a third party extension somewhere in its 
- *    initialization code (must be executed at least before a changelog page is displayed and before the third-party extension writes 
+ * EXAMPLE CODE for the callback mechanism:
+ *    The forum changelog can also be implemented by the following code, which can be called by a third party extension somewhere in its
+ *    initialization code (must be executed at least before a changelog page is displayed and before the third-party extension writes
  *    data to the database!)
  *******************************************************
 
@@ -1120,11 +1115,11 @@
 
 ## Create HTML links to the object's list view and edit pages
 ChangelogService::registerCallback('createLink', 'forum_topics', function(string $text, string $module, int|string $id, string $uuid = '') {
-    return SecurityUtils::encodeUrl( ADMIDIO_URL.FOLDER_MODULES.'/forum.php', 
+    return SecurityUtils::encodeUrl( ADMIDIO_URL.FOLDER_MODULES.'/forum.php',
                 array('mode' => 'topic', 'topic_uuid' => $uuid));
 });
 ChangelogService::registerCallback('createLink', 'forum_posts', function(string $text, string $module, int|string $id, string $uuid = '') {
-    return SecurityUtils::encodeUrl( ADMIDIO_URL.FOLDER_MODULES.'/forum.php', 
+    return SecurityUtils::encodeUrl( ADMIDIO_URL.FOLDER_MODULES.'/forum.php',
                 array('mode' => 'post_edit', 'post_uuid' => $uuid));
 });
 
