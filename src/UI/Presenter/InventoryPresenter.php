<?php

namespace Admidio\UI\Presenter;

// Admidio namespaces
use Admidio\Categories\Service\CategoryService;
use Admidio\Infrastructure\Exception;
use Admidio\Infrastructure\Utils\SecurityUtils;
use Admidio\Infrastructure\Utils\StringUtils;
use Admidio\Inventory\ValueObjects\ItemsData;
use Admidio\Inventory\Entity\SelectOptions;
use Admidio\Inventory\Entity\ItemField;
use Admidio\Changelog\Service\ChangelogService;
use Admidio\UI\Component\DataTables;
use Admidio\Users\Entity\User;

use DateInterval;

/**
 * @brief Class with methods to display the module pages.
 *
 * This class adds some functions that are used in the menu module to keep the
 * code easy to read and short
 *
 * **Code example**
 * ```
 * // generate html output with available registrations
 * $page = new Menu('adm_menu', $headline);
 * $page->createEditForm();
 * $page->show();
 * ```
 * @copyright The Admidio Team
 * @see https://www.admidio.org/
 * @license https://www.gnu.org/licenses/gpl-2.0.html GNU General Public License v2.0 only
 */
class InventoryPresenter extends PagePresenter
{
    /**
     * @var ItemsData Object of the class ItemsData that contains all data of the inventory items.
     */
    protected ItemsData $itemsData;
    /**
     * @var CategoryService An object of the class CategoryService to get all categories.
     */
    protected CategoryService $categoryService;
    /**
     * @var string filter string for the search field
     */
    protected string $getFilterString = '';
    /**
     * @var string filter string for the category UUID selection
     */
    protected string $getFilterCategoryUUID = '';
    /**
     * @var int filter id for the keeper selection
     */
    protected int $getFilterKeeper = 0;
    /**
     * @var string filter string for the last receiver selection
     */
    protected string $getFilterLastReceiver = '';
    /**
     * @var int filter id for the status selection
     */
    protected int $getFilterStatus = 0;
    /**
     * @var bool true if all items should be shown
     */
    protected bool $showRetiredItems = false;


    /**
     * Constructor creates the page object and initialized all parameters.
     * @throws Exception
     */
    public function __construct()
    {
        global $gDb, $gCurrentOrgId;

        // initialize the parameters
        $this->getFilterString = admFuncVariableIsValid($_GET, 'items_filter_string', 'string', array('defaultValue' => ''));
        $this->getFilterCategoryUUID = admFuncVariableIsValid($_GET, 'items_filter_category', 'string', array('defaultValue' => ''));
        $this->getFilterKeeper = admFuncVariableIsValid($_GET, 'items_filter_keeper', 'int', array('defaultValue' => 0));
        $this->getFilterLastReceiver = admFuncVariableIsValid($_GET, 'items_filter_last_receiver', 'string', array('defaultValue' => ''));
        $this->getFilterStatus = admFuncVariableIsValid($_GET, 'items_filter_status', 'int', array('defaultValue' => 1));

        $this->itemsData = new ItemsData($gDb, $gCurrentOrgId);

        // check if the user has selected to show retired items
        $this->showRetiredItems = ($this->getFilterStatus === 0 || $this->getFilterStatus === 2);
        $this->itemsData->showRetiredItems($this->showRetiredItems);
        $this->itemsData->readItems();

        $this->categoryService = new CategoryService($gDb, 'IVT');

        parent::__construct($this->getFilterCategoryUUID);
    }

    /**
     * Create a functions menu and a filter navbar.
     * @return void
     * @throws Exception
     */
    protected function createHeader(): void
    {
        global $gCurrentUser, $gL10n, $gDb, $gCurrentOrgId, $gProfileFields;

        if ($gCurrentUser->isAdministratorInventory()) {
            // show link to view inventory history
            ChangelogService::displayHistoryButton($this, 'inventory', 'inventory_fields,inventory_field_select_options,inventory_items,inventory_item_data,inventory_item_borrow_data');

            // show link to create new item
            $this->addPageFunctionsMenuItem(
                'menu_item_inventory_create_item',
                $gL10n->get('SYS_INVENTORY_ITEM_CREATE'),
                SecurityUtils::encodeUrl(ADMIDIO_URL . FOLDER_MODULES . '/inventory.php', array('mode' => 'item_edit')),
                'bi-plus-circle-fill'
            );
        }

        if ($gCurrentUser->isAdministratorInventory()) {
            // link to print overlay and exports
            $this->addPageFunctionsMenuItem(
                'menu_item_lists_print_view',
                $gL10n->get('SYS_PRINT_PREVIEW'),
                'javascript:void(0);',
                'bi-printer-fill'
            );

            // dropdown menu for export options
            $this->createExportDropdown();

            // show link to import items
            $this->addPageFunctionsMenuItem(
                'menu_item_inventory_import_items',
                $gL10n->get('SYS_INVENTORY_IMPORT_ITEMS'),
                SecurityUtils::encodeUrl(ADMIDIO_URL . FOLDER_MODULES . '/inventory.php', array('mode' => 'import_file_selection')),
                'bi-upload'
            );

            // show link to maintain fields
            $this->addPageFunctionsMenuItem(
                'menu_item_inventory_item_fields',
                $gL10n->get('SYS_INVENTORY_ITEMFIELDS_EDIT'),
                SecurityUtils::encodeUrl(ADMIDIO_URL . FOLDER_MODULES . '/inventory.php', array('mode' => 'field_list')),
                'bi-ui-radios'
            );
        }

        // filter form
        $form = new FormPresenter(
            'adm_navbar_filter_form',
            'sys-template-parts/form.filter.tpl',
            '',
            $this,
            array('type' => 'navbar', 'setFocus' => false)
        );

        $initialFilter = addslashes($this->getFilterString);
        $printBaseUrl = SecurityUtils::encodeUrl(ADMIDIO_URL . FOLDER_MODULES . '/inventory.php', array('mode' => 'print_preview'));

        $this->addJavascript('
            // only submit non-empty filter values
            $("#items_filter_category, #items_filter_keeper, #items_filter_last_receiver, #items_filter_status").on("change", function(){
                var form = $("#adm_navbar_filter_form");

                // Text-Filter
                var textFilterInput = $("#items_filter_string");
                if (textFilterInput.val() === "") {
                    textFilterInput.removeAttr("name");
                } else {
                    textFilterInput.attr("name", "items_filter_string");
                }

                // Category
                var categorySelect = $("#items_filter_category");
                if (categorySelect.val() === "") {
                    categorySelect.removeAttr("name");
                } else {
                    categorySelect.attr("name", "items_filter_category");
                }

                // Keeper
                var keeperSelect = $("#items_filter_keeper");
                if (keeperSelect.val() === "") {
                    keeperSelect.removeAttr("name");
                } else {
                    keeperSelect.attr("name", "items_filter_keeper");
                }

                // Last Receiver
                var lastReceiverSelect = $("#items_filter_last_receiver");
                if (lastReceiverSelect.val() === "") {
                    lastReceiverSelect.removeAttr("name");
                } else {
                    lastReceiverSelect.attr("name", "items_filter_last_receiver");
                }

                // items status filter
                var itemsSelect = $("#items_filter_status");
                if (itemsSelect.val() === "") {
                    itemsSelect.removeAttr("name");
                } else {
                    itemsSelect.attr("name", "items_filter_status");
                }

                form.submit();
            });

            var table = $("#adm_inventory_table");

            table.one("init.dt", function() {
                // fill the DataTable filter string with the current search value
                var tableApi = table.DataTable();
                var initFilter = "' . $initialFilter . '";
                if (initFilter !== "") {
                    tableApi.search(initFilter).draw();
                }

                // set the filter string in the form when the DataTable is searched
                table.on("search.dt", function(){
                var textFilter = tableApi.search() || "";
                $("#adm_navbar_filter_form")
                    .find("input[name=\'items_filter_string\']")
                    .val(textFilter);
                });
            });

            // create the print view link with the current filter values
            $("#menu_item_lists_print_view").off("click").on("click", function(e){
                e.preventDefault();
                var textFilter     = $("#items_filter_string").val()  || "";
                var category     = $("#items_filter_category").val()  || "";
                var keeper  = $("#items_filter_keeper").val()         || "";
                var lastReceiver  = $("#items_filter_last_receiver").val()         || "";
                var filterItems = $("#items_filter_status").val()     || "";
                var url = "' . $printBaseUrl . '"
                        + "&items_filter_string="   + encodeURIComponent(textFilter)
                        + "&items_filter_category=" + encodeURIComponent(category)
                        + "&items_filter_keeper="   + encodeURIComponent(keeper)
                        + "&items_filter_last_receiver="   + encodeURIComponent(lastReceiver)
                        + "&items_filter_status="   + encodeURIComponent(filterItems);

                window.open(url, "_blank");
            });',
            true
        );

        // filter string (hidden)
        $form->addInput('items_filter_string', $gL10n->get('SYS_FILTER'), "", array('property' => FormPresenter::FIELD_HIDDEN));

        // filter category
        $form->addSelectBoxForCategories(
            'items_filter_category',
            $gL10n->get('SYS_CATEGORY'),
            $gDb,
            'IVT',
            FormPresenter::SELECT_BOX_MODUS_FILTER,
            array('defaultValue' => $this->getFilterCategoryUUID)
        );

        // read all keeper
        $sql = 'SELECT DISTINCT ind_value,
            CASE
                WHEN ind_value = -1 THEN \'n/a\'
                ELSE CONCAT_WS(\', \', last_name.usd_value, first_name.usd_value)
            END as keeper_name
            FROM ' . TBL_INVENTORY_ITEM_DATA . '
            INNER JOIN ' . TBL_INVENTORY_FIELDS . '
                ON inf_id = ind_inf_id
            LEFT JOIN ' . TBL_USER_DATA . ' as last_name
                ON last_name.usd_usr_id = ind_value
                AND last_name.usd_usf_id = ' . $gProfileFields->getProperty('LAST_NAME', 'usf_id') . '
            LEFT JOIN ' . TBL_USER_DATA . ' as first_name
                ON first_name.usd_usr_id = ind_value
                AND first_name.usd_usf_id = ' . $gProfileFields->getProperty('FIRST_NAME', 'usf_id') . '
            WHERE (inf_org_id  = ' . $gCurrentOrgId . '
                OR inf_org_id IS NULL)
            AND inf_name_intern = \'KEEPER\'
            ORDER BY keeper_name;';

        // filter keeper
        $form->addSelectBoxFromSql(
            'items_filter_keeper',
            $gL10n->get('SYS_INVENTORY_KEEPER'),
            $gDb,
            $sql,
            array(
                'defaultValue' => $this->getFilterKeeper,
                'showContextDependentFirstEntry' => true
            )
        );

        // get all last receivers
        $sql = 'SELECT DISTINCT borrowData.inb_last_receiver,
            CASE
                WHEN borrowData.inb_last_receiver = \'-1\'
                    THEN \'n/a\'
                WHEN last_name.usd_value IS NOT NULL AND last_name.usd_value <> \'\' AND first_name.usd_value IS NOT NULL AND first_name.usd_value <> \'\'
                    THEN CONCAT_WS(\', \', last_name.usd_value, first_name.usd_value)
                ELSE
                    borrowData.inb_last_receiver
            END AS receiver_name
            FROM ' . TBL_INVENTORY_ITEM_BORROW_DATA . ' AS borrowData
            INNER JOIN ' . TBL_INVENTORY_FIELDS . ' AS fields
                ON fields.inf_name_intern = \'LAST_RECEIVER\'
            AND (fields.inf_org_id = ' . $gCurrentOrgId . ' OR fields.inf_org_id IS NULL)
            LEFT JOIN ' . TBL_USER_DATA . ' AS last_name
                ON last_name.usd_usr_id  = borrowData.inb_last_receiver
            AND last_name.usd_usf_id = ' . $gProfileFields->getProperty('LAST_NAME', 'usf_id') . '
            LEFT JOIN ' . TBL_USER_DATA . ' AS first_name
                ON first_name.usd_usr_id  = borrowData.inb_last_receiver
            AND first_name.usd_usf_id = ' . $gProfileFields->getProperty('FIRST_NAME', 'usf_id') . '
            WHERE fields.inf_name_intern = \'LAST_RECEIVER\'
            ORDER BY receiver_name;';

        // filter last receiver
        $form->addSelectBoxFromSql(
            'items_filter_last_receiver',
            $gL10n->get('SYS_INVENTORY_LAST_RECEIVER'),
            $gDb,
            $sql,
            array(
                'defaultValue' => $this->getFilterLastReceiver,
                'showContextDependentFirstEntry' => true
            )
        );

        // get the status options for the filter
        $option = new SelectOptions($gDb, $this->itemsData->getProperty('STATUS', 'inf_id'));
        $values = $option->getAllOptions();
        // add select all items to select box values as first entry
        $selectBoxValues = array('0' => $gL10n->get('SYS_ALL'));
        foreach ($values as $value) {
            $selectBoxValues[$value['id']] = $value['value'] . ($value['obsolete'] ? ' (' . $gL10n->get('SYS_DELETED_ENTRY') . ')' : '');
        }

        // filter all items
        $form->addSelectBox(
            'items_filter_status',
            $gL10n->get('SYS_INVENTORY_STATUS'),
            $selectBoxValues,
            array(
                'defaultValue' => $this->getFilterStatus,
                'showContextDependentFirstEntry' => false
            )
        );

        $form->addToHtmlPage();
    }

    /**
     * Create the export dropdown menu for the inventory items.
     * This method adds various export options to the page functions menu.
     *
     * @return void
     * @throws Exception
     */
    protected function createExportDropdown(): void
    {
        global $gL10n;
        // create the export dropdown menu
        $this->addPageFunctionsMenuItem(
            'menu_item_lists_export',
            $gL10n->get('SYS_EXPORT'),
            '#',
            'bi-download'
        );
        $this->addPageFunctionsMenuItem(
            'menu_item_lists_xlsx',
            $gL10n->get('SYS_MICROSOFT_EXCEL') . ' (*.xlsx)',
            SecurityUtils::encodeUrl(ADMIDIO_URL . FOLDER_MODULES . '/inventory.php', array(
                    'items_filter_string' => $this->getFilterString,
                    'items_filter_category' => $this->getFilterCategoryUUID,
                    'items_filter_keeper' => $this->getFilterKeeper,
                    'items_filter_last_receiver' => $this->getFilterLastReceiver,
                    'items_filter_status' => $this->getFilterStatus,
                    'mode' => 'print_xlsx'
                )
            ),
            'bi-filetype-xlsx',
            'menu_item_lists_export'
        );
        $this->addPageFunctionsMenuItem(
            'menu_item_lists_ods',
            $gL10n->get('SYS_ODF_SPREADSHEET'),
            SecurityUtils::encodeUrl(ADMIDIO_URL . FOLDER_MODULES . '/inventory.php', array(
                    'items_filter_string' => $this->getFilterString,
                    'items_filter_category' => $this->getFilterCategoryUUID,
                    'items_filter_keeper' => $this->getFilterKeeper,
                    'items_filter_last_receiver' => $this->getFilterLastReceiver,
                    'items_filter_status' => $this->getFilterStatus,
                    'mode' => 'print_ods'
                )
            ),
            'bi-file-earmark-spreadsheet',
            'menu_item_lists_export'
        );
        $this->addPageFunctionsMenuItem(
            'menu_item_lists_csv',
            $gL10n->get('SYS_CSV') . ' (' . $gL10n->get('SYS_UTF8') . ')',
            SecurityUtils::encodeUrl(ADMIDIO_URL . FOLDER_MODULES . '/inventory.php', array(
                    'items_filter_string' => $this->getFilterString,
                    'items_filter_category' => $this->getFilterCategoryUUID,
                    'items_filter_keeper' => $this->getFilterKeeper,
                    'items_filter_last_receiver' => $this->getFilterLastReceiver,
                    'items_filter_status' => $this->getFilterStatus,
                    'mode' => 'print_csv-oo'
                )
            ),
            'bi-filetype-csv',
            'menu_item_lists_export'
        );
        $this->addPageFunctionsMenuItem(
            'menu_item_lists_pdf',
            $gL10n->get('SYS_PDF') . ' (' . $gL10n->get('SYS_PORTRAIT') . ')',
            SecurityUtils::encodeUrl(ADMIDIO_URL . FOLDER_MODULES . '/inventory.php', array(
                    'items_filter_string' => $this->getFilterString,
                    'items_filter_category' => $this->getFilterCategoryUUID,
                    'items_filter_keeper' => $this->getFilterKeeper,
                    'items_filter_last_receiver' => $this->getFilterLastReceiver,
                    'items_filter_status' => $this->getFilterStatus,
                    'mode' => 'print_pdf'
                )
            ),
            'bi-filetype-pdf',
            'menu_item_lists_export'
        );
        $this->addPageFunctionsMenuItem(
            'menu_item_lists_pdfl',
            $gL10n->get('SYS_PDF') . ' (' . $gL10n->get('SYS_LANDSCAPE') . ')',
            SecurityUtils::encodeUrl(ADMIDIO_URL . FOLDER_MODULES . '/inventory.php', array(
                    'items_filter_string' => $this->getFilterString,
                    'items_filter_category' => $this->getFilterCategoryUUID,
                    'items_filter_keeper' => $this->getFilterKeeper,
                    'items_filter_last_receiver' => $this->getFilterLastReceiver,
                    'items_filter_status' => $this->getFilterStatus,
                    'mode' => 'print_pdfl'
                )
            ),
            'bi-filetype-pdf',
            'menu_item_lists_export'
        );

        // add javascript for the export dropdown menu to change the URL of the export link
        $this->addJavascript('
            var buttons = {
                xlsx:    "print_xlsx",
                ods:     "print_ods",
                csv:     "print_csv-oo",
                pdf:     "print_pdf",
                pdfl:    "print_pdfl"
            };

            $.each(buttons, function(suffix, modeValue){
                var selector = "#menu_item_lists_" + suffix;
                $(selector).on("click", function(e){
                    var textFilter = $("#items_filter_string").val()      || "";
                    var category   = $("#items_filter_category").val()    || "";
                    var keeper     = $("#items_filter_keeper").val()      || "";
                    var lastReceiver = $("#items_filter_last_receiver").val()      || "";
                    var filterItems = $("#items_filter_status").val()     || "";
                    var base = this.href.split("?")[0];
                    var qs = [
                    "items_filter_string="   + encodeURIComponent(textFilter),
                    "items_filter_category=" + encodeURIComponent(category),
                    "items_filter_keeper="   + encodeURIComponent(keeper),
                    "items_filter_last_receiver=" + encodeURIComponent(lastReceiver),
                    "items_filter_status="   + encodeURIComponent(filterItems),
                    "mode="                  + modeValue
                    ].join("&");
                    this.href = base + "?" + qs;
                });
            });',
            true
        );
    }

    /**
     * Create the list of all items in the inventory. This method is used to display the items in a table format.
     * It prepares the data for the table and handles the print view if required.
     *
     * @return void
     * @throws Exception
     * @throws \Smarty\Exception
     */
    public function createList(): void
    {
        global $gSettingsManager, $gCurrentUser, $gCurrentUserId, $gL10n;

        if (!$this->printView) {
            $this->createHeader();
            $templateData = $this->prepareData('html');

            // initialize and set the parameter for DataTables
            $dataTables = new DataTables($this, 'adm_inventory_table');

            // callback function to update the table on deletion of an item or reinstantiation of a retired item
            $this->addJavascript('
                function refreshInventoryTable() {
                    location.reload();
                }
            ');
            // add the checkbox for selecting items and action buttons
            $this->addJavascript('
                var table = $("#adm_inventory_table");

                table.one("init.dt", function() {
                    var tableApi = table.DataTable();
                    var initialPageLength = tableApi.page.len();

                    // base URLs
                    var editUrlBase = "' . SecurityUtils::encodeUrl(ADMIDIO_URL . FOLDER_MODULES . "/inventory.php", array("mode" => "item_edit")) . '";
                    var explainDeleteUrlBase = "' . SecurityUtils::encodeUrl(ADMIDIO_URL . FOLDER_MODULES . "/inventory.php", array("mode" => "item_delete_explain_msg", "items_filter_status" => $this->getFilterStatus)) . '";

                    // cache jQuery objects
                    var editButton = $("#edit-selected");
                    var deleteButon = $("#delete-selected");
                    var headChk = table.find("thead input[type=checkbox]");
                    var rowChks = function() { return table.find("tbody input[type=checkbox]:enabled"); };
                    var actions = $("#adm_inventory_table_select_actions");

                    // master list of selected IDs
                    var selectedIds = [];

                    function anySelected() {
                        return selectedIds.length > 0;
                    }

                    function refreshActions() {
                        editButton.prop("disabled", !anySelected());
                        deleteButon.prop("disabled", !anySelected());
                    }

                    function updateHeaderState() {
                        var total = rowChks().length;
                        var checked = selectedIds.length;
                        if (checked === 0) {
                            headChk.prop({ checked: false, indeterminate: false });
                        } else if (checked === total) {
                            headChk.prop({ checked: true, indeterminate: false });
                        } else {
                            headChk.prop({ checked: false, indeterminate: true });
                        }
                    }

                    // header-checkbox → select/unselect *all* rows
                    headChk.on("change", function() {
                        var checkAll = this.checked;

                        if (checkAll) {
                            // register a one-time draw event to collect all IDs
                            tableApi.one("draw.dt", function() {
                                // clear the selectedIds array
                                selectedIds = [];

                                // grab every row
                                tableApi.rows().every(function() {
                                    if ($(this.node()).is(":visible") && $(this.node()).find("input[type=checkbox]").is(":enabled")) {
                                        selectedIds.push(this.node().id.replace(/^adm_inventory_item_/, ""));
                                        $(this.node()).find("input[type=checkbox]").prop("checked", true);
                                    }
                                });

                                updateHeaderState();
                                refreshActions();
                            });

                            // update the initial page length and set it to -1 (all rows)
                            initialPageLength = tableApi.page.len();
                            tableApi.page.len(-1).draw();
                        } else {
                            // set the checked state of all selected rows to false
                            selectedIds.forEach(function(id) {
                                var row = table.find("#adm_inventory_item_" + id);
                                if (row.length > 0) {
                                    row.find("input[type=checkbox]").prop("checked", false);
                                }
                            });

                            // clear the selectedIds array
                            selectedIds = [];

                            updateHeaderState();
                            refreshActions();

                            // reset the page length to the initial value
                            tableApi.page.len(initialPageLength).draw();
                        }
                    });

                    // individual row-checkbox → toggle just that ID
                    table.on("change", "tbody input[type=checkbox]", function() {
                        var id = this.closest("tr").id.replace(/^adm_inventory_item_/, "");
                        var idx = selectedIds.indexOf(id);
                        if (this.checked && idx === -1) {
                            selectedIds.push(id);
                        } else if (!this.checked && idx !== -1) {
                            selectedIds.splice(idx, 1);
                        }

                        updateHeaderState();
                        refreshActions();
                    });

                    // when the order changes, recheck selected ids
                    tableApi.on("draw.dt", function() {
                        //recheck selected ids
                        selectedIds.forEach(function(id) {
                            var row = table.find("#adm_inventory_item_" + id);
                            if (row.length > 0) {
                                row.find("input[type=checkbox]").prop("checked", true);
                            }
                        });

                        updateHeaderState();
                        refreshActions();
                    });

                    // bulk-delete button → fire Admidio’s openPopup against explain_msg URL
                    actions.off("click", "#delete-selected").on("click", "#delete-selected", function() {
                        // build uuids[] querystring
                        var qs = selectedIds.map(function(id) {
                            return "item_uuids[]=" + encodeURIComponent(id);
                        }).join("&");

                        // full URL to your explain_msg endpoint
                        var popupUrl = explainDeleteUrlBase + "&" + qs;

                        // create a temporary <a class="openPopup"> to invoke Admidio’s AJAX popup loader
                        $("<a>", {
                            href: "javascript:void(0);",
                            class: "admidio-icon-link openPopup",
                            "data-href": popupUrl
                        }).appendTo("body")
                        .click()    // trigger the built-in openPopup handler
                        .remove();

                        // when the popup closes, unselect all items
                        $(document).one("hidden.bs.modal", function() {
                            selectedIds = [];
                            headChk.prop({ checked: false, indeterminate: false });
                            rowChks().prop("checked", false);

                            // initialize button states
                            updateHeaderState();
                            refreshActions();

                            // redraw the table to reset the page length
                            tableApi.page.len(initialPageLength).draw();
                        });
                    });

                    // bulk-edit button → fire Admidio’s openPopup against item_edit URL
                    actions.off("click", "#edit-selected").on("click", "#edit-selected", function() {
                        // build uuids[] querystring
                        var qs = selectedIds.map(function(id) {
                            return "item_uuids[]=" + encodeURIComponent(id);
                        }).join("&");

                        // full URL to the edit endpoint
                        var editUrl = editUrlBase + "&" + qs;

                        // open the editUrl directly in the current window
                        window.location.href = editUrl;

                        // initialize button states
                        updateHeaderState();
                        refreshActions();
                    });

                    // initialize button states
                    refreshActions();
                });',
                true
            );

            if ($gCurrentUser->isAdministratorInventory() || $this->isKeeperAuthorizedToEdit($gCurrentUserId)) {
                $dataTables->disableColumnsSort(array(1, 2, count($templateData['headers'])));
                $dataTables->setColumnsNotHideResponsive(array(array_search($gL10n->get('SYS_INVENTORY_ITEMNAME'), $templateData['headers']), count($templateData['headers'])));
            } else {
                $dataTables->disableColumnsSort(array(1, 2));
                $dataTables->setColumnsNotHideResponsive(array(array_search($gL10n->get('SYS_INVENTORY_ITEMNAME'), $templateData['headers'])));
            }
            $dataTables->setRowsPerPage($gSettingsManager->getInt('inventory_items_per_page'));
            $dataTables->setColumnAlignByArray($templateData['column_align']);
            $dataTables->createJavascript(count($templateData['rows']), count($templateData['headers']));
        } else {
            $templateData = $this->prepareData('print');
        }

        $this->smarty->assign('list', $templateData);
        $this->smarty->assign('print', $this->printView);
        $this->smarty->assign('editRights', $gCurrentUser->isAdministratorInventory() || $this->isKeeperAuthorizedToEdit($gCurrentUserId));
        $this->pageContent .= $this->smarty->fetch('modules/inventory.list.tpl');
    }

    /**
     * Check if the keeper is authorized to edit specific item data
     *
     * @param int|null $keeper The user ID of the keeper
     * @return bool            true if the keeper is authorized
     * @throws Exception
     */
    public static function isKeeperAuthorizedToEdit(?int $keeper = null): bool
    {
        global $gSettingsManager, $gCurrentUser;
        if (($gSettingsManager->getInt('inventory_module_enabled') !== 3 && $gSettingsManager->getBool('inventory_allow_keeper_edit')) || ($gSettingsManager->getInt('inventory_module_enabled') === 3 && $gCurrentUser->isAdministratorInventory())) {
            if (isset($keeper) && $keeper === $gCurrentUser->getValue('usr_id')) {
                return true;
            }
        }

        return false;
    }

    /**
     * Check if the current user is the keeper of an item.
     * This method checks if the current user is listed as a keeper in the inventory item data.
     *
     * @param int $itemId Optional item ID to check for a specific item. If 0, checks for any item.
     * @return bool Returns true if the current user is a keeper, false otherwise.
     * @throws Exception
     */
    public static function isCurrentUserKeeper(int $itemId = 0): bool
    {
        global $gCurrentUser, $gDb, $gCurrentOrgId;

        $sql = 'SELECT COUNT(*) as count FROM ' . TBL_INVENTORY_ITEM_DATA . ' WHERE ind_value = ? AND ind_inf_id = ?';
        // read the field id of the keeper field
        $sqlKeeperFieldId = 'SELECT inf_id FROM ' . TBL_INVENTORY_FIELDS . ' WHERE inf_name_intern = \'KEEPER\' AND (inf_org_id = ? OR inf_org_id IS NULL) LIMIT 1';
        $resultKeeperFieldId = $gDb->queryPrepared($sqlKeeperFieldId, array($gCurrentOrgId));
        $rowKeeperFieldId = $resultKeeperFieldId->fetch();
        if ($rowKeeperFieldId === false) {
            return false;
        }
        $rowKeeperFieldId = $rowKeeperFieldId['inf_id'];
        $params = array($gCurrentUser->getValue('usr_id'), $rowKeeperFieldId);

        if ($itemId > 0) {
            $sql .= ' AND ind_ini_id = ?';
            $params[] = $itemId;
        }
        $result = $gDb->queryPrepared($sql, $params);
        $row = $result->fetch();
        if ($row['count'] > 0) {
            return true;
        }
        return false;

    }

    /**
     * Populate the inventory table with the data of the inventory items.
     * This method supports various output formats and fills the table based on the
     * provided display mode. The mode parameter allows selecting different table
     * representations such as HTML, PDF, CSV, ODS, or XLSX.
     *
     * @param string $mode Mode of the table (html, pdf, csv, ods, xlsx)
     * @return array Returns an array with the following keys:
     *               - column_align: array indicating the alignment for each column
     *               - headers: array of header labels for the table
     *               - export_headers: array of headers used for export formats
     *               - rows: array containing all the table rows data
     *               - strikethroughs: array indicating which rows should have strikethrough formatting
     * @throws Exception
     */
    public function prepareData(string $mode = 'html'): array
    {
        global $gCurrentUser, $gL10n, $gDb, $gCurrentOrganization, $gProfileFields, $gCurrentSession, $gSettingsManager;

        // Initialize the result array
        $preparedData = array(
            'column_align' => array(),
            'headers' => array(),
            'export_headers' => array(),
            'rows' => array(),
            'strikethroughs' => array()
        );

        // Set default alignment and headers for the first column (abbreviation)
        ($mode === 'html') ? $columnAlign[] = 'center' : $columnAlign = array();
        $headers = ($mode === 'html') ? array(0 => '<input type="checkbox" id="select-all" data-bs-toggle="tooltip" data-bs-original-title="' . $gL10n->get('SYS_SELECT_ALL') . '"/>') : array();
        $exportHeaders = array();
        $columnNumber = 1;

        // Build headers and column alignment for each item field
        foreach ($this->itemsData->getItemFields() as $itemField) {
            $infNameIntern = $itemField->getValue('inf_name_intern');
            $columnHeader = $this->itemsData->getProperty($infNameIntern, 'inf_name');

            if ($gSettingsManager->GetBool('inventory_items_disable_borrowing') && in_array($infNameIntern, $this->itemsData->borrowFieldNames)) {
                continue; // skip borrowing fields if borrowing is disabled
            }

            // For the first column, add item picture column when enabled and in html mode
            if ($columnNumber === 1 && ($mode === 'html' && $gSettingsManager->GetBool('inventory_item_picture_enabled'))) {
                    // photo column
                    $headers[] = '&nbsp;';
                    $columnAlign[] = 'center';
            }

            // Decide alignment based on inf_type
            switch ($this->itemsData->getProperty($infNameIntern, 'inf_type')) {
                case 'CHECKBOX':
                case 'RADIO_BUTTON':
                case 'GENDER':
                    $columnAlign[] = 'center';
                    break;
                case 'NUMBER':
                case 'DECIMAL':
                    $columnAlign[] = 'end';
                    break;
                default:
                    $columnAlign[] = 'start';
                    break;
            }

            // Add header depending on mode
            if (in_array($mode, ['csv', 'ods', 'xlsx'])) {
                $exportHeaders[$columnHeader] = 'string';
            } else {
                $headers[] = $columnHeader;
            }

            $columnNumber++;
        }

        $preparedData['headers'] = $headers;
        $preparedData['export_headers'] = $exportHeaders;
        $preparedData['column_align'] = $columnAlign;

        // Create a user object for later use
        $user = new User($gDb, $gProfileFields);

        $rows = array();
        $strikethroughs = array();
        $actionsHeaderAdded = false;

        // Iterate over each item to fill the table rows
        foreach ($this->itemsData->getItems() as $item) {
            $this->itemsData->readItemData($item['ini_uuid']);
            $rowValues = array();
            $rowValues['item_uuid'] = $item['ini_uuid'];
            $strikethrough = $this->itemsData->isRetired();
            $columnNumber = 1;

            foreach ($this->itemsData->getItemFields() as $itemField) {
                $infNameIntern = $itemField->getValue('inf_name_intern');

                if ($gSettingsManager->GetBool('inventory_items_disable_borrowing') && in_array($infNameIntern, $this->itemsData->borrowFieldNames)) {
                    continue; // skip borrowing fields if borrowing is disabled
                }

                // Apply filters for CATEGORY and KEEPER
                if (
                    ($this->getFilterCategoryUUID !== '' && $infNameIntern === 'CATEGORY' && $this->getFilterCategoryUUID != $this->itemsData->getValue($infNameIntern, 'database')) ||
                    ($this->getFilterKeeper !== 0 && $infNameIntern === 'KEEPER' && $this->getFilterKeeper != $this->itemsData->getValue($infNameIntern)) ||
                    ($this->getFilterLastReceiver !== '' && $infNameIntern === 'LAST_RECEIVER' && $this->getFilterLastReceiver != $this->itemsData->getValue($infNameIntern)) ||
                    ($this->getFilterStatus !== 0 && $this->getFilterStatus !== $this->itemsData->getStatus())
                ) {
                    // skip to the next iteration of the next-outer loop
                    continue 2;
                }

                if ($columnNumber === 1) {
                    if ($mode === 'html') {
                        $rowValues['data'][] = ($gCurrentUser->isAdministratorInventory() || $this->isKeeperAuthorizedToEdit((int)$this->itemsData->getValue('KEEPER', 'database'))) ? '<input type="checkbox"/>' : '';
                        if ($gSettingsManager->GetBool('inventory_item_picture_enabled')) {
                            $itemPhotoUrl = SecurityUtils::encodeUrl(ADMIDIO_URL . FOLDER_MODULES . '/inventory.php', array('mode' => 'item_picture_show', 'item_uuid' => $item['ini_uuid']));
                            $itemPhotoModalUrl = SecurityUtils::encodeUrl(ADMIDIO_URL . FOLDER_MODULES . '/inventory.php', array('mode' => 'item_picture_show_modal', 'item_uuid' => $item['ini_uuid']));
                            $itemPhotoContent = '<a class="admidio-icon-link openPopup" href="javascript:void(0);" data-href="' . $itemPhotoModalUrl . '">
                                    <img id="adm_inventory_item_picture" class="rounded" style="max-height: 24px; max-width: 24px;" src="' . $itemPhotoUrl . '" alt="' . $gL10n->get('SYS_INVENTORY_ITEM_PICTURE_CURRENT') . '" />
                                </a>';
                            $rowValues['data'][] = $itemPhotoContent;
                        }
                    }
                }

                $content = $this->itemsData->getValue($infNameIntern, 'database');
                $infType = $this->itemsData->getProperty($infNameIntern, 'inf_type');

                // Process ITEMNAME column
                if ($infNameIntern === 'ITEMNAME' && !empty($content)) {
                    if ($mode === 'html' && (($gCurrentUser->isAdministratorInventory() || $this->isKeeperAuthorizedToEdit((int)$this->itemsData->getValue('KEEPER', 'database'))) && !$this->itemsData->isRetired())) {
                        $content = '<a href="' . SecurityUtils::encodeUrl(ADMIDIO_URL . FOLDER_MODULES . '/inventory.php', array('mode' => 'item_edit', 'item_uuid' => $item['ini_uuid'], 'item_retired' => $this->itemsData->isRetired())) . '">' . SecurityUtils::encodeHTML($content) . '</a>';
                    } else {
                        $content = SecurityUtils::encodeHTML($content);
                    }
                }

                // Process KEEPER column
                if ($infNameIntern === 'KEEPER' && !empty($content)) {
                    $found = $user->readDataById($content);
                    if (!$found) {
                        $orgName = '"' . $gCurrentOrganization->getValue('org_longname') . '"';
                        $content = $mode === 'html'
                            ? '<i>' . SecurityUtils::encodeHTML(StringUtils::strStripTags($gL10n->get('SYS_NOT_MEMBER_OF_ORGANIZATION', [$orgName]))) . '</i>'
                            : '<i>' . $gL10n->get('SYS_NOT_MEMBER_OF_ORGANIZATION', [$orgName]) . '</i>';
                    } else {
                        if ($mode === 'html') {
                            $content = '<a href="' . SecurityUtils::encodeUrl(
                                    ADMIDIO_URL . FOLDER_MODULES . '/profile/profile.php',
                                    ['user_uuid' => $user->getValue('usr_uuid')]
                                ) . '">' . $user->getValue('LAST_NAME') . ', ' . $user->getValue('FIRST_NAME') . '</a>';
                        } else {
                            $sql = $this->itemsData->getSqlOrganizationsUsersComplete();
                            $result = $gDb->queryPrepared($sql);
                            $content = $user->getValue('LAST_NAME') . ', ' . $user->getValue('FIRST_NAME');
                            while ($row = $result->fetch()) {
                                if ($row['usr_id'] == $user->getValue('usr_id')) {
                                    $content = $row['name'];
                                    break;
                                }
                            }
                        }
                    }
                }

                // Process LAST_RECEIVER column
                if ($infNameIntern === 'LAST_RECEIVER' && !empty($content) && is_numeric($content)) {
                    $found = $user->readDataById($content);
                    if ($found) {
                        if ($mode === 'html') {
                            $content = '<a href="' . SecurityUtils::encodeUrl(
                                    ADMIDIO_URL . FOLDER_MODULES . '/profile/profile.php',
                                    ['user_uuid' => $user->getValue('usr_uuid')]
                                ) . '">' . $user->getValue('LAST_NAME') . ', ' . $user->getValue('FIRST_NAME') . '</a>';
                        } else {
                            $sql = $this->itemsData->getSqlOrganizationsUsersComplete();
                            $result = $gDb->queryPrepared($sql);
                            $content = $user->getValue('LAST_NAME') . ', ' . $user->getValue('FIRST_NAME');
                            while ($row = $result->fetch()) {
                                if ($row['usr_id'] == $user->getValue('usr_id')) {
                                    $content = $row['name'];
                                    break;
                                }
                            }
                        }
                    } else {
                        // user not found, but it is a numeric id -> user was deleted
                        $orgName = '"' . $gCurrentOrganization->getValue('org_longname') . '"';
                        $content = $mode === 'html'
                            ? '<i>' . SecurityUtils::encodeHTML(StringUtils::strStripTags($gL10n->get('SYS_NOT_MEMBER_OF_ORGANIZATION', [$orgName]))) . '</i>'
                            : '<i>' . $gL10n->get('SYS_NOT_MEMBER_OF_ORGANIZATION', [$orgName]) . '</i>';
                    }
                }

                // Format content based on the field type
                if ($infType === 'CHECKBOX') {
                    $content = ($content != 1) ? 0 : 1;
                    $content = in_array($mode, ['csv', 'pdf', 'xlsx', 'ods'])
                        ? ($content == 1 ? $gL10n->get('SYS_YES') : $gL10n->get('SYS_NO'))
                        : $this->itemsData->getHtmlValue($infNameIntern, $content);
                } elseif (in_array($infType, ['DATE', 'DROPDOWN', 'DROPDOWN_MULTISELECT'])) {
                    $content = $this->itemsData->getHtmlValue($infNameIntern, $content);
                } elseif ($infType ===  'DROPDOWN_DATE_INTERVAL') {
                    $content = $this->itemsData->getValue($infNameIntern, 'database');
                    if (isset($content) && is_numeric($content)) {
                        $option = new SelectOptions($gDb, $itemField->getValue('inf_id'));
                        $selectOptions = $option->getAllOptions();

                        if (in_array($mode, ['csv', 'pdf', 'xlsx', 'ods'])) {
                            // in export modes use the stored value
                            $content = $this->itemsData->getHtmlValue($infNameIntern, $content);

                        } else {
                            $connectedFieldUuid = $itemField->getValue('inf_connected_field_uuid');
                            $connectedField = new ItemField($gDb);
                            $connectedField->readDataByUuid($connectedFieldUuid);
                            $connectedFieldNameIntern = $connectedField->getValue('inf_name_intern');
                            $filteredSelectOptions = array();

                            foreach ($selectOptions as $option) {
                                $filteredSelectOptions[$option['id']] = trim(explode('|', $option['value'])[1]);
                            }
                            //use part after # as internal_name for last test date
                            if (!empty($this->itemsData->getValue($connectedFieldNameIntern, 'database'))) {
                                $compDate1 = date_create($this->itemsData->getValue($connectedFieldNameIntern, 'database'));
                                $compDate2 = date_create();

                                //Calculate future test date
                                $dateAdditionSplit = array();
                                preg_match("/^\s*(\d*)([wymd])\s*$/", $filteredSelectOptions[$content], $dateAdditionSplit);

                                if (is_numeric($dateAdditionSplit[1]) && !empty($dateAdditionSplit[2])) {
                                    switch ($dateAdditionSplit[2]) {
                                        case 'w':
                                            date_add($compDate1, new DateInterval('P' . $dateAdditionSplit[1] . 'W'));
                                            break;
                                        case 'm':
                                            date_add($compDate1, new DateInterval('P' . $dateAdditionSplit[1] . 'M'));
                                            break;
                                        case 'y':
                                            date_add($compDate1, new DateInterval('P' . $dateAdditionSplit[1] . 'Y'));
                                            break;
                                        case 'd':
                                        default:
                                            date_add($compDate1, new DateInterval('P' . $dateAdditionSplit[1] . 'D'));
                                            break;
                                    }
                                }

                                //Compare last test date with future date and output days
                                $dateDiff = date_diff($compDate2, $compDate1);
                                $daysRemaining = $dateDiff->format('%R%a');

                                // check if days remaining is only one day
                                if ($daysRemaining === '1' || $daysRemaining === '-1') {
                                    $content = $daysRemaining . ' ' . $gL10n->get('SYS_DAY');
                                } else {
                                    $content = $daysRemaining . ' ' . $gL10n->get('SYS_DAYS');
                                }
                            } else {
                                $content = '';
                            }
                        }
                    }
                } elseif ($infType === 'RADIO_BUTTON') {
                    $content = $mode === 'html'
                        ? $this->itemsData->getHtmlValue($infNameIntern, $content)
                        : $this->itemsData->getValue($infNameIntern, 'database');
                } elseif ($infType === 'CATEGORY') {
                    $content = $mode === 'database'
                        ? $this->itemsData->getValue($infNameIntern, 'database')
                        : $this->itemsData->getHtmlValue($infNameIntern, $content);
                }

                $rowValues['data'][] = ($strikethrough && !in_array($mode, ['csv', 'ods', 'xlsx']))
                    ? '<s>' . $content . '</s>'
                    : $content;
                $columnNumber++;
            }

            // Append admin action column for HTML mode
            if ($mode === 'html') {
                $historyButton = ChangelogService::displayHistoryButtonTable(
                    'inventory_items,inventory_item_data,inventory_item_borrow_data',
                    $gCurrentUser->isAdministratorInventory(),
                    ['uuid' => $item['ini_uuid']]
                );

                if (!empty($historyButton)) {
                    $rowValues['actions'][] = $historyButton;
                }

                if ($gCurrentUser->isAdministratorInventory() || $this->isKeeperAuthorizedToEdit((int)$this->itemsData->getValue('KEEPER', 'database'))) {
                    if (!$this->itemsData->isRetired()) {
                        // Add edit action
                        $rowValues['actions'][] = array(
                            'url' => SecurityUtils::encodeUrl(ADMIDIO_URL . FOLDER_MODULES . '/inventory.php', array('mode' => 'item_edit', 'item_uuid' => $item['ini_uuid'], 'item_retired' => $this->itemsData->isRetired())),
                            'icon' => 'bi bi-pencil-square',
                            'tooltip' => $gL10n->get('SYS_INVENTORY_ITEM_EDIT')
                        );

                        // Add borrow action
                        if (!$this->itemsData->isRetired() && !$gSettingsManager->GetBool('inventory_items_disable_borrowing')) {
                            // check if the item is in inventory
                            if (!$this->itemsData->isBorrowed()) {
                                $item_borrowed = false;
                                $icon = 'bi bi-box-arrow-right';
                                $tooltip = $gL10n->get('SYS_INVENTORY_ITEM_BORROW');
                            } else {
                                $item_borrowed = true;
                                $icon = 'bi bi-box-arrow-in-left';
                                $tooltip = $gL10n->get('SYS_INVENTORY_ITEM_RETURN');
                            }
                            $rowValues['actions'][] = array(
                                'url' => SecurityUtils::encodeUrl(ADMIDIO_URL . FOLDER_MODULES . '/inventory.php', array('mode' => 'item_edit_borrow', 'item_uuid' => $item['ini_uuid'], 'item_borrowed' => $item_borrowed)),
                                'icon' => $icon,
                                'tooltip' => $tooltip
                            );
                        }

                        // Add copy action
                        $rowValues['actions'][] = array(
                            'url' => SecurityUtils::encodeUrl(ADMIDIO_URL . FOLDER_MODULES . '/inventory.php', array('mode' => 'item_edit', 'item_uuid' => $item['ini_uuid'], 'copy' => true)),
                            'icon' => 'bi bi-file-earmark-plus',
                            'tooltip' => $gL10n->get('SYS_INVENTORY_ITEM_COPY')
                        );
                    } else {
                        $dataMessage = ($this->isKeeperAuthorizedToEdit((int)$this->itemsData->getValue('KEEPER', 'database'))) ? $gL10n->get('SYS_INVENTORY_KEEPER_ITEM_REINSTATE_DESC', array('SYS_INVENTORY_KEEPER_ITEM_DELETE_DESC', 'SYS_INVENTORY_ITEM_REINSTATE_CONFIRM')) : $gL10n->get('SYS_INVENTORY_ITEM_REINSTATE_CONFIRM');
                        // Add reinstate action
                        $rowValues['actions'][] = array(
                            'dataHref' => 'callUrlHideElement(\'adm_inventory_item_' . $item['ini_uuid'] . '\', \'' . SecurityUtils::encodeUrl(ADMIDIO_URL . FOLDER_MODULES . '/inventory.php', array('mode' => 'item_reinstate', 'item_uuid' => $item['ini_uuid'], 'item_retired' => $this->itemsData->isRetired())) . '\', \'' . $gCurrentSession->getCsrfToken() . '\''. (($this->getFilterStatus === 0) ? ', \'refreshInventoryTable\'' : '') . ');',
                            'dataMessage' => $dataMessage,
                            'icon' => 'bi bi-eye',
                            'tooltip' => $gL10n->get('SYS_INVENTORY_ITEM_REINSTATE')
                        );
                    }

                    if (!$gCurrentUser->isAdministratorInventory() && $this->isKeeperAuthorizedToEdit((int)$this->itemsData->getValue('KEEPER', 'database'))) {
                        if (!$this->itemsData->isRetired()) {
                            // Add retire action
                            $rowValues['actions'][] = array(
                                'popup' => true,
                                'dataHref' => SecurityUtils::encodeUrl(ADMIDIO_URL . FOLDER_MODULES . '/inventory.php', array('mode' => 'item_delete_keeper_explain_msg', 'item_uuid' => $item['ini_uuid'])),
                                'icon' => 'bi bi-trash',
                                'tooltip' => $gL10n->get('SYS_INVENTORY_ITEM_DELETE')
                            );
                        }
                    } elseif ($gCurrentUser->isAdministratorInventory()) {
                        // Add delete/retire action
                        $rowValues['actions'][] = array(
                            'popup' => true,
                            'dataHref' => SecurityUtils::encodeUrl(ADMIDIO_URL . FOLDER_MODULES . '/inventory.php', array('mode' => 'item_delete_explain_msg', 'items_filter_status' => $this->getFilterStatus, 'item_uuid' => $item['ini_uuid'], 'item_retired' => $this->itemsData->isRetired())),
                            'icon' => 'bi bi-trash',
                            'tooltip' => $gL10n->get('SYS_INVENTORY_ITEM_DELETE')
                        );
                    }

                    // add actions column to header
                    if (!$actionsHeaderAdded) {
                        $actionsHeaderAdded = true;
                        $preparedData['column_align'][] = 'end';
                        $preparedData['headers'][] = '&nbsp;';
                    }
                }
            }

            // Filter rows based on filter string
            $showRow = true;

            if ($mode !== 'html') {
                $showRow = ($this->getFilterString === '');
                if ($this->getFilterString !== '') {
                    $showRowException = false;
                    $filterArray = array_map('trim', explode(',', $this->getFilterString));
                    $filterColumnValues = array_map(function ($value) {
                        $parts = explode(',', $value);
                        return count($parts) > 1 ? implode(',', array_slice($parts, 0, 2)) : $value;
                    }, $rowValues);

                    foreach ($filterArray as $filterString) {
                        if (str_contains($filterString, '-')) {
                            $cleanFilter = substr($filterString, 1);
                            if (stripos(implode('', $filterColumnValues), $cleanFilter) !== false) {
                                $showRowException = true;
                            }
                        }
                        if (stripos(implode(' ', $filterColumnValues), $filterString) !== false) {
                            $showRow = true;
                        }
                    }
                    if ($showRowException) {
                        $showRow = false;
                    }
                }
            }

            if ($showRow) {
                $rows[] = $rowValues;
                if (in_array($mode, ['csv', 'xlsx', 'ods'])) {
                    $strikethroughs[] = $strikethrough;
                }
            }
        }

        // check if actionHeader was set, if so, make sure every row has an actions column
        if ($mode === 'html') {
            if ($actionsHeaderAdded) {
                foreach ($rows as &$row) {
                    if (!isset($row['actions'])) {
                        $row['actions'] = array();
                    }
                }
            } else {
                // remove the checkbox column alignment and header if no action column was added
                array_shift($preparedData['column_align']);
                array_shift($preparedData['headers']);
                foreach ($rows as &$row) {
                    array_shift($row['data']);
                }
            }
        }

        $preparedData['rows'] = $rows;
        $preparedData['strikethroughs'] = $strikethroughs;

        return $preparedData;
    }

    /**
     * Populate the inventory table with the data of the inventory items in HTML mode.
     * This method uses a predefined ItemsData element and always returns the HTML version
     * of the table.
     * @param ItemsData $itemsData The ItemsData object containing item data
     * @param string $itemFieldFilter The item field to filter out (default is 'KEEPER')
     * @return array Returns an array with the following keys:
     *               - headers: array of header labels for the table
     *               - column_align: array indicating the alignment for each column
     *               - rows: array containing all the table rows data
     *               - strikethroughs: array indicating which rows should have strikethrough formatting
     * @throws Exception
     */
    public function prepareDataProfile(ItemsData $itemsData, string $itemFieldFilter = 'KEEPER'): array
    {
        global $gCurrentUser, $gL10n, $gDb, $gCurrentOrganization, $gProfileFields, $gCurrentSession, $gSettingsManager;

        // Create a user object for later use
        $user = new User($gDb, $gProfileFields);

        // Initialize the result array
        $preparedData = array(
            'headers' => array(),
            'column_align' => array(),
            'rows' => array(),
            'strikethroughs' => array()
        );

        // Build headers and set column alignment (only for HTML mode)
        $columnAlign = array();
        $headers = array();
<<<<<<< HEAD
        //array with the internal field names of the borrow fields
        $borrowFieldNames = array('LAST_RECEIVER', 'BORROW_DATE', 'RETURN_DATE');
=======
        $columnNumber = 1;
>>>>>>> f11cfcb3

        // create array with all column heading values
        $profileItemFields = array('ITEMNAME');

        foreach (explode(',', $gSettingsManager->getString('inventory_profile_view')) as $itemField) {
            // we are in the keeper view, so we don't need the keeper field in the table
            if ($itemField !== $itemFieldFilter && $itemField !== "0") {
                $profileItemFields[] = $itemField;
            }
        }

        foreach ($itemsData->getItemFields() as $itemField) {
            $infNameIntern = $itemField->getValue('inf_name_intern');

            if (!in_array($infNameIntern, $profileItemFields, true) || ($gSettingsManager->GetBool('inventory_items_disable_borrowing') && in_array($infNameIntern, $itemsData->borrowFieldNames))) {
                continue;
            }

            $columnHeader = $itemsData->getProperty($infNameIntern, 'inf_name');

            // Decide alignment based on field type
            switch ($itemsData->getProperty($infNameIntern, 'inf_type')) {
                case 'CHECKBOX':
                case 'RADIO_BUTTON':
                case 'GENDER':
                    $columnAlign[] = 'center';
                    break;
                case 'NUMBER':
                case 'DECIMAL':
                    $columnAlign[] = 'end';
                    break;
                default:
                    $columnAlign[] = 'start';
                    break;
            }

            $headers[] = $columnHeader;
        }

        $preparedData['headers'] = $headers;
        $preparedData['column_align'] = $columnAlign;

        // Build table rows from the predefined ItemsData element (HTML mode only)
        $rows = array();
        $strikethroughs = array();
        $actionsHeaderAdded = false;

        foreach ($itemsData->getItems() as $item) {
            $itemsData->readItemData($item['ini_uuid']);
            $rowValues = array();
            $rowValues['item_uuid'] = $item['ini_uuid'];
            $strikethrough = $itemsData->isRetired();

            foreach ($itemsData->getItemFields() as $itemField) {
                $infNameIntern = $itemField->getValue('inf_name_intern');

                if (!in_array($infNameIntern, $profileItemFields, true) || ($gSettingsManager->GetBool('inventory_items_disable_borrowing') && in_array($infNameIntern, $itemsData->borrowFieldNames))) {
                    continue;
                }

                $content = $itemsData->getValue($infNameIntern, 'database');
                $infType = $itemsData->getProperty($infNameIntern, 'inf_type');

                // Process the KEEPER column
                if ($infNameIntern === 'KEEPER' && !empty($content)) {
                    $found = $user->readDataById($content);
                    if (!$found) {
                        $orgName = '"' . $gCurrentOrganization->getValue('org_longname') . '"';
                        $content = '<i>' . SecurityUtils::encodeHTML(StringUtils::strStripTags($gL10n->get('SYS_NOT_MEMBER_OF_ORGANIZATION', [$orgName]))) . '</i>';
                    } else {
                        $content = '<a href="' . SecurityUtils::encodeUrl(
                                ADMIDIO_URL . FOLDER_MODULES . '/profile/profile.php',
                                ['user_uuid' => $user->getValue('usr_uuid')]
                            ) . '">' . $user->getValue('LAST_NAME') . ', ' . $user->getValue('FIRST_NAME') . '</a>';
                    }
                }

                // Process the LAST_RECEIVER column
                if ($infNameIntern === 'LAST_RECEIVER' && !empty($content) && is_numeric($content)) {
                    $found = $user->readDataById($content);
                    if ($found) {
                        $content = '<a href="' . SecurityUtils::encodeUrl(
                                ADMIDIO_URL . FOLDER_MODULES . '/profile/profile.php',
                                ['user_uuid' => $user->getValue('usr_uuid')]
                            ) . '">' . $user->getValue('LAST_NAME') . ', ' . $user->getValue('FIRST_NAME') . '</a>';
                    } else {
                        // user not found, but it is a numeric id -> user was deleted
                        $orgName = '"' . $gCurrentOrganization->getValue('org_longname') . '"';
                        $content = '<i>' . SecurityUtils::encodeHTML(StringUtils::strStripTags($gL10n->get('SYS_NOT_MEMBER_OF_ORGANIZATION', [$orgName]))) . '</i>';
                    }
                }

                // Format the content based on the field type
                if ($infType === 'CHECKBOX') {
                    $content = ($content != 1) ? 0 : 1;
                    $content = $itemsData->getHtmlValue($infNameIntern, $content);
                } elseif (in_array($infType, ['DATE', 'DROPDOWN', 'DROPDOWN_MULTISELECT'])) {
                    $content = $itemsData->getHtmlValue($infNameIntern, $content);
                } elseif ($infType ===  'DROPDOWN_DATE_INTERVAL') {
                    if (isset($content) && is_numeric($content)) {
                        // Load item data to get connected field value
                        $this->itemsData->readItemData($item['ini_uuid']);
                        $option = new SelectOptions($gDb, $itemField->getValue('inf_id'));
                        $selectOptions = $option->getAllOptions();

                        $connectedFieldUuid = $itemField->getValue('inf_connected_field_uuid');
                        $connectedField = new ItemField($gDb);
                        $connectedField->readDataByUuid($connectedFieldUuid);
                        $connectedFieldNameIntern = $connectedField->getValue('inf_name_intern');
                        $filteredSelectOptions = array();

                        foreach ($selectOptions as $option) {
                            $filteredSelectOptions[$option['id']] = trim(explode('|', $option['value'])[1]);
                        }
                        //use part after # as internal_name for last test date
                        if (!empty($this->itemsData->getValue($connectedFieldNameIntern, 'database'))) {
                            $compDate1 = date_create($this->itemsData->getValue($connectedFieldNameIntern, 'database'));
                            $compDate2 = date_create();

                            //Calculate future test date
                            $dateAdditionSplit = array();
                            preg_match("/^\s*(\d*)([wymd])\s*$/", $filteredSelectOptions[$content], $dateAdditionSplit);

                            if(is_numeric($dateAdditionSplit[1]) && !empty($dateAdditionSplit[2])) {
                                switch ($dateAdditionSplit[2]) {
                                    case 'w':
                                        date_add($compDate1, new DateInterval('P' . $dateAdditionSplit[1] . 'W'));
                                        break;
                                    case 'm':
                                        date_add($compDate1, new DateInterval('P' . $dateAdditionSplit[1] . 'M'));
                                        break;
                                    case 'y':
                                        date_add($compDate1, new DateInterval('P' . $dateAdditionSplit[1] . 'Y'));
                                        break;
                                    case 'd':
                                    default:
                                        date_add($compDate1, new DateInterval('P' . $dateAdditionSplit[1] . 'D'));
                                        break;
                                }
                            }

                            //Compare last test date with future date and output days
                            $dateDiff = date_diff($compDate2, $compDate1);
                            $daysRemaining = $dateDiff->format('%R%a');

                            // check if days remaining is only one day
                            if ($daysRemaining === '1' || $daysRemaining === '-1') {
                                $content = $daysRemaining . ' ' . $gL10n->get('SYS_DAY');
                            } else {
                                $content = $daysRemaining . ' ' . $gL10n->get('SYS_DAYS');
                            }
                        } else {
                            $content = '';
                        }
                    }
                } elseif ($infType === 'RADIO_BUTTON') {
                    $content = $itemsData->getHtmlValue($infNameIntern, $content);
                } elseif ($infType === 'CATEGORY') {
                    $content = $itemsData->getHtmlValue($infNameIntern, $content);
                }

                $rowValues['data'][] = ($strikethrough) ? '<s>' . $content . '</s>' : $content;
            }

            // Append admin action column
            $historyButton = ChangelogService::displayHistoryButtonTable(
                'inventory_items,inventory_item_data,inventory_item_borrow_data',
                $gCurrentUser->isAdministratorInventory(),
                ['uuid' => $item['ini_uuid']]
            );

            if (!empty($historyButton)) {
                $rowValues['actions'][] = $historyButton;
            }

            if ($gCurrentUser->isAdministratorInventory() || $this->isKeeperAuthorizedToEdit((int)$itemsData->getValue('KEEPER', 'database'))) {
                if (!$itemsData->isRetired()) {
                    // Add edit action
                    $rowValues['actions'][] = array(
                        'url' => SecurityUtils::encodeUrl(ADMIDIO_URL . FOLDER_MODULES . '/inventory.php', array('mode' => 'item_edit', 'item_uuid' => $item['ini_uuid'], 'item_retired' => $itemsData->isRetired())),
                        'icon' => 'bi bi-pencil-square',
                        'tooltip' => $gL10n->get('SYS_INVENTORY_ITEM_EDIT')
                    );

                    // Add lend action
                    if (!$gSettingsManager->GetBool('inventory_items_disable_borrowing')) {
                        // check if the item is in inventory
                        if (!$itemsData->isBorrowed()) {
                            $item_borrowed = false;
                            $icon = 'bi bi-box-arrow-right';
                            $tooltip = $gL10n->get('SYS_INVENTORY_ITEM_BORROW');
                        } else {
                            $item_borrowed = true;
                            $icon = 'bi bi-box-arrow-in-left';
                            $tooltip = $gL10n->get('SYS_INVENTORY_ITEM_RETURN');
                        }
                        $rowValues['actions'][] = array(
                            'url' => SecurityUtils::encodeUrl(ADMIDIO_URL . FOLDER_MODULES . '/inventory.php', array('mode' => 'item_edit_borrow', 'item_uuid' => $item['ini_uuid'], 'item_borrowed' => $item_borrowed)),
                            'icon' => $icon,
                            'tooltip' => $tooltip
                        );
                    }

                    // Add copy action
                    $rowValues['actions'][] = array(
                        'url' => SecurityUtils::encodeUrl(ADMIDIO_URL . FOLDER_MODULES . '/inventory.php', array('mode' => 'item_edit', 'item_uuid' => $item['ini_uuid'], 'copy' => true)),
                        'icon' => 'bi bi-file-earmark-plus',
                        'tooltip' => $gL10n->get('SYS_INVENTORY_ITEM_COPY')
                    );
                } else {
                    $dataMessage = ($this->isKeeperAuthorizedToEdit((int)$itemsData->getValue('KEEPER', 'database'))) ? $gL10n->get('SYS_INVENTORY_KEEPER_ITEM_REINSTATE_DESC', array('SYS_INVENTORY_KEEPER_ITEM_DELETE_DESC', 'SYS_INVENTORY_ITEM_REINSTATE_CONFIRM')) : $gL10n->get('SYS_INVENTORY_ITEM_REINSTATE_CONFIRM');
                    // Add reinstate action
                    $rowValues['actions'][] = array(
                        'dataHref' => 'callUrlHideElement(\'adm_inventory_item_' . $item['ini_uuid'] . '\', \'' . SecurityUtils::encodeUrl(ADMIDIO_URL . FOLDER_MODULES . '/inventory.php', array('mode' => 'item_reinstate', 'item_uuid' => $item['ini_uuid'], 'item_retired' => $itemsData->isRetired())) . '\', \'' . $gCurrentSession->getCsrfToken() . '\')',
                        'dataMessage' => $dataMessage,
                        'icon' => 'bi bi-eye',
                        'tooltip' => $gL10n->get('SYS_INVENTORY_ITEM_REINSTATE')
                    );
                }

                if (!$gCurrentUser->isAdministratorInventory() && $this->isKeeperAuthorizedToEdit((int)$itemsData->getValue('KEEPER', 'database'))) {
                    if (!$itemsData->isRetired()) {
                        // Add retire action
                        $rowValues['actions'][] = array(
                            'popup' => true,
                            'dataHref' => SecurityUtils::encodeUrl(ADMIDIO_URL . FOLDER_MODULES . '/inventory.php', array('mode' => 'item_delete_keeper_explain_msg', 'item_uuid' => $item['ini_uuid'])),
                            'icon' => 'bi bi-trash',
                            'tooltip' => $gL10n->get('SYS_INVENTORY_ITEM_DELETE')
                        );
                    }
                } elseif ($gCurrentUser->isAdministratorInventory()) {
                    // Add delete/retire action
                    $rowValues['actions'][] = array(
                        'popup' => true,
                        'dataHref' => SecurityUtils::encodeUrl(ADMIDIO_URL . FOLDER_MODULES . '/inventory.php', array('mode' => 'item_delete_explain_msg', 'items_filter_status' => $this->getFilterStatus, 'item_uuid' => $item['ini_uuid'], 'item_retired' => $itemsData->isRetired())),
                        'icon' => 'bi bi-trash',
                        'tooltip' => $gL10n->get('SYS_INVENTORY_ITEM_DELETE')
                    );
                }

                // add actions column to header
                if (!$actionsHeaderAdded) {
                    $actionsHeaderAdded = true;
                    $preparedData['column_align'][] = 'end';
                    $preparedData['headers'][] = '&nbsp;';
                }
            }

            $rows[] = $rowValues;
            $strikethroughs[] = $strikethrough;
        }

        // check if actionHeader was set, if so, make sure every row has an actions column
        if ($actionsHeaderAdded) {
            foreach ($rows as &$row) {
                if (!isset($row['actions'])) {
                    $row['actions'] = array();
                }
            }
        }

        $preparedData['rows'] = $rows;
        $preparedData['strikethroughs'] = $strikethroughs;

        return $preparedData;
    }
}<|MERGE_RESOLUTION|>--- conflicted
+++ resolved
@@ -1211,12 +1211,7 @@
         // Build headers and set column alignment (only for HTML mode)
         $columnAlign = array();
         $headers = array();
-<<<<<<< HEAD
-        //array with the internal field names of the borrow fields
-        $borrowFieldNames = array('LAST_RECEIVER', 'BORROW_DATE', 'RETURN_DATE');
-=======
         $columnNumber = 1;
->>>>>>> f11cfcb3
 
         // create array with all column heading values
         $profileItemFields = array('ITEMNAME');
