<?php
namespace Admidio\UI\Presenter;

use Admidio\Changelog\Service\ChangelogService;
use Admidio\Components\Entity\ComponentUpdate;
use Admidio\Infrastructure\Exception;
use Admidio\Infrastructure\Entity\Text;
use Admidio\Infrastructure\Utils\FileSystemUtils;
use Admidio\Infrastructure\Utils\PhpIniUtils;
use Admidio\Infrastructure\Utils\SecurityUtils;
use Admidio\Infrastructure\Utils\SystemInfoUtils;
use Admidio\Preferences\Service\PreferencesService;
use Admidio\SSO\Service\KeyService;
use RuntimeException;

/**
 * @brief Class with methods to display the module pages and helpful functions.
 *
 * This class adds some functions that are used in the registration module to keep the
 * code easy to read and short
 *
 * **Code example**
 * ```
 * // generate HTML output with available registrations
 * $page = new ModuleRegistration('admidio-registration', $headline);
 * $page->createRegistrationList();
 * $page->show();
 * ```
 * @copyright The Admidio Team
 * @see https://www.admidio.org/
 * @license https://www.gnu.org/licenses/gpl-2.0.html GNU General Public License v2.0 only
 */
class PreferencesPresenter extends PagePresenter
{
    /**
     * @var array Array with all possible entries for the preferences.
     *            Each entry consists of an array that has the following structure:
     *            array ('key' => 'xzy', 'label' => 'xyz', 'panels' => array('id' => 'xyz', 'title' => 'xyz', 'icon' => 'xyz'))
     * 
     *            There are thwo different visualizations of the preferences:
     *              1) a nested tab structure (main tabs created by 'key' and 'label' and sub tabs created by 'panels')
     *              2) a accordion structure when the @media query (max-width: 768px) is active ('key' and 'label' are used for card header
     *                 and 'panels' for accordions inside the card) 
     */
    protected array $preferenceTabs = array();
    /**
     * @var string Name of the preference panel that should be shown after page loading.
     *             If this parameter is empty, then show the common preferences.
     */
    protected string $preferencesPanelToShow = '';

    /**
     * Constructor that initializes the class member parameters
     * @throws Exception
     */
    public function __construct(string $panel = '')
    {
        global $gL10n;

        $this->initialize();
        $this->setPanelToShow($panel);

        $this->setHtmlID('adm_preferences');
        $this->setHeadline($gL10n->get('SYS_SETTINGS'));

        parent::__construct();
    }

    /**
     * @throws Exception
     */
    private function initialize(): void
    {
        global $gL10n;
        $this->preferenceTabs = array(
            // === 1) System ===
            array(
                'key'    => 'system',
                'label'  => $gL10n->get('SYS_SYSTEM'),
                'panels' => array(
<<<<<<< HEAD
                    array('id'=>'common',               'title'=>$gL10n->get('SYS_COMMON_SETTINGS'),        'icon'=>'bi-gear-fill',                     'subcards'=>false),
                    array('id'=>'design',               'title'=>$gL10n->get('SYS_DESIGN'),                 'icon'=>'bi-palette',                       'subcards'=>true),
=======
                    array('id'=>'common',               'title'=>$gL10n->get('SYS_COMMON'),                 'icon'=>'bi-gear-fill',                     'subcards'=>false),
                    array('id'=>'design',               'title'=>$gL10n->get('SYS_DESIGN'),                 'icon'=>'bi-palette',                       'subcards'=>false),
>>>>>>> 6e1327d8
                    array('id'=>'regional_settings',    'title'=>$gL10n->get('ORG_REGIONAL_SETTINGS'),      'icon'=>'bi-globe2',                        'subcards'=>false),
                    array('id'=>'changelog',            'title'=>$gL10n->get('SYS_CHANGE_HISTORY'),         'icon'=>'bi-clock-history',                 'subcards'=>false),
                    array('id'=>'system_information',   'title'=>$gL10n->get('SYS_INFORMATIONS'),           'icon'=>'bi-info-circle-fill',              'subcards'=>true),
                ),
            ),
        
            // === 2) Login and Security ===
            array(
                'key'    => 'login_security',
                'label'  =>  $gL10n->get('SYS_LOGIN') . ' & ' . $gL10n->get('SYS_SECURITY'),
                'panels' => array(
                    array('id'=>'security',             'title'=>$gL10n->get('SYS_SECURITY'),               'icon'=>'bi-shield-fill',                   'subcards'=>false),
                    array('id'=>'registration',         'title'=>$gL10n->get('SYS_REGISTRATION'),           'icon'=>'bi-card-checklist',                'subcards'=>false),
                    array('id'=>'captcha',              'title'=>$gL10n->get('SYS_CAPTCHA'),                'icon'=>'bi-fonts',                         'subcards'=>false),
                    array('id'=>'sso',                  'title'=>$gL10n->get('SYS_SSO'),                    'icon'=>'bi-key',                           'subcards'=>false),
                ),
            ),

            // === 2) Communication ===
            array(
                'key'    => 'communication',
                'label'  => $gL10n->get('SYS_COMMUNICATION'),
                'panels' => array(
                    array('id'=>'system_notifications', 'title'=>$gL10n->get('SYS_SYSTEM_MAILS'),           'icon'=>'bi-broadcast-pin',                 'subcards'=>false),
                    array('id'=>'email_dispatch',       'title'=>$gL10n->get('SYS_MAIL_DISPATCH'),          'icon'=>'bi-envelope-open-fill',            'subcards'=>false),
                    array('id'=>'messages',             'title'=>$gL10n->get('SYS_MESSAGES'),               'icon'=>'bi-envelope-fill',                 'subcards'=>false),
                    array('id'=>'announcements',        'title'=>$gL10n->get('SYS_ANNOUNCEMENTS'),          'icon'=>'bi-newspaper',                     'subcards'=>false),
                    array('id'=>'forum',                'title'=>$gL10n->get('SYS_FORUM'),                  'icon'=>'bi-chat-dots-fill',                'subcards'=>false),
                ),
            ),
        
            // === 3) Contents ===
            array(
                'key'    => 'content_management',
                'label'  => $gL10n->get('SYS_CONTENTS'),
                'panels' => array(
                    array('id'=>'events',               'title'=>$gL10n->get('SYS_EVENTS'),                 'icon'=>'bi-calendar-week-fill',            'subcards'=>false),
                    array('id'=>'documents_files',      'title'=>$gL10n->get('SYS_DOCUMENTS_FILES'),        'icon'=>'bi-file-earmark-arrow-down-fill',  'subcards'=>false),
                    array('id'=>'photos',               'title'=>$gL10n->get('SYS_PHOTOS'),                 'icon'=>'bi-image-fill',                    'subcards'=>false),
                    array('id'=>'links',                'title'=>$gL10n->get('SYS_WEBLINKS'),               'icon'=>'bi-link-45deg',                    'subcards'=>false),
                ),
            ),
        
            // === 4) User Management ===
            array(
                'key'    => 'user_management',
                'label'  => $gL10n->get('SYS_USERS'),
                'panels' => array(
                    array('id'=>'contacts',             'title'=>$gL10n->get('SYS_CONTACTS'),               'icon'=>'bi-person-vcard-fill',             'subcards'=>false),
                    array('id'=>'profile',              'title'=>$gL10n->get('SYS_PROFILE'),                'icon'=>'bi-person-fill',                   'subcards'=>false),
                    array('id'=>'groups_roles',         'title'=>$gL10n->get('SYS_GROUPS_ROLES'),           'icon'=>'bi-people-fill',                   'subcards'=>false),
                    array('id'=>'category_report',      'title'=>$gL10n->get('SYS_CATEGORY_REPORT'),        'icon'=>'bi-list-stars',                    'subcards'=>false),
                ),
            ),
        );
    }

    /**
     * Generates the HTML of the form from the announcement preferences and will return the complete HTML.
     * @return string Returns the complete HTML of the form from the announcement preferences.
     * @throws Exception|\Smarty\Exception
     */
    public function createAnnouncementsForm(): string
    {
        global $gL10n, $gSettingsManager, $gCurrentSession;

        $formValues = $gSettingsManager->getAll();

        $formAnnouncements = new FormPresenter(
            'adm_preferences_form_announcements',
            'preferences/preferences.announcements.tpl',
            SecurityUtils::encodeUrl(ADMIDIO_URL . FOLDER_MODULES . '/preferences.php', array('mode' => 'save', 'panel' => 'announcements')),
            null,
            array('class' => 'form-preferences')
        );
        $selectBoxEntries = array(
            '0' => $gL10n->get('SYS_DISABLED'),
            '1' => $gL10n->get('SYS_ENABLED'),
            '2' => $gL10n->get('ORG_ONLY_FOR_REGISTERED_USER')
        );
        $formAnnouncements->addSelectBox(
            'announcements_module_enabled',
            $gL10n->get('ORG_ACCESS_TO_MODULE'),
            $selectBoxEntries,
            array('defaultValue' => $formValues['announcements_module_enabled'], 'showContextDependentFirstEntry' => false, 'helpTextId' => 'ORG_ACCESS_TO_MODULE_DESC')
        );
        $formAnnouncements->addInput(
            'announcements_per_page',
            $gL10n->get('SYS_NUMBER_OF_ENTRIES_PER_PAGE'),
            $formValues['announcements_per_page'],
            array('type' => 'number', 'minNumber' => 0, 'maxNumber' => 9999, 'step' => 1, 'helpTextId' => array('SYS_NUMBER_OF_ENTRIES_PER_PAGE_DESC', array(10)))
        );
        $html = '<a class="btn btn-secondary" href="' . SecurityUtils::encodeUrl(ADMIDIO_URL . FOLDER_MODULES . '/categories.php', array('type' => 'ANN')) . '">
            <i class="bi bi-hdd-stack-fill"></i>' . $gL10n->get('SYS_SWITCH_TO_CATEGORIES_ADMINISTRATION') . '</a>';
        $formAnnouncements->addCustomContent(
            'maintainCategories',
            $gL10n->get('SYS_EDIT_CATEGORIES'),
            $html,
            array('helpTextId' => 'SYS_MAINTAIN_CATEGORIES_DESC', 'alertWarning' => $gL10n->get('ORG_NOT_SAVED_SETTINGS_LOST'))
        );
        $formAnnouncements->addSubmitButton(
            'adm_button_save_announcements',
            $gL10n->get('SYS_SAVE'),
            array('icon' => 'bi-check-lg', 'class' => 'offset-sm-3')
        );

        $smarty = $this->getSmartyTemplate();
        $formAnnouncements->addToSmarty($smarty);
        $gCurrentSession->addFormObject($formAnnouncements);
        return $smarty->fetch('preferences/preferences.announcements.tpl');
    }

    /**
     * Generates the HTML of the form from the captcha preferences and will return the complete HTML.
     * @return string Returns the complete HTML of the form from the captcha preferences.
     * @throws Exception
     * @throws \Smarty\Exception
     */
    public function createCaptchaForm(): string
    {
        global $gL10n, $gSettingsManager, $gCurrentSession;

        $formValues = $gSettingsManager->getAll();

        $formCaptcha = new FormPresenter(
            'adm_preferences_form_captcha',
            'preferences/preferences.captcha.tpl',
            SecurityUtils::encodeUrl(ADMIDIO_URL . FOLDER_MODULES . '/preferences.php', array('mode' => 'save', 'panel' => 'captcha')),
            null,
            array('class' => 'form-preferences')
        );

        // search all available themes in the theme folder
        $themes = array_keys(FileSystemUtils::getDirectoryContent(ADMIDIO_PATH . FOLDER_THEMES, false, false, array(FileSystemUtils::CONTENT_TYPE_DIRECTORY)));
        if (count($themes) === 0) {
            throw new Exception('SYS_TEMPLATE_FOLDER_OPEN');
        }
        $selectBoxEntries = array(
            'pic' => $gL10n->get('ORG_CAPTCHA_TYPE_PIC'),
            'calc' => $gL10n->get('ORG_CAPTCHA_TYPE_CALC'),
            'word' => $gL10n->get('ORG_CAPTCHA_TYPE_WORDS')
        );
        $formCaptcha->addSelectBox(
            'captcha_type',
            $gL10n->get('ORG_CAPTCHA_TYPE'),
            $selectBoxEntries,
            array('defaultValue' => $formValues['captcha_type'], 'showContextDependentFirstEntry' => false, 'helpTextId' => 'ORG_CAPTCHA_TYPE_TEXT')
        );

        $fonts = array_keys(FileSystemUtils::getDirectoryContent(ADMIDIO_PATH . FOLDER_SYSTEM . '/fonts/', false, false, array(FileSystemUtils::CONTENT_TYPE_FILE)));
        asort($fonts);
        $formCaptcha->addSelectBox(
            'captcha_fonts',
            $gL10n->get('SYS_FONT'),
            $fonts,
            array('defaultValue' => $formValues['captcha_fonts'], 'showContextDependentFirstEntry' => false, 'arrayKeyIsNotValue' => true, 'helpTextId' => 'ORG_CAPTCHA_FONT')
        );
        $formCaptcha->addInput(
            'captcha_width',
            $gL10n->get('SYS_WIDTH') . ' (' . $gL10n->get('ORG_PIXEL') . ')',
            $formValues['captcha_width'],
            array('type' => 'number', 'minNumber' => 1, 'maxNumber' => 9999, 'step' => 1, 'helpTextId' => 'ORG_CAPTCHA_WIDTH_DESC')
        );
        $formCaptcha->addInput(
            'captcha_lines_numbers',
            $gL10n->get('ORG_CAPTCHA_LINES_NUMBERS'),
            $formValues['captcha_lines_numbers'],
            array('type' => 'number', 'minNumber' => 1, 'maxNumber' => 25, 'step' => 1, 'helpTextId' => 'ORG_CAPTCHA_LINES_NUMBERS_DESC')
        );
        $formCaptcha->addInput(
            'captcha_perturbation',
            $gL10n->get('ORG_CAPTCHA_DISTORTION'),
            $formValues['captcha_perturbation'],
            array('type' => 'string', 'helpTextId' => 'ORG_CAPTCHA_DISTORTION_DESC', 'class' => 'form-control-small')
        );
        $backgrounds = array_keys(FileSystemUtils::getDirectoryContent(ADMIDIO_PATH . FOLDER_LIBS . '/securimage/backgrounds/', false, false, array(FileSystemUtils::CONTENT_TYPE_FILE)));
        asort($backgrounds);
        $formCaptcha->addSelectBox(
            'captcha_background_image',
            $gL10n->get('ORG_CAPTCHA_BACKGROUND_IMAGE'),
            $backgrounds,
            array('defaultValue' => $formValues['captcha_background_image'], 'showContextDependentFirstEntry' => true, 'arrayKeyIsNotValue' => true, 'helpTextId' => 'ORG_CAPTCHA_BACKGROUND_IMAGE_DESC')
        );
        $formCaptcha->addInput(
            'captcha_background_color',
            $gL10n->get('ORG_CAPTCHA_BACKGROUND_COLOR'),
            $formValues['captcha_background_color'],
            array('maxLength' => 7, 'class' => 'form-control-small')
        );
        $formCaptcha->addInput(
            'captcha_text_color',
            $gL10n->get('ORG_CAPTCHA_CHARACTERS_COLOR'),
            $formValues['captcha_text_color'],
            array('maxLength' => 7, 'class' => 'form-control-small')
        );
        $formCaptcha->addInput(
            'captcha_line_color',
            $gL10n->get('ORG_CAPTCHA_LINE_COLOR'),
            $formValues['captcha_line_color'],
            array('maxLength' => 7, 'helpTextId' => array('ORG_CAPTCHA_COLOR_DESC', array('<a href="https://en.wikipedia.org/wiki/Web_colors">', '</a>')), 'class' => 'form-control-small')
        );
        $formCaptcha->addInput(
            'captcha_charset',
            $gL10n->get('ORG_CAPTCHA_SIGNS'),
            $formValues['captcha_charset'],
            array('maxLength' => 80, 'helpTextId' => 'ORG_CAPTCHA_SIGNS_TEXT')
        );
        $formCaptcha->addInput(
            'captcha_signature',
            $gL10n->get('ORG_CAPTCHA_SIGNATURE'),
            $formValues['captcha_signature'],
            array('maxLength' => 60, 'helpTextId' => 'ORG_CAPTCHA_SIGNATURE_TEXT')
        );
        $html = '<img id="adm_captcha" src="' . ADMIDIO_URL . FOLDER_LIBS . '/securimage/securimage_show.php" alt="CAPTCHA Image" />
         <a id="adm_captcha_refresh" class="admidio-icon-link" href="javascript:void(0)">
            <i class="bi bi-arrow-repeat" style="font-size: 22pt;" data-bs-toggle="tooltip" title="' . $gL10n->get('SYS_RELOAD') . '"></i></a>';
        $formCaptcha->addCustomContent(
            'captchaPreview',
            $gL10n->get('ORG_CAPTCHA_PREVIEW'),
            $html,
            array('helpTextId' => 'ORG_CAPTCHA_PREVIEW_TEXT')
        );
        $formCaptcha->addSubmitButton(
            'adm_button_save_captcha',
            $gL10n->get('SYS_SAVE'),
            array('icon' => 'bi-check-lg', 'class' => 'offset-sm-3')
        );

        $smarty = $this->getSmartyTemplate();
        $formCaptcha->addToSmarty($smarty);
        $gCurrentSession->addFormObject($formCaptcha);
        return $smarty->fetch('preferences/preferences.captcha.tpl');
    }

    /**
     * Generates the HTML of the form from the category report preferences and will return the complete HTML.
     * @return string Returns the complete HTML of the form from the category report preferences.
     * @throws Exception
     * @throws \Smarty\Exception
     */
    public function createCategoryReportForm(): string
    {
        global $gL10n, $gSettingsManager, $gDb, $gCurrentOrgId, $gCurrentSession;

        $formValues = $gSettingsManager->getAll();

        $formCategoryReport = new FormPresenter(
            'adm_preferences_form_category_report',
            'preferences/preferences.category-report.tpl',
            SecurityUtils::encodeUrl(ADMIDIO_URL . FOLDER_MODULES . '/preferences.php', array('mode' => 'save', 'panel' => 'category_report')),
            null,
            array('class' => 'form-preferences')
        );
        $formCategoryReport->addCheckbox(
            'category_report_enable_module',
            $gL10n->get('SYS_ENABLE_CATEGORY_REPORT'),
            (bool) $formValues['category_report_enable_module'],
            array('helpTextId' => array('SYS_ENABLE_CATEGORY_REPORT_DESC', array($gL10n->get('SYS_RIGHT_ALL_LISTS_VIEW'))))
        );
        // read all global lists
        $sqlData = array();
        $sqlData['query'] = 'SELECT crt_id, crt_name
                       FROM ' . TBL_CATEGORY_REPORT . '
                      WHERE crt_org_id = ? -- $gCurrentOrgId
                   ORDER BY crt_name';
        $sqlData['params'] = array($gCurrentOrgId);
        $formCategoryReport->addSelectBoxFromSql(
            'category_report_default_configuration',
            $gL10n->get('SYS_DEFAULT_CONFIGURATION'),
            $gDb,
            $sqlData,
            array('defaultValue' => $formValues['category_report_default_configuration'], 'showContextDependentFirstEntry' => false, 'helpTextId' => 'SYS_DEFAULT_CONFIGURATION_CAT_REP_DESC')
        );

        $formCategoryReport->addSubmitButton(
            'adm_button_save_category_report',
            $gL10n->get('SYS_SAVE'),
            array('icon' => 'bi-check-lg', 'class' => 'offset-sm-3')
        );

        $smarty = $this->getSmartyTemplate();
        $formCategoryReport->addToSmarty($smarty);
        $gCurrentSession->addFormObject($formCategoryReport);
        return $smarty->fetch('preferences/preferences.category-report.tpl');
    }

    /**
     * Generates the HTML of the form from the changelog preferences and will return the complete HTML.
     * @return string Returns the complete HTML of the form from the changelog report preferences.
     * @throws Exception
     * @throws \Smarty\Exception
     */
    public function createChangelogForm(): string
    {
        global $gL10n, $gSettingsManager, $gCurrentSession;

        $formValues = $gSettingsManager->getAll();

        $formChangelog = new FormPresenter(
            'adm_preferences_form_changelog',
            'preferences/preferences.changelog.tpl',
            SecurityUtils::encodeUrl(ADMIDIO_URL . FOLDER_MODULES . '/preferences.php', array('mode' => 'save', 'panel' => 'changelog')),
            null,
            array('class' => 'form-preferences')
        );

        $selectBoxEntries = array(
            '0' => $gL10n->get('SYS_DISABLED'),
            '1' => $gL10n->get('SYS_ENABLED'),
            '2' => $gL10n->get('ORG_ONLY_FOR_ADMINISTRATOR')
        );
        $formChangelog->addSelectBox(
            'changelog_module_enabled',
            $gL10n->get('SYS_ENABLE_CHANGELOG'),
            $selectBoxEntries,
            array('defaultValue' => $formValues['changelog_module_enabled'], 'showContextDependentFirstEntry' => false, 'helpTextId' => 'SYS_ENABLE_CHANGELOG_DESC')
        );

        $tablesMap = array_map([$gL10n, 'translateIfTranslationStrId'], ChangelogService::getTableLabel());
        // $selectedTables = explode(',', $formValues['changelog_tables']??'');
        $formChangelog->addCustomContent(
            'changelog_tables',
            $gL10n->get('SYS_LOGGED_TABLES'),
            $gL10n->get('SYS_LOGGED_TABLES_DESC'),
            array(
                'tables' => array(
                    array(
                        'title' => $gL10n->get('SYS_HEADER_USER_ROLE_DATA'),
                        'id' => 'user_role_data',
                        'tables' => array('users', 'user_data', 'members', 'user_relations', 'roles', 'role_dependencies', 'category_report')
                    ),
                    array(
                        'title' => $gL10n->get('SYS_HEADER_USER_ROLE_SETTINGS'),
                        'id' => 'user_role_settings',
                        'tables' => array('user_fields', 'user_relation_types', 'roles_rights', 'roles_rights_data')
                    ),
                    array(
                        'title' => $gL10n->get('SYS_HEADER_CONTENT_MODULES'),
                        'id' => 'content_modules',
                        'tables' => array('files', 'folders', 'photos', 'announcements', 'events', 'rooms', 'forum_topics', 'forum_posts', 'links', 'others')
                    ),
                    array(
                        'title' => $gL10n->get('SYS_HEADER_PREFERENCES'),
                        'id' => 'preferences',
                        'tables' => array('organizations', 'menu', 'preferences', 'texts', 'lists', 'list_columns', 'categories', 'saml_clients', 'oidc_clients', 'sso_keys')
                    )
                )
            )
        );

        foreach ($tablesMap as $tableName => $tableLabel) {
            $formChangelog->addCheckbox(
                'changelog_table_' . $tableName,
                "$tableLabel ($tableName)",
                $formValues['changelog_table_' . $tableName] ?? false
            );
        }

        // $formChangelog->addCheckbox(
        //     'changelog_allow_deletion',
        //     $gL10n->get('SYS_LOG_ALLOW_DELETION'),
        //     (bool)($formValues['changelog_allow_deletion']??false),
        //     array('helpTextId' => 'SYS_LOG_ALLOW_DELETION_DESC')
        // );

        $formChangelog->addSubmitButton(
            'adm_button_save_changelog',
            $gL10n->get('SYS_SAVE'),
            array('icon' => 'bi-check-lg', 'class' => 'offset-sm-3')
        );

        $smarty = $this->getSmartyTemplate();
        $formChangelog->addToSmarty($smarty);
        $gCurrentSession->addFormObject($formChangelog);
        return $smarty->fetch('preferences/preferences.changelog.tpl');
    }

    /**
     * Generates the HTML of the form from the common preferences and will return the complete HTML.
     * @return string Returns the complete HTML of the form from the common preferences.
     * @throws Exception
     * @throws \Smarty\Exception
     */
    public function createCommonForm(): string
    {
        global $gL10n, $gSettingsManager, $gCurrentSession;

        $formValues = $gSettingsManager->getAll();

        $formCommon = new FormPresenter(
            'adm_preferences_form_common',
            'preferences/preferences.common.tpl',
            SecurityUtils::encodeUrl(ADMIDIO_URL . FOLDER_MODULES . '/preferences.php', array('mode' => 'save', 'panel' => 'common')),
            null,
            array('class' => 'form-preferences')
        );

        $formCommon->addInput(
            'homepage_logout',
            $gL10n->get('SYS_HOMEPAGE') . ' (' . $gL10n->get('SYS_VISITORS') . ')',
            $formValues['homepage_logout'],
            array('maxLength' => 250, 'property' => FormPresenter::FIELD_REQUIRED, 'helpTextId' => 'ORG_HOMEPAGE_VISITORS')
        );
        $formCommon->addInput(
            'homepage_login',
            $gL10n->get('SYS_HOMEPAGE') . ' (' . $gL10n->get('ORG_REGISTERED_USERS') . ')',
            $formValues['homepage_login'],
            array('maxLength' => 250, 'property' => FormPresenter::FIELD_REQUIRED, 'helpTextId' => 'ORG_HOMEPAGE_REGISTERED_USERS')
        );
        $formCommon->addCheckbox(
            'enable_rss',
            $gL10n->get('SYS_ENABLE_RSS_FEEDS'),
            (bool) $formValues['enable_rss'],
            array('helpTextId' => array('SYS_ENABLE_RSS_FEEDS_DESC', array('SYS_YES')))
        );
        $formCommon->addCheckbox(
            'system_cookie_note',
            $gL10n->get('SYS_COOKIE_NOTE'),
            (bool) $formValues['system_cookie_note'],
            array('helpTextId' => 'SYS_COOKIE_NOTE_DESC')
        );
        $formCommon->addCheckbox(
            'system_search_similar',
            $gL10n->get('ORG_SEARCH_SIMILAR_NAMES'),
            (bool) $formValues['system_search_similar'],
            array('helpTextId' => 'ORG_SEARCH_SIMILAR_NAMES_DESC')
        );
        $selectBoxEntries = array(0 => $gL10n->get('SYS_DONT_SHOW'), 1 => $gL10n->get('SYS_FIRSTNAME_LASTNAME'), 2 => $gL10n->get('SYS_USERNAME'));
        $formCommon->addSelectBox(
            'system_show_create_edit',
            $gL10n->get('ORG_SHOW_CREATE_EDIT'),
            $selectBoxEntries,
            array('defaultValue' => $formValues['system_show_create_edit'], 'showContextDependentFirstEntry' => false, 'helpTextId' => 'ORG_SHOW_CREATE_EDIT_DESC')
        );
        $formCommon->addInput(
            'system_url_data_protection',
            $gL10n->get('SYS_DATA_PROTECTION'),
            $formValues['system_url_data_protection'],
            array('type' => 'url', 'maxLength' => 250, 'helpTextId' => 'SYS_DATA_PROTECTION_DESC')
        );
        $formCommon->addInput(
            'system_url_imprint',
            $gL10n->get('SYS_IMPRINT'),
            $formValues['system_url_imprint'],
            array('type' => 'url', 'maxLength' => 250, 'helpTextId' => 'SYS_IMPRINT_DESC')
        );
        $formCommon->addCheckbox(
            'system_js_editor_enabled',
            $gL10n->get('ORG_JAVASCRIPT_EDITOR_ENABLE'),
            (bool) $formValues['system_js_editor_enabled'],
            array('helpTextId' => 'ORG_JAVASCRIPT_EDITOR_ENABLE_DESC')
        );
        $formCommon->addCheckbox(
            'system_browser_update_check',
            $gL10n->get('ORG_BROWSER_UPDATE_CHECK'),
            (bool) $formValues['system_browser_update_check'],
            array('helpTextId' => 'ORG_BROWSER_UPDATE_CHECK_DESC')
        );
        $formCommon->addSubmitButton(
            'adm_button_save_common',
            $gL10n->get('SYS_SAVE'),
            array('icon' => 'bi-check-lg', 'class' => 'offset-sm-3')
        );

        $smarty = $this->getSmartyTemplate();
        $formCommon->addToSmarty($smarty);
        $gCurrentSession->addFormObject($formCommon);
        return $smarty->fetch('preferences/preferences.common.tpl');
    }

    /**
     * Generates the HTML of the form from the contact preferences and will return the complete HTML.
     * @return string Returns the complete HTML of the form from the contact preferences.
     * @throws Exception
     * @throws \Smarty\Exception
     */
    public function createContactsForm(): string
    {
        global $gL10n, $gSettingsManager, $gDb, $gCurrentOrgId, $gCurrentSession;

        $formValues = $gSettingsManager->getAll();

        $formContacts = new FormPresenter(
            'adm_preferences_form_contacts',
            'preferences/preferences.contacts.tpl',
            SecurityUtils::encodeUrl(ADMIDIO_URL . FOLDER_MODULES . '/preferences.php', array('mode' => 'save', 'panel' => 'contacts')),
            null,
            array('class' => 'form-preferences')
        );

        // read all global lists
        $sqlData = array();
        $sqlData['query'] = 'SELECT lst_id, lst_name
                       FROM ' . TBL_LISTS . '
                      WHERE lst_org_id = ? -- $gCurrentOrgId
                        AND lst_global = true
                        AND NOT EXISTS (SELECT 1
                                       FROM ' . TBL_LIST_COLUMNS . '
                                       WHERE lsc_lst_id = lst_id
                                       AND lsc_special_field LIKE \'mem%\')
                   ORDER BY lst_name, lst_timestamp DESC';
        $sqlData['params'] = array($gCurrentOrgId);
        $formContacts->addSelectBoxFromSql(
            'contacts_list_configuration',
            $gL10n->get('SYS_CONFIGURATION_LIST'),
            $gDb,
            $sqlData,
            array('defaultValue' => $formValues['contacts_list_configuration'], 'showContextDependentFirstEntry' => false, 'helpTextId' => 'SYS_MEMBERS_CONFIGURATION_DESC')
        );
        $selectBoxEntries = array('10' => '10', '25' => '25', '50' => '50', '100' => '100');
        $formContacts->addSelectBox(
            'contacts_per_page',
            $gL10n->get('SYS_CONTACTS_PER_PAGE'),
            $selectBoxEntries,
            array('defaultValue' => $formValues['contacts_per_page'], 'showContextDependentFirstEntry' => false, 'helpTextId' => array('SYS_NUMBER_OF_ENTRIES_PER_PAGE_DESC', array(25)))
        );
        $formContacts->addInput(
            'contacts_field_history_days',
            $gL10n->get('SYS_DAYS_FIELD_HISTORY'),
            $formValues['contacts_field_history_days'],
            array('type' => 'number', 'minNumber' => 0, 'maxNumber' => 9999999999, 'step' => 1, 'helpTextId' => 'SYS_DAYS_FIELD_HISTORY_DESC')
        );
        $formContacts->addCheckbox(
            'contacts_show_all',
            $gL10n->get('SYS_SHOW_ALL_CONTACTS'),
            (bool) $formValues['contacts_show_all'],
            array('helpTextId' => 'SYS_SHOW_ALL_CONTACTS_DESC')
        );
        $formContacts->addCheckbox(
            'contacts_user_relations_enabled',
            $gL10n->get('SYS_ENABLE_USER_RELATIONS'),
            (bool) $formValues['contacts_user_relations_enabled'],
            array('helpTextId' => 'SYS_ENABLE_USER_RELATIONS_DESC')
        );

        $html = '<a class="btn btn-secondary" href="' . ADMIDIO_URL . FOLDER_MODULES . '/userrelations/relationtypes.php">
            <i class="bi bi-person-heart"></i>' . $gL10n->get('SYS_SWITCH_TO_RELATIONSHIP_CONFIGURATION') . '</a>';
        $formContacts->addCustomContent(
            'userRelations',
            $gL10n->get('SYS_USER_RELATIONS'),
            $html,
            array('helpTextId' => 'SYS_MAINTAIN_USER_RELATION_TYPES_DESC', 'alertWarning' => $gL10n->get('ORG_NOT_SAVED_SETTINGS_LOST'))
        );

        $formContacts->addSubmitButton(
            'adm_button_save_contacts',
            $gL10n->get('SYS_SAVE'),
            array('icon' => 'bi-check-lg', 'class' => 'offset-sm-3')
        );

        $smarty = $this->getSmartyTemplate();
        $formContacts->addToSmarty($smarty);
        $gCurrentSession->addFormObject($formContacts);
        return $smarty->fetch('preferences/preferences.contacts.tpl');
    }

    /**
     * Generates the HTML of the form from the design preferences and will return the complete HTML.
     * @return string Returns the complete HTML of the form from the design preferences.
     * @throws Exception
     * @throws \Smarty\Exception
     */
    public function createDesignForm(): string
    {
        global $gL10n, $gSettingsManager, $gCurrentSession;

        $formValues = $gSettingsManager->getAll();
        $smarty = $this->getSmartyTemplate();

        // overview plugins design
        $formOverviewDesign = new FormPresenter(
            'adm_preferences_form_overview_design',
            'preferences/preferences.design.overview.tpl',
            SecurityUtils::encodeUrl(ADMIDIO_URL . FOLDER_MODULES . '/preferences.php', array('mode' => 'save', 'panel' => 'design')),
            null,
            array('class' => 'form-preferences')
        );
        $selectBoxEntries = array(
            '0' => $gL10n->get('SYS_DISABLED'),
            '1' => $gL10n->get('SYS_ENABLED'),
            '2' => $gL10n->get('ORG_ONLY_FOR_REGISTERED_USER')
        );

        $formOverviewDesign->addDescription(
            'overview_design_description',
            $gL10n->get('ORG_ACCESS_TO_PLUGINS_DESC', array($gL10n->get('SYS_OVERVIEW'))),
        );

        $formOverviewDesign->addSelectBox(
            'overview_plugin_birthday_enabled',
            $gL10n->get('ORG_ACCESS_TO_PLUGIN', array($gL10n->get('PLG_BIRTHDAY_HEADLINE'))),
            $selectBoxEntries,
            array('defaultValue' => $formValues['overview_plugin_birthday_enabled'], 'showContextDependentFirstEntry' => false)
        );
        $formOverviewDesign->addSelectBox(
            'overview_plugin_calendar_enabled',
            $gL10n->get('ORG_ACCESS_TO_PLUGIN', array($gL10n->get('SYS_CALENDAR'))),
            $selectBoxEntries,
            array('defaultValue' => $formValues['overview_plugin_calendar_enabled'], 'showContextDependentFirstEntry' => false)
        );
        $formOverviewDesign->addSelectBox(
            'overview_plugin_random_photo_enabled',
            $gL10n->get('ORG_ACCESS_TO_PLUGIN', array($gL10n->get('SYS_PHOTOS'))),
            $selectBoxEntries,
            array('defaultValue' => $formValues['overview_plugin_random_photo_enabled'], 'showContextDependentFirstEntry' => false)
        );
        $formOverviewDesign->addSelectBox(
            'overview_plugin_latest_documents_files_enabled',
            $gL10n->get('ORG_ACCESS_TO_PLUGIN', array($gL10n->get('SYS_DOCUMENTS_FILES'))),
            $selectBoxEntries,
            array('defaultValue' => $formValues['overview_plugin_latest_documents_files_enabled'], 'showContextDependentFirstEntry' => false)
        );
        $formOverviewDesign->addSelectBox(
            'overview_plugin_announcement_list_enabled',
            $gL10n->get('ORG_ACCESS_TO_PLUGIN', array($gL10n->get('SYS_ANNOUNCEMENTS'))),
            $selectBoxEntries,
            array('defaultValue' => $formValues['overview_plugin_announcement_list_enabled'], 'showContextDependentFirstEntry' => false)
        );
        $formOverviewDesign->addSelectBox(
            'overview_plugin_event_list_enabled',
            $gL10n->get('ORG_ACCESS_TO_PLUGIN', array($gL10n->get('SYS_EVENTS'))),
            $selectBoxEntries,
            array('defaultValue' => $formValues['overview_plugin_event_list_enabled'], 'showContextDependentFirstEntry' => false)
        );
        $formOverviewDesign->addSelectBox(
            'overview_plugin_who_is_online_enabled',
            $gL10n->get('ORG_ACCESS_TO_PLUGIN', array($gL10n->get('PLG_ONLINE_HEADLINE'))),
            $selectBoxEntries,
            array('defaultValue' => $formValues['overview_plugin_who_is_online_enabled'], 'showContextDependentFirstEntry' => false)
        );
        $formOverviewDesign->addSubmitButton(
            'adm_button_save_overview_design',
            $gL10n->get('SYS_SAVE'),
            array('icon' => 'bi-check-lg', 'class' => 'offset-sm-3')
        );

        $formOverviewDesign->addToSmarty($smarty);
        $gCurrentSession->addFormObject($formOverviewDesign);
        $renderedTemplate = $smarty->fetch('preferences/preferences.design.overview.tpl');

        // general style
        $formDesign = new FormPresenter(
            'adm_preferences_form_design',
            'preferences/preferences.design.style.tpl',
            SecurityUtils::encodeUrl(ADMIDIO_URL . FOLDER_MODULES . '/preferences.php', array('mode' => 'save', 'panel' => 'design')),
            null,
            array('class' => 'form-preferences')
        );

        // search all available themes in the theme folder
        $themes = array_keys(FileSystemUtils::getDirectoryContent(ADMIDIO_PATH . FOLDER_THEMES, false, false, array(FileSystemUtils::CONTENT_TYPE_DIRECTORY)));
        if (count($themes) === 0) {
            throw new Exception('SYS_TEMPLATE_FOLDER_OPEN');
        }
        $formDesign->addSelectBox(
            'theme',
            $gL10n->get('ORG_ADMIDIO_THEME'),
            $themes,
            array('property' => FormPresenter::FIELD_REQUIRED, 'defaultValue' => $formValues['theme'], 'arrayKeyIsNotValue' => true, 'helpTextId' => 'ORG_ADMIDIO_THEME_DESC')
        );
        $formDesign->addSelectBox(
            'theme_fallback',
            $gL10n->get('ORG_ADMIDIO_THEME_FALLBACK'),
            $themes,
            array('property' => FormPresenter::FIELD_REQUIRED, 'defaultValue' => $formValues['theme_fallback'], 'arrayKeyIsNotValue' => true, 'helpTextId' => 'ORG_ADMIDIO_THEME_FALLBACK_DESC')
        );
        $formDesign->addInput(
            'color_primary',
            $gL10n->get('SYS_COLOR_PRIMARY'),
            $formValues['color_primary']??'#349aaa',
            array('type' => 'color', 'helpTextId' => 'SYS_COLOR_PRIMARY_DESC')
        );
        $formDesign->addInput(
            'color_secondary',
            $gL10n->get('SYS_COLOR_SECONDARY'),
            $formValues['color_secondary']??'#263340',
            array('type' => 'color', 'helpTextId' => 'SYS_COLOR_SECONDARY_DESC')
        );

        $formDesign->addInput(
            'additional_styles_file',
            $gL10n->get('SYS_ADDITIONAL_CSS_FILE'),
            $formValues['additional_styles_file']??'',
            array('helpTextId' => 'SYS_ADDITIONAL_CSS_FILE_DESC')
        );
        $formDesign->addInput(
            'logo_file',
            $gL10n->get('SYS_LOGO_FILE'),
            $formValues['logo_file']??'',
            array('helpTextId' => 'SYS_LOGO_FILE_DESC')
        );
        $formDesign->addInput(
            'favicon_file',
            $gL10n->get('SYS_FAVICON_FILE'),
            $formValues['favicon_file']??'',
            array('helpTextId' => 'SYS_FAVICON_FILE_DESC')
        );
        $formDesign->addSubmitButton(
            'adm_button_save_design',
            $gL10n->get('SYS_SAVE'),
            array('icon' => 'bi-check-lg', 'class' => 'offset-sm-3')
        );

        $formDesign->addToSmarty($smarty);
        $gCurrentSession->addFormObject($formDesign);
        $renderedTemplate .= $smarty->fetch('preferences/preferences.design.style.tpl');

        return $renderedTemplate;
    }

    /**
     * Generates the HTML of the form from the documents & files preferences and will return the complete HTML.
     * @return string Returns the complete HTML of the form from the documents & files preferences.
     * @throws Exception
     * @throws \Smarty\Exception
     */
    public function createDocumentsFilesForm(): string
    {
        global $gL10n, $gSettingsManager, $gCurrentSession;

        $formValues = $gSettingsManager->getAll();

        $formDocumentsFiles = new FormPresenter(
            'adm_preferences_form_documents_files',
            'preferences/preferences.documents-files.tpl',
            SecurityUtils::encodeUrl(ADMIDIO_URL . FOLDER_MODULES . '/preferences.php', array('mode' => 'save', 'panel' => 'documents_files')),
            null,
            array('class' => 'form-preferences')
        );
        $selectBoxEntries = array(
            '0' => $gL10n->get('SYS_DISABLED'),
            '1' => $gL10n->get('SYS_ENABLED'),
            '2' => $gL10n->get('ORG_ONLY_FOR_REGISTERED_USER')
        );
        $formDocumentsFiles->addSelectBox(
            'documents_files_module_enabled',
            $gL10n->get('ORG_ACCESS_TO_MODULE'),
            $selectBoxEntries,
            array('defaultValue' => $formValues['documents_files_module_enabled'], 'showContextDependentFirstEntry' => false, 'helpTextId' => 'ORG_ACCESS_TO_MODULE_DESC')
        );
        $formDocumentsFiles->addInput(
            'documents_files_max_upload_size',
            $gL10n->get('SYS_MAXIMUM_FILE_SIZE') . ' (MB)',
            $formValues['documents_files_max_upload_size'],
            array('type' => 'number', 'minNumber' => 0, 'maxNumber' => 999999999, 'step' => 1, 'helpTextId' => 'SYS_MAXIMUM_FILE_SIZE_DESC')
        );
        $formDocumentsFiles->addSubmitButton(
            'adm_button_save_documents_files',
            $gL10n->get('SYS_SAVE'),
            array('icon' => 'bi-check-lg', 'class' => 'offset-sm-3')
        );

        $smarty = $this->getSmartyTemplate();
        $formDocumentsFiles->addToSmarty($smarty);
        $gCurrentSession->addFormObject($formDocumentsFiles);
        return $smarty->fetch('preferences/preferences.documents-files.tpl');
    }

    /**
     * Generates the HTML of the form from the email dispatch preferences and will return the complete HTML.
     * @return string Returns the complete HTML of the form from the email dispatch preferences.
     * @throws Exception
     * @throws \Smarty\Exception
     */
    public function createEmailDispatchForm(): string
    {
        global $gL10n, $gCurrentOrganization, $gSettingsManager, $gCurrentSession;

        $formValues = $gSettingsManager->getAll();

        $formEmailDispatch = new FormPresenter(
            'adm_preferences_form_email_dispatch',
            'preferences/preferences.email-dispatch.tpl',
            SecurityUtils::encodeUrl(ADMIDIO_URL . FOLDER_MODULES . '/preferences.php', array('mode' => 'save', 'panel' => 'email_dispatch')),
            null,
            array('class' => 'form-preferences')
        );
        $selectBoxEntries = array('phpmail' => $gL10n->get('SYS_PHP_MAIL'), 'SMTP' => $gL10n->get('SYS_SMTP'));
        $formEmailDispatch->addSelectBox(
            'mail_send_method',
            $gL10n->get('SYS_SEND_METHOD'),
            $selectBoxEntries,
            array('defaultValue' => $formValues['mail_send_method'], 'showContextDependentFirstEntry' => false, 'helpTextId' => 'SYS_SEND_METHOD_DESC')
        );
        $formEmailDispatch->addInput(
            'mail_sendmail_address',
            $gL10n->get('SYS_SENDER_EMAIL'),
            $formValues['mail_sendmail_address'],
            array('type' => 'email', 'maxLength' => 50, 'helpTextId' => array('SYS_SENDER_EMAIL_ADDRESS_DESC', array(DOMAIN)))
        );
        $formEmailDispatch->addInput(
            'mail_sendmail_name',
            $gL10n->get('SYS_SENDER_NAME'),
            $formValues['mail_sendmail_name'],
            array('maxLength' => 50, 'helpTextId' => 'SYS_SENDER_NAME_DESC')
        );

        // Add js to show or hide mail options
        $this->addJavascript('
            $(function(){
                var fieldsToHideOnSingleMode = "#mail_recipients_with_roles_group, #mail_into_to_group, #mail_number_recipients_group";
                if($("#mail_sending_mode").val() == 1) {
                    $(fieldsToHideOnSingleMode).hide();
                }
                $("#mail_sending_mode").on("change", function() {
                    if($("#mail_sending_mode").val() == 1) {
                        $(fieldsToHideOnSingleMode).hide();
                    } else {
                        $(fieldsToHideOnSingleMode).show();
                    }
                });
            });
        ');

        $selectBoxEntries = array(0 => $gL10n->get('SYS_MAIL_BULK'), 1 => $gL10n->get('SYS_MAIL_SINGLE'));
        $formEmailDispatch->addSelectBox(
            'mail_sending_mode',
            $gL10n->get('SYS_MAIL_SENDING_MODE'),
            $selectBoxEntries,
            array('defaultValue' => $formValues['mail_sending_mode'], 'showContextDependentFirstEntry' => false, 'helpTextId' => 'SYS_MAIL_SENDING_MODE_DESC')
        );

        $selectBoxEntries = array(0 => $gL10n->get('SYS_HIDDEN'), 1 => $gL10n->get('SYS_SENDER'), 2 => $gL10n->get('SYS_ADMINISTRATOR'));
        $formEmailDispatch->addSelectBox(
            'mail_recipients_with_roles',
            $gL10n->get('SYS_MULTIPLE_RECIPIENTS'),
            $selectBoxEntries,
            array('defaultValue' => $formValues['mail_recipients_with_roles'], 'showContextDependentFirstEntry' => false, 'helpTextId' => 'SYS_MULTIPLE_RECIPIENTS_DESC')
        );
        $formEmailDispatch->addCheckbox(
            'mail_into_to',
            $gL10n->get('SYS_INTO_TO'),
            (bool) $formValues['mail_into_to'],
            array('helpTextId' => 'SYS_INTO_TO_DESC')
        );
        $formEmailDispatch->addInput(
            'mail_number_recipients',
            $gL10n->get('SYS_NUMBER_RECIPIENTS'),
            $formValues['mail_number_recipients'],
            array('type' => 'number', 'minNumber' => 0, 'maxNumber' => 9999, 'step' => 1, 'helpTextId' => 'SYS_NUMBER_RECIPIENTS_DESC')
        );

        $selectBoxEntries = array('iso-8859-1' => $gL10n->get('SYS_ISO_8859_1'), 'utf-8' => $gL10n->get('SYS_UTF8'));
        $formEmailDispatch->addSelectBox(
            'mail_character_encoding',
            $gL10n->get('SYS_CHARACTER_ENCODING'),
            $selectBoxEntries,
            array('defaultValue' => $formValues['mail_character_encoding'], 'showContextDependentFirstEntry' => false, 'helpTextId' => 'SYS_CHARACTER_ENCODING_DESC')
        );
        $formEmailDispatch->addInput(
            'mail_smtp_host',
            $gL10n->get('SYS_SMTP_HOST'),
            $formValues['mail_smtp_host'],
            array('maxLength' => 50, 'helpTextId' => 'SYS_SMTP_HOST_DESC')
        );
        $formEmailDispatch->addCheckbox(
            'mail_smtp_auth',
            $gL10n->get('SYS_SMTP_AUTH'),
            (bool) $formValues['mail_smtp_auth'],
            array('helpTextId' => 'SYS_SMTP_AUTH_DESC')
        );
        $formEmailDispatch->addInput(
            'mail_smtp_port',
            $gL10n->get('SYS_SMTP_PORT'),
            $formValues['mail_smtp_port'],
            array('type' => 'number', 'minNumber' => 0, 'maxNumber' => 9999, 'step' => 1, 'helpTextId' => 'SYS_SMTP_PORT_DESC')
        );
        $selectBoxEntries = array(
            '' => $gL10n->get('SYS_SMTP_SECURE_NO'),
            'ssl' => $gL10n->get('SYS_SMTP_SECURE_SSL'),
            'tls' => $gL10n->get('SYS_SMTP_SECURE_TLS')
        );
        $formEmailDispatch->addSelectBox(
            'mail_smtp_secure',
            $gL10n->get('SYS_SMTP_SECURE'),
            $selectBoxEntries,
            array('defaultValue' => $formValues['mail_smtp_secure'], 'showContextDependentFirstEntry' => false, 'helpTextId' => 'SYS_SMTP_SECURE_DESC')
        );
        $selectBoxEntries = array(
            '' => $gL10n->get('SYS_AUTO_DETECT'),
            'LOGIN' => $gL10n->get('SYS_SMTP_AUTH_LOGIN'),
            'PLAIN' => $gL10n->get('SYS_SMTP_AUTH_PLAIN'),
            'CRAM-MD5' => $gL10n->get('SYS_SMTP_AUTH_CRAM_MD5')
        );
        $formEmailDispatch->addSelectBox(
            'mail_smtp_authentication_type',
            $gL10n->get('SYS_SMTP_AUTH_TYPE'),
            $selectBoxEntries,
            array('defaultValue' => $formValues['mail_smtp_authentication_type'], 'showContextDependentFirstEntry' => false, 'helpTextId' => array('SYS_SMTP_AUTH_TYPE_DESC', array('SYS_AUTO_DETECT')))
        );
        $formEmailDispatch->addInput(
            'mail_smtp_user',
            $gL10n->get('SYS_SMTP_USER'),
            $formValues['mail_smtp_user'],
            array('maxLength' => 100, 'helpTextId' => 'SYS_SMTP_USER_DESC')
        );
        $formEmailDispatch->addInput(
            'mail_smtp_password',
            $gL10n->get('SYS_SMTP_PASSWORD'),
            $formValues['mail_smtp_password'],
            array('type' => 'password', 'maxLength' => 100, 'helpTextId' => 'SYS_SMTP_PASSWORD_DESC')
        );
        $html = '<a class="btn btn-secondary" id="send_test_mail" href="' . SecurityUtils::encodeUrl(ADMIDIO_URL . FOLDER_MODULES . '/preferences.php', array('mode' => 'test_email')) . '">
            <i class="bi bi-envelope-fill"></i>' . $gL10n->get('SYS_SEND_TEST_MAIL') . '</a>';
        $formEmailDispatch->addCustomContent('send_test_email', $gL10n->get('SYS_TEST_MAIL'), $html, array('helpTextId' => $gL10n->get('SYS_TEST_MAIL_DESC', array($gL10n->get('SYS_EMAIL_FUNCTION_TEST', array($gCurrentOrganization->getValue('org_longname')))))));
        $formEmailDispatch->addSubmitButton(
            'adm_button_save_email_dispatch',
            $gL10n->get('SYS_SAVE'),
            array('icon' => 'bi-check-lg', 'class' => 'offset-sm-3')
        );

        $smarty = $this->getSmartyTemplate();
        $formEmailDispatch->addToSmarty($smarty);
        $gCurrentSession->addFormObject($formEmailDispatch);
        return $smarty->fetch('preferences/preferences.email-dispatch.tpl');
    }

    /**
     * Generates the HTML of the form from the events preferences and will return the complete HTML.
     * @return string Returns the complete HTML of the form from the events preferences.
     * @throws Exception
     * @throws \Smarty\Exception
     */
    public function createEventsForm(): string
    {
        global $gL10n, $gSettingsManager, $gDb, $gCurrentOrgId, $gCurrentSession;

        $formValues = $gSettingsManager->getAll();

        $formEvents = new FormPresenter(
            'adm_preferences_form_events',
            'preferences/preferences.events.tpl',
            SecurityUtils::encodeUrl(ADMIDIO_URL . FOLDER_MODULES . '/preferences.php', array('mode' => 'save', 'panel' => 'events')),
            null,
            array('class' => 'form-preferences')
        );
        $selectBoxEntries = array(
            '0' => $gL10n->get('SYS_DISABLED'),
            '1' => $gL10n->get('SYS_ENABLED'),
            '2' => $gL10n->get('ORG_ONLY_FOR_REGISTERED_USER')
        );
        $formEvents->addSelectBox(
            'events_module_enabled',
            $gL10n->get('ORG_ACCESS_TO_MODULE'),
            $selectBoxEntries,
            array('defaultValue' => $formValues['events_module_enabled'], 'showContextDependentFirstEntry' => false, 'helpTextId' => 'ORG_ACCESS_TO_MODULE_DESC')
        );
        if ($gSettingsManager->getBool('events_rooms_enabled')) {
            $selectBoxEntries = array(
                'detail' => $gL10n->get('SYS_DETAILED'),
                'compact' => $gL10n->get('SYS_COMPACT'),
                'room' => $gL10n->get('SYS_COMPACT') . ' - ' . $gL10n->get('SYS_ROOM'),
                'participants' => $gL10n->get('SYS_COMPACT') . ' - ' . $gL10n->get('SYS_PARTICIPANTS'),
                'description' => $gL10n->get('SYS_COMPACT') . ' - ' . $gL10n->get('SYS_DESCRIPTION')
            );
        } else {
            $selectBoxEntries = array(
                'detail' => $gL10n->get('SYS_DETAILED'),
                'compact' => $gL10n->get('SYS_COMPACT'),
                'participants' => $gL10n->get('SYS_COMPACT') . ' - ' . $gL10n->get('SYS_PARTICIPANTS'),
                'description' => $gL10n->get('SYS_COMPACT') . ' - ' . $gL10n->get('SYS_DESCRIPTION')
            );
        }
        $formEvents->addSelectBox(
            'events_view',
            $gL10n->get('SYS_DEFAULT_VIEW'),
            $selectBoxEntries,
            array('defaultValue' => $formValues['events_view'], 'showContextDependentFirstEntry' => false, 'helpTextId' => array('SYS_DEFAULT_VIEW_DESC', array('SYS_DETAILED', 'SYS_COMPACT')))
        );
        $selectBoxEntries = array('10' => '10', '25' => '25', '50' => '50', '100' => '100');
        $formEvents->addSelectBox(
            'events_per_page',
            $gL10n->get('SYS_NUMBER_OF_ENTRIES_PER_PAGE'),
            $selectBoxEntries,
            array('defaultValue' => $formValues['events_per_page'], 'showContextDependentFirstEntry' => false, 'helpTextId' => array('SYS_NUMBER_OF_ENTRIES_PER_PAGE_DESC', array(10)))
        );
        $formEvents->addCheckbox(
            'events_ical_export_enabled',
            $gL10n->get('SYS_ENABLE_ICAL_EXPORT'),
            (bool) $formValues['events_ical_export_enabled'],
            array('helpTextId' => 'SYS_ENABLE_ICAL_EXPORT_DESC')
        );
        $formEvents->addCheckbox(
            'events_show_map_link',
            $gL10n->get('SYS_SHOW_MAP_LINK'),
            (bool) $formValues['events_show_map_link'],
            array('helpTextId' => 'SYS_SHOW_MAP_LINK_DESC')
        );
        $sqlData = array();
        $sqlData['query'] = 'SELECT lst_id, lst_name
                       FROM ' . TBL_LISTS . '
                      WHERE lst_org_id = ? -- $gCurrentOrgId
                        AND lst_global = true
                   ORDER BY lst_name, lst_timestamp DESC';
        $sqlData['params'] = array($gCurrentOrgId);
        $formEvents->addSelectBoxFromSql(
            'events_list_configuration',
            $gL10n->get('SYS_DEFAULT_LIST_CONFIGURATION_PARTICIPATION'),
            $gDb,
            $sqlData,
            array('defaultValue' => $formValues['events_list_configuration'], 'showContextDependentFirstEntry' => false, 'helpTextId' => 'SYS_DEFAULT_LIST_CONFIGURATION_PARTICIPATION_DESC')
        );
        $formEvents->addCheckbox(
            'events_save_cancellations',
            $gL10n->get('SYS_SAVE_ALL_CANCELLATIONS'),
            (bool) $formValues['events_save_cancellations'],
            array('helpTextId' => 'SYS_SAVE_ALL_CANCELLATIONS_DESC')
        );
        $formEvents->addCheckbox(
            'events_may_take_part',
            $gL10n->get('SYS_MAYBE_PARTICIPATE'),
            (bool) $formValues['events_may_take_part'],
            array('helpTextId' => array('SYS_MAYBE_PARTICIPATE_DESC', array('SYS_PARTICIPATE', 'SYS_CANCEL', 'SYS_EVENT_PARTICIPATION_TENTATIVE')))
        );
        $html = '<a class="btn btn-secondary" href="' . SecurityUtils::encodeUrl(ADMIDIO_URL . FOLDER_MODULES . '/categories.php', array('type' => 'EVT')) . '">
            <i class="bi bi-hdd-stack-fill"></i>' . $gL10n->get('SYS_SWITCH_TO_CALENDAR_MANAGEMENT') . '</a>';
        $formEvents->addCustomContent(
            'editCalendars',
            $gL10n->get('SYS_EDIT_CALENDARS'),
            $html,
            array('helpTextId' => 'SYS_EDIT_CALENDAR_DESC', 'alertWarning' => $gL10n->get('ORG_NOT_SAVED_SETTINGS_LOST'))
        );
        $formEvents->addCheckbox(
            'events_rooms_enabled',
            $gL10n->get('SYS_ROOM_SELECTABLE'),
            (bool) $formValues['events_rooms_enabled'],
            array('helpTextId' => 'SYS_ROOM_SELECTABLE_DESC')
        );
        $html = '<a class="btn btn-secondary" href="' . ADMIDIO_URL . FOLDER_MODULES . '/rooms/rooms.php">
            <i class="bi bi-house-door-fill"></i>' . $gL10n->get('SYS_SWITCH_TO_ROOM_MANAGEMENT') . '</a>';
        $formEvents->addCustomContent(
            'editRooms',
            $gL10n->get('SYS_EDIT_ROOMS'),
            $html,
            array('helpTextId' => 'SYS_EDIT_ROOMS_DESC', 'alertWarning' => $gL10n->get('ORG_NOT_SAVED_SETTINGS_LOST'))
        );
        $formEvents->addSubmitButton(
            'adm_button_save_events',
            $gL10n->get('SYS_SAVE'),
            array('icon' => 'bi-check-lg', 'class' => 'offset-sm-3')
        );

        $smarty = $this->getSmartyTemplate();
        $formEvents->addToSmarty($smarty);
        $gCurrentSession->addFormObject($formEvents);
        return $smarty->fetch('preferences/preferences.events.tpl');
    }

    /**
     * Generates the HTML of the form from the group and roles preferences and will return the complete HTML.
     * @return string Returns the complete HTML of the form from the group and roles preferences.
     * @throws Exception
     * @throws \Smarty\Exception
     */
    public function createGroupsRolesForm(): string
    {
        global $gL10n, $gSettingsManager, $gDb, $gCurrentOrgId, $gCurrentSession;

        $formValues = $gSettingsManager->getAll();

        $formGroupsRoles = new FormPresenter(
            'adm_preferences_form_groups_roles',
            'preferences/preferences.groups-roles.tpl',
            SecurityUtils::encodeUrl(ADMIDIO_URL . FOLDER_MODULES . '/preferences.php', array('mode' => 'save', 'panel' => 'groups_roles')),
            null,
            array('class' => 'form-preferences')
        );
        $formGroupsRoles->addCheckbox(
            'groups_roles_enable_module',
            $gL10n->get('SYS_ENABLE_GROUPS_ROLES'),
            (bool) $formValues['groups_roles_enable_module'],
            array('helpTextId' => 'SYS_ENABLE_GROUPS_ROLES_DESC')
        );
        $selectBoxEntries = array('10' => '10', '25' => '25', '50' => '50', '100' => '100');
        $formGroupsRoles->addSelectBox(
            'groups_roles_members_per_page',
            $gL10n->get('SYS_MEMBERS_PER_PAGE'),
            $selectBoxEntries,
            array('defaultValue' => $formValues['groups_roles_members_per_page'], 'showContextDependentFirstEntry' => false, 'helpTextId' => 'SYS_MEMBERS_PER_PAGE_DESC')
        );
        // read all global lists
        $sqlData = array();
        $sqlData['query'] = 'SELECT lst_id, lst_name
                       FROM ' . TBL_LISTS . '
                      WHERE lst_org_id = ? -- $gCurrentOrgId
                        AND lst_global = true
                   ORDER BY lst_name, lst_timestamp DESC';
        $sqlData['params'] = array($gCurrentOrgId);
        $formGroupsRoles->addSelectBoxFromSql(
            'groups_roles_default_configuration',
            $gL10n->get('SYS_DEFAULT_CONFIGURATION'),
            $gDb,
            $sqlData,
            array('defaultValue' => $formValues['groups_roles_default_configuration'], 'showContextDependentFirstEntry' => false, 'helpTextId' => 'SYS_DEFAULT_CONFIGURATION_LISTS_DESC')
        );
        $selectBoxEntries = array(
            '0' => $gL10n->get('SYS_NOBODY'),
            '1' => preg_replace('/<\/?strong>/', '"', $gL10n->get('SYS_SHOW_FORMER_MEMBERS_RIGHT', array($gL10n->get('SYS_RIGHT_ASSIGN_ROLES')))),
            '2' => preg_replace('/<\/?strong>/', '"', $gL10n->get('SYS_SHOW_FORMER_MEMBERS_RIGHT', array($gL10n->get('SYS_RIGHT_EDIT_USER'))))
        );
        $formGroupsRoles->addSelectBox(
            'groups_roles_show_former_members',
            $gL10n->get('SYS_SHOW_FORMER_MEMBERS'),
            $selectBoxEntries,
            array('defaultValue' => $formValues['groups_roles_show_former_members'], 'showContextDependentFirstEntry' => false, 'helpTextId' => array('SYS_SHOW_FORMER_MEMBERS_DESC', array($gL10n->get('SYS_SHOW_FORMER_MEMBERS_RIGHT', array($gL10n->get('SYS_RIGHT_EDIT_USER'))))))
        );
        $selectBoxEntriesExport = array(
            '0' => $gL10n->get('SYS_NOBODY'),
            '1' => $gL10n->get('SYS_ALL'),
            '2' => preg_replace('/<\/?strong>/', '"', $gL10n->get('SYS_SHOW_FORMER_MEMBERS_RIGHT', array($gL10n->get('SYS_RIGHT_EDIT_USER'))))
        );
        $formGroupsRoles->addSelectBox(
            'groups_roles_export',
            $gL10n->get('SYS_EXPORT_LISTS'),
            $selectBoxEntriesExport,
            array('defaultValue' => $formValues['groups_roles_export'], 'showContextDependentFirstEntry' => false, 'helpTextId' => 'SYS_EXPORT_LISTS_DESC')
        );
        $selectBoxEntriesEditLists = array(
            '1' => $gL10n->get('SYS_ALL'),
            '2' => preg_replace('/<\/?strong>/', '"', $gL10n->get('SYS_SHOW_FORMER_MEMBERS_RIGHT', array($gL10n->get('SYS_RIGHT_EDIT_USER')))),
            '3' => $gL10n->get('SYS_ADMINISTRATORS')
        );
        $formGroupsRoles->addSelectBox(
            'groups_roles_edit_lists',
            $gL10n->get('SYS_CONFIGURE_LISTS'),
            $selectBoxEntriesEditLists,
            array('defaultValue' => $formValues['groups_roles_edit_lists'], 'showContextDependentFirstEntry' => false, 'helpTextId' => 'SYS_CONFIGURE_LISTS_DESC')
        );
        $html = '<a class="btn btn-secondary" href="' . SecurityUtils::encodeUrl(ADMIDIO_URL . FOLDER_MODULES . '/categories.php', array('type' => 'ROL')) . '">
            <i class="bi bi-hdd-stack-fill"></i>' . $gL10n->get('SYS_SWITCH_TO_CATEGORIES_ADMINISTRATION') . '</a>';
        $formGroupsRoles->addCustomContent(
            'editCategories',
            $gL10n->get('SYS_EDIT_CATEGORIES'),
            $html,
            array('helpTextId' => 'SYS_MAINTAIN_CATEGORIES_DESC', 'alertWarning' => $gL10n->get('ORG_NOT_SAVED_SETTINGS_LOST'))
        );
        $formGroupsRoles->addSubmitButton(
            'adm_button_save_lists',
            $gL10n->get('SYS_SAVE'),
            array('icon' => 'bi-check-lg', 'class' => 'offset-sm-3')
        );

        $smarty = $this->getSmartyTemplate();
        $formGroupsRoles->addToSmarty($smarty);
        $gCurrentSession->addFormObject($formGroupsRoles);
        return $smarty->fetch('preferences/preferences.groups-roles.tpl');
    }

    /**
     * Generates the HTML of the form from the forum preferences and will return the complete HTML.
     * @return string Returns the complete HTML of the form from the forum preferences.
     * @throws Exception
     * @throws \Smarty\Exception
     */
    public function createForumForm(): string
    {
        global $gL10n, $gSettingsManager, $gCurrentSession;

        $formValues = $gSettingsManager->getAll();

        $formForum = new FormPresenter(
            'adm_preferences_form_forum',
            'preferences/preferences.forum.tpl',
            SecurityUtils::encodeUrl(ADMIDIO_URL . FOLDER_MODULES . '/preferences.php', array('mode' => 'save', 'panel' => 'forum')),
            null,
            array('class' => 'form-preferences')
        );
        $selectBoxEntries = array(
            '0' => $gL10n->get('SYS_DISABLED'),
            '1' => $gL10n->get('SYS_ENABLED'),
            '2' => $gL10n->get('ORG_ONLY_FOR_REGISTERED_USER')
        );
        $formForum->addSelectBox(
            'forum_module_enabled',
            $gL10n->get('ORG_ACCESS_TO_MODULE'),
            $selectBoxEntries,
            array('defaultValue' => $formValues['forum_module_enabled'], 'showContextDependentFirstEntry' => false, 'helpTextId' => 'ORG_ACCESS_TO_MODULE_DESC')
        );
        $selectBoxEntries = array(
            'cards' => $gL10n->get('SYS_DETAILED'),
            'list' => $gL10n->get('SYS_LIST')
        );
        $formForum->addSelectBox(
            'forum_view',
            $gL10n->get('SYS_DEFAULT_VIEW'),
            $selectBoxEntries,
            array('defaultValue' => $formValues['forum_view'], 'showContextDependentFirstEntry' => false, 'helpTextId' => array('SYS_DEFAULT_VIEW_FORUM_DESC', array('SYS_DETAILED', 'SYS_LIST')))
        );
        $formForum->addInput(
            'forum_topics_per_page',
            $gL10n->get('SYS_NUMBER_OF_TOPICS_PER_PAGE'),
            $formValues['forum_topics_per_page'],
            array('type' => 'number', 'minNumber' => 0, 'maxNumber' => 9999, 'step' => 1, 'helpTextId' => array('SYS_NUMBER_OF_ENTRIES_PER_PAGE_DESC', array(10)))
        );
        $formForum->addInput(
            'forum_posts_per_page',
            $gL10n->get('SYS_NUMBER_OF_POSTS_PER_PAGE'),
            $formValues['forum_posts_per_page'],
            array('type' => 'number', 'minNumber' => 0, 'maxNumber' => 9999, 'step' => 1, 'helpTextId' => array('SYS_NUMBER_OF_ENTRIES_PER_PAGE_DESC', array(15)))
        );
        $formForum->addSubmitButton(
            'adm_button_save_forum',
            $gL10n->get('SYS_SAVE'),
            array('icon' => 'bi-check-lg', 'class' => 'offset-sm-3')
        );

        $smarty = $this->getSmartyTemplate();
        $formForum->addToSmarty($smarty);
        $gCurrentSession->addFormObject($formForum);
        return $smarty->fetch('preferences/preferences.forum.tpl');
    }

    /**
     * Generates the HTML of the form from the link preferences and will return the complete HTML.
     * @return string Returns the complete HTML of the form from the link preferences.
     * @throws Exception
     * @throws \Smarty\Exception
     */
    public function createLinksForm(): string
    {
        global $gL10n, $gSettingsManager, $gCurrentSession;

        $formValues = $gSettingsManager->getAll();

        $formWeblinks = new FormPresenter(
            'adm_preferences_form_links',
            'preferences/preferences.links.tpl',
            SecurityUtils::encodeUrl(ADMIDIO_URL . FOLDER_MODULES . '/preferences.php', array('mode' => 'save', 'panel' => 'links')),
            null,
            array('class' => 'form-preferences')
        );
        $selectBoxEntries = array(
            '0' => $gL10n->get('SYS_DISABLED'),
            '1' => $gL10n->get('SYS_ENABLED'),
            '2' => $gL10n->get('ORG_ONLY_FOR_REGISTERED_USER')
        );
        $formWeblinks->addSelectBox(
            'weblinks_module_enabled',
            $gL10n->get('ORG_ACCESS_TO_MODULE'),
            $selectBoxEntries,
            array('defaultValue' => $formValues['weblinks_module_enabled'], 'showContextDependentFirstEntry' => false, 'helpTextId' => 'ORG_ACCESS_TO_MODULE_DESC')
        );
        $formWeblinks->addInput(
            'weblinks_per_page',
            $gL10n->get('SYS_NUMBER_OF_ENTRIES_PER_PAGE'),
            $formValues['weblinks_per_page'],
            array('type' => 'number', 'minNumber' => 0, 'maxNumber' => 9999, 'step' => 1, 'helpTextId' => array('SYS_NUMBER_OF_ENTRIES_PER_PAGE_DESC', array(0)))
        );
        $selectBoxEntries = array('_self' => $gL10n->get('SYS_SAME_WINDOW'), '_blank' => $gL10n->get('SYS_NEW_WINDOW'));
        $formWeblinks->addSelectBox(
            'weblinks_target',
            $gL10n->get('SYS_LINK_TARGET'),
            $selectBoxEntries,
            array('defaultValue' => $formValues['weblinks_target'], 'showContextDependentFirstEntry' => false, 'helpTextId' => 'SYS_LINK_TARGET_DESC')
        );
        $formWeblinks->addInput(
            'weblinks_redirect_seconds',
            $gL10n->get('SYS_DISPLAY_REDIRECT'),
            $formValues['weblinks_redirect_seconds'],
            array('type' => 'number', 'minNumber' => 0, 'maxNumber' => 9999, 'step' => 1, 'helpTextId' => 'SYS_DISPLAY_REDIRECT_DESC')
        );
        $html = '<a class="btn btn-secondary" href="' . SecurityUtils::encodeUrl(ADMIDIO_URL . FOLDER_MODULES . '/categories.php', array('type' => 'LNK')) . '">
            <i class="bi bi-hdd-stack-fill"></i>' . $gL10n->get('SYS_SWITCH_TO_CATEGORIES_ADMINISTRATION') . '</a>';
        $formWeblinks->addCustomContent(
            'editCategories',
            $gL10n->get('SYS_EDIT_CATEGORIES'),
            $html,
            array('helpTextId' => $gL10n->get('SYS_MAINTAIN_CATEGORIES_DESC'), 'alertWarning' => $gL10n->get('ORG_NOT_SAVED_SETTINGS_LOST'))
        );
        $formWeblinks->addSubmitButton(
            'adm_button_save_links',
            $gL10n->get('SYS_SAVE'),
            array('icon' => 'bi-check-lg', 'class' => 'offset-sm-3')
        );

        $smarty = $this->getSmartyTemplate();
        $formWeblinks->addToSmarty($smarty);
        $gCurrentSession->addFormObject($formWeblinks);
        return $smarty->fetch('preferences/preferences.links.tpl');
    }

    /**
     * Generates the HTML of the form from the message preferences and will return the complete HTML.
     * @return string Returns the complete HTML of the form from the message preferences.
     * @throws Exception
     * @throws \Smarty\Exception
     */
    public function createMessagesForm(): string
    {
        global $gL10n, $gSettingsManager, $gCurrentSession;

        $formValues = $gSettingsManager->getAll();

        $formMessages = new FormPresenter(
            'adm_preferences_form_messages',
            'preferences/preferences.messages.tpl',
            SecurityUtils::encodeUrl(ADMIDIO_URL . FOLDER_MODULES . '/preferences.php', array('mode' => 'save', 'panel' => 'messages')),
            null,
            array('class' => 'form-preferences')
        );
        $selectBoxEntries = array(
            '0' => $gL10n->get('SYS_DISABLED'),
            '1' => $gL10n->get('SYS_ENABLED'),
            '2' => $gL10n->get('ORG_ONLY_FOR_REGISTERED_USER')
        );
        $formMessages->addSelectBox(
            'mail_module_enabled',
            $gL10n->get('ORG_ACCESS_TO_MODULE'),
            $selectBoxEntries,
            array('defaultValue' => $formValues['mail_module_enabled'], 'showContextDependentFirstEntry' => false, 'helpTextId' => 'ORG_ACCESS_TO_MODULE_DESC')
        );
        $formMessages->addCheckbox(
            'pm_module_enabled',
            $gL10n->get('SYS_ENABLE_PM_MODULE'),
            (bool) $formValues['pm_module_enabled'],
            array('helpTextId' => 'SYS_ENABLE_PM_MODULE_DESC')
        );
        $formMessages->addCheckbox(
            'mail_captcha_enabled',
            $gL10n->get('ORG_ENABLE_CAPTCHA'),
            (bool) $formValues['mail_captcha_enabled'],
            array('helpTextId' => 'SYS_SHOW_CAPTCHA_DESC')
        );

        $formMessages->addSelectBox(
            'mail_template',
            $gL10n->get('SYS_EMAIL_TEMPLATE'),
            PreferencesService::getArrayFileNames(ADMIDIO_PATH . FOLDER_DATA . '/mail_templates'),
            array(
                'defaultValue' => ucfirst(preg_replace('/[_-]/', ' ', str_replace('.html', '', $formValues['mail_template']))),
                'showContextDependentFirstEntry' => true,
                'arrayKeyIsNotValue' => true,
                'firstEntry' => $gL10n->get('SYS_NO_TEMPLATE'),
                'helpTextId' => array('SYS_EMAIL_TEMPLATE_DESC', array('adm_my_files/mail_templates', '<a href="https://www.admidio.org/dokuwiki/doku.php?id=en:2.0:e-mail-templates">', '</a>'))
            )
        );
        $formMessages->addInput(
            'mail_max_receiver',
            $gL10n->get('SYS_MAX_RECEIVER'),
            $formValues['mail_max_receiver'],
            array('type' => 'number', 'minNumber' => 0, 'maxNumber' => 9999, 'step' => 1, 'helpTextId' => 'SYS_MAX_RECEIVER_DESC')
        );
        $formMessages->addCheckbox(
            'mail_send_to_all_addresses',
            $gL10n->get('SYS_SEND_EMAIL_TO_ALL_ADDRESSES'),
            (bool) $formValues['mail_send_to_all_addresses'],
            array('helpTextId' => 'SYS_SEND_EMAIL_TO_ALL_ADDRESSES_DESC')
        );
        $formMessages->addCheckbox(
            'mail_show_former',
            $gL10n->get('SYS_SEND_EMAIL_FORMER'),
            (bool) $formValues['mail_show_former'],
            array('helpTextId' => 'SYS_SEND_EMAIL_FORMER_DESC')
        );
        $formMessages->addInput(
            'max_email_attachment_size',
            $gL10n->get('SYS_ATTACHMENT_SIZE') . ' (MB)',
            $formValues['max_email_attachment_size'],
            array('type' => 'number', 'minNumber' => 0, 'maxNumber' => 999999, 'step' => 1, 'helpTextId' => 'SYS_ATTACHMENT_SIZE_DESC')
        );
        $formMessages->addCheckbox(
            'mail_save_attachments',
            $gL10n->get('SYS_SAVE_ATTACHMENTS'),
            (bool) $formValues['mail_save_attachments'],
            array('helpTextId' => 'SYS_SAVE_ATTACHMENTS_DESC')
        );
        $formMessages->addCheckbox(
            'mail_html_registered_users',
            $gL10n->get('SYS_HTML_MAILS_REGISTERED_USERS'),
            (bool) $formValues['mail_html_registered_users'],
            array('helpTextId' => 'SYS_HTML_MAILS_REGISTERED_USERS_DESC')
        );
        $selectBoxEntries = array(
            '0' => $gL10n->get('SYS_DISABLED'),
            '1' => $gL10n->get('SYS_ENABLED'),
            '2' => $gL10n->get('ORG_ONLY_FOR_REGISTERED_USER')
        );
        $formMessages->addSelectBox(
            'mail_delivery_confirmation',
            $gL10n->get('SYS_DELIVERY_CONFIRMATION'),
            $selectBoxEntries,
            array('defaultValue' => $formValues['mail_delivery_confirmation'], 'showContextDependentFirstEntry' => false, 'helpTextId' => 'SYS_DELIVERY_CONFIRMATION_DESC')
        );
        $formMessages->addSubmitButton(
            'adm_button_save_messages',
            $gL10n->get('SYS_SAVE'),
            array('icon' => 'bi-check-lg', 'class' => 'offset-sm-3')
        );

        $smarty = $this->getSmartyTemplate();
        $formMessages->addToSmarty($smarty);
        $gCurrentSession->addFormObject($formMessages);
        return $smarty->fetch('preferences/preferences.messages.tpl');
    }

    /**
     * Generates the HTML of the form from the photo preferences and will return the complete HTML.
     * @return string Returns the complete HTML of the form from the photo preferences.
     * @throws Exception
     * @throws \Smarty\Exception
     */
    public function createPhotosForm(): string
    {
        global $gL10n, $gSettingsManager, $gCurrentSession;

        $formValues = $gSettingsManager->getAll();

        $formPhotos = new FormPresenter(
            'adm_preferences_form_photos',
            'preferences/preferences.photos.tpl',
            SecurityUtils::encodeUrl(ADMIDIO_URL . FOLDER_MODULES . '/preferences.php', array('mode' => 'save', 'panel' => 'photos')),
            null,
            array('class' => 'form-preferences')
        );
        $selectBoxEntries = array(
            '0' => $gL10n->get('SYS_DISABLED'),
            '1' => $gL10n->get('SYS_ENABLED'),
            '2' => $gL10n->get('ORG_ONLY_FOR_REGISTERED_USER')
        );
        $formPhotos->addSelectBox(
            'photo_module_enabled',
            $gL10n->get('ORG_ACCESS_TO_MODULE'),
            $selectBoxEntries,
            array('defaultValue' => $formValues['photo_module_enabled'], 'showContextDependentFirstEntry' => false, 'helpTextId' => 'ORG_ACCESS_TO_MODULE_DESC')
        );
        $selectBoxEntries = array(
            '1' => $gL10n->get('SYS_MODAL_WINDOW'),
            '2' => $gL10n->get('SYS_SAME_WINDOW')
        );
        $formPhotos->addSelectBox(
            'photo_show_mode',
            $gL10n->get('SYS_PHOTOS_PRESENTATION'),
            $selectBoxEntries,
            array('defaultValue' => $formValues['photo_show_mode'], 'showContextDependentFirstEntry' => false, 'helpTextId' => 'SYS_PHOTOS_PRESENTATION_DESC')
        );
        $formPhotos->addInput(
            'photo_albums_per_page',
            $gL10n->get('SYS_NUMBER_OF_ALBUMS_PER_PAGE'),
            $formValues['photo_albums_per_page'],
            array('type' => 'number', 'minNumber' => 0, 'maxNumber' => 9999, 'step' => 1, 'helpTextId' => array('SYS_NUMBER_OF_ENTRIES_PER_PAGE_DESC', array(24)))
        );
        $formPhotos->addInput(
            'photo_thumbs_page',
            $gL10n->get('SYS_THUMBNAILS_PER_PAGE'),
            $formValues['photo_thumbs_page'],
            array('type' => 'number', 'minNumber' => 1, 'maxNumber' => 9999, 'step' => 1, 'helpTextId' => array('SYS_THUMBNAILS_PER_PAGE_DESC', array(24)))
        );
        $formPhotos->addInput(
            'photo_thumbs_scale',
            $gL10n->get('SYS_THUMBNAIL_SCALING'),
            $formValues['photo_thumbs_scale'],
            array('type' => 'number', 'minNumber' => 1, 'maxNumber' => 9999, 'step' => 1, 'helpTextId' => array('SYS_THUMBNAIL_SCALING_DESC', array(500)))
        );
        $formPhotos->addInput(
            'photo_show_width',
            $gL10n->get('SYS_MAX_PHOTO_SIZE_WIDTH'),
            $formValues['photo_show_width'],
            array('type' => 'number', 'minNumber' => 1, 'maxNumber' => 9999, 'step' => 1)
        );
        $formPhotos->addInput(
            'photo_show_height',
            $gL10n->get('SYS_MAX_PHOTO_SIZE_HEIGHT'),
            $formValues['photo_show_height'],
            array('type' => 'number', 'minNumber' => 1, 'maxNumber' => 9999, 'step' => 1, 'helpTextId' => array('SYS_MAX_PHOTO_SIZE_DESC', array(1200, 1200)))
        );
        $formPhotos->addInput(
            'photo_image_text',
            $gL10n->get('SYS_SHOW_WATERMARK'),
            $formValues['photo_image_text'],
            array('maxLength' => 60, 'helpTextId' => array('SYS_SHOW_WATERMARK_DESC', array('© ' . DOMAIN)))
        );
        $formPhotos->addInput(
            'photo_image_text_size',
            $gL10n->get('SYS_CAPTION_SIZE'),
            $formValues['photo_image_text_size'],
            array('type' => 'number', 'minNumber' => 1, 'maxNumber' => 9999, 'step' => 1, 'helpTextId' => 'SYS_CAPTION_SIZE_DESC')
        );
        $formPhotos->addCheckbox(
            'photo_download_enabled',
            $gL10n->get('SYS_ENABLE_DOWNLOAD'),
            (bool) $formValues['photo_download_enabled'],
            array('helpTextId' => array('SYS_ENABLE_DOWNLOAD_DESC', array('SYS_KEEP_ORIGINAL')))
        );
        $formPhotos->addCheckbox(
            'photo_keep_original',
            $gL10n->get('SYS_KEEP_ORIGINAL'),
            (bool) $formValues['photo_keep_original'],
            array('helpTextId' => array('SYS_KEEP_ORIGINAL_DESC', array('SYS_ENABLE_DOWNLOAD')))
        );
        $formPhotos->addCheckbox(
            'photo_ecard_enabled',
            $gL10n->get('SYS_ENABLE_GREETING_CARDS'),
            (bool) $formValues['photo_ecard_enabled'],
            array('helpTextId' => 'SYS_ENABLE_GREETING_CARDS_DESC')
        );
        $formPhotos->addInput(
            'photo_ecard_scale',
            $gL10n->get('SYS_THUMBNAIL_SCALING'),
            $formValues['photo_ecard_scale'],
            array('type' => 'number', 'minNumber' => 1, 'maxNumber' => 9999, 'step' => 1, 'helpTextId' => array('SYS_ECARD_MAX_PHOTO_SIZE_DESC', array(500)))
        );
        $formPhotos->addSelectBox(
            'photo_ecard_template',
            $gL10n->get('SYS_TEMPLATE'),
            PreferencesService::getArrayFileNames(ADMIDIO_PATH . FOLDER_DATA . '/ecard_templates'),
            array(
                'defaultValue' => ucfirst(preg_replace('/[_-]/', ' ', str_replace('.tpl', '', $formValues['photo_ecard_template']))),
                'showContextDependentFirstEntry' => false,
                'arrayKeyIsNotValue' => true,
                'firstEntry' => $gL10n->get('SYS_NO_TEMPLATE'),
                'helpTextId' => 'SYS_TEMPLATE_DESC'
            )
        );
        $formPhotos->addSubmitButton(
            'adm_button_save_photos',
            $gL10n->get('SYS_SAVE'),
            array('icon' => 'bi-check-lg', 'class' => 'offset-sm-3')
        );

        $smarty = $this->getSmartyTemplate();
        $formPhotos->addToSmarty($smarty);
        $gCurrentSession->addFormObject($formPhotos);
        return $smarty->fetch('preferences/preferences.photos.tpl');
    }

    /**
     * Generates the HTML of the form from the profile preferences and will return the complete HTML.
     * @return string Returns the complete HTML of the form from the profile preferences.
     * @throws Exception
     * @throws \Smarty\Exception
     */
    public function createProfileForm(): string
    {
        global $gL10n, $gSettingsManager, $gCurrentOrganization, $gCurrentSession;

        $formValues = $gSettingsManager->getAll();

        $formProfile = new FormPresenter(
            'adm_preferences_form_profile',
            'preferences/preferences.profile.tpl',
            SecurityUtils::encodeUrl(ADMIDIO_URL . FOLDER_MODULES . '/preferences.php', array('mode' => 'save', 'panel' => 'profile')),
            null,
            array('class' => 'form-preferences')
        );
        $html = '<a class="btn btn-secondary" href="' . ADMIDIO_URL . FOLDER_MODULES . '/profile-fields.php">
            <i class="bi bi-ui-radios"></i>' . $gL10n->get('SYS_SWITCH_TO_PROFILE_FIELDS_CONFIGURATION') . '</a>';
        $formProfile->addCustomContent(
            'editProfileFields',
            $gL10n->get('SYS_EDIT_PROFILE_FIELDS'),
            $html,
            array('helpTextId' => 'SYS_MANAGE_PROFILE_FIELDS_DESC', 'alertWarning' => $gL10n->get('ORG_NOT_SAVED_SETTINGS_LOST'))
        );
        $formProfile->addCheckbox(
            'profile_show_map_link',
            $gL10n->get('SYS_SHOW_MAP_LINK'),
            (bool) $formValues['profile_show_map_link'],
            array('helpTextId' => 'SYS_SHOW_MAP_LINK_PROFILE_DESC')
        );
        $formProfile->addCheckbox(
            'profile_show_empty_fields',
            $gL10n->get('SYS_SHOW_EMPTY_PROFILE_FIELDS'),
            (bool) $formValues['profile_show_empty_fields'],
            array('helpTextId' => 'SYS_SHOW_EMPTY_PROFILE_FIELDS_DESC')
        );
        $formProfile->addCheckbox(
            'profile_show_roles',
            $gL10n->get('SYS_SHOW_ROLE_MEMBERSHIP'),
            (bool) $formValues['profile_show_roles'],
            array('helpTextId' => 'SYS_SHOW_ROLE_MEMBERSHIP_DESC')
        );
        $formProfile->addCheckbox(
            'profile_show_former_roles',
            $gL10n->get('SYS_SHOW_FORMER_ROLE_MEMBERSHIP'),
            (bool) $formValues['profile_show_former_roles'],
            array('helpTextId' => 'SYS_SHOW_FORMER_ROLE_MEMBERSHIP_DESC')
        );

        if ($gCurrentOrganization->getValue('org_org_id_parent') > 0 || $gCurrentOrganization->isParentOrganization()) {
            $formProfile->addCheckbox(
                'profile_show_extern_roles',
                $gL10n->get('SYS_SHOW_ROLES_OTHER_ORGANIZATIONS'),
                (bool) $formValues['profile_show_extern_roles'],
                array('helpTextId' => 'SYS_SHOW_ROLES_OTHER_ORGANIZATIONS_DESC')
            );
        }

        $selectBoxEntries = array('0' => $gL10n->get('SYS_DATABASE'), '1' => $gL10n->get('SYS_FOLDER'));
        $formProfile->addSelectBox(
            'profile_photo_storage',
            $gL10n->get('SYS_LOCATION_PROFILE_PICTURES'),
            $selectBoxEntries,
            array('defaultValue' => $formValues['profile_photo_storage'], 'showContextDependentFirstEntry' => false, 'helpTextId' => 'SYS_LOCATION_PROFILE_PICTURES_DESC')
        );
        $formProfile->addSubmitButton(
            'adm_button_save_profile',
            $gL10n->get('SYS_SAVE'),
            array('icon' => 'bi-check-lg', 'class' => 'offset-sm-3')
        );

        $smarty = $this->getSmartyTemplate();
        $formProfile->addToSmarty($smarty);
        $gCurrentSession->addFormObject($formProfile);
        return $smarty->fetch('preferences/preferences.profile.tpl');
    }

    /**
     * Generates the HTML of the form from the regional settings preferences and will return the complete HTML.
     * @return string Returns the complete HTML of the form from the regional settings preferences.
     * @throws Exception
     * @throws \Smarty\Exception
     */
    public function createRegionalSettingsForm(): string
    {
        global $gL10n, $gSettingsManager, $gTimezone, $gCurrentSession;

        $formValues = $gSettingsManager->getAll();

        $formRegionalSettings = new FormPresenter(
            'adm_preferences_form_regional_settings',
            'preferences/preferences.regional-settings.tpl',
            SecurityUtils::encodeUrl(ADMIDIO_URL . FOLDER_MODULES . '/preferences.php', array('mode' => 'save', 'panel' => 'regional_settings')),
            null,
            array('class' => 'form-preferences')
        );
        $formRegionalSettings->addInput(
            'system_timezone',
            $gL10n->get('ORG_TIMEZONE'),
            $gTimezone,
            array('property' => FormPresenter::FIELD_DISABLED, 'class' => 'form-control-small', 'helpTextId' => 'ORG_TIMEZONE_DESC')
        );
        $formRegionalSettings->addSelectBox(
            'system_language',
            $gL10n->get('SYS_LANGUAGE'),
            $gL10n->getAvailableLanguages(),
            array('property' => FormPresenter::FIELD_REQUIRED, 'defaultValue' => $formValues['system_language'], 'helpTextId' => array('SYS_LANGUAGE_HELP_TRANSLATION', array('<a href="https://www.admidio.org/dokuwiki/doku.php?id=en:entwickler:uebersetzen">', '</a>')))
        );
        $formRegionalSettings->addSelectBox(
            'default_country',
            $gL10n->get('SYS_DEFAULT_COUNTRY'),
            $gL10n->getCountries(),
            array('defaultValue' => $formValues['default_country'], 'helpTextId' => 'SYS_DEFAULT_COUNTRY_DESC')
        );
        $formRegionalSettings->addInput(
            'system_date',
            $gL10n->get('ORG_DATE_FORMAT'),
            $formValues['system_date'],
            array('property' => FormPresenter::FIELD_REQUIRED, 'maxLength' => 20, 'helpTextId' => array('ORG_DATE_FORMAT_DESC', array('<a href="https://www.php.net/manual/en/function.date.php">date()</a>')), 'class' => 'form-control-small')
        );
        $formRegionalSettings->addInput(
            'system_time',
            $gL10n->get('ORG_TIME_FORMAT'),
            $formValues['system_time'],
            array('property' => FormPresenter::FIELD_REQUIRED, 'maxLength' => 20, 'helpTextId' => array('ORG_TIME_FORMAT_DESC', array('<a href="https://www.php.net/manual/en/function.date.php">date()</a>')), 'class' => 'form-control-small')
        );
        $formRegionalSettings->addInput(
            'system_currency',
            $gL10n->get('ORG_CURRENCY'),
            $formValues['system_currency'],
            array('maxLength' => 20, 'helpTextId' => 'ORG_CURRENCY_DESC', 'class' => 'form-control-small')
        );
        $formRegionalSettings->addSubmitButton(
            'adm_button_save_regional_settings',
            $gL10n->get('SYS_SAVE'),
            array('icon' => 'bi-check-lg', 'class' => 'offset-sm-3')
        );

        $smarty = $this->getSmartyTemplate();
        $formRegionalSettings->addToSmarty($smarty);
        $gCurrentSession->addFormObject($formRegionalSettings);
        return $smarty->fetch('preferences/preferences.regional-settings.tpl');
    }

    /**
     * Generates the HTML of the form from the registration preferences and will return the complete HTML.
     * @return string Returns the complete HTML of the form from the registration preferences.
     * @throws Exception
     * @throws \Smarty\Exception
     */
    public function createRegistrationForm(): string
    {
        global $gL10n, $gSettingsManager, $gCurrentSession;

        $formValues = $gSettingsManager->getAll();

        $formRegistration = new FormPresenter(
            'adm_preferences_form_registration',
            'preferences/preferences.registration.tpl',
            SecurityUtils::encodeUrl(ADMIDIO_URL . FOLDER_MODULES . '/preferences.php', array('mode' => 'save', 'panel' => 'registration')),
            null,
            array('class' => 'form-preferences')
        );
        $formRegistration->addCheckbox(
            'registration_enable_module',
            $gL10n->get('ORG_ENABLE_REGISTRATION_MODULE'),
            (bool) $formValues['registration_enable_module'],
            array('helpTextId' => 'ORG_ENABLE_REGISTRATION_MODULE_DESC')
        );
        $formRegistration->addCheckbox(
            'registration_manual_approval',
            $gL10n->get('SYS_MANUAL_APPROVAL'),
            (bool) $formValues['registration_manual_approval'],
            array('helpTextId' => array('SYS_MANUAL_APPROVAL_DESC', array('SYS_RIGHT_APPROVE_USERS')))
        );
        $formRegistration->addCheckbox(
            'registration_enable_captcha',
            $gL10n->get('ORG_ENABLE_CAPTCHA'),
            (bool) $formValues['registration_enable_captcha'],
            array('helpTextId' => 'ORG_CAPTCHA_REGISTRATION')
        );
        $formRegistration->addCheckbox(
            'registration_adopt_all_data',
            $gL10n->get('SYS_REGISTRATION_ADOPT_ALL_DATA'),
            (bool) $formValues['registration_adopt_all_data'],
            array('helpTextId' => 'SYS_REGISTRATION_ADOPT_ALL_DATA_DESC')
        );
        $formRegistration->addCheckbox(
            'registration_send_notification_email',
            $gL10n->get('ORG_EMAIL_ALERTS'),
            (bool) $formValues['registration_send_notification_email'],
            array('helpTextId' => array('ORG_EMAIL_ALERTS_DESC', array('SYS_RIGHT_APPROVE_USERS')))
        );
        $formRegistration->addSubmitButton(
            'adm_button_save_registration',
            $gL10n->get('SYS_SAVE'),
            array('icon' => 'bi-check-lg', 'class' => 'offset-sm-3')
        );

        $smarty = $this->getSmartyTemplate();
        $formRegistration->addToSmarty($smarty);
        $gCurrentSession->addFormObject($formRegistration);
        return $smarty->fetch('preferences/preferences.registration.tpl');
    }

    /**
     * Generates the HTML of the form from the security preferences and will return the complete HTML.
     * @return string Returns the complete HTML of the form from the security preferences.
     * @throws Exception
     * @throws \Smarty\Exception
     */
    public function createSecurityForm(): string
    {
        global $gL10n, $gSettingsManager, $gCurrentSession;

        $formValues = $gSettingsManager->getAll();

        $formSecurity = new FormPresenter(
            'adm_preferences_form_security',
            'preferences/preferences.security.tpl',
            SecurityUtils::encodeUrl(ADMIDIO_URL . FOLDER_MODULES . '/preferences.php', array('mode' => 'save', 'panel' => 'security')),
            null,
            array('class' => 'form-preferences')
        );
        $formSecurity->addInput(
            'logout_minutes',
            $gL10n->get('ORG_AUTOMATIC_LOGOUT_AFTER'),
            $formValues['logout_minutes'],
            array('type' => 'number', 'minNumber' => 0, 'maxNumber' => 9999, 'step' => 1, 'helpTextId' => array('ORG_AUTOMATIC_LOGOUT_AFTER_DESC', array('SYS_REMEMBER_ME')))
        );
        $selectBoxEntries = array(
            0 => $gL10n->get('ORG_PASSWORD_MIN_STRENGTH_NO'),
            1 => $gL10n->get('ORG_PASSWORD_MIN_STRENGTH_LOW'),
            2 => $gL10n->get('ORG_PASSWORD_MIN_STRENGTH_MID'),
            3 => $gL10n->get('ORG_PASSWORD_MIN_STRENGTH_HIGH'),
            4 => $gL10n->get('ORG_PASSWORD_MIN_STRENGTH_VERY_HIGH')
        );
        $formSecurity->addSelectBox(
            'password_min_strength',
            $gL10n->get('ORG_PASSWORD_MIN_STRENGTH'),
            $selectBoxEntries,
            array('defaultValue' => $formValues['password_min_strength'], 'showContextDependentFirstEntry' => false, 'helpTextId' => 'ORG_PASSWORD_MIN_STRENGTH_DESC')
        );
        $formSecurity->addCheckbox(
            'enable_auto_login',
            $gL10n->get('ORG_LOGIN_AUTOMATICALLY'),
            (bool) $formValues['enable_auto_login'],
            array('helpTextId' => 'ORG_LOGIN_AUTOMATICALLY_DESC')
        );
        $formSecurity->addCheckbox(
            'enable_password_recovery',
            $gL10n->get('SYS_PASSWORD_FORGOTTEN'),
            (bool) $formValues['enable_password_recovery'],
            array('helpTextId' => array('SYS_PASSWORD_FORGOTTEN_PREF_DESC', array('SYS_ENABLE_NOTIFICATIONS')))
        );
        $formSecurity->addCheckbox(
            'security_login_email_address_enabled',
            $gL10n->get('SYS_LOGIN_WITH_EMAIL'),
            (bool) $formValues['security_login_email_address_enabled'],
            array('helpTextId' => 'SYS_LOGIN_WITH_EMAIL_DESC')
        );
        $formSecurity->addCheckbox(
            'two_factor_authentication_enabled',
            $gL10n->get('SYS_TFA_ENABLE'),
            (bool) $formValues['two_factor_authentication_enabled'],
            array('helpTextId' => 'SYS_TFA_ENABLE_DESC')
        );
        $formSecurity->addSubmitButton(
            'adm_button_save_security',
            $gL10n->get('SYS_SAVE'),
            array('icon' => 'bi-check-lg', 'class' => 'offset-sm-3')
        );

        $smarty = $this->getSmartyTemplate();
        $formSecurity->addToSmarty($smarty);
        $gCurrentSession->addFormObject($formSecurity);
        return $smarty->fetch('preferences/preferences.security.tpl');
    }

    /**
     * Generates the HTML of the form from the sso preferences and will return the complete HTML.
     * @return string Returns the complete HTML of the form from the sso preferences.
     * @throws Exception
     * @throws \Smarty\Exception
     */
    public function createSsoForm(): string
    {
        global $gL10n, $gSettingsManager, $gCurrentSession, $gDb, $gCurrentUser;

        $formValues = $gSettingsManager->getAll();

        $formSSO = new FormPresenter(
            'adm_preferences_form_sso',
            'preferences/preferences.sso.tpl',
            SecurityUtils::encodeUrl(ADMIDIO_URL . FOLDER_MODULES . '/preferences.php', array('mode' => 'save', 'panel' => 'sso')),
            null,
            array('class' => 'form-preferences')
        );


        // Link to Key administration
        $url = SecurityUtils::encodeUrl(ADMIDIO_URL . FOLDER_MODULES . '/sso/keys.php');
        $html = '<a class="btn btn-secondary admidio-messagebox" href="javascript:void(0);" data-buttons="yes-no"
            data-message="' . $gL10n->get('ORG_NOT_SAVED_SETTINGS_LOST') . '</br>' .
            $gL10n->get('ORG_NOT_SAVED_SETTINGS_CONTINUE') . '"
            data-href="window.location.href=\'' . $url . '\'">
            <i class="bi bi-key"></i>' . $gL10n->get('SYS_SSO_KEY_ADMIN') . '</a>';
        $formSSO->addCustomContent(
            'sso_keys',
            $gL10n->get('SYS_SSO_KEYS'),
            $html,
            array()
        );

        $samlService = new \Admidio\SSO\Service\SAMLService($gDb, $gCurrentUser);

        $formSSO->addCustomContent(
            'sso_saml_settings',
            '',
            '<h5>' . $gL10n->get('SYS_SSO_SAML') . '</h5>',
            array()
        );
        $formSSO->addCheckbox(
            'sso_saml_enabled',
            $gL10n->get('SYS_SSO_SAML_ENABLED'),
            (bool)$formValues['sso_saml_enabled'],
            array('helpTextId' => 'SYS_SSO_SAML_ENABLED_DESC')
        );
        $formSSO->addInput(
            'sso_saml_entity_id',
            $gL10n->get('SYS_SSO_SAML_ENTITY_ID'),
            $formValues['sso_saml_entity_id'],
            array('class' => 'copy-container if-saml-enabled', 'helpTextId' => 'SYS_SSO_SAML_ENTITY_ID_DESC')
        );

        $keyService = new KeyService($gDb);
        $keyArray = $keyService->getKeysData(true);
        // $keys = array('0' => $gL10n->get('SYS_NONE'));
        $keys = array();
        $valueAttributes = array();
        foreach ($keyArray as $key) {
            $keys[$key['key_id']] = $key['key_name'] . ' (' . $key['key_algorithm'] . ', ' . $key['key_expires_at'] . ')';
            // We can add the certificates as additional value attributes to the select entries
            $valueAttributes[$key['key_id']] = ['data-global' => $key['key_certificate']];
        }

        $formSSO->addSelectBox(
            'sso_saml_signing_key',
            $gL10n->get('SYS_SSO_SIGNING_KEY'),
            $keys,
            array('defaultValue' => $formValues['sso_saml_signing_key'], 'firstEntry' => $gL10n->get('SYS_NONE'),
                'valueAttributes' => $valueAttributes, 'class' => 'if-saml-enabled')
        );
        $formSSO->addSelectBox(
            'sso_saml_encryption_key',
            $gL10n->get('SYS_SSO_ENCRYPTION_KEY'),
            $keys,
            array('defaultValue' => $formValues['sso_saml_encryption_key'], 'firstEntry' => $gL10n->get('SYS_NONE'),
                'valueAttributes' => $valueAttributes, 'class' => 'if-saml-enabled')
        );

        $formSSO->addCheckbox(
            'sso_saml_want_requests_signed',
            $gL10n->get('SYS_SSO_SAML_WANT_REQUESTS_SIGNED'),
            (bool)$formValues['sso_saml_want_requests_signed'],
            array('class' => 'if-saml-enabled')
        );

        $formSSO->addCustomContent(
            'sso_saml_sso_staticsettings',
            $gL10n->get('SYS_SSO_STATIC_SETTINGS'),
            '',
            array('data' => $samlService->getStaticSettings())
        );

        // Link to SAML Client administration
        $url = SecurityUtils::encodeUrl(ADMIDIO_URL . FOLDER_MODULES . '/sso/clients.php', array());
        $html = '<a class="btn btn-secondary admidio-messagebox if-saml-enabled" href="javascript:void(0);" data-buttons="yes-no"
            data-message="' . $gL10n->get('ORG_NOT_SAVED_SETTINGS_LOST') . '</br>' .
            $gL10n->get('ORG_NOT_SAVED_SETTINGS_CONTINUE') . '"
            data-href="window.location.href=\'' . $url . '\'">
            <i class="bi bi-key"></i>' . $gL10n->get('SYS_SSO_CLIENT_ADMIN') . '</a>';
        $formSSO->addCustomContent(
            'sso_saml_clients',
            $gL10n->get('SYS_SSO_CLIENTS_SAML'),
            $html,
            array()
        );




        /* *******************************************************************************
         * OIDC Settings
         */
        $oidcService = new \Admidio\SSO\Service\OIDCService($gDb, $gCurrentUser);

        $formSSO->addCustomContent(
            'sso_oidc_settings',
            '',
            '<h5>' . $gL10n->get('SYS_SSO_OIDC') . '</h5>',
            array()
        );
        $formSSO->addCheckbox(
            'sso_oidc_enabled',
            $gL10n->get('SYS_SSO_OIDC_ENABLED'),
            (bool)$formValues['sso_oidc_enabled'],
            array('helpTextId' => 'SYS_SSO_OIDC_ENABLED_DESC')
        );

        if (empty($formValues['sso_oidc_issuer_url'])) {
            $formValues['sso_oidc_issuer_url'] = ADMIDIO_URL . FOLDER_MODULES . '/sso/index.php/oidc';
        }
        if (str_ends_with($formValues['sso_oidc_issuer_url'], '/')) {
            $formValues['sso_oidc_issuer_url'] = substr($formValues['sso_oidc_issuer_url'], 0, -1);
        }
        $formSSO->addInput(
            'sso_oidc_issuer_url',
            $gL10n->get('SYS_SSO_OIDC_ISSUER_URL'),
            (string)$formValues['sso_oidc_issuer_url'],
            array('class' => 'copy-container if-oidc-enabled', 'helpTextId' => 'SYS_SSO_OIDC_ISSUER_URL_DESC')
        );

        $keyService = new KeyService($gDb);
        $keyArray = $keyService->getKeysData(true);
        // $keys = array('0' => $gL10n->get('SYS_NONE'));
        $keys = array();
        $valueAttributes = array();
        foreach ($keyArray as $key) {
            // OIDC supports only RSA keys!
            if (str_starts_with($key['key_algorithm'], 'RSA')) {
                $keys[$key['key_id']] = $key['key_name'] . ' (' . $key['key_algorithm'] . ', ' . $key['key_expires_at'] . ')';
                // We can add the certificates as additional value attributes to the select entries
                $valueAttributes[$key['key_id']] = ['data-global' => $key['key_certificate']];
            }
        }
        
        $formSSO->addSelectBox(
            'sso_oidc_signing_key',
            $gL10n->get('SYS_SSO_SIGNING_KEY'),
            $keys,
            array('defaultValue' => $formValues['sso_oidc_signing_key'], 'firstEntry' => $gL10n->get('SYS_NONE'), 
                'valueAttributes' => $valueAttributes, 'class' => 'if-oidc-enabled')
        );

        $formSSO->addCustomContent(
            'sso_oidc_sso_staticsettings',
            $gL10n->get('SYS_SSO_STATIC_SETTINGS'),
            '',
            array('data' => $oidcService->getStaticSettings())
        );

        // Link to OIDC Client administration
        $url = SecurityUtils::encodeUrl(ADMIDIO_URL . FOLDER_MODULES . '/sso/clients.php', array());
        $html = '<a class="btn btn-secondary admidio-messagebox if-oidc-enabled" href="javascript:void(0);" data-buttons="yes-no" 
            data-message="' . $gL10n->get('ORG_NOT_SAVED_SETTINGS_LOST') . '</br>' . 
            $gL10n->get('ORG_NOT_SAVED_SETTINGS_CONTINUE') . '"
            data-href="window.location.href=\'' . $url . '\'">
            <i class="bi bi-key"></i>' . $gL10n->get('SYS_SSO_CLIENT_ADMIN') . '</a>';
        $formSSO->addCustomContent(
            'sso_oidc_clients',
            $gL10n->get('SYS_SSO_CLIENTS_OIDC'),
            $html,
            array()
        );




        $formSSO->addSubmitButton(
            'adm_button_save_sso',
            $gL10n->get('SYS_SAVE'),
            array('icon' => 'bi-check-lg', 'class' => 'offset-sm-3')
        );

        $smarty = $this->getSmartyTemplate();
        $formSSO->addToSmarty($smarty);
        $gCurrentSession->addFormObject($formSSO);
        return $smarty->fetch('preferences/preferences.sso.tpl');
    }

    /**
     * Generates the HTML of the form from the Admidio update preferences, system information preferences and PHP preferences and will return the complete HTML.
     * @return string Returns the complete HTML of the form from the  Admidio update preferences, system information preferences and PHP preferences.
     * @throws Exception
     * @throws \Smarty\Exception
     */
    public function createSystemInformationForm(): string
    {
        global $gL10n, $gDb, $gLogger, $gDebug, $gImportDemoData, $gSystemComponent;

        // Admidio Version and Update
        $component = new ComponentUpdate($gDb);
        $component->readDataByColumns(array('com_type' => 'SYSTEM', 'com_name_intern' => 'CORE'));
        $updateStep = (int) $gSystemComponent->getValue('com_update_step');
        $maxStep = $component->getMaxUpdateStep();
        $updateStepText = $updateStep . ' / ' . $maxStep;
        if ($updateStep === $maxStep) {
            $updateStepColorClass = 'text-success';
        } elseif ($updateStep > $maxStep) {
            $updateStepColorClass = 'text-warning';
        } else {
            $updateStepColorClass = 'text-danger';
        }

        $this->assignSmartyVariable('admidioVersion', ADMIDIO_VERSION_TEXT);
        $this->assignSmartyVariable('updateStepColorClass', $updateStepColorClass);
        $this->assignSmartyVariable('updateStepText', $updateStepText);
        $this->assignSmartyVariable('databaseEngine', DB_ENGINE);
        $this->assignSmartyVariable('backupUrl', SecurityUtils::encodeUrl(ADMIDIO_URL . FOLDER_MODULES . '/preferences.php', array('mode' => 'backup')));
        $this->assignSmartyVariable('admidioHomepage', ADMIDIO_HOMEPAGE);

        // Admidio System Information
        $this->assignSmartyVariable('operatingSystemName', SystemInfoUtils::getOS());
        $this->assignSmartyVariable('operatingSystemUserName', SystemInfoUtils::getUname());

        if (SystemInfoUtils::is64Bit()) {
            $architectureOSColorClass = 'text-success';
            $architectureOSText = $gL10n->get('SYS_YES');
        } else {
            $architectureOSColorClass = '';
            $architectureOSText = $gL10n->get('SYS_NO');
        }
        $this->assignSmartyVariable('architectureOSColorClass', $architectureOSColorClass);
        $this->assignSmartyVariable('architectureOSText', $architectureOSText);

        if (SystemInfoUtils::isUnixFileSystem()) {
            $unixText = $gL10n->get('SYS_YES');
        } else {
            $unixText = $gL10n->get('SYS_NO');
        }
        $this->assignSmartyVariable('unixText', $unixText);

        $this->assignSmartyVariable('directorySeparator', SystemInfoUtils::getDirectorySeparator());
        $this->assignSmartyVariable('pathSeparator', SystemInfoUtils::getPathSeparator());
        $this->assignSmartyVariable('maxPathLength', SystemInfoUtils::getMaxPathLength());

        if (version_compare($gDb->getVersion(), $gDb->getMinimumRequiredVersion(), '<')) {
            $databaseVersionColorClass = 'text-danger';
            $databaseVersionText = $gDb->getVersion();
            $databaseVersionInfo = ' &rarr; ' . $gL10n->get('SYS_DATABASE_VERSION_REQUIRED', array($gDb->getMinimumRequiredVersion()));
        } else {
            $databaseVersionColorClass = 'text-success';
            $databaseVersionText = $gDb->getVersion();
            $databaseVersionInfo = '';
        }
        $this->assignSmartyVariable('databaseVersionName', $gDb->getName() . '-' . $gL10n->get('SYS_VERSION'));
        $this->assignSmartyVariable('databaseVersionColorClass', $databaseVersionColorClass);
        $this->assignSmartyVariable('databaseVersionText', $databaseVersionText);
        $this->assignSmartyVariable('databaseVersionInfo', $databaseVersionInfo);

        if (is_file(ADMIDIO_PATH . FOLDER_DATA . '/.htaccess')) {
            $directoryProtectionColorClass = 'text-success';
            $directoryProtectionText = $gL10n->get('SYS_SECURE');
            $directoryProtectionInfo = '';
        } else {
            $directoryProtectionColorClass = 'text-danger';
            $directoryProtectionText = '<span id="directory_protection_status">' . $gL10n->get('SYS_OFF') . '</span>';
            $directoryProtectionInfo = ' &rarr; <a id="link_directory_protection" href="#link_directory_protection" title="' . $gL10n->get('SYS_CREATE_HTACCESS') . '">' . $gL10n->get('SYS_CREATE_HTACCESS') . '</a>';
        }
        $this->assignSmartyVariable('directoryProtectionColorClass', $directoryProtectionColorClass);
        $this->assignSmartyVariable('directoryProtectionText', $directoryProtectionText);
        $this->assignSmartyVariable('directoryProtectionInfo', $directoryProtectionInfo);

        $this->assignSmartyVariable('maxProcessableImageSize', round(SystemInfoUtils::getProcessableImageSize() / 1000000, 2) . ' ' . $gL10n->get('SYS_MEGAPIXEL'));

        if (isset($gDebug) && $gDebug) {
            $debugModeColorClass = 'text-danger';
            $debugModeText = $gL10n->get('SYS_ON');
        } else {
            $debugModeColorClass = 'text-success';
            $debugModeText = $gL10n->get('SYS_OFF');
        }
        $this->assignSmartyVariable('debugModeColorClass', $debugModeColorClass);
        $this->assignSmartyVariable('debugModeText', $debugModeText);

        if (isset($gImportDemoData) && $gImportDemoData) {
            $importModeColorClass = 'text-danger';
            $importModeText = $gL10n->get('SYS_ON');
        } else {
            $importModeColorClass = 'text-success';
            $importModeText = $gL10n->get('SYS_OFF');
        }
        $this->assignSmartyVariable('importModeColorClass', $importModeColorClass);
        $this->assignSmartyVariable('importModeText', $importModeText);

        try {
            $diskSpace = FileSystemUtils::getDiskSpace();
            $progressBarClass = '';

            $diskUsagePercent = round(($diskSpace['used'] / $diskSpace['total']) * 100, 1);
            if ($diskUsagePercent > 90) {
                $progressBarClass = ' progress-bar-danger';
            } elseif ($diskUsagePercent > 70) {
                $progressBarClass = ' progress-bar-warning';
            }
            $diskSpaceContent = '
                <div class="progress">
                    <div class="progress-bar' . $progressBarClass . '" role="progressbar" aria-valuenow="' . $diskSpace['used'] . '" aria-valuemin="0" aria-valuemax="' . $diskSpace['total'] . '" style="width: ' . $diskUsagePercent . '%;">
                        ' . FileSystemUtils::getHumanReadableBytes($diskSpace['used']) . ' / ' . FileSystemUtils::getHumanReadableBytes($diskSpace['total']) . '
                    </div>
                </div>';
        } catch (RuntimeException $exception) {
            $gLogger->error('FILE-SYSTEM: Disk space could not be determined!');

            $diskSpaceContent = $gL10n->get('SYS_DISK_SPACE_ERROR', array($exception->getMessage()));
        }
        $this->assignSmartyVariable('diskSpaceContent', $diskSpaceContent);

        // Admidio PHP Information
                if (version_compare(PHP_VERSION, MIN_PHP_VERSION, '<')) {
            $phpVersionColorClass = 'text-danger';
            $phpVersionInfo = ' &rarr; ' . $gL10n->get('SYS_PHP_VERSION_REQUIRED', array(MIN_PHP_VERSION));
        } elseif (version_compare(PHP_VERSION, MIN_PHP_VERSION, '<')) {
            $phpVersionColorClass = 'text-warning';
            $phpVersionInfo = ' &rarr; ' . $gL10n->get('SYS_PHP_VERSION_EOL', array('<a href="https://www.php.net/supported-versions.php" target="_blank">Supported Versions</a>'));
        } else {
            $phpVersionColorClass = 'text-success';
            $phpVersionInfo = '';
        }
        $this->assignSmartyVariable('phpVersionColorClass', $phpVersionColorClass);
        $this->assignSmartyVariable('phpVersionText', PHP_VERSION);
        $this->assignSmartyVariable('phpVersionInfo', $phpVersionInfo);

        $postMaxSize = PhpIniUtils::getPostMaxSize();
        if (is_infinite($postMaxSize)) {
            $postMaxSizeColorClass = 'text-warning';
            $postMaxSizeText = $gL10n->get('SYS_NOT_SET');
        } else {
            $postMaxSizeColorClass = 'text-success';
            $postMaxSizeText = FileSystemUtils::getHumanReadableBytes($postMaxSize);
        }
        $this->assignSmartyVariable('postMaxSizeColorClass', $postMaxSizeColorClass);
        $this->assignSmartyVariable('postMaxSizeText', $postMaxSizeText);

        $memoryLimit = PhpIniUtils::getMemoryLimit();
        if (is_infinite($memoryLimit)) {
            $memoryLimitColorClass = 'text-warning';
            $memoryLimitText = $gL10n->get('SYS_NOT_SET');
        } else {
            $memoryLimitColorClass = 'text-success';
            $memoryLimitText = FileSystemUtils::getHumanReadableBytes($memoryLimit);
        }
        $this->assignSmartyVariable('memoryLimitColorClass', $memoryLimitColorClass);
        $this->assignSmartyVariable('memoryLimitText', $memoryLimitText);

        if (PhpIniUtils::isFileUploadEnabled()) {
            $fileUploadsColorClass = 'text-success';
            $fileUploadsText = $gL10n->get('SYS_ON');
        } else {
            $fileUploadsColorClass = 'text-danger';
            $fileUploadsText = $gL10n->get('SYS_OFF');
        }
        $this->assignSmartyVariable('fileUploadsColorClass', $fileUploadsColorClass);
        $this->assignSmartyVariable('fileUploadsText', $fileUploadsText);

        $fileUploadMaxFileSize = PhpIniUtils::getFileUploadMaxFileSize();
        if (is_infinite($fileUploadMaxFileSize)) {
            $uploadMaxFilesizeColorClass = 'text-warning';
            $uploadMaxFilesizeText = $gL10n->get('SYS_NOT_SET');
        } else {
            $uploadMaxFilesizeColorClass = 'text-success';
            $uploadMaxFilesizeText = FileSystemUtils::getHumanReadableBytes($fileUploadMaxFileSize);
        }
        $this->assignSmartyVariable('uploadMaxFilesizeColorClass', $uploadMaxFilesizeColorClass);
        $this->assignSmartyVariable('uploadMaxFilesizeText', $uploadMaxFilesizeText);

        try {
            SecurityUtils::getRandomInt(0, 1, true);
            $prnGeneratorColorClass = 'text-success';
            $prnGeneratorText = $gL10n->get('SYS_SECURE');
            $prnGeneratorInfo = '';
        } catch (Exception $e) {
            $prnGeneratorColorClass = 'text-danger';
            $prnGeneratorText = $gL10n->get('SYS_PRNG_INSECURE');
            $prnGeneratorInfo = '<br />' . $e->getMessage();
        }
        $this->assignSmartyVariable('prnGeneratorColorClass', $prnGeneratorColorClass);
        $this->assignSmartyVariable('prnGeneratorText', $prnGeneratorText);
        $this->assignSmartyVariable('prnGeneratorInfo', $prnGeneratorInfo);
        $this->assignSmartyVariable('admidioUrl', ADMIDIO_URL);

        //assign card titles and corresponding template files
        $cards = array(
            array('title'=>$gL10n->get('SYS_ADMIDIO_VERSION_BACKUP'), 'icon'=>'bi-cloud-arrow-down-fill', 'templateFile'=>'preferences/preferences.admidio-update.tpl'),
            array('title'=>$gL10n->get('SYS_SYSTEM_INFORMATION'),        'icon'=>'bi-info-circle-fill', 'templateFile'=>'preferences/preferences.system-information.tpl'),
            array('title'=>$gL10n->get('SYS_PHP'),                 'icon'=>'bi-filetype-php', 'templateFile'=>'preferences/preferences.php.tpl'),
        );

        $this->assignSmartyVariable('cards', $cards);
        $smarty = $this->getSmartyTemplate();
        return $smarty->fetch('preferences/preferences.system-informations.tpl');
    }

    /**
     * Generates the HTML of the form from the system notifications preferences and will return the complete HTML.
     * @return string Returns the complete HTML of the form from the system notifications preferences.
     * @throws Exception
     * @throws \Smarty\Exception
     */
    public function createSystemNotificationsForm(): string
    {
        global $gL10n, $gDb, $gSettingsManager, $gCurrentOrgId, $gCurrentSession;

        $formValues = $gSettingsManager->getAll();

        $formSystemNotifications = new FormPresenter(
            'adm_preferences_form_system_notifications',
            'preferences/preferences.system-notifications.tpl',
            SecurityUtils::encodeUrl(ADMIDIO_URL . FOLDER_MODULES . '/preferences.php', array('mode' => 'save', 'panel' => 'system_notifications')),
            null,
            array('class' => 'form-preferences')
        );
        $formSystemNotifications->addCheckbox(
            'system_notifications_enabled',
            $gL10n->get('SYS_ENABLE_NOTIFICATIONS'),
            (bool) $formValues['system_notifications_enabled'],
            array('helpTextId' => 'SYS_ENABLE_NOTIFICATIONS_DESC')
        );
        $formSystemNotifications->addCheckbox(
            'system_notifications_new_entries',
            $gL10n->get('SYS_NOTIFICATION_NEW_ENTRIES'),
            (bool) $formValues['system_notifications_new_entries'],
            array('helpTextId' => 'SYS_NOTIFICATION_NEW_ENTRIES_DESC')
        );
        $formSystemNotifications->addCheckbox(
            'system_notifications_profile_changes',
            $gL10n->get('SYS_NOTIFICATION_PROFILE_CHANGES'),
            (bool) $formValues['system_notifications_profile_changes'],
            array('helpTextId' => 'SYS_NOTIFICATION_PROFILE_CHANGES_DESC')
        );

        // read all roles of the organization
        $sqlData = array();
        $sqlData['query'] = 'SELECT rol_uuid, rol_name, cat_name
               FROM ' . TBL_ROLES . '
         INNER JOIN ' . TBL_CATEGORIES . '
                 ON cat_id = rol_cat_id
         INNER JOIN ' . TBL_ORGANIZATIONS . '
                 ON org_id = cat_org_id
              WHERE rol_valid  = true
                AND rol_system = false
                AND rol_all_lists_view = true
                AND cat_org_id = ? -- $gCurrentOrgId
                AND cat_name_intern <> \'EVENTS\'
           ORDER BY cat_name, rol_name';
        $sqlData['params'] = array($gCurrentOrgId);
        $formSystemNotifications->addSelectBoxFromSql(
            'system_notifications_role',
            $gL10n->get('SYS_NOTIFICATION_ROLE'),
            $gDb,
            $sqlData,
            array('defaultValue' => $formValues['system_notifications_role'], 'showContextDependentFirstEntry' => false, 'helpTextId' => array('SYS_NOTIFICATION_ROLE_DESC', array('SYS_RIGHT_ALL_LISTS_VIEW')))
        );

        $text = new Text($gDb);
        $text->readDataByColumns(array('txt_name' => 'SYSMAIL_REGISTRATION_CONFIRMATION', 'txt_org_id' => $gCurrentOrgId));
        $formSystemNotifications->addMultilineTextInput('SYSMAIL_REGISTRATION_CONFIRMATION', $gL10n->get('SYS_NOTIFICATION_REGISTRATION_CONFIRMATION'), $text->getValue('txt_text'), 7);
        $text->readDataByColumns(array('txt_name' => 'SYSMAIL_REGISTRATION_NEW', 'txt_org_id' => $gCurrentOrgId));
        $formSystemNotifications->addMultilineTextInput('SYSMAIL_REGISTRATION_NEW', $gL10n->get('SYS_NOTIFICATION_NEW_REGISTRATION'), $text->getValue('txt_text'), 7);
        $text->readDataByColumns(array('txt_name' => 'SYSMAIL_REGISTRATION_APPROVED', 'txt_org_id' => $gCurrentOrgId));
        $formSystemNotifications->addMultilineTextInput('SYSMAIL_REGISTRATION_APPROVED', $gL10n->get('SYS_NOTIFICATION_REGISTRATION_APPROVAL'), $text->getValue('txt_text'), 7);
        $text->readDataByColumns(array('txt_name' => 'SYSMAIL_REGISTRATION_REFUSED', 'txt_org_id' => $gCurrentOrgId));
        $formSystemNotifications->addMultilineTextInput('SYSMAIL_REGISTRATION_REFUSED', $gL10n->get('ORG_REFUSE_REGISTRATION'), $text->getValue('txt_text'), 7);
        $text->readDataByColumns(array('txt_name' => 'SYSMAIL_NEW_PASSWORD', 'txt_org_id' => $gCurrentOrgId));
        $htmlDesc = $gL10n->get('ORG_ADDITIONAL_VARIABLES') . ':<br /><strong>#variable1#</strong> - ' . $gL10n->get('ORG_VARIABLE_NEW_PASSWORD');
        $formSystemNotifications->addMultilineTextInput(
            'SYSMAIL_NEW_PASSWORD',
            $gL10n->get('ORG_SEND_NEW_PASSWORD'),
            $text->getValue('txt_text'),
            7,
            array('helpTextId' => $htmlDesc)
        );
        $text->readDataByColumns(array('txt_name' => 'SYSMAIL_PASSWORD_RESET', 'txt_org_id' => $gCurrentOrgId));
        $htmlDesc = $gL10n->get('ORG_ADDITIONAL_VARIABLES') . ':<br /><strong>#variable1#</strong> - ' . $gL10n->get('ORG_VARIABLE_ACTIVATION_LINK');
        $formSystemNotifications->addMultilineTextInput(
            'SYSMAIL_PASSWORD_RESET',
            $gL10n->get('SYS_PASSWORD_FORGOTTEN'),
            $text->getValue('txt_text'),
            7,
            array('helpTextId' => $htmlDesc)
        );
        $formSystemNotifications->addSubmitButton(
            'adm_button_save_system_notification',
            $gL10n->get('SYS_SAVE'),
            array('icon' => 'bi-check-lg', 'class' => 'offset-sm-3')
        );

        $smarty = $this->getSmartyTemplate();
        $formSystemNotifications->addToSmarty($smarty);
        $gCurrentSession->addFormObject($formSystemNotifications);
        return $smarty->fetch('preferences/preferences.system-notifications.tpl');
    }

    /**
     * Set a panel name that should be opened at a page load.
     * @param string $panelName Name of the panel that should be opened at a page load.
     * @return void
     */
    public function setPanelToShow(string $panelName): void
    {
        $this->preferencesPanelToShow = $panelName;
    }

    /**
     * Read all available registrations from the database and create the HTML content of this
     * page with the Smarty template engine and write the HTML output to the internal
     * parameter **$pageContent**. If no registration is found, then show a message to the user.
     */
    public function show(): void
    {
        global $gL10n;

        if ($this->preferencesPanelToShow !== '') {
            // open the selected panel
            if ($this->preferencesPanelToShow !== '') {
                $this->addJavascript('
                    // --- Reset Tab active states for large screens
                    $("#adm_preferences_tabs .nav-link").removeClass("active");
                    $("#adm_preferences_tab_content .tab-pane").removeClass("active show");

                    // --- Reset Accordion active states for small screens
                    $("#adm_preferences_accordion [aria-expanded=\'true\']").attr("aria-expanded", "false");
                    $("#adm_preferences_accordion .accordion-button").addClass("collapsed");
                    $("#adm_preferences_accordion .accordion-item").removeClass("show");
                    $("#adm_preferences_accordion .accordion-collapse").removeClass("show");
                    
                    // --- Activate the selected Tab and its content
                    $("#adm_tab_' . $this->preferencesPanelToShow . '").addClass("active");
                    $("#adm_tab_' . $this->preferencesPanelToShow . '_content").addClass("active show");
                    
                    // --- For Mobile Accordion: open the desired accordion panel
                    $("#collapse_' . $this->preferencesPanelToShow . '").addClass("show");
                                        
                    // --- Desktop vs. Mobile via jQuery visibility
                    if ($(".d-none.d-md-block").is(":visible")) {
                        // Desktop mode
                        $("#adm_preferences_tabs .nav-link[data-bs-target=\'#adm_tab_' . $this->preferencesPanelToShow . '_content\']").addClass("active");
                        $("#adm_preferences_tab_content .tab-pane#adm_tab_' . $this->preferencesPanelToShow . '_content").addClass("active show");
                    } else {
                        // Mobile mode
                        $("#collapse_' . $this->preferencesPanelToShow . '").addClass("show").attr("aria-expanded", "true");
                        $("#heading_' . $this->preferencesPanelToShow . ' .accordion-button").removeClass("collapsed").attr("aria-expanded", "true");
                        // --- Hash setzen, damit Bookmark/Scroll stimmt und zum Element scrollen
                        location.hash = "#heading_' . $this->preferencesPanelToShow . '";
                    }
                ', true);
            }
        }

        $this->addJavascript('
            // === 1) Panel laden und Events binden ===
            function loadPreferencesPanel(panelId) {
                var panelContainer = $("[data-preferences-panel=\"" + panelId + "\"]");
                if (!panelContainer.length) return;

                // Schritt 1: Spinner einfügen
                panelContainer.html("<div class=\"d-flex justify-content-center align-items-center\" style=\"height: 200px;\"><div class=\"spinner-border text-primary\" role=\"status\"><span class=\"visually-hidden\">Lade...</span></div></div>");

                $.get("' . ADMIDIO_URL . FOLDER_MODULES . '/preferences.php", {
                    mode: "html_form",
                    panel: panelId
                }, function(htmlContent) {
                    panelContainer.html(htmlContent);
                    initializePanelInteractions(panelId);
                }).fail(function() {
                    panelContainer.html("<div class=\"text-danger\">Fehler beim Laden</div>");
                });
            }
        
            // === 2) Innerhalb eines Panels die Klick-Handler anmelden ===
            function initializePanelInteractions(panelId) {
                var panelContainer = $("[data-preferences-panel=\"" + panelId + "\"]");
            
                // Captcha-Refresh
                panelContainer.off("click", "#adm_captcha_refresh").on("click", "#adm_captcha_refresh", function(event) {
                    event.preventDefault();
                    var captchaImg = panelContainer.find("#adm_captcha");
                    if (captchaImg.length) {
                        captchaImg.attr("src", "' . ADMIDIO_URL . FOLDER_LIBS . '/securimage/securimage_show.php" + "?" + Math.random());
                    }
                });
            
                // Update-Check
                panelContainer.off("click", "#adm_link_check_update").on("click", "#adm_link_check_update", function(event) {
                    event.preventDefault();
                    var versionInfoContainer = panelContainer.find("#adm_version_content");
                    versionInfoContainer.html("<i class=\"spinner-border spinner-border-sm\"></i>").show();
                    $.get("' . ADMIDIO_URL . FOLDER_MODULES . '/preferences.php", { mode: "update_check" }, function(htmlVersion) {
                        versionInfoContainer.html(htmlVersion);
                    });
                });
            
                // Verzeichnis-Schutz prüfen
                panelContainer.off("click", "#link_directory_protection").on("click", "#link_directory_protection", function(event) {
                    event.preventDefault();
                    var statusContainer = panelContainer.find("#directory_protection_status");
                    statusContainer.html("<i class=\"spinner-border spinner-border-sm\"></i>").show();
                    $.get("' . ADMIDIO_URL . FOLDER_MODULES . '/preferences.php", { mode: "htaccess" }, function(statusText) {
                        var directoryProtection = panelContainer.find("#directoryProtection");
                        directoryProtection.html("<span class=\"text-success\"><strong>" + statusText + "</strong></span>");
                    });
                });
            }
        
            // === 3) Hooks für Desktop-Tabs ===
            $(document).on("shown.bs.tab", "ul#adm_preferences_tabs button.nav-link", function(e) {
                var target = e.target.getAttribute("data-bs-target");
                var match = target && target.match(/^#adm_tab_(.+)_content$/);
                if (match) {
                    loadPreferencesPanel(match[1]);
                }
                // scroll to the top of the page
                $("html, body").animate({
                    scrollTop: 0
                }, 500);
            });
            // initial: load the active tab panel
            $("ul#adm_preferences_tabs button.nav-link.active").each(function() {
                var target = this.getAttribute("data-bs-target");
                var match = target && target.match(/^#adm_tab_(.+)_content$/);
                if (match) {
                    loadPreferencesPanel(match[1]);
                }
            });
        
            // === 4) Hooks für Mobile-Accordion ===
            $(document).on("shown.bs.collapse", "#adm_preferences_accordion .accordion-collapse", function() {
                var panelId = this.id.replace(/^collapse_/, "");
                loadPreferencesPanel(panelId);
            });
            // initial: geöffnetes Accordion-Panel laden
            $("#adm_preferences_accordion .accordion-collapse.show").each(function() {
                var panelId = this.id.replace(/^collapse_/, "");
                loadPreferencesPanel(panelId);
            });
        
            // === 5) Formular-Submit per AJAX ===
            $(document).on("submit", "form[id^=\"adm_preferences_form_\"]", formSubmit);
      ', true);
      

        ChangelogService::displayHistoryButton($this, 'preferences', 'preferences,texts');

        // Load the select2 in case any of the form uses a select box. Unfortunately, each section
        // is loaded on-demand, when there is no HTML page anymore to insert the css/JS file loading,
        // so we need to do it here, even when no selectbox will be used...
        $this->addCssFile(ADMIDIO_URL . FOLDER_LIBS . '/select2/css/select2.css');
        $this->addCssFile(ADMIDIO_URL . FOLDER_LIBS . '/select2-bootstrap-theme/select2-bootstrap-5-theme.css');
        $this->addJavascriptFile(ADMIDIO_URL . FOLDER_LIBS . '/select2/js/select2.js');
        $this->addJavascriptFile(ADMIDIO_URL . FOLDER_LIBS . '/select2/js/i18n/' . $gL10n->getLanguageLibs() . '.js');

        $this->addCssFile(ADMIDIO_URL . FOLDER_LIBS . '/bootstrap-tabs-x/css/bootstrap-tabs-x-admidio.css');
        $this->addJavascriptFile(ADMIDIO_URL . FOLDER_LIBS . '/bootstrap-tabs-x/js/bootstrap-tabs-x-admidio.js');

        $this->assignSmartyVariable('preferenceTabs', $this->preferenceTabs);
        $this->addTemplateFile('preferences/preferences.tpl');

        parent::show();
    }
}<|MERGE_RESOLUTION|>--- conflicted
+++ resolved
@@ -78,13 +78,8 @@
                 'key'    => 'system',
                 'label'  => $gL10n->get('SYS_SYSTEM'),
                 'panels' => array(
-<<<<<<< HEAD
-                    array('id'=>'common',               'title'=>$gL10n->get('SYS_COMMON_SETTINGS'),        'icon'=>'bi-gear-fill',                     'subcards'=>false),
+                    array('id'=>'common',               'title'=>$gL10n->get('SYS_COMMON'),                 'icon'=>'bi-gear-fill',                     'subcards'=>false),
                     array('id'=>'design',               'title'=>$gL10n->get('SYS_DESIGN'),                 'icon'=>'bi-palette',                       'subcards'=>true),
-=======
-                    array('id'=>'common',               'title'=>$gL10n->get('SYS_COMMON'),                 'icon'=>'bi-gear-fill',                     'subcards'=>false),
-                    array('id'=>'design',               'title'=>$gL10n->get('SYS_DESIGN'),                 'icon'=>'bi-palette',                       'subcards'=>false),
->>>>>>> 6e1327d8
                     array('id'=>'regional_settings',    'title'=>$gL10n->get('ORG_REGIONAL_SETTINGS'),      'icon'=>'bi-globe2',                        'subcards'=>false),
                     array('id'=>'changelog',            'title'=>$gL10n->get('SYS_CHANGE_HISTORY'),         'icon'=>'bi-clock-history',                 'subcards'=>false),
                     array('id'=>'system_information',   'title'=>$gL10n->get('SYS_INFORMATIONS'),           'icon'=>'bi-info-circle-fill',              'subcards'=>true),
