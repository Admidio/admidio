<?php
namespace Admidio\UI\Presenter;

use Admidio\Changelog\Service\ChangelogService;
use Admidio\Components\Entity\ComponentUpdate;
use Admidio\Infrastructure\Exception;
use Admidio\Infrastructure\Entity\Text;
use Admidio\Infrastructure\Utils\FileSystemUtils;
use Admidio\Infrastructure\Utils\PhpIniUtils;
use Admidio\Infrastructure\Utils\SecurityUtils;
use Admidio\Infrastructure\Utils\SystemInfoUtils;
<<<<<<< HEAD
use Admidio\Changelog\Service\ChangelogService;
use Admidio\Inventory\ValueObjects\ItemsData;
=======
use Admidio\Preferences\Service\PreferencesService;
>>>>>>> 630adb76
use Admidio\SSO\Service\KeyService;
use RuntimeException;

/**
 * @brief Class with methods to display the module pages and helpful functions.
 *
 * This class adds some functions that are used in the registration module to keep the
 * code easy to read and short
 *
 * **Code example**
 * ```
 * // generate HTML output with available registrations
 * $page = new ModuleRegistration('admidio-registration', $headline);
 * $page->createRegistrationList();
 * $page->show();
 * ```
 * @copyright The Admidio Team
 * @see https://www.admidio.org/
 * @license https://www.gnu.org/licenses/gpl-2.0.html GNU General Public License v2.0 only
 */
class PreferencesPresenter extends PagePresenter
{
    /**
     * @var array Array with all possible accordion entries for the system preferences.
     *            Each accordion entry consists of an array that has the following structure:
     *            array ('id' => 'xzy', 'title' => 'xyz', 'icon' => 'xyz')
     */
    protected array $accordionCommonPanels = array();
    /**
     * @var array Array with all possible accordion entries for the module preferences.
     *            Each accordion entry consists of an array that has the following structure:
     *            array ('id' => 'xzy', 'title' => 'xyz', 'icon' => 'xyz')
     */
    protected array $accordionModulePanels = array();
    /**
     * @var string Name of the preference panel that should be shown after page loading.
     *             If this parameter is empty, then show the common preferences.
     */
    protected string $preferencesPanelToShow = '';

    /**
     * Constructor that initializes the class member parameters
     * @throws Exception
     */
    public function __construct(string $panel = '')
    {
        global $gL10n;

        $this->initialize();
        $this->setPanelToShow($panel);

        $this->setHtmlID('adm_preferences');
        $this->setHeadline($gL10n->get('SYS_SETTINGS'));

        parent::__construct();
    }

    /**
     * @throws Exception
     */
    private function initialize(): void
    {
        global $gL10n;

        $this->accordionCommonPanels = array(
            'common' => array(
                'id' => 'common',
                'title' => $gL10n->get('SYS_COMMON'),
                'icon' => 'bi-gear-fill'
            ),
            'security' => array(
                'id' => 'security',
                'title' => $gL10n->get('SYS_SECURITY'),
                'icon' => 'bi-shield-fill'
            ),
            'regional_settings' => array(
                'id' => 'regional_settings',
                'title' => $gL10n->get('ORG_REGIONAL_SETTINGS'),
                'icon' => 'bi-globe2'
            ),
            'changelog' => array(
                'id' => 'changelog',
                'title' => $gL10n->get('SYS_CHANGE_HISTORY'),
                'icon' => 'bi-clock-history'
            ),
            'registration' => array(
                'id' => 'registration',
                'title' => $gL10n->get('SYS_REGISTRATION'),
                'icon' => 'bi-card-checklist'
            ),
            'email_dispatch' => array(
                'id' => 'email_dispatch',
                'title' => $gL10n->get('SYS_MAIL_DISPATCH'),
                'icon' => 'bi-envelope-open-fill'
            ),
            'system_notifications' => array(
                'id' => 'system_notifications',
                'title' => $gL10n->get('SYS_SYSTEM_MAILS'),
                'icon' => 'bi-broadcast-pin'
            ),
            'captcha' => array(
                'id' => 'captcha',
                'title' => $gL10n->get('SYS_CAPTCHA'),
                'icon' => 'bi-fonts'
            ),
            'sso' => array(
                'id' => 'sso',
                'title' => $gL10n->get('SYS_SSO'),
                'icon' => 'bi-key'
            ),
            'admidio_update' => array(
                'id' => 'admidio_update',
                'title' => $gL10n->get('SYS_ADMIDIO_VERSION_BACKUP'),
                'icon' => 'bi-cloud-arrow-down-fill'
            ),
            'php' => array(
                'id' => 'php',
                'title' => $gL10n->get('SYS_PHP'),
                'icon' => 'bi-filetype-php'
            ),
            'system_information' => array(
                'id' => 'system_information',
                'title' => $gL10n->get('SYS_SYSTEM_INFORMATION'),
                'icon' => 'bi-info-circle-fill'
            )
        );
        $this->accordionModulePanels = array(
            'announcements' => array(
                'id' => 'announcements',
                'title' => $gL10n->get('SYS_ANNOUNCEMENTS'),
                'icon' => 'bi-newspaper'
            ),
            'contacts' => array(
                'id' => 'contacts',
                'title' => $gL10n->get('SYS_CONTACTS'),
                'icon' => 'bi-person-vcard-fill'
            ),
            'documents_files' => array(
                'id' => 'documents_files',
                'title' => $gL10n->get('SYS_DOCUMENTS_FILES'),
                'icon' => 'bi-file-earmark-arrow-down-fill'
            ),
            'inventory' => array(
                'id' => 'inventory',
                'title' => $gL10n->get('SYS_INVENTORY'),
                'icon' => 'bi-box-seam-fill'
            ),
            'photos' => array(
                'id' => 'photos',
                'title' => $gL10n->get('SYS_PHOTOS'),
                'icon' => 'bi-image-fill'
            ),
            'forum' => array(
                'id' => 'forum',
                'title' => $gL10n->get('SYS_FORUM'),
                'icon' => 'bi-chat-dots-fill'
            ),
            'groups_roles' => array(
                'id' => 'groups_roles',
                'title' => $gL10n->get('SYS_GROUPS_ROLES'),
                'icon' => 'bi-people-fill'
            ),
            'category_report' => array(
                'id' => 'category_report',
                'title' => $gL10n->get('SYS_CATEGORY_REPORT'),
                'icon' => 'bi-list-stars'
            ),
            'messages' => array(
                'id' => 'messages',
                'title' => $gL10n->get('SYS_MESSAGES'),
                'icon' => 'bi-envelope-fill'
            ),
            'profile' => array(
                'id' => 'profile',
                'title' => $gL10n->get('SYS_PROFILE'),
                'icon' => 'bi-person-fill'
            ),
            'events' => array(
                'id' => 'events',
                'title' => $gL10n->get('SYS_EVENTS'),
                'icon' => 'bi-calendar-week-fill'
            ),
            'links' => array(
                'id' => 'links',
                'title' => $gL10n->get('SYS_WEBLINKS'),
                'icon' => 'bi-link-45deg'
            )
        );
    }

    /**
     * Generates the HTML of the form from the Admidio update preferences and will return the complete HTML.
     * @return string Returns the complete HTML of the form from the Admidio update preferences.
     * @throws Exception
     * @throws \Smarty\Exception
     */
    public function createAdmidioUpdateForm(): string
    {
        global $gDb, $gSystemComponent;

        $component = new ComponentUpdate($gDb);
        $component->readDataByColumns(array('com_type' => 'SYSTEM', 'com_name_intern' => 'CORE'));
        $updateStep = (int) $gSystemComponent->getValue('com_update_step');
        $maxStep = $component->getMaxUpdateStep();
        $updateStepText = $updateStep . ' / ' . $maxStep;
        if ($updateStep === $maxStep) {
            $updateStepColorClass = 'text-success';
        } elseif ($updateStep > $maxStep) {
            $updateStepColorClass = 'text-warning';
        } else {
            $updateStepColorClass = 'text-danger';
        }

        $this->assignSmartyVariable('admidioVersion', ADMIDIO_VERSION_TEXT);
        $this->assignSmartyVariable('updateStepColorClass', $updateStepColorClass);
        $this->assignSmartyVariable('updateStepText', $updateStepText);
        $this->assignSmartyVariable('databaseEngine', DB_ENGINE);
        $this->assignSmartyVariable('backupUrl', SecurityUtils::encodeUrl(ADMIDIO_URL . FOLDER_MODULES . '/preferences.php', array('mode' => 'backup')));
        $this->assignSmartyVariable('admidioHomepage', ADMIDIO_HOMEPAGE);

        $smarty = $this->getSmartyTemplate();
        return $smarty->fetch('preferences/preferences.admidio-update.tpl');
    }

    /**
     * Generates the HTML of the form from the announcement preferences and will return the complete HTML.
     * @return string Returns the complete HTML of the form from the announcement preferences.
     * @throws Exception|\Smarty\Exception
     */
    public function createAnnouncementsForm(): string
    {
        global $gL10n, $gSettingsManager, $gCurrentSession;

        $formValues = $gSettingsManager->getAll();

        $formAnnouncements = new FormPresenter(
            'adm_preferences_form_announcements',
            'preferences/preferences.announcements.tpl',
            SecurityUtils::encodeUrl(ADMIDIO_URL . FOLDER_MODULES . '/preferences.php', array('mode' => 'save', 'panel' => 'Announcements')),
            null,
            array('class' => 'form-preferences')
        );
        $selectBoxEntries = array(
            '0' => $gL10n->get('SYS_DISABLED'),
            '1' => $gL10n->get('SYS_ENABLED'),
            '2' => $gL10n->get('ORG_ONLY_FOR_REGISTERED_USER')
        );
        $formAnnouncements->addSelectBox(
            'announcements_module_enabled',
            $gL10n->get('ORG_ACCESS_TO_MODULE'),
            $selectBoxEntries,
            array('defaultValue' => $formValues['announcements_module_enabled'], 'showContextDependentFirstEntry' => false, 'helpTextId' => 'ORG_ACCESS_TO_MODULE_DESC')
        );
        $formAnnouncements->addInput(
            'announcements_per_page',
            $gL10n->get('SYS_NUMBER_OF_ENTRIES_PER_PAGE'),
            $formValues['announcements_per_page'],
            array('type' => 'number', 'minNumber' => 0, 'maxNumber' => 9999, 'step' => 1, 'helpTextId' => array('SYS_NUMBER_OF_ENTRIES_PER_PAGE_DESC', array(10)))
        );
        $html = '<a class="btn btn-secondary" href="' . SecurityUtils::encodeUrl(ADMIDIO_URL . FOLDER_MODULES . '/categories.php', array('type' => 'ANN')) . '">
            <i class="bi bi-hdd-stack-fill"></i>' . $gL10n->get('SYS_SWITCH_TO_CATEGORIES_ADMINISTRATION') . '</a>';
        $formAnnouncements->addCustomContent(
            'maintainCategories',
            $gL10n->get('SYS_EDIT_CATEGORIES'),
            $html,
            array('helpTextId' => 'SYS_MAINTAIN_CATEGORIES_DESC', 'alertWarning' => $gL10n->get('ORG_NOT_SAVED_SETTINGS_LOST'))
        );
        $formAnnouncements->addSubmitButton(
            'adm_button_save_announcements',
            $gL10n->get('SYS_SAVE'),
            array('icon' => 'bi-check-lg', 'class' => 'offset-sm-3')
        );

        $smarty = $this->getSmartyTemplate();
        $formAnnouncements->addToSmarty($smarty);
        $gCurrentSession->addFormObject($formAnnouncements);
        return $smarty->fetch('preferences/preferences.announcements.tpl');
    }

    /**
     * Generates the HTML of the form from the captcha preferences and will return the complete HTML.
     * @return string Returns the complete HTML of the form from the captcha preferences.
     * @throws Exception
     * @throws \Smarty\Exception
     */
    public function createCaptchaForm(): string
    {
        global $gL10n, $gSettingsManager, $gCurrentSession;

        $formValues = $gSettingsManager->getAll();

        $formCaptcha = new FormPresenter(
            'adm_preferences_form_captcha',
            'preferences/preferences.captcha.tpl',
            SecurityUtils::encodeUrl(ADMIDIO_URL . FOLDER_MODULES . '/preferences.php', array('mode' => 'save', 'panel' => 'Captcha')),
            null,
            array('class' => 'form-preferences')
        );

        // search all available themes in the theme folder
        $themes = array_keys(FileSystemUtils::getDirectoryContent(ADMIDIO_PATH . FOLDER_THEMES, false, false, array(FileSystemUtils::CONTENT_TYPE_DIRECTORY)));
        if (count($themes) === 0) {
            throw new Exception('SYS_TEMPLATE_FOLDER_OPEN');
        }
        $selectBoxEntries = array(
            'pic' => $gL10n->get('ORG_CAPTCHA_TYPE_PIC'),
            'calc' => $gL10n->get('ORG_CAPTCHA_TYPE_CALC'),
            'word' => $gL10n->get('ORG_CAPTCHA_TYPE_WORDS')
        );
        $formCaptcha->addSelectBox(
            'captcha_type',
            $gL10n->get('ORG_CAPTCHA_TYPE'),
            $selectBoxEntries,
            array('defaultValue' => $formValues['captcha_type'], 'showContextDependentFirstEntry' => false, 'helpTextId' => 'ORG_CAPTCHA_TYPE_TEXT')
        );

        $fonts = array_keys(FileSystemUtils::getDirectoryContent(ADMIDIO_PATH . FOLDER_SYSTEM . '/fonts/', false, false, array(FileSystemUtils::CONTENT_TYPE_FILE)));
        asort($fonts);
        $formCaptcha->addSelectBox(
            'captcha_fonts',
            $gL10n->get('SYS_FONT'),
            $fonts,
            array('defaultValue' => $formValues['captcha_fonts'], 'showContextDependentFirstEntry' => false, 'arrayKeyIsNotValue' => true, 'helpTextId' => 'ORG_CAPTCHA_FONT')
        );
        $formCaptcha->addInput(
            'captcha_width',
            $gL10n->get('SYS_WIDTH') . ' (' . $gL10n->get('ORG_PIXEL') . ')',
            $formValues['captcha_width'],
            array('type' => 'number', 'minNumber' => 1, 'maxNumber' => 9999, 'step' => 1, 'helpTextId' => 'ORG_CAPTCHA_WIDTH_DESC')
        );
        $formCaptcha->addInput(
            'captcha_lines_numbers',
            $gL10n->get('ORG_CAPTCHA_LINES_NUMBERS'),
            $formValues['captcha_lines_numbers'],
            array('type' => 'number', 'minNumber' => 1, 'maxNumber' => 25, 'step' => 1, 'helpTextId' => 'ORG_CAPTCHA_LINES_NUMBERS_DESC')
        );
        $formCaptcha->addInput(
            'captcha_perturbation',
            $gL10n->get('ORG_CAPTCHA_DISTORTION'),
            $formValues['captcha_perturbation'],
            array('type' => 'string', 'helpTextId' => 'ORG_CAPTCHA_DISTORTION_DESC', 'class' => 'form-control-small')
        );
        $backgrounds = array_keys(FileSystemUtils::getDirectoryContent(ADMIDIO_PATH . FOLDER_LIBS . '/securimage/backgrounds/', false, false, array(FileSystemUtils::CONTENT_TYPE_FILE)));
        asort($backgrounds);
        $formCaptcha->addSelectBox(
            'captcha_background_image',
            $gL10n->get('ORG_CAPTCHA_BACKGROUND_IMAGE'),
            $backgrounds,
            array('defaultValue' => $formValues['captcha_background_image'], 'showContextDependentFirstEntry' => true, 'arrayKeyIsNotValue' => true, 'helpTextId' => 'ORG_CAPTCHA_BACKGROUND_IMAGE_DESC')
        );
        $formCaptcha->addInput(
            'captcha_background_color',
            $gL10n->get('ORG_CAPTCHA_BACKGROUND_COLOR'),
            $formValues['captcha_background_color'],
            array('maxLength' => 7, 'class' => 'form-control-small')
        );
        $formCaptcha->addInput(
            'captcha_text_color',
            $gL10n->get('ORG_CAPTCHA_CHARACTERS_COLOR'),
            $formValues['captcha_text_color'],
            array('maxLength' => 7, 'class' => 'form-control-small')
        );
        $formCaptcha->addInput(
            'captcha_line_color',
            $gL10n->get('ORG_CAPTCHA_LINE_COLOR'),
            $formValues['captcha_line_color'],
            array('maxLength' => 7, 'helpTextId' => array('ORG_CAPTCHA_COLOR_DESC', array('<a href="https://en.wikipedia.org/wiki/Web_colors">', '</a>')), 'class' => 'form-control-small')
        );
        $formCaptcha->addInput(
            'captcha_charset',
            $gL10n->get('ORG_CAPTCHA_SIGNS'),
            $formValues['captcha_charset'],
            array('maxLength' => 80, 'helpTextId' => 'ORG_CAPTCHA_SIGNS_TEXT')
        );
        $formCaptcha->addInput(
            'captcha_signature',
            $gL10n->get('ORG_CAPTCHA_SIGNATURE'),
            $formValues['captcha_signature'],
            array('maxLength' => 60, 'helpTextId' => 'ORG_CAPTCHA_SIGNATURE_TEXT')
        );
        $html = '<img id="adm_captcha" src="' . ADMIDIO_URL . FOLDER_LIBS . '/securimage/securimage_show.php" alt="CAPTCHA Image" />
         <a id="adm_captcha_refresh" class="admidio-icon-link" href="javascript:void(0)">
            <i class="bi bi-arrow-repeat" style="font-size: 22pt;" data-bs-toggle="tooltip" title="' . $gL10n->get('SYS_RELOAD') . '"></i></a>';
        $formCaptcha->addCustomContent(
            'captchaPreview',
            $gL10n->get('ORG_CAPTCHA_PREVIEW'),
            $html,
            array('helpTextId' => 'ORG_CAPTCHA_PREVIEW_TEXT')
        );
        $formCaptcha->addSubmitButton(
            'adm_button_save_captcha',
            $gL10n->get('SYS_SAVE'),
            array('icon' => 'bi-check-lg', 'class' => 'offset-sm-3')
        );

        $smarty = $this->getSmartyTemplate();
        $formCaptcha->addToSmarty($smarty);
        $gCurrentSession->addFormObject($formCaptcha);
        return $smarty->fetch('preferences/preferences.captcha.tpl');
    }

    /**
     * Generates the HTML of the form from the category report preferences and will return the complete HTML.
     * @return string Returns the complete HTML of the form from the category report preferences.
     * @throws Exception
     * @throws \Smarty\Exception
     */
    public function createCategoryReportForm(): string
    {
        global $gL10n, $gSettingsManager, $gDb, $gCurrentOrgId, $gCurrentSession;

        $formValues = $gSettingsManager->getAll();

        $formCategoryReport = new FormPresenter(
            'adm_preferences_form_category_report',
            'preferences/preferences.category-report.tpl',
            SecurityUtils::encodeUrl(ADMIDIO_URL . FOLDER_MODULES . '/preferences.php', array('mode' => 'save', 'panel' => 'CategoryReport')),
            null,
            array('class' => 'form-preferences')
        );
        $formCategoryReport->addCheckbox(
            'category_report_enable_module',
            $gL10n->get('SYS_ENABLE_CATEGORY_REPORT'),
            (bool) $formValues['category_report_enable_module'],
            array('helpTextId' => array('SYS_ENABLE_CATEGORY_REPORT_DESC', array($gL10n->get('SYS_RIGHT_ALL_LISTS_VIEW'))))
        );
        // read all global lists
        $sqlData = array();
        $sqlData['query'] = 'SELECT crt_id, crt_name
                       FROM ' . TBL_CATEGORY_REPORT . '
                      WHERE crt_org_id = ? -- $gCurrentOrgId
                   ORDER BY crt_name';
        $sqlData['params'] = array($gCurrentOrgId);
        $formCategoryReport->addSelectBoxFromSql(
            'category_report_default_configuration',
            $gL10n->get('SYS_DEFAULT_CONFIGURATION'),
            $gDb,
            $sqlData,
            array('defaultValue' => $formValues['category_report_default_configuration'], 'showContextDependentFirstEntry' => false, 'helpTextId' => 'SYS_DEFAULT_CONFIGURATION_CAT_REP_DESC')
        );

        $formCategoryReport->addSubmitButton(
            'adm_button_save_category_report',
            $gL10n->get('SYS_SAVE'),
            array('icon' => 'bi-check-lg', 'class' => 'offset-sm-3')
        );

        $smarty = $this->getSmartyTemplate();
        $formCategoryReport->addToSmarty($smarty);
        $gCurrentSession->addFormObject($formCategoryReport);
        return $smarty->fetch('preferences/preferences.category-report.tpl');
    }

    /**
     * Generates the HTML of the form from the changelog preferences and will return the complete HTML.
     * @return string Returns the complete HTML of the form from the changelog report preferences.
     * @throws Exception
     * @throws \Smarty\Exception
     */
    public function createChangelogForm(): string
    {
        global $gL10n, $gSettingsManager, $gCurrentSession;

        $formValues = $gSettingsManager->getAll();

        $formChangelog = new FormPresenter(
            'adm_preferences_form_changelog',
            'preferences/preferences.changelog.tpl',
            SecurityUtils::encodeUrl(ADMIDIO_URL . FOLDER_MODULES . '/preferences.php', array('mode' => 'save', 'panel' => 'Changelog')),
            null,
            array('class' => 'form-preferences')
        );

        $selectBoxEntries = array(
            '0' => $gL10n->get('SYS_DISABLED'),
            '1' => $gL10n->get('SYS_ENABLED'),
            '2' => $gL10n->get('ORG_ONLY_FOR_ADMINISTRATOR')
        );
        $formChangelog->addSelectBox(
            'changelog_module_enabled',
            $gL10n->get('SYS_ENABLE_CHANGELOG'),
            $selectBoxEntries,
            array('defaultValue' => $formValues['changelog_module_enabled'], 'showContextDependentFirstEntry' => false, 'helpTextId' => 'SYS_ENABLE_CHANGELOG_DESC')
        );

        $tablesMap = array_map([$gL10n, 'translateIfTranslationStrId'], ChangelogService::getTableLabel());
        // $selectedTables = explode(',', $formValues['changelog_tables']??'');
        $formChangelog->addCustomContent(
            'changelog_tables',
            $gL10n->get('SYS_LOGGED_TABLES'),
            $gL10n->get('SYS_LOGGED_TABLES_DESC'),
            array(
                'tables' => array(
                    array(
                        'title' => $gL10n->get('SYS_HEADER_USER_ROLE_DATA'),
                        'id' => 'user_role_data',
                        'tables' => array('users', 'user_data', 'members', 'user_relations', 'roles', 'role_dependencies', 'category_report')
                    ),
                    array(
                        'title' => $gL10n->get('SYS_HEADER_USER_ROLE_SETTINGS'),
                        'id' => 'user_role_settings',
                        'tables' => array('user_fields', 'user_relation_types', 'roles_rights', 'roles_rights_data')
                    ),
                    array(
                        'title' => $gL10n->get('SYS_HEADER_CONTENT_MODULES'),
                        'id' => 'content_modules',
                        'tables' => array('files', 'folders', 'photos', 'announcements', 'events', 'rooms', 'forum_topics', 'forum_posts', 'inventory_fields', 'inventory_items', 'links', 'others')
                    ),
                    array(
                        'title' => $gL10n->get('SYS_HEADER_PREFERENCES'),
                        'id' => 'preferences',
                        'tables' => array('organizations', 'menu', 'preferences', 'texts', 'lists', 'list_columns', 'categories', 'saml_clients', 'sso_keys')
                    )
                )
            )
        );

        foreach ($tablesMap as $tableName => $tableLabel) {
            $formChangelog->addCheckbox(
                'changelog_table_' . $tableName,
                "$tableLabel ($tableName)",
                $formValues['changelog_table_' . $tableName] ?? false
            );
        }

        // $formChangelog->addCheckbox(
        //     'changelog_allow_deletion',
        //     $gL10n->get('SYS_LOG_ALLOW_DELETION'),
        //     (bool)($formValues['changelog_allow_deletion']??false),
        //     array('helpTextId' => 'SYS_LOG_ALLOW_DELETION_DESC')
        // );

        $formChangelog->addSubmitButton(
            'adm_button_save_changelog',
            $gL10n->get('SYS_SAVE'),
            array('icon' => 'bi-check-lg', 'class' => 'offset-sm-3')
        );

        $smarty = $this->getSmartyTemplate();
        $formChangelog->addToSmarty($smarty);
        $gCurrentSession->addFormObject($formChangelog);
        return $smarty->fetch('preferences/preferences.changelog.tpl');
    }

    /**
     * Generates the HTML of the form from the common preferences and will return the complete HTML.
     * @return string Returns the complete HTML of the form from the common preferences.
     * @throws Exception
     * @throws \Smarty\Exception
     */
    public function createCommonForm(): string
    {
        global $gL10n, $gSettingsManager, $gCurrentSession;

        $formValues = $gSettingsManager->getAll();

        $formCommon = new FormPresenter(
            'adm_preferences_form_common',
            'preferences/preferences.common.tpl',
            SecurityUtils::encodeUrl(ADMIDIO_URL . FOLDER_MODULES . '/preferences.php', array('mode' => 'save', 'panel' => 'Common')),
            null,
            array('class' => 'form-preferences')
        );

        // search all available themes in the theme folder
        $themes = array_keys(FileSystemUtils::getDirectoryContent(ADMIDIO_PATH . FOLDER_THEMES, false, false, array(FileSystemUtils::CONTENT_TYPE_DIRECTORY)));
        if (count($themes) === 0) {
            throw new Exception('SYS_TEMPLATE_FOLDER_OPEN');
        }
        $formCommon->addSelectBox(
            'theme',
            $gL10n->get('ORG_ADMIDIO_THEME'),
            $themes,
            array('property' => FormPresenter::FIELD_REQUIRED, 'defaultValue' => $formValues['theme'], 'arrayKeyIsNotValue' => true, 'helpTextId' => 'ORG_ADMIDIO_THEME_DESC')
        );
        $formCommon->addInput(
            'homepage_logout',
            $gL10n->get('SYS_HOMEPAGE') . ' (' . $gL10n->get('SYS_VISITORS') . ')',
            $formValues['homepage_logout'],
            array('maxLength' => 250, 'property' => FormPresenter::FIELD_REQUIRED, 'helpTextId' => 'ORG_HOMEPAGE_VISITORS')
        );
        $formCommon->addInput(
            'homepage_login',
            $gL10n->get('SYS_HOMEPAGE') . ' (' . $gL10n->get('ORG_REGISTERED_USERS') . ')',
            $formValues['homepage_login'],
            array('maxLength' => 250, 'property' => FormPresenter::FIELD_REQUIRED, 'helpTextId' => 'ORG_HOMEPAGE_REGISTERED_USERS')
        );
        $formCommon->addCheckbox(
            'enable_rss',
            $gL10n->get('SYS_ENABLE_RSS_FEEDS'),
            (bool) $formValues['enable_rss'],
            array('helpTextId' => array('SYS_ENABLE_RSS_FEEDS_DESC', array('SYS_YES')))
        );
        $formCommon->addCheckbox(
            'system_cookie_note',
            $gL10n->get('SYS_COOKIE_NOTE'),
            (bool) $formValues['system_cookie_note'],
            array('helpTextId' => 'SYS_COOKIE_NOTE_DESC')
        );
        $formCommon->addCheckbox(
            'system_search_similar',
            $gL10n->get('ORG_SEARCH_SIMILAR_NAMES'),
            (bool) $formValues['system_search_similar'],
            array('helpTextId' => 'ORG_SEARCH_SIMILAR_NAMES_DESC')
        );
        $selectBoxEntries = array(0 => $gL10n->get('SYS_DONT_SHOW'), 1 => $gL10n->get('SYS_FIRSTNAME_LASTNAME'), 2 => $gL10n->get('SYS_USERNAME'));
        $formCommon->addSelectBox(
            'system_show_create_edit',
            $gL10n->get('ORG_SHOW_CREATE_EDIT'),
            $selectBoxEntries,
            array('defaultValue' => $formValues['system_show_create_edit'], 'showContextDependentFirstEntry' => false, 'helpTextId' => 'ORG_SHOW_CREATE_EDIT_DESC')
        );
        $formCommon->addInput(
            'system_url_data_protection',
            $gL10n->get('SYS_DATA_PROTECTION'),
            $formValues['system_url_data_protection'],
            array('type' => 'url', 'maxLength' => 250, 'helpTextId' => 'SYS_DATA_PROTECTION_DESC')
        );
        $formCommon->addInput(
            'system_url_imprint',
            $gL10n->get('SYS_IMPRINT'),
            $formValues['system_url_imprint'],
            array('type' => 'url', 'maxLength' => 250, 'helpTextId' => 'SYS_IMPRINT_DESC')
        );
        $formCommon->addCheckbox(
            'system_js_editor_enabled',
            $gL10n->get('ORG_JAVASCRIPT_EDITOR_ENABLE'),
            (bool) $formValues['system_js_editor_enabled'],
            array('helpTextId' => 'ORG_JAVASCRIPT_EDITOR_ENABLE_DESC')
        );
        $formCommon->addCheckbox(
            'system_browser_update_check',
            $gL10n->get('ORG_BROWSER_UPDATE_CHECK'),
            (bool) $formValues['system_browser_update_check'],
            array('helpTextId' => 'ORG_BROWSER_UPDATE_CHECK_DESC')
        );
        $formCommon->addSubmitButton(
            'adm_button_save_common',
            $gL10n->get('SYS_SAVE'),
            array('icon' => 'bi-check-lg', 'class' => 'offset-sm-3')
        );

        $smarty = $this->getSmartyTemplate();
        $formCommon->addToSmarty($smarty);
        $gCurrentSession->addFormObject($formCommon);
        return $smarty->fetch('preferences/preferences.common.tpl');
    }

    /**
     * Generates the HTML of the form from the contact preferences and will return the complete HTML.
     * @return string Returns the complete HTML of the form from the contact preferences.
     * @throws Exception
     * @throws \Smarty\Exception
     */
    public function createContactsForm(): string
    {
        global $gL10n, $gSettingsManager, $gDb, $gCurrentOrgId, $gCurrentSession;

        $formValues = $gSettingsManager->getAll();

        $formContacts = new FormPresenter(
            'adm_preferences_form_contacts',
            'preferences/preferences.contacts.tpl',
            SecurityUtils::encodeUrl(ADMIDIO_URL . FOLDER_MODULES . '/preferences.php', array('mode' => 'save', 'panel' => 'Contacts')),
            null,
            array('class' => 'form-preferences')
        );

        // read all global lists
        $sqlData = array();
        $sqlData['query'] = 'SELECT lst_id, lst_name
                       FROM ' . TBL_LISTS . '
                      WHERE lst_org_id = ? -- $gCurrentOrgId
                        AND lst_global = true
                        AND NOT EXISTS (SELECT 1
                                       FROM ' . TBL_LIST_COLUMNS . '
                                       WHERE lsc_lst_id = lst_id
                                       AND lsc_special_field LIKE \'mem%\')
                   ORDER BY lst_name, lst_timestamp DESC';
        $sqlData['params'] = array($gCurrentOrgId);
        $formContacts->addSelectBoxFromSql(
            'contacts_list_configuration',
            $gL10n->get('SYS_CONFIGURATION_LIST'),
            $gDb,
            $sqlData,
            array('defaultValue' => $formValues['contacts_list_configuration'], 'showContextDependentFirstEntry' => false, 'helpTextId' => 'SYS_MEMBERS_CONFIGURATION_DESC')
        );
        $selectBoxEntries = array('10' => '10', '25' => '25', '50' => '50', '100' => '100');
        $formContacts->addSelectBox(
            'contacts_per_page',
            $gL10n->get('SYS_CONTACTS_PER_PAGE'),
            $selectBoxEntries,
            array('defaultValue' => $formValues['contacts_per_page'], 'showContextDependentFirstEntry' => false, 'helpTextId' => array('SYS_NUMBER_OF_ENTRIES_PER_PAGE_DESC', array(25)))
        );
        $formContacts->addInput(
            'contacts_field_history_days',
            $gL10n->get('SYS_DAYS_FIELD_HISTORY'),
            $formValues['contacts_field_history_days'],
            array('type' => 'number', 'minNumber' => 0, 'maxNumber' => 9999999999, 'step' => 1, 'helpTextId' => 'SYS_DAYS_FIELD_HISTORY_DESC')
        );
        $formContacts->addCheckbox(
            'contacts_show_all',
            $gL10n->get('SYS_SHOW_ALL_CONTACTS'),
            (bool) $formValues['contacts_show_all'],
            array('helpTextId' => 'SYS_SHOW_ALL_CONTACTS_DESC')
        );
        $formContacts->addCheckbox(
            'contacts_user_relations_enabled',
            $gL10n->get('SYS_ENABLE_USER_RELATIONS'),
            (bool) $formValues['contacts_user_relations_enabled'],
            array('helpTextId' => 'SYS_ENABLE_USER_RELATIONS_DESC')
        );

        $html = '<a class="btn btn-secondary" href="' . ADMIDIO_URL . FOLDER_MODULES . '/userrelations/relationtypes.php">
            <i class="bi bi-person-heart"></i>' . $gL10n->get('SYS_SWITCH_TO_RELATIONSHIP_CONFIGURATION') . '</a>';
        $formContacts->addCustomContent(
            'userRelations',
            $gL10n->get('SYS_USER_RELATIONS'),
            $html,
            array('helpTextId' => 'SYS_MAINTAIN_USER_RELATION_TYPES_DESC', 'alertWarning' => $gL10n->get('ORG_NOT_SAVED_SETTINGS_LOST'))
        );

        $formContacts->addSubmitButton(
            'adm_button_save_contacts',
            $gL10n->get('SYS_SAVE'),
            array('icon' => 'bi-check-lg', 'class' => 'offset-sm-3')
        );

        $smarty = $this->getSmartyTemplate();
        $formContacts->addToSmarty($smarty);
        $gCurrentSession->addFormObject($formContacts);
        return $smarty->fetch('preferences/preferences.contacts.tpl');
    }

    /**
     * Generates the HTML of the form from the documents & files preferences and will return the complete HTML.
     * @return string Returns the complete HTML of the form from the documents & files preferences.
     * @throws Exception
     * @throws \Smarty\Exception
     */
    public function createDocumentsFilesForm(): string
    {
        global $gL10n, $gSettingsManager, $gCurrentSession;

        $formValues = $gSettingsManager->getAll();

        $formDocumentsFiles = new FormPresenter(
            'adm_preferences_form_documents_files',
            'preferences/preferences.documents-files.tpl',
            SecurityUtils::encodeUrl(ADMIDIO_URL . FOLDER_MODULES . '/preferences.php', array('mode' => 'save', 'panel' => 'DocumentsFiles')),
            null,
            array('class' => 'form-preferences')
        );
        $formDocumentsFiles->addCheckbox(
            'documents_files_module_enabled',
            $gL10n->get('SYS_ENABLE_DOCUMENTS_FILES_MODULE'),
            (bool) $formValues['documents_files_module_enabled'],
            array('helpTextId' => 'SYS_ENABLE_DOCUMENTS_FILES_MODULE_DESC')
        );
        $formDocumentsFiles->addInput(
            'documents_files_max_upload_size',
            $gL10n->get('SYS_MAXIMUM_FILE_SIZE') . ' (MB)',
            $formValues['documents_files_max_upload_size'],
            array('type' => 'number', 'minNumber' => 0, 'maxNumber' => 999999999, 'step' => 1, 'helpTextId' => 'SYS_MAXIMUM_FILE_SIZE_DESC')
        );
        $formDocumentsFiles->addSubmitButton(
            'adm_button_save_documents_files',
            $gL10n->get('SYS_SAVE'),
            array('icon' => 'bi-check-lg', 'class' => 'offset-sm-3')
        );

        $smarty = $this->getSmartyTemplate();
        $formDocumentsFiles->addToSmarty($smarty);
        $gCurrentSession->addFormObject($formDocumentsFiles);
        return $smarty->fetch('preferences/preferences.documents-files.tpl');
    }

    /**
<<<<<<< HEAD
     * Generates the html of the form from the inventory preferences and will return the complete html.
     * @return string Returns the complete html of the form from the inventory preferences.
     * @throws Exception
     * @throws \Smarty\Exception
     */
    public function createInventoryForm(): string
    {
        global $gL10n, $gSettingsManager, $gDb, $gCurrentOrgId, $gCurrentSession;
        static $inventoryArrayDbToken = '#_#';
        $formValues = $gSettingsManager->getAll();

        $formInventory = new FormPresenter(
            'adm_preferences_form_inventory',
            'preferences/preferences.inventory.tpl',
            SecurityUtils::encodeUrl(ADMIDIO_URL . FOLDER_MODULES . '/preferences.php', array('mode' => 'save', 'panel' => 'Inventory')),
            null,
            array('class' => 'form-preferences')
        );

        // standard module settings
        $selectBoxEntries = array(
            '0' => $gL10n->get('SYS_DISABLED'),
            '1' => $gL10n->get('SYS_ENABLED'),
            '2' => $gL10n->get('ORG_ONLY_FOR_REGISTERED_USER')
        );
        $formInventory->addSelectBox(
            'inventory_module_enabled',
            $gL10n->get('ORG_ACCESS_TO_MODULE'),
            $selectBoxEntries,
            array('defaultValue' => $formValues['inventory_module_enabled'], 'showContextDependentFirstEntry' => false, 'helpTextId' => 'ORG_ACCESS_TO_MODULE_DESC')
        );

        $selectBoxEntries = array('10' => '10', '25' => '25', '50' => '50', '100' => '100');
        $formInventory->addSelectBox(
            'inventory_items_per_page',
            $gL10n->get('SYS_INVENTORY_ITEMS_PER_PAGE'),
            $selectBoxEntries,
            array('defaultValue' => $formValues['inventory_items_per_page'], 'showContextDependentFirstEntry' => false, 'helpTextId' => array('SYS_NUMBER_OF_ENTRIES_PER_PAGE_DESC', array(25)))
        );

        $formInventory->addInput(
            'inventory_field_history_days',
            $gL10n->get('SYS_DAYS_FIELD_HISTORY'),
            $formValues['inventory_field_history_days'],
            array('type' => 'number', 'minNumber' => 0, 'maxNumber' => 9999999999, 'step' => 1, 'helpTextId' => 'SYS_DAYS_FIELD_HISTORY_DESC')
        );

        // general settings
        $formInventory->addSeperator(
            'inventory_seperator_general_settings',
            $gL10n->get('SYS_COMMON')
        );
        
        $formInventory->addCheckbox(
            'inventory_system_field_names_editable',
            $gL10n->get('SYS_INVENTORY_SYSTEM_FIELDNAME_EDIT'),
            $formValues['inventory_system_field_names_editable'],
            array('helpTextId' => 'SYS_INVENTORY_SYSTEM_FIELDNAME_EDIT_DESC')
        );

        $formInventory->addCheckbox(
            'inventory_allow_keeper_edit',
            $gL10n->get('SYS_INVENTORY_ACCESS_EDIT'),
            $formValues['inventory_allow_keeper_edit'],
            array('helpTextId' => 'SYS_INVENTORY_ACCESS_EDIT_DESC')
        );
        
        // create array of possible fields for keeper edit
        $items = new ItemsData($gDb, $gCurrentOrgId);
        $selectBoxEntries = array();
        foreach ($items->getItemFields() as $itemField) {
            $selectBoxEntries[$itemField->getValue('inf_name_intern')] = $itemField->getValue('inf_name');
        }
               
        $formInventory->addSelectBox(
            'inventory_allowed_keeper_edit_fields',
            $gL10n->get('SYS_INVENTORY_ITEMFIELD'),
            $selectBoxEntries,
            array('defaultValue' => explode(',', $formValues['inventory_allowed_keeper_edit_fields']), 'helpTextId' => 'SYS_INVENTORY_ACCESS_EDIT_FIELDS_DESC', 'multiselect' => true, 'maximumSelectionNumber' => count($selectBoxEntries))
        );

        $formInventory->addCheckbox(
            'inventory_current_user_default_keeper',
            $gL10n->get('SYS_INVENTORY_USE_CURRENT_USER'),
            (bool)$formValues['inventory_current_user_default_keeper'],
            array('helpTextId' => 'SYS_INVENTORY_USE_CURRENT_USER_DESC')
        );

        $formInventory->addCheckbox(
            'inventory_allow_negative_numbers',
            $gL10n->get('SYS_INVENTORY_ALLOW_NEGATIVE_NUMBERS'),
            (bool)$formValues['inventory_allow_negative_numbers'],
            array('helpTextId' => 'SYS_INVENTORY_ALLOW_NEGATIVE_NUMBERS_DESC')
        );

        $formInventory->addInput(
            'inventory_decimal_places',
            $gL10n->get('SYS_INVENTORY_DECIMAL_PLACES'),
            $formValues['inventory_decimal_places'],
            array('type' => 'number','minNumber' => 0, 'property' => FormPresenter::FIELD_REQUIRED, 'helpTextId' => 'SYS_INVENTORY_DECIMAL_PLACES_DESC')
        );

        $selectBoxEntries = array('date' => $gL10n->get('SYS_DATE'), 'datetime' => $gL10n->get('SYS_DATE') .' & ' .$gL10n->get('SYS_TIME'));
        $formInventory->addSelectBox(
            'inventory_field_date_time_format',
            $gL10n->get('SYS_INVENTORY_DATETIME_FORMAT'),
            $selectBoxEntries,
            array('defaultValue' => explode(',', $formValues['inventory_field_date_time_format']), 'showContextDependentFirstEntry' => false, 'helpTextId' => 'SYS_INVENTORY_DATETIME_FORMAT_DESC')
        );

        // profile view settings
        $formInventory->addSeperator(
            'inventory_seperator_profile_view_settings',
            $gL10n->get('SYS_INVENTORY_PROFILE_VIEW')
        );

        // create array of possible fields for profile view
        $selectBoxEntries = array();
        foreach ($items->getItemFields() as $itemField) {
            if ($itemField->getValue('inf_name_intern') == 'ITEMNAME') {
                continue;
            }
            $selectBoxEntries[$itemField->getValue('inf_name_intern')] = $itemField->getValue('inf_name');
        }
               
        $formInventory->addSelectBox(
            'inventory_profile_view',
            $gL10n->get('SYS_INVENTORY_ITEMFIELD'),
            $selectBoxEntries,
            array('defaultValue' => explode(',', $formValues['inventory_profile_view']), 'helpTextId' => 'SYS_INVENTORY_PROFILE_VIEW_DESC', 'multiselect' => true, 'maximumSelectionNumber' => count($selectBoxEntries))
        );
        
        // export settings
        $formInventory->addSeperator(
            'inventory_seperator_export_settings',
            $gL10n->get('SYS_INVENTORY_EXPORT')
        );
        
        $formInventory->addInput(
            'inventory_export_filename',
            $gL10n->get('SYS_INVENTORY_FILENAME'),
            $formValues['inventory_export_filename'],
            array('maxLength' => 50, 'property' => FormPresenter::FIELD_REQUIRED, 'helpTextId' => 'SYS_INVENTORY_FILENAME_DESC')
        );

        $formInventory->addCheckbox(
            'inventory_add_date',
            $gL10n->get('SYS_INVENTORY_ADD_DATE'),
            (bool)$formValues['inventory_add_date'],
            array('helpTextId' => 'SYS_INVENTORY_ADD_DATE_DESC')
        );
        
        $formInventory->addSubmitButton(
            'adm_button_save_inventory',
            $gL10n->get('SYS_SAVE'),
            array('icon' => 'bi-check-lg', 'class' => 'offset-sm-3')
        );

        $smarty = $this->getSmartyTemplate();
        $formInventory->addToSmarty($smarty);
        $gCurrentSession->addFormObject($formInventory);
        return $smarty->fetch('preferences/preferences.inventory.tpl');
    }

    /**
     * Generates the html of the form from the email dispatch preferences and will return the complete html.
     * @return string Returns the complete html of the form from the email dispatch preferences.
=======
     * Generates the HTML of the form from the email dispatch preferences and will return the complete HTML.
     * @return string Returns the complete HTML of the form from the email dispatch preferences.
>>>>>>> 630adb76
     * @throws Exception
     * @throws \Smarty\Exception
     */
    public function createEmailDispatchForm(): string
    {
        global $gL10n, $gCurrentOrganization, $gSettingsManager, $gCurrentSession;

        $formValues = $gSettingsManager->getAll();

        $formEmailDispatch = new FormPresenter(
            'adm_preferences_form_email_dispatch',
            'preferences/preferences.email-dispatch.tpl',
            SecurityUtils::encodeUrl(ADMIDIO_URL . FOLDER_MODULES . '/preferences.php', array('mode' => 'save', 'panel' => 'EmailDispatch')),
            null,
            array('class' => 'form-preferences')
        );
        $selectBoxEntries = array('phpmail' => $gL10n->get('SYS_PHP_MAIL'), 'SMTP' => $gL10n->get('SYS_SMTP'));
        $formEmailDispatch->addSelectBox(
            'mail_send_method',
            $gL10n->get('SYS_SEND_METHOD'),
            $selectBoxEntries,
            array('defaultValue' => $formValues['mail_send_method'], 'showContextDependentFirstEntry' => false, 'helpTextId' => 'SYS_SEND_METHOD_DESC')
        );
        $formEmailDispatch->addInput(
            'mail_sendmail_address',
            $gL10n->get('SYS_SENDER_EMAIL'),
            $formValues['mail_sendmail_address'],
            array('type' => 'email', 'maxLength' => 50, 'helpTextId' => array('SYS_SENDER_EMAIL_ADDRESS_DESC', array(DOMAIN)))
        );
        $formEmailDispatch->addInput(
            'mail_sendmail_name',
            $gL10n->get('SYS_SENDER_NAME'),
            $formValues['mail_sendmail_name'],
            array('maxLength' => 50, 'helpTextId' => 'SYS_SENDER_NAME_DESC')
        );

        // Add js to show or hide mail options
        $this->addJavascript('
            $(function(){
                var fieldsToHideOnSingleMode = "#mail_recipients_with_roles_group, #mail_into_to_group, #mail_number_recipients_group";
                if($("#mail_sending_mode").val() == 1) {
                    $(fieldsToHideOnSingleMode).hide();
                }
                $("#mail_sending_mode").on("change", function() {
                    if($("#mail_sending_mode").val() == 1) {
                        $(fieldsToHideOnSingleMode).hide();
                    } else {
                        $(fieldsToHideOnSingleMode).show();
                    }
                });
            });
        ');

        $selectBoxEntries = array(0 => $gL10n->get('SYS_MAIL_BULK'), 1 => $gL10n->get('SYS_MAIL_SINGLE'));
        $formEmailDispatch->addSelectBox(
            'mail_sending_mode',
            $gL10n->get('SYS_MAIL_SENDING_MODE'),
            $selectBoxEntries,
            array('defaultValue' => $formValues['mail_sending_mode'], 'showContextDependentFirstEntry' => false, 'helpTextId' => 'SYS_MAIL_SENDING_MODE_DESC')
        );

        $selectBoxEntries = array(0 => $gL10n->get('SYS_HIDDEN'), 1 => $gL10n->get('SYS_SENDER'), 2 => $gL10n->get('SYS_ADMINISTRATOR'));
        $formEmailDispatch->addSelectBox(
            'mail_recipients_with_roles',
            $gL10n->get('SYS_MULTIPLE_RECIPIENTS'),
            $selectBoxEntries,
            array('defaultValue' => $formValues['mail_recipients_with_roles'], 'showContextDependentFirstEntry' => false, 'helpTextId' => 'SYS_MULTIPLE_RECIPIENTS_DESC')
        );
        $formEmailDispatch->addCheckbox(
            'mail_into_to',
            $gL10n->get('SYS_INTO_TO'),
            (bool) $formValues['mail_into_to'],
            array('helpTextId' => 'SYS_INTO_TO_DESC')
        );
        $formEmailDispatch->addInput(
            'mail_number_recipients',
            $gL10n->get('SYS_NUMBER_RECIPIENTS'),
            $formValues['mail_number_recipients'],
            array('type' => 'number', 'minNumber' => 0, 'maxNumber' => 9999, 'step' => 1, 'helpTextId' => 'SYS_NUMBER_RECIPIENTS_DESC')
        );

        $selectBoxEntries = array('iso-8859-1' => $gL10n->get('SYS_ISO_8859_1'), 'utf-8' => $gL10n->get('SYS_UTF8'));
        $formEmailDispatch->addSelectBox(
            'mail_character_encoding',
            $gL10n->get('SYS_CHARACTER_ENCODING'),
            $selectBoxEntries,
            array('defaultValue' => $formValues['mail_character_encoding'], 'showContextDependentFirstEntry' => false, 'helpTextId' => 'SYS_CHARACTER_ENCODING_DESC')
        );
        $formEmailDispatch->addInput(
            'mail_smtp_host',
            $gL10n->get('SYS_SMTP_HOST'),
            $formValues['mail_smtp_host'],
            array('maxLength' => 50, 'helpTextId' => 'SYS_SMTP_HOST_DESC')
        );
        $formEmailDispatch->addCheckbox(
            'mail_smtp_auth',
            $gL10n->get('SYS_SMTP_AUTH'),
            (bool) $formValues['mail_smtp_auth'],
            array('helpTextId' => 'SYS_SMTP_AUTH_DESC')
        );
        $formEmailDispatch->addInput(
            'mail_smtp_port',
            $gL10n->get('SYS_SMTP_PORT'),
            $formValues['mail_smtp_port'],
            array('type' => 'number', 'minNumber' => 0, 'maxNumber' => 9999, 'step' => 1, 'helpTextId' => 'SYS_SMTP_PORT_DESC')
        );
        $selectBoxEntries = array(
            '' => $gL10n->get('SYS_SMTP_SECURE_NO'),
            'ssl' => $gL10n->get('SYS_SMTP_SECURE_SSL'),
            'tls' => $gL10n->get('SYS_SMTP_SECURE_TLS')
        );
        $formEmailDispatch->addSelectBox(
            'mail_smtp_secure',
            $gL10n->get('SYS_SMTP_SECURE'),
            $selectBoxEntries,
            array('defaultValue' => $formValues['mail_smtp_secure'], 'showContextDependentFirstEntry' => false, 'helpTextId' => 'SYS_SMTP_SECURE_DESC')
        );
        $selectBoxEntries = array(
            '' => $gL10n->get('SYS_AUTO_DETECT'),
            'LOGIN' => $gL10n->get('SYS_SMTP_AUTH_LOGIN'),
            'PLAIN' => $gL10n->get('SYS_SMTP_AUTH_PLAIN'),
            'CRAM-MD5' => $gL10n->get('SYS_SMTP_AUTH_CRAM_MD5')
        );
        $formEmailDispatch->addSelectBox(
            'mail_smtp_authentication_type',
            $gL10n->get('SYS_SMTP_AUTH_TYPE'),
            $selectBoxEntries,
            array('defaultValue' => $formValues['mail_smtp_authentication_type'], 'showContextDependentFirstEntry' => false, 'helpTextId' => array('SYS_SMTP_AUTH_TYPE_DESC', array('SYS_AUTO_DETECT')))
        );
        $formEmailDispatch->addInput(
            'mail_smtp_user',
            $gL10n->get('SYS_SMTP_USER'),
            $formValues['mail_smtp_user'],
            array('maxLength' => 100, 'helpTextId' => 'SYS_SMTP_USER_DESC')
        );
        $formEmailDispatch->addInput(
            'mail_smtp_password',
            $gL10n->get('SYS_SMTP_PASSWORD'),
            $formValues['mail_smtp_password'],
            array('type' => 'password', 'maxLength' => 100, 'helpTextId' => 'SYS_SMTP_PASSWORD_DESC')
        );
        $html = '<a class="btn btn-secondary" id="send_test_mail" href="' . SecurityUtils::encodeUrl(ADMIDIO_URL . FOLDER_MODULES . '/preferences.php', array('mode' => 'test_email')) . '">
            <i class="bi bi-envelope-fill"></i>' . $gL10n->get('SYS_SEND_TEST_MAIL') . '</a>';
        $formEmailDispatch->addCustomContent('send_test_email', $gL10n->get('SYS_TEST_MAIL'), $html, array('helpTextId' => $gL10n->get('SYS_TEST_MAIL_DESC', array($gL10n->get('SYS_EMAIL_FUNCTION_TEST', array($gCurrentOrganization->getValue('org_longname')))))));
        $formEmailDispatch->addSubmitButton(
            'adm_button_save_email_dispatch',
            $gL10n->get('SYS_SAVE'),
            array('icon' => 'bi-check-lg', 'class' => 'offset-sm-3')
        );

        $smarty = $this->getSmartyTemplate();
        $formEmailDispatch->addToSmarty($smarty);
        $gCurrentSession->addFormObject($formEmailDispatch);
        return $smarty->fetch('preferences/preferences.email-dispatch.tpl');
    }

    /**
     * Generates the HTML of the form from the events preferences and will return the complete HTML.
     * @return string Returns the complete HTML of the form from the events preferences.
     * @throws Exception
     * @throws \Smarty\Exception
     */
    public function createEventsForm(): string
    {
        global $gL10n, $gSettingsManager, $gDb, $gCurrentOrgId, $gCurrentSession;

        $formValues = $gSettingsManager->getAll();

        $formEvents = new FormPresenter(
            'adm_preferences_form_events',
            'preferences/preferences.events.tpl',
            SecurityUtils::encodeUrl(ADMIDIO_URL . FOLDER_MODULES . '/preferences.php', array('mode' => 'save', 'panel' => 'Events')),
            null,
            array('class' => 'form-preferences')
        );
        $selectBoxEntries = array(
            '0' => $gL10n->get('SYS_DISABLED'),
            '1' => $gL10n->get('SYS_ENABLED'),
            '2' => $gL10n->get('ORG_ONLY_FOR_REGISTERED_USER')
        );
        $formEvents->addSelectBox(
            'events_module_enabled',
            $gL10n->get('ORG_ACCESS_TO_MODULE'),
            $selectBoxEntries,
            array('defaultValue' => $formValues['events_module_enabled'], 'showContextDependentFirstEntry' => false, 'helpTextId' => 'ORG_ACCESS_TO_MODULE_DESC')
        );
        if ($gSettingsManager->getBool('events_rooms_enabled')) {
            $selectBoxEntries = array(
                'detail' => $gL10n->get('SYS_DETAILED'),
                'compact' => $gL10n->get('SYS_COMPACT'),
                'room' => $gL10n->get('SYS_COMPACT') . ' - ' . $gL10n->get('SYS_ROOM'),
                'participants' => $gL10n->get('SYS_COMPACT') . ' - ' . $gL10n->get('SYS_PARTICIPANTS'),
                'description' => $gL10n->get('SYS_COMPACT') . ' - ' . $gL10n->get('SYS_DESCRIPTION')
            );
        } else {
            $selectBoxEntries = array(
                'detail' => $gL10n->get('SYS_DETAILED'),
                'compact' => $gL10n->get('SYS_COMPACT'),
                'participants' => $gL10n->get('SYS_COMPACT') . ' - ' . $gL10n->get('SYS_PARTICIPANTS'),
                'description' => $gL10n->get('SYS_COMPACT') . ' - ' . $gL10n->get('SYS_DESCRIPTION')
            );
        }
        $formEvents->addSelectBox(
            'events_view',
            $gL10n->get('SYS_DEFAULT_VIEW'),
            $selectBoxEntries,
            array('defaultValue' => $formValues['events_view'], 'showContextDependentFirstEntry' => false, 'helpTextId' => array('SYS_DEFAULT_VIEW_DESC', array('SYS_DETAILED', 'SYS_COMPACT')))
        );
        $selectBoxEntries = array('10' => '10', '25' => '25', '50' => '50', '100' => '100');
        $formEvents->addSelectBox(
            'events_per_page',
            $gL10n->get('SYS_NUMBER_OF_ENTRIES_PER_PAGE'),
            $selectBoxEntries,
            array('defaultValue' => $formValues['events_per_page'], 'showContextDependentFirstEntry' => false, 'helpTextId' => array('SYS_NUMBER_OF_ENTRIES_PER_PAGE_DESC', array(10)))
        );
        $formEvents->addCheckbox(
            'events_ical_export_enabled',
            $gL10n->get('SYS_ENABLE_ICAL_EXPORT'),
            (bool) $formValues['events_ical_export_enabled'],
            array('helpTextId' => 'SYS_ENABLE_ICAL_EXPORT_DESC')
        );
        $formEvents->addCheckbox(
            'events_show_map_link',
            $gL10n->get('SYS_SHOW_MAP_LINK'),
            (bool) $formValues['events_show_map_link'],
            array('helpTextId' => 'SYS_SHOW_MAP_LINK_DESC')
        );
        $sqlData = array();
        $sqlData['query'] = 'SELECT lst_id, lst_name
                       FROM ' . TBL_LISTS . '
                      WHERE lst_org_id = ? -- $gCurrentOrgId
                        AND lst_global = true
                   ORDER BY lst_name, lst_timestamp DESC';
        $sqlData['params'] = array($gCurrentOrgId);
        $formEvents->addSelectBoxFromSql(
            'events_list_configuration',
            $gL10n->get('SYS_DEFAULT_LIST_CONFIGURATION_PARTICIPATION'),
            $gDb,
            $sqlData,
            array('defaultValue' => $formValues['events_list_configuration'], 'showContextDependentFirstEntry' => false, 'helpTextId' => 'SYS_DEFAULT_LIST_CONFIGURATION_PARTICIPATION_DESC')
        );
        $formEvents->addCheckbox(
            'events_save_cancellations',
            $gL10n->get('SYS_SAVE_ALL_CANCELLATIONS'),
            (bool) $formValues['events_save_cancellations'],
            array('helpTextId' => 'SYS_SAVE_ALL_CANCELLATIONS_DESC')
        );
        $formEvents->addCheckbox(
            'events_may_take_part',
            $gL10n->get('SYS_MAYBE_PARTICIPATE'),
            (bool) $formValues['events_may_take_part'],
            array('helpTextId' => array('SYS_MAYBE_PARTICIPATE_DESC', array('SYS_PARTICIPATE', 'SYS_CANCEL', 'SYS_EVENT_PARTICIPATION_TENTATIVE')))
        );
        $html = '<a class="btn btn-secondary" href="' . SecurityUtils::encodeUrl(ADMIDIO_URL . FOLDER_MODULES . '/categories.php', array('type' => 'EVT')) . '">
            <i class="bi bi-hdd-stack-fill"></i>' . $gL10n->get('SYS_SWITCH_TO_CALENDAR_MANAGEMENT') . '</a>';
        $formEvents->addCustomContent(
            'editCalendars',
            $gL10n->get('SYS_EDIT_CALENDARS'),
            $html,
            array('helpTextId' => 'SYS_EDIT_CALENDAR_DESC', 'alertWarning' => $gL10n->get('ORG_NOT_SAVED_SETTINGS_LOST'))
        );
        $formEvents->addCheckbox(
            'events_rooms_enabled',
            $gL10n->get('SYS_ROOM_SELECTABLE'),
            (bool) $formValues['events_rooms_enabled'],
            array('helpTextId' => 'SYS_ROOM_SELECTABLE_DESC')
        );
        $html = '<a class="btn btn-secondary" href="' . ADMIDIO_URL . FOLDER_MODULES . '/rooms/rooms.php">
            <i class="bi bi-house-door-fill"></i>' . $gL10n->get('SYS_SWITCH_TO_ROOM_MANAGEMENT') . '</a>';
        $formEvents->addCustomContent(
            'editRooms',
            $gL10n->get('SYS_EDIT_ROOMS'),
            $html,
            array('helpTextId' => 'SYS_EDIT_ROOMS_DESC', 'alertWarning' => $gL10n->get('ORG_NOT_SAVED_SETTINGS_LOST'))
        );
        $formEvents->addSubmitButton(
            'adm_button_save_events',
            $gL10n->get('SYS_SAVE'),
            array('icon' => 'bi-check-lg', 'class' => 'offset-sm-3')
        );

        $smarty = $this->getSmartyTemplate();
        $formEvents->addToSmarty($smarty);
        $gCurrentSession->addFormObject($formEvents);
        return $smarty->fetch('preferences/preferences.events.tpl');
    }

    /**
     * Generates the HTML of the form from the group and roles preferences and will return the complete HTML.
     * @return string Returns the complete HTML of the form from the group and roles preferences.
     * @throws Exception
     * @throws \Smarty\Exception
     */
    public function createGroupsRolesForm(): string
    {
        global $gL10n, $gSettingsManager, $gDb, $gCurrentOrgId, $gCurrentSession;

        $formValues = $gSettingsManager->getAll();

        $formGroupsRoles = new FormPresenter(
            'adm_preferences_form_groups_roles',
            'preferences/preferences.groups-roles.tpl',
            SecurityUtils::encodeUrl(ADMIDIO_URL . FOLDER_MODULES . '/preferences.php', array('mode' => 'save', 'panel' => 'GroupsRoles')),
            null,
            array('class' => 'form-preferences')
        );
        $formGroupsRoles->addCheckbox(
            'groups_roles_enable_module',
            $gL10n->get('SYS_ENABLE_GROUPS_ROLES'),
            (bool) $formValues['groups_roles_enable_module'],
            array('helpTextId' => 'SYS_ENABLE_GROUPS_ROLES_DESC')
        );
        $selectBoxEntries = array('10' => '10', '25' => '25', '50' => '50', '100' => '100');
        $formGroupsRoles->addSelectBox(
            'groups_roles_members_per_page',
            $gL10n->get('SYS_MEMBERS_PER_PAGE'),
            $selectBoxEntries,
            array('defaultValue' => $formValues['groups_roles_members_per_page'], 'showContextDependentFirstEntry' => false, 'helpTextId' => 'SYS_MEMBERS_PER_PAGE_DESC')
        );
        // read all global lists
        $sqlData = array();
        $sqlData['query'] = 'SELECT lst_id, lst_name
                       FROM ' . TBL_LISTS . '
                      WHERE lst_org_id = ? -- $gCurrentOrgId
                        AND lst_global = true
                   ORDER BY lst_name, lst_timestamp DESC';
        $sqlData['params'] = array($gCurrentOrgId);
        $formGroupsRoles->addSelectBoxFromSql(
            'groups_roles_default_configuration',
            $gL10n->get('SYS_DEFAULT_CONFIGURATION'),
            $gDb,
            $sqlData,
            array('defaultValue' => $formValues['groups_roles_default_configuration'], 'showContextDependentFirstEntry' => false, 'helpTextId' => 'SYS_DEFAULT_CONFIGURATION_LISTS_DESC')
        );
        $selectBoxEntries = array(
            '0' => $gL10n->get('SYS_NOBODY'),
            '1' => preg_replace('/<\/?strong>/', '"', $gL10n->get('SYS_SHOW_FORMER_MEMBERS_RIGHT', array($gL10n->get('SYS_RIGHT_ASSIGN_ROLES')))),
            '2' => preg_replace('/<\/?strong>/', '"', $gL10n->get('SYS_SHOW_FORMER_MEMBERS_RIGHT', array($gL10n->get('SYS_RIGHT_EDIT_USER'))))
        );
        $formGroupsRoles->addSelectBox(
            'groups_roles_show_former_members',
            $gL10n->get('SYS_SHOW_FORMER_MEMBERS'),
            $selectBoxEntries,
            array('defaultValue' => $formValues['groups_roles_show_former_members'], 'showContextDependentFirstEntry' => false, 'helpTextId' => array('SYS_SHOW_FORMER_MEMBERS_DESC', array($gL10n->get('SYS_SHOW_FORMER_MEMBERS_RIGHT', array($gL10n->get('SYS_RIGHT_EDIT_USER'))))))
        );
        $selectBoxEntriesExport = array(
            '0' => $gL10n->get('SYS_NOBODY'),
            '1' => $gL10n->get('SYS_ALL'),
            '2' => preg_replace('/<\/?strong>/', '"', $gL10n->get('SYS_SHOW_FORMER_MEMBERS_RIGHT', array($gL10n->get('SYS_RIGHT_EDIT_USER'))))
        );
        $formGroupsRoles->addSelectBox(
            'groups_roles_export',
            $gL10n->get('SYS_EXPORT_LISTS'),
            $selectBoxEntriesExport,
            array('defaultValue' => $formValues['groups_roles_export'], 'showContextDependentFirstEntry' => false, 'helpTextId' => 'SYS_EXPORT_LISTS_DESC')
        );
        $selectBoxEntriesEditLists = array(
            '1' => $gL10n->get('SYS_ALL'),
            '2' => preg_replace('/<\/?strong>/', '"', $gL10n->get('SYS_SHOW_FORMER_MEMBERS_RIGHT', array($gL10n->get('SYS_RIGHT_EDIT_USER')))),
            '3' => $gL10n->get('SYS_ADMINISTRATORS')
        );
        $formGroupsRoles->addSelectBox(
            'groups_roles_edit_lists',
            $gL10n->get('SYS_CONFIGURE_LISTS'),
            $selectBoxEntriesEditLists,
            array('defaultValue' => $formValues['groups_roles_edit_lists'], 'showContextDependentFirstEntry' => false, 'helpTextId' => 'SYS_CONFIGURE_LISTS_DESC')
        );
        $html = '<a class="btn btn-secondary" href="' . SecurityUtils::encodeUrl(ADMIDIO_URL . FOLDER_MODULES . '/categories.php', array('type' => 'ROL')) . '">
            <i class="bi bi-hdd-stack-fill"></i>' . $gL10n->get('SYS_SWITCH_TO_CATEGORIES_ADMINISTRATION') . '</a>';
        $formGroupsRoles->addCustomContent(
            'editCategories',
            $gL10n->get('SYS_EDIT_CATEGORIES'),
            $html,
            array('helpTextId' => 'SYS_MAINTAIN_CATEGORIES_DESC', 'alertWarning' => $gL10n->get('ORG_NOT_SAVED_SETTINGS_LOST'))
        );
        $formGroupsRoles->addSubmitButton(
            'adm_button_save_lists',
            $gL10n->get('SYS_SAVE'),
            array('icon' => 'bi-check-lg', 'class' => 'offset-sm-3')
        );

        $smarty = $this->getSmartyTemplate();
        $formGroupsRoles->addToSmarty($smarty);
        $gCurrentSession->addFormObject($formGroupsRoles);
        return $smarty->fetch('preferences/preferences.groups-roles.tpl');
    }

    /**
     * Generates the HTML of the form from the forum preferences and will return the complete HTML.
     * @return string Returns the complete HTML of the form from the forum preferences.
     * @throws Exception
     * @throws \Smarty\Exception
     */
    public function createForumForm(): string
    {
        global $gL10n, $gSettingsManager, $gCurrentSession;

        $formValues = $gSettingsManager->getAll();

        $formForum = new FormPresenter(
            'adm_preferences_form_forum',
            'preferences/preferences.forum.tpl',
            SecurityUtils::encodeUrl(ADMIDIO_URL . FOLDER_MODULES . '/preferences.php', array('mode' => 'save', 'panel' => 'Forum')),
            null,
            array('class' => 'form-preferences')
        );
        $selectBoxEntries = array(
            '0' => $gL10n->get('SYS_DISABLED'),
            '1' => $gL10n->get('SYS_ENABLED'),
            '2' => $gL10n->get('ORG_ONLY_FOR_REGISTERED_USER')
        );
        $formForum->addSelectBox(
            'forum_module_enabled',
            $gL10n->get('ORG_ACCESS_TO_MODULE'),
            $selectBoxEntries,
            array('defaultValue' => $formValues['forum_module_enabled'], 'showContextDependentFirstEntry' => false, 'helpTextId' => 'ORG_ACCESS_TO_MODULE_DESC')
        );
        $selectBoxEntries = array(
            'cards' => $gL10n->get('SYS_DETAILED'),
            'list' => $gL10n->get('SYS_LIST')
        );
        $formForum->addSelectBox(
            'forum_view',
            $gL10n->get('SYS_DEFAULT_VIEW'),
            $selectBoxEntries,
            array('defaultValue' => $formValues['forum_view'], 'showContextDependentFirstEntry' => false, 'helpTextId' => array('SYS_DEFAULT_VIEW_FORUM_DESC', array('SYS_DETAILED', 'SYS_LIST')))
        );
        $formForum->addInput(
            'forum_topics_per_page',
            $gL10n->get('SYS_NUMBER_OF_TOPICS_PER_PAGE'),
            $formValues['forum_topics_per_page'],
            array('type' => 'number', 'minNumber' => 0, 'maxNumber' => 9999, 'step' => 1, 'helpTextId' => array('SYS_NUMBER_OF_ENTRIES_PER_PAGE_DESC', array(10)))
        );
        $formForum->addInput(
            'forum_posts_per_page',
            $gL10n->get('SYS_NUMBER_OF_POSTS_PER_PAGE'),
            $formValues['forum_posts_per_page'],
            array('type' => 'number', 'minNumber' => 0, 'maxNumber' => 9999, 'step' => 1, 'helpTextId' => array('SYS_NUMBER_OF_ENTRIES_PER_PAGE_DESC', array(15)))
        );
        $formForum->addSubmitButton(
            'adm_button_save_forum',
            $gL10n->get('SYS_SAVE'),
            array('icon' => 'bi-check-lg', 'class' => 'offset-sm-3')
        );

        $smarty = $this->getSmartyTemplate();
        $formForum->addToSmarty($smarty);
        $gCurrentSession->addFormObject($formForum);
        return $smarty->fetch('preferences/preferences.forum.tpl');
    }

    /**
     * Generates the HTML of the form from the link preferences and will return the complete HTML.
     * @return string Returns the complete HTML of the form from the link preferences.
     * @throws Exception
     * @throws \Smarty\Exception
     */
    public function createLinksForm(): string
    {
        global $gL10n, $gSettingsManager, $gCurrentSession;

        $formValues = $gSettingsManager->getAll();

        $formWeblinks = new FormPresenter(
            'adm_preferences_form_links',
            'preferences/preferences.links.tpl',
            SecurityUtils::encodeUrl(ADMIDIO_URL . FOLDER_MODULES . '/preferences.php', array('mode' => 'save', 'panel' => 'Links')),
            null,
            array('class' => 'form-preferences')
        );
        $selectBoxEntries = array(
            '0' => $gL10n->get('SYS_DISABLED'),
            '1' => $gL10n->get('SYS_ENABLED'),
            '2' => $gL10n->get('ORG_ONLY_FOR_REGISTERED_USER')
        );
        $formWeblinks->addSelectBox(
            'enable_weblinks_module',
            $gL10n->get('ORG_ACCESS_TO_MODULE'),
            $selectBoxEntries,
            array('defaultValue' => $formValues['enable_weblinks_module'], 'showContextDependentFirstEntry' => false, 'helpTextId' => 'ORG_ACCESS_TO_MODULE_DESC')
        );
        $formWeblinks->addInput(
            'weblinks_per_page',
            $gL10n->get('SYS_NUMBER_OF_ENTRIES_PER_PAGE'),
            $formValues['weblinks_per_page'],
            array('type' => 'number', 'minNumber' => 0, 'maxNumber' => 9999, 'step' => 1, 'helpTextId' => array('SYS_NUMBER_OF_ENTRIES_PER_PAGE_DESC', array(0)))
        );
        $selectBoxEntries = array('_self' => $gL10n->get('SYS_SAME_WINDOW'), '_blank' => $gL10n->get('SYS_NEW_WINDOW'));
        $formWeblinks->addSelectBox(
            'weblinks_target',
            $gL10n->get('SYS_LINK_TARGET'),
            $selectBoxEntries,
            array('defaultValue' => $formValues['weblinks_target'], 'showContextDependentFirstEntry' => false, 'helpTextId' => 'SYS_LINK_TARGET_DESC')
        );
        $formWeblinks->addInput(
            'weblinks_redirect_seconds',
            $gL10n->get('SYS_DISPLAY_REDIRECT'),
            $formValues['weblinks_redirect_seconds'],
            array('type' => 'number', 'minNumber' => 0, 'maxNumber' => 9999, 'step' => 1, 'helpTextId' => 'SYS_DISPLAY_REDIRECT_DESC')
        );
        $html = '<a class="btn btn-secondary" href="' . SecurityUtils::encodeUrl(ADMIDIO_URL . FOLDER_MODULES . '/categories.php', array('type' => 'LNK')) . '">
            <i class="bi bi-hdd-stack-fill"></i>' . $gL10n->get('SYS_SWITCH_TO_CATEGORIES_ADMINISTRATION') . '</a>';
        $formWeblinks->addCustomContent(
            'editCategories',
            $gL10n->get('SYS_EDIT_CATEGORIES'),
            $html,
            array('helpTextId' => $gL10n->get('SYS_MAINTAIN_CATEGORIES_DESC'), 'alertWarning' => $gL10n->get('ORG_NOT_SAVED_SETTINGS_LOST'))
        );
        $formWeblinks->addSubmitButton(
            'adm_button_save_links',
            $gL10n->get('SYS_SAVE'),
            array('icon' => 'bi-check-lg', 'class' => 'offset-sm-3')
        );

        $smarty = $this->getSmartyTemplate();
        $formWeblinks->addToSmarty($smarty);
        $gCurrentSession->addFormObject($formWeblinks);
        return $smarty->fetch('preferences/preferences.links.tpl');
    }

    /**
     * Generates the HTML of the form from the message preferences and will return the complete HTML.
     * @return string Returns the complete HTML of the form from the message preferences.
     * @throws Exception
     * @throws \Smarty\Exception
     */
    public function createMessagesForm(): string
    {
        global $gL10n, $gSettingsManager, $gCurrentSession;

        $formValues = $gSettingsManager->getAll();

        $formMessages = new FormPresenter(
            'adm_preferences_form_messages',
            'preferences/preferences.messages.tpl',
            SecurityUtils::encodeUrl(ADMIDIO_URL . FOLDER_MODULES . '/preferences.php', array('mode' => 'save', 'panel' => 'Messages')),
            null,
            array('class' => 'form-preferences')
        );
        $formMessages->addCheckbox(
            'enable_mail_module',
            $gL10n->get('SYS_ENABLE_EMAILS'),
            (bool) $formValues['enable_mail_module'],
            array('helpTextId' => 'SYS_ENABLE_EMAILS_DESC')
        );
        $formMessages->addCheckbox(
            'enable_pm_module',
            $gL10n->get('SYS_ENABLE_PM_MODULE'),
            (bool) $formValues['enable_pm_module'],
            array('helpTextId' => 'SYS_ENABLE_PM_MODULE_DESC')
        );
        $formMessages->addCheckbox(
            'enable_mail_captcha',
            $gL10n->get('ORG_ENABLE_CAPTCHA'),
            (bool) $formValues['enable_mail_captcha'],
            array('helpTextId' => 'SYS_SHOW_CAPTCHA_DESC')
        );

        $formMessages->addSelectBox(
            'mail_template',
            $gL10n->get('SYS_EMAIL_TEMPLATE'),
            PreferencesService::getArrayFileNames(ADMIDIO_PATH . FOLDER_DATA . '/mail_templates'),
            array(
                'defaultValue' => ucfirst(preg_replace('/[_-]/', ' ', str_replace('.html', '', $formValues['mail_template']))),
                'showContextDependentFirstEntry' => true,
                'arrayKeyIsNotValue' => true,
                'firstEntry' => $gL10n->get('SYS_NO_TEMPLATE'),
                'helpTextId' => array('SYS_EMAIL_TEMPLATE_DESC', array('adm_my_files/mail_templates', '<a href="https://www.admidio.org/dokuwiki/doku.php?id=en:2.0:e-mail-templates">', '</a>'))
            )
        );
        $formMessages->addInput(
            'mail_max_receiver',
            $gL10n->get('SYS_MAX_RECEIVER'),
            $formValues['mail_max_receiver'],
            array('type' => 'number', 'minNumber' => 0, 'maxNumber' => 9999, 'step' => 1, 'helpTextId' => 'SYS_MAX_RECEIVER_DESC')
        );
        $formMessages->addCheckbox(
            'mail_send_to_all_addresses',
            $gL10n->get('SYS_SEND_EMAIL_TO_ALL_ADDRESSES'),
            (bool) $formValues['mail_send_to_all_addresses'],
            array('helpTextId' => 'SYS_SEND_EMAIL_TO_ALL_ADDRESSES_DESC')
        );
        $formMessages->addCheckbox(
            'mail_show_former',
            $gL10n->get('SYS_SEND_EMAIL_FORMER'),
            (bool) $formValues['mail_show_former'],
            array('helpTextId' => 'SYS_SEND_EMAIL_FORMER_DESC')
        );
        $formMessages->addInput(
            'max_email_attachment_size',
            $gL10n->get('SYS_ATTACHMENT_SIZE') . ' (MB)',
            $formValues['max_email_attachment_size'],
            array('type' => 'number', 'minNumber' => 0, 'maxNumber' => 999999, 'step' => 1, 'helpTextId' => 'SYS_ATTACHMENT_SIZE_DESC')
        );
        $formMessages->addCheckbox(
            'mail_save_attachments',
            $gL10n->get('SYS_SAVE_ATTACHMENTS'),
            (bool) $formValues['mail_save_attachments'],
            array('helpTextId' => 'SYS_SAVE_ATTACHMENTS_DESC')
        );
        $formMessages->addCheckbox(
            'mail_html_registered_users',
            $gL10n->get('SYS_HTML_MAILS_REGISTERED_USERS'),
            (bool) $formValues['mail_html_registered_users'],
            array('helpTextId' => 'SYS_HTML_MAILS_REGISTERED_USERS_DESC')
        );
        $selectBoxEntries = array(
            '0' => $gL10n->get('SYS_DISABLED'),
            '1' => $gL10n->get('SYS_ENABLED'),
            '2' => $gL10n->get('ORG_ONLY_FOR_REGISTERED_USER')
        );
        $formMessages->addSelectBox(
            'mail_delivery_confirmation',
            $gL10n->get('SYS_DELIVERY_CONFIRMATION'),
            $selectBoxEntries,
            array('defaultValue' => $formValues['mail_delivery_confirmation'], 'showContextDependentFirstEntry' => false, 'helpTextId' => 'SYS_DELIVERY_CONFIRMATION_DESC')
        );
        $formMessages->addSubmitButton(
            'adm_button_save_messages',
            $gL10n->get('SYS_SAVE'),
            array('icon' => 'bi-check-lg', 'class' => 'offset-sm-3')
        );

        $smarty = $this->getSmartyTemplate();
        $formMessages->addToSmarty($smarty);
        $gCurrentSession->addFormObject($formMessages);
        return $smarty->fetch('preferences/preferences.messages.tpl');
    }

    /**
     * Generates the HTML of the form from the photo preferences and will return the complete HTML.
     * @return string Returns the complete HTML of the form from the photo preferences.
     * @throws Exception
     * @throws \Smarty\Exception
     */
    public function createPhotosForm(): string
    {
        global $gL10n, $gSettingsManager, $gCurrentSession;

        $formValues = $gSettingsManager->getAll();

        $formPhotos = new FormPresenter(
            'adm_preferences_form_photos',
            'preferences/preferences.photos.tpl',
            SecurityUtils::encodeUrl(ADMIDIO_URL . FOLDER_MODULES . '/preferences.php', array('mode' => 'save', 'panel' => 'Photos')),
            null,
            array('class' => 'form-preferences')
        );
        $selectBoxEntries = array(
            '0' => $gL10n->get('SYS_DISABLED'),
            '1' => $gL10n->get('SYS_ENABLED'),
            '2' => $gL10n->get('ORG_ONLY_FOR_REGISTERED_USER')
        );
        $formPhotos->addSelectBox(
            'photo_module_enabled',
            $gL10n->get('ORG_ACCESS_TO_MODULE'),
            $selectBoxEntries,
            array('defaultValue' => $formValues['photo_module_enabled'], 'showContextDependentFirstEntry' => false, 'helpTextId' => 'ORG_ACCESS_TO_MODULE_DESC')
        );
        $selectBoxEntries = array(
            '1' => $gL10n->get('SYS_MODAL_WINDOW'),
            '2' => $gL10n->get('SYS_SAME_WINDOW')
        );
        $formPhotos->addSelectBox(
            'photo_show_mode',
            $gL10n->get('SYS_PHOTOS_PRESENTATION'),
            $selectBoxEntries,
            array('defaultValue' => $formValues['photo_show_mode'], 'showContextDependentFirstEntry' => false, 'helpTextId' => 'SYS_PHOTOS_PRESENTATION_DESC')
        );
        $formPhotos->addInput(
            'photo_albums_per_page',
            $gL10n->get('SYS_NUMBER_OF_ALBUMS_PER_PAGE'),
            $formValues['photo_albums_per_page'],
            array('type' => 'number', 'minNumber' => 0, 'maxNumber' => 9999, 'step' => 1, 'helpTextId' => array('SYS_NUMBER_OF_ENTRIES_PER_PAGE_DESC', array(24)))
        );
        $formPhotos->addInput(
            'photo_thumbs_page',
            $gL10n->get('SYS_THUMBNAILS_PER_PAGE'),
            $formValues['photo_thumbs_page'],
            array('type' => 'number', 'minNumber' => 1, 'maxNumber' => 9999, 'step' => 1, 'helpTextId' => array('SYS_THUMBNAILS_PER_PAGE_DESC', array(24)))
        );
        $formPhotos->addInput(
            'photo_thumbs_scale',
            $gL10n->get('SYS_THUMBNAIL_SCALING'),
            $formValues['photo_thumbs_scale'],
            array('type' => 'number', 'minNumber' => 1, 'maxNumber' => 9999, 'step' => 1, 'helpTextId' => array('SYS_THUMBNAIL_SCALING_DESC', array(500)))
        );
        $formPhotos->addInput(
            'photo_show_width',
            $gL10n->get('SYS_MAX_PHOTO_SIZE_WIDTH'),
            $formValues['photo_show_width'],
            array('type' => 'number', 'minNumber' => 1, 'maxNumber' => 9999, 'step' => 1)
        );
        $formPhotos->addInput(
            'photo_show_height',
            $gL10n->get('SYS_MAX_PHOTO_SIZE_HEIGHT'),
            $formValues['photo_show_height'],
            array('type' => 'number', 'minNumber' => 1, 'maxNumber' => 9999, 'step' => 1, 'helpTextId' => array('SYS_MAX_PHOTO_SIZE_DESC', array(1200, 1200)))
        );
        $formPhotos->addInput(
            'photo_image_text',
            $gL10n->get('SYS_SHOW_WATERMARK'),
            $formValues['photo_image_text'],
            array('maxLength' => 60, 'helpTextId' => array('SYS_SHOW_WATERMARK_DESC', array('© ' . DOMAIN)))
        );
        $formPhotos->addInput(
            'photo_image_text_size',
            $gL10n->get('SYS_CAPTION_SIZE'),
            $formValues['photo_image_text_size'],
            array('type' => 'number', 'minNumber' => 1, 'maxNumber' => 9999, 'step' => 1, 'helpTextId' => 'SYS_CAPTION_SIZE_DESC')
        );
        $formPhotos->addCheckbox(
            'photo_download_enabled',
            $gL10n->get('SYS_ENABLE_DOWNLOAD'),
            (bool) $formValues['photo_download_enabled'],
            array('helpTextId' => array('SYS_ENABLE_DOWNLOAD_DESC', array('SYS_KEEP_ORIGINAL')))
        );
        $formPhotos->addCheckbox(
            'photo_keep_original',
            $gL10n->get('SYS_KEEP_ORIGINAL'),
            (bool) $formValues['photo_keep_original'],
            array('helpTextId' => array('SYS_KEEP_ORIGINAL_DESC', array('SYS_ENABLE_DOWNLOAD')))
        );
        $formPhotos->addCheckbox(
            'photo_ecard_enabled',
            $gL10n->get('SYS_ENABLE_GREETING_CARDS'),
            (bool) $formValues['photo_ecard_enabled'],
            array('helpTextId' => 'SYS_ENABLE_GREETING_CARDS_DESC')
        );
        $formPhotos->addInput(
            'photo_ecard_scale',
            $gL10n->get('SYS_THUMBNAIL_SCALING'),
            $formValues['photo_ecard_scale'],
            array('type' => 'number', 'minNumber' => 1, 'maxNumber' => 9999, 'step' => 1, 'helpTextId' => array('SYS_ECARD_MAX_PHOTO_SIZE_DESC', array(500)))
        );
        $formPhotos->addSelectBox(
            'photo_ecard_template',
            $gL10n->get('SYS_TEMPLATE'),
            PreferencesService::getArrayFileNames(ADMIDIO_PATH . FOLDER_DATA . '/ecard_templates'),
            array(
                'defaultValue' => ucfirst(preg_replace('/[_-]/', ' ', str_replace('.tpl', '', $formValues['photo_ecard_template']))),
                'showContextDependentFirstEntry' => false,
                'arrayKeyIsNotValue' => true,
                'firstEntry' => $gL10n->get('SYS_NO_TEMPLATE'),
                'helpTextId' => 'SYS_TEMPLATE_DESC'
            )
        );
        $formPhotos->addSubmitButton(
            'adm_button_save_photos',
            $gL10n->get('SYS_SAVE'),
            array('icon' => 'bi-check-lg', 'class' => 'offset-sm-3')
        );

        $smarty = $this->getSmartyTemplate();
        $formPhotos->addToSmarty($smarty);
        $gCurrentSession->addFormObject($formPhotos);
        return $smarty->fetch('preferences/preferences.photos.tpl');
    }

    /**
     * Generates the HTML of the form from the PHP preferences and will return the complete HTML.
     * @return string Returns the complete HTML of the form from the PHP preferences.
     * @throws Exception
     * @throws \Smarty\Exception
     */
    public function createPHPForm(): string
    {
        global $gL10n;

        if (version_compare(PHP_VERSION, MIN_PHP_VERSION, '<')) {
            $phpVersionColorClass = 'text-danger';
            $phpVersionInfo = ' &rarr; ' . $gL10n->get('SYS_PHP_VERSION_REQUIRED', array(MIN_PHP_VERSION));
        } elseif (version_compare(PHP_VERSION, MIN_PHP_VERSION, '<')) {
            $phpVersionColorClass = 'text-warning';
            $phpVersionInfo = ' &rarr; ' . $gL10n->get('SYS_PHP_VERSION_EOL', array('<a href="https://www.php.net/supported-versions.php" target="_blank">Supported Versions</a>'));
        } else {
            $phpVersionColorClass = 'text-success';
            $phpVersionInfo = '';
        }
        $this->assignSmartyVariable('phpVersionColorClass', $phpVersionColorClass);
        $this->assignSmartyVariable('phpVersionText', PHP_VERSION);
        $this->assignSmartyVariable('phpVersionInfo', $phpVersionInfo);

        $postMaxSize = PhpIniUtils::getPostMaxSize();
        if (is_infinite($postMaxSize)) {
            $postMaxSizeColorClass = 'text-warning';
            $postMaxSizeText = $gL10n->get('SYS_NOT_SET');
        } else {
            $postMaxSizeColorClass = 'text-success';
            $postMaxSizeText = FileSystemUtils::getHumanReadableBytes($postMaxSize);
        }
        $this->assignSmartyVariable('postMaxSizeColorClass', $postMaxSizeColorClass);
        $this->assignSmartyVariable('postMaxSizeText', $postMaxSizeText);

        $memoryLimit = PhpIniUtils::getMemoryLimit();
        if (is_infinite($memoryLimit)) {
            $memoryLimitColorClass = 'text-warning';
            $memoryLimitText = $gL10n->get('SYS_NOT_SET');
        } else {
            $memoryLimitColorClass = 'text-success';
            $memoryLimitText = FileSystemUtils::getHumanReadableBytes($memoryLimit);
        }
        $this->assignSmartyVariable('memoryLimitColorClass', $memoryLimitColorClass);
        $this->assignSmartyVariable('memoryLimitText', $memoryLimitText);

        if (PhpIniUtils::isFileUploadEnabled()) {
            $fileUploadsColorClass = 'text-success';
            $fileUploadsText = $gL10n->get('SYS_ON');
        } else {
            $fileUploadsColorClass = 'text-danger';
            $fileUploadsText = $gL10n->get('SYS_OFF');
        }
        $this->assignSmartyVariable('fileUploadsColorClass', $fileUploadsColorClass);
        $this->assignSmartyVariable('fileUploadsText', $fileUploadsText);

        $fileUploadMaxFileSize = PhpIniUtils::getFileUploadMaxFileSize();
        if (is_infinite($fileUploadMaxFileSize)) {
            $uploadMaxFilesizeColorClass = 'text-warning';
            $uploadMaxFilesizeText = $gL10n->get('SYS_NOT_SET');
        } else {
            $uploadMaxFilesizeColorClass = 'text-success';
            $uploadMaxFilesizeText = FileSystemUtils::getHumanReadableBytes($fileUploadMaxFileSize);
        }
        $this->assignSmartyVariable('uploadMaxFilesizeColorClass', $uploadMaxFilesizeColorClass);
        $this->assignSmartyVariable('uploadMaxFilesizeText', $uploadMaxFilesizeText);

        try {
            SecurityUtils::getRandomInt(0, 1, true);
            $prnGeneratorColorClass = 'text-success';
            $prnGeneratorText = $gL10n->get('SYS_SECURE');
            $prnGeneratorInfo = '';
        } catch (Exception $e) {
            $prnGeneratorColorClass = 'text-danger';
            $prnGeneratorText = $gL10n->get('SYS_PRNG_INSECURE');
            $prnGeneratorInfo = '<br />' . $e->getMessage();
        }
        $this->assignSmartyVariable('prnGeneratorColorClass', $prnGeneratorColorClass);
        $this->assignSmartyVariable('prnGeneratorText', $prnGeneratorText);
        $this->assignSmartyVariable('prnGeneratorInfo', $prnGeneratorInfo);

        $this->assignSmartyVariable('admidioUrl', ADMIDIO_URL);

        $smarty = $this->getSmartyTemplate();
        return $smarty->fetch('preferences/preferences.php.tpl');
    }

    /**
     * Generates the HTML of the form from the profile preferences and will return the complete HTML.
     * @return string Returns the complete HTML of the form from the profile preferences.
     * @throws Exception
     * @throws \Smarty\Exception
     */
    public function createProfileForm(): string
    {
        global $gL10n, $gSettingsManager, $gCurrentOrganization, $gCurrentSession;

        $formValues = $gSettingsManager->getAll();

        $formProfile = new FormPresenter(
            'adm_preferences_form_profile',
            'preferences/preferences.profile.tpl',
            SecurityUtils::encodeUrl(ADMIDIO_URL . FOLDER_MODULES . '/preferences.php', array('mode' => 'save', 'panel' => 'Profile')),
            null,
            array('class' => 'form-preferences')
        );
        $html = '<a class="btn btn-secondary" href="' . ADMIDIO_URL . FOLDER_MODULES . '/profile-fields.php">
            <i class="bi bi-ui-radios"></i>' . $gL10n->get('SYS_SWITCH_TO_PROFILE_FIELDS_CONFIGURATION') . '</a>';
        $formProfile->addCustomContent(
            'editProfileFields',
            $gL10n->get('SYS_EDIT_PROFILE_FIELDS'),
            $html,
            array('helpTextId' => 'SYS_MANAGE_PROFILE_FIELDS_DESC', 'alertWarning' => $gL10n->get('ORG_NOT_SAVED_SETTINGS_LOST'))
        );
        $formProfile->addCheckbox(
            'profile_show_map_link',
            $gL10n->get('SYS_SHOW_MAP_LINK'),
            (bool) $formValues['profile_show_map_link'],
            array('helpTextId' => 'SYS_SHOW_MAP_LINK_PROFILE_DESC')
        );
        $formProfile->addCheckbox(
            'profile_show_roles',
            $gL10n->get('SYS_SHOW_ROLE_MEMBERSHIP'),
            (bool) $formValues['profile_show_roles'],
            array('helpTextId' => 'SYS_SHOW_ROLE_MEMBERSHIP_DESC')
        );
        $formProfile->addCheckbox(
            'profile_show_former_roles',
            $gL10n->get('SYS_SHOW_FORMER_ROLE_MEMBERSHIP'),
            (bool) $formValues['profile_show_former_roles'],
            array('helpTextId' => 'SYS_SHOW_FORMER_ROLE_MEMBERSHIP_DESC')
        );

        if ($gCurrentOrganization->getValue('org_org_id_parent') > 0 || $gCurrentOrganization->isParentOrganization()) {
            $formProfile->addCheckbox(
                'profile_show_extern_roles',
                $gL10n->get('SYS_SHOW_ROLES_OTHER_ORGANIZATIONS'),
                (bool) $formValues['profile_show_extern_roles'],
                array('helpTextId' => 'SYS_SHOW_ROLES_OTHER_ORGANIZATIONS_DESC')
            );
        }

        $selectBoxEntries = array('0' => $gL10n->get('SYS_DATABASE'), '1' => $gL10n->get('SYS_FOLDER'));
        $formProfile->addSelectBox(
            'profile_photo_storage',
            $gL10n->get('SYS_LOCATION_PROFILE_PICTURES'),
            $selectBoxEntries,
            array('defaultValue' => $formValues['profile_photo_storage'], 'showContextDependentFirstEntry' => false, 'helpTextId' => 'SYS_LOCATION_PROFILE_PICTURES_DESC')
        );
        $formProfile->addSubmitButton(
            'adm_button_save_profile',
            $gL10n->get('SYS_SAVE'),
            array('icon' => 'bi-check-lg', 'class' => 'offset-sm-3')
        );

        $smarty = $this->getSmartyTemplate();
        $formProfile->addToSmarty($smarty);
        $gCurrentSession->addFormObject($formProfile);
        return $smarty->fetch('preferences/preferences.profile.tpl');
    }

    /**
     * Generates the HTML of the form from the regional settings preferences and will return the complete HTML.
     * @return string Returns the complete HTML of the form from the regional settings preferences.
     * @throws Exception
     * @throws \Smarty\Exception
     */
    public function createRegionalSettingsForm(): string
    {
        global $gL10n, $gSettingsManager, $gTimezone, $gCurrentSession;

        $formValues = $gSettingsManager->getAll();

        $formRegionalSettings = new FormPresenter(
            'adm_preferences_form_regional_settings',
            'preferences/preferences.regional-settings.tpl',
            SecurityUtils::encodeUrl(ADMIDIO_URL . FOLDER_MODULES . '/preferences.php', array('mode' => 'save', 'panel' => 'RegionalSettings')),
            null,
            array('class' => 'form-preferences')
        );
        $formRegionalSettings->addInput(
            'system_timezone',
            $gL10n->get('ORG_TIMEZONE'),
            $gTimezone,
            array('property' => FormPresenter::FIELD_DISABLED, 'class' => 'form-control-small', 'helpTextId' => 'ORG_TIMEZONE_DESC')
        );
        $formRegionalSettings->addSelectBox(
            'system_language',
            $gL10n->get('SYS_LANGUAGE'),
            $gL10n->getAvailableLanguages(),
            array('property' => FormPresenter::FIELD_REQUIRED, 'defaultValue' => $formValues['system_language'], 'helpTextId' => array('SYS_LANGUAGE_HELP_TRANSLATION', array('<a href="https://www.admidio.org/dokuwiki/doku.php?id=en:entwickler:uebersetzen">', '</a>')))
        );
        $formRegionalSettings->addSelectBox(
            'default_country',
            $gL10n->get('SYS_DEFAULT_COUNTRY'),
            $gL10n->getCountries(),
            array('defaultValue' => $formValues['default_country'], 'helpTextId' => 'SYS_DEFAULT_COUNTRY_DESC')
        );
        $formRegionalSettings->addInput(
            'system_date',
            $gL10n->get('ORG_DATE_FORMAT'),
            $formValues['system_date'],
            array('property' => FormPresenter::FIELD_REQUIRED, 'maxLength' => 20, 'helpTextId' => array('ORG_DATE_FORMAT_DESC', array('<a href="https://www.php.net/manual/en/function.date.php">date()</a>')), 'class' => 'form-control-small')
        );
        $formRegionalSettings->addInput(
            'system_time',
            $gL10n->get('ORG_TIME_FORMAT'),
            $formValues['system_time'],
            array('property' => FormPresenter::FIELD_REQUIRED, 'maxLength' => 20, 'helpTextId' => array('ORG_TIME_FORMAT_DESC', array('<a href="https://www.php.net/manual/en/function.date.php">date()</a>')), 'class' => 'form-control-small')
        );
        $formRegionalSettings->addInput(
            'system_currency',
            $gL10n->get('ORG_CURRENCY'),
            $formValues['system_currency'],
            array('maxLength' => 20, 'helpTextId' => 'ORG_CURRENCY_DESC', 'class' => 'form-control-small')
        );
        $formRegionalSettings->addSubmitButton(
            'adm_button_save_regional_settings',
            $gL10n->get('SYS_SAVE'),
            array('icon' => 'bi-check-lg', 'class' => 'offset-sm-3')
        );

        $smarty = $this->getSmartyTemplate();
        $formRegionalSettings->addToSmarty($smarty);
        $gCurrentSession->addFormObject($formRegionalSettings);
        return $smarty->fetch('preferences/preferences.regional-settings.tpl');
    }

    /**
     * Generates the HTML of the form from the registration preferences and will return the complete HTML.
     * @return string Returns the complete HTML of the form from the registration preferences.
     * @throws Exception
     * @throws \Smarty\Exception
     */
    public function createRegistrationForm(): string
    {
        global $gL10n, $gSettingsManager, $gCurrentSession;

        $formValues = $gSettingsManager->getAll();

        $formRegistration = new FormPresenter(
            'adm_preferences_form_registration',
            'preferences/preferences.registration.tpl',
            SecurityUtils::encodeUrl(ADMIDIO_URL . FOLDER_MODULES . '/preferences.php', array('mode' => 'save', 'panel' => 'Registration')),
            null,
            array('class' => 'form-preferences')
        );
        $formRegistration->addCheckbox(
            'registration_enable_module',
            $gL10n->get('ORG_ENABLE_REGISTRATION_MODULE'),
            (bool) $formValues['registration_enable_module'],
            array('helpTextId' => 'ORG_ENABLE_REGISTRATION_MODULE_DESC')
        );
        $formRegistration->addCheckbox(
            'registration_manual_approval',
            $gL10n->get('SYS_MANUAL_APPROVAL'),
            (bool) $formValues['registration_manual_approval'],
            array('helpTextId' => array('SYS_MANUAL_APPROVAL_DESC', array('SYS_RIGHT_APPROVE_USERS')))
        );
        $formRegistration->addCheckbox(
            'registration_enable_captcha',
            $gL10n->get('ORG_ENABLE_CAPTCHA'),
            (bool) $formValues['registration_enable_captcha'],
            array('helpTextId' => 'ORG_CAPTCHA_REGISTRATION')
        );
        $formRegistration->addCheckbox(
            'registration_adopt_all_data',
            $gL10n->get('SYS_REGISTRATION_ADOPT_ALL_DATA'),
            (bool) $formValues['registration_adopt_all_data'],
            array('helpTextId' => 'SYS_REGISTRATION_ADOPT_ALL_DATA_DESC')
        );
        $formRegistration->addCheckbox(
            'registration_send_notification_email',
            $gL10n->get('ORG_EMAIL_ALERTS'),
            (bool) $formValues['registration_send_notification_email'],
            array('helpTextId' => array('ORG_EMAIL_ALERTS_DESC', array('SYS_RIGHT_APPROVE_USERS')))
        );
        $formRegistration->addSubmitButton(
            'adm_button_save_registration',
            $gL10n->get('SYS_SAVE'),
            array('icon' => 'bi-check-lg', 'class' => 'offset-sm-3')
        );

        $smarty = $this->getSmartyTemplate();
        $formRegistration->addToSmarty($smarty);
        $gCurrentSession->addFormObject($formRegistration);
        return $smarty->fetch('preferences/preferences.registration.tpl');
    }

    /**
     * Generates the HTML of the form from the security preferences and will return the complete HTML.
     * @return string Returns the complete HTML of the form from the security preferences.
     * @throws Exception
     * @throws \Smarty\Exception
     */
    public function createSecurityForm(): string
    {
        global $gL10n, $gSettingsManager, $gCurrentSession;

        $formValues = $gSettingsManager->getAll();

        $formSecurity = new FormPresenter(
            'adm_preferences_form_security',
            'preferences/preferences.security.tpl',
            SecurityUtils::encodeUrl(ADMIDIO_URL . FOLDER_MODULES . '/preferences.php', array('mode' => 'save', 'panel' => 'Security')),
            null,
            array('class' => 'form-preferences')
        );
        $formSecurity->addInput(
            'logout_minutes',
            $gL10n->get('ORG_AUTOMATIC_LOGOUT_AFTER'),
            $formValues['logout_minutes'],
            array('type' => 'number', 'minNumber' => 0, 'maxNumber' => 9999, 'step' => 1, 'helpTextId' => array('ORG_AUTOMATIC_LOGOUT_AFTER_DESC', array('SYS_REMEMBER_ME')))
        );
        $selectBoxEntries = array(
            0 => $gL10n->get('ORG_PASSWORD_MIN_STRENGTH_NO'),
            1 => $gL10n->get('ORG_PASSWORD_MIN_STRENGTH_LOW'),
            2 => $gL10n->get('ORG_PASSWORD_MIN_STRENGTH_MID'),
            3 => $gL10n->get('ORG_PASSWORD_MIN_STRENGTH_HIGH'),
            4 => $gL10n->get('ORG_PASSWORD_MIN_STRENGTH_VERY_HIGH')
        );
        $formSecurity->addSelectBox(
            'password_min_strength',
            $gL10n->get('ORG_PASSWORD_MIN_STRENGTH'),
            $selectBoxEntries,
            array('defaultValue' => $formValues['password_min_strength'], 'showContextDependentFirstEntry' => false, 'helpTextId' => 'ORG_PASSWORD_MIN_STRENGTH_DESC')
        );
        $formSecurity->addCheckbox(
            'enable_auto_login',
            $gL10n->get('ORG_LOGIN_AUTOMATICALLY'),
            (bool) $formValues['enable_auto_login'],
            array('helpTextId' => 'ORG_LOGIN_AUTOMATICALLY_DESC')
        );
        $formSecurity->addCheckbox(
            'enable_password_recovery',
            $gL10n->get('SYS_PASSWORD_FORGOTTEN'),
            (bool) $formValues['enable_password_recovery'],
            array('helpTextId' => array('SYS_PASSWORD_FORGOTTEN_PREF_DESC', array('SYS_ENABLE_NOTIFICATIONS')))
        );
        $formSecurity->addCheckbox(
            'security_login_email_address_enabled',
            $gL10n->get('SYS_LOGIN_WITH_EMAIL'),
            (bool) $formValues['security_login_email_address_enabled'],
            array('helpTextId' => 'SYS_LOGIN_WITH_EMAIL_DESC')
        );
        $formSecurity->addCheckbox(
            'two_factor_authentication_enabled',
            $gL10n->get('SYS_TFA_ENABLE'),
            (bool) $formValues['two_factor_authentication_enabled'],
            array('helpTextId' => 'SYS_TFA_ENABLE_DESC')
        );
        $formSecurity->addSubmitButton(
            'adm_button_save_security',
            $gL10n->get('SYS_SAVE'),
            array('icon' => 'bi-check-lg', 'class' => 'offset-sm-3')
        );

        $smarty = $this->getSmartyTemplate();
        $formSecurity->addToSmarty($smarty);
        $gCurrentSession->addFormObject($formSecurity);
        return $smarty->fetch('preferences/preferences.security.tpl');
    }

    /**
     * Generates the HTML of the form from the sso preferences and will return the complete HTML.
     * @return string Returns the complete HTML of the form from the sso preferences.
     * @throws Exception
     * @throws \Smarty\Exception
     */
    public function createSsoForm(): string
    {
        global $gL10n, $gSettingsManager, $gCurrentSession, $gDb, $gCurrentUser;

        $formValues = $gSettingsManager->getAll();

        $formSSO = new FormPresenter(
            'adm_preferences_form_sso',
            'preferences/preferences.sso.tpl',
            SecurityUtils::encodeUrl(ADMIDIO_URL . FOLDER_MODULES . '/preferences.php', array('mode' => 'save', 'panel' => 'Sso')),
            null,
            array('class' => 'form-preferences')
        );


        // Link to Key administration
        $url = SecurityUtils::encodeUrl(ADMIDIO_URL . FOLDER_MODULES . '/sso/keys.php');
        $html = '<a class="btn btn-secondary admidio-messagebox" href="javascript:void(0);" data-buttons="yes-no"
            data-message="' . $gL10n->get('ORG_NOT_SAVED_SETTINGS_LOST') . '</br>' .
            $gL10n->get('ORG_NOT_SAVED_SETTINGS_CONTINUE') . '"
            data-href="window.location.href=\'' . $url . '\'">
            <i class="bi bi-key"></i>' . $gL10n->get('SYS_SSO_KEY_ADMIN') . '</a>';
        $formSSO->addCustomContent(
            'sso_keys',
            $gL10n->get('SYS_SSO_KEYS'),
            $html,
            array()
        );

        $samlService = new \Admidio\SSO\Service\SAMLService($gDb, $gCurrentUser);

        $formSSO->addCustomContent(
            'sso_saml_settings',
            '',
            '<h5>' . $gL10n->get('SYS_SSO_SAML') . '</h5>',
            array()
        );
        $formSSO->addCheckbox(
            'sso_saml_enabled',
            $gL10n->get('SYS_SSO_SAML_ENABLED'),
            (bool)$formValues['sso_saml_enabled'],
            array('helpTextId' => 'SYS_SSO_SAML_ENABLED_DESC')
        );
        $formSSO->addInput(
            'sso_saml_entity_id',
            $gL10n->get('SYS_SSO_SAML_ENTITY_ID'),
            $formValues['sso_saml_entity_id'],
            array('class' => 'copy-container if-saml-enabled', 'helpTextId' => 'SYS_SSO_SAML_ENTITY_ID_DESC')
        );

        $keyService = new KeyService($gDb);
        $keyArray = $keyService->getKeysData(true);
        // $keys = array('0' => $gL10n->get('SYS_NONE'));
        $keys = array();
        $valueAttributes = array();
        foreach ($keyArray as $key) {
            $keys[$key['key_id']] = $key['key_name'] . ' (' . $key['key_algorithm'] . ', ' . $key['key_expires_at'] . ')';
            // We can add the certificates as additional value attributes to the select entries
            $valueAttributes[$key['key_id']] = ['data-global' => $key['key_certificate']];
        }

        $formSSO->addSelectBox(
            'sso_saml_signing_key',
            $gL10n->get('SYS_SSO_SIGNING_KEY'),
            $keys,
            array('defaultValue' => $formValues['sso_saml_signing_key'], 'firstEntry' => $gL10n->get('SYS_NONE'),
                'valueAttributes' => $valueAttributes, 'class' => 'if-saml-enabled')
        );
        $formSSO->addSelectBox(
            'sso_saml_encryption_key',
            $gL10n->get('SYS_SSO_ENCRYPTION_KEY'),
            $keys,
            array('defaultValue' => $formValues['sso_saml_encryption_key'], 'firstEntry' => $gL10n->get('SYS_NONE'),
                'valueAttributes' => $valueAttributes, 'class' => 'if-saml-enabled')
        );

        $formSSO->addCheckbox(
            'sso_saml_want_requests_signed',
            $gL10n->get('SYS_SSO_SAML_WANT_REQUESTS_SIGNED'),
            (bool)$formValues['sso_saml_want_requests_signed'],
            array('class' => 'if-saml-enabled')
        );


        $metaURL = $samlService->getMetadataUrl();
        $staticSettings = array(
            'SYS_SSO_SAML_METADATA_URL' => ['value' => '<a href="' . $metaURL . '">' . $metaURL . '</a>', 'id' => 'metadata_URL'],
            'SYS_SSO_SAML_SSO_ENDPOINT' => ['value' => $samlService->getSsoEndpoint(), 'id' => 'SSO_endpoint'],
            'SYS_SSO_SAML_SLO_ENDPOINT' => ['value' => $samlService->getSloEndpoint(),'id' => 'SLO_endpoint'],
            'SYS_SSO_KEY_CERTIFICATE'   => ['value' => '',  'id' => 'wrapper_certificate', 'style' => 'white-space: pre-wrap; word-wrap: break-word; background-color: #f8f9fa;
                    border: 1px solid #ced4da; padding: 0.375rem 0.75rem; font-family: monospace; width: 100%;
                    max-height: 150px; overflow: auto; border-radius: 0.375rem; font-size: smaller;']
        );

        $formSSO->addCustomContent(
            'sso_saml_sso_staticsettings',
            $gL10n->get('SYS_SSO_STATIC_SETTINGS'),
            '<table id="sso_saml_sso_staticsettings" style="width: 100%" class="if-saml-enabled">' . implode('',
                array_map(function ($key, $value) use ($gL10n) {
                    return '<tr><td>' . $gL10n->get($key) . ':&nbsp;</td><td><div class="copy-container" id="' . $value['id'] . '"' .
                        (array_key_exists('style', $value) ? (' style="' . $value['style'] . '"') : '') .'>' . $value['value'] . '</div></td></tr>';
            }, array_keys($staticSettings), $staticSettings)) . '</table>',
            array()
        );

        // Link to SAML Client administration
        $url = SecurityUtils::encodeUrl(ADMIDIO_URL . FOLDER_MODULES . '/sso/clients.php', array());
        $html = '<a class="btn btn-secondary admidio-messagebox if-saml-enabled" href="javascript:void(0);" data-buttons="yes-no"
            data-message="' . $gL10n->get('ORG_NOT_SAVED_SETTINGS_LOST') . '</br>' .
            $gL10n->get('ORG_NOT_SAVED_SETTINGS_CONTINUE') . '"
            data-href="window.location.href=\'' . $url . '\'">
            <i class="bi bi-key"></i>' . $gL10n->get('SYS_SSO_CLIENT_ADMIN') . '</a>';
        $formSSO->addCustomContent(
            'sso_saml_clients',
            $gL10n->get('SYS_SSO_CLIENTS_SAML'),
            $html,
            array()
        );


        $formSSO->addSubmitButton(
            'adm_button_save_sso',
            $gL10n->get('SYS_SAVE'),
            array('icon' => 'bi-check-lg', 'class' => 'offset-sm-3')
        );

        $smarty = $this->getSmartyTemplate();
        $formSSO->addToSmarty($smarty);
        $gCurrentSession->addFormObject($formSSO);
        return $smarty->fetch('preferences/preferences.sso.tpl');
    }

    /**
     * Generates the HTML of the form from the system information preferences and will return the complete HTML.
     * @return string Returns the complete HTML of the form from the system information preferences.
     * @throws Exception
     * @throws \Smarty\Exception
     */
    public function createSystemInformationForm(): string
    {
        global $gL10n, $gDb, $gLogger, $gDebug, $gImportDemoData;

        $this->assignSmartyVariable('operatingSystemName', SystemInfoUtils::getOS());
        $this->assignSmartyVariable('operatingSystemUserName', SystemInfoUtils::getUname());

        if (SystemInfoUtils::is64Bit()) {
            $architectureOSColorClass = 'text-success';
            $architectureOSText = $gL10n->get('SYS_YES');
        } else {
            $architectureOSColorClass = '';
            $architectureOSText = $gL10n->get('SYS_NO');
        }
        $this->assignSmartyVariable('architectureOSColorClass', $architectureOSColorClass);
        $this->assignSmartyVariable('architectureOSText', $architectureOSText);

        if (SystemInfoUtils::isUnixFileSystem()) {
            $unixText = $gL10n->get('SYS_YES');
        } else {
            $unixText = $gL10n->get('SYS_NO');
        }
        $this->assignSmartyVariable('unixText', $unixText);

        $this->assignSmartyVariable('directorySeparator', SystemInfoUtils::getDirectorySeparator());
        $this->assignSmartyVariable('pathSeparator', SystemInfoUtils::getPathSeparator());
        $this->assignSmartyVariable('maxPathLength', SystemInfoUtils::getMaxPathLength());

        if (version_compare($gDb->getVersion(), $gDb->getMinimumRequiredVersion(), '<')) {
            $databaseVersionColorClass = 'text-danger';
            $databaseVersionText = $gDb->getVersion();
            $databaseVersionInfo = ' &rarr; ' . $gL10n->get('SYS_DATABASE_VERSION_REQUIRED', array($gDb->getMinimumRequiredVersion()));
        } else {
            $databaseVersionColorClass = 'text-success';
            $databaseVersionText = $gDb->getVersion();
            $databaseVersionInfo = '';
        }
        $this->assignSmartyVariable('databaseVersionName', $gDb->getName() . '-' . $gL10n->get('SYS_VERSION'));
        $this->assignSmartyVariable('databaseVersionColorClass', $databaseVersionColorClass);
        $this->assignSmartyVariable('databaseVersionText', $databaseVersionText);
        $this->assignSmartyVariable('databaseVersionInfo', $databaseVersionInfo);

        if (is_file(ADMIDIO_PATH . FOLDER_DATA . '/.htaccess')) {
            $directoryProtectionColorClass = 'text-success';
            $directoryProtectionText = $gL10n->get('SYS_SECURE');
            $directoryProtectionInfo = '';
        } else {
            $directoryProtectionColorClass = 'text-danger';
            $directoryProtectionText = '<span id="directory_protection_status">' . $gL10n->get('SYS_OFF') . '</span>';
            $directoryProtectionInfo = ' &rarr; <a id="link_directory_protection" href="#link_directory_protection" title="' . $gL10n->get('SYS_CREATE_HTACCESS') . '">' . $gL10n->get('SYS_CREATE_HTACCESS') . '</a>';
        }
        $this->assignSmartyVariable('directoryProtectionColorClass', $directoryProtectionColorClass);
        $this->assignSmartyVariable('directoryProtectionText', $directoryProtectionText);
        $this->assignSmartyVariable('directoryProtectionInfo', $directoryProtectionInfo);

        $this->assignSmartyVariable('maxProcessableImageSize', round(SystemInfoUtils::getProcessableImageSize() / 1000000, 2) . ' ' . $gL10n->get('SYS_MEGAPIXEL'));

        if (isset($gDebug) && $gDebug) {
            $debugModeColorClass = 'text-danger';
            $debugModeText = $gL10n->get('SYS_ON');
        } else {
            $debugModeColorClass = 'text-success';
            $debugModeText = $gL10n->get('SYS_OFF');
        }
        $this->assignSmartyVariable('debugModeColorClass', $debugModeColorClass);
        $this->assignSmartyVariable('debugModeText', $debugModeText);

        if (isset($gImportDemoData) && $gImportDemoData) {
            $importModeColorClass = 'text-danger';
            $importModeText = $gL10n->get('SYS_ON');
        } else {
            $importModeColorClass = 'text-success';
            $importModeText = $gL10n->get('SYS_OFF');
        }
        $this->assignSmartyVariable('importModeColorClass', $importModeColorClass);
        $this->assignSmartyVariable('importModeText', $importModeText);

        try {
            $diskSpace = FileSystemUtils::getDiskSpace();
            $progressBarClass = '';

            $diskUsagePercent = round(($diskSpace['used'] / $diskSpace['total']) * 100, 1);
            if ($diskUsagePercent > 90) {
                $progressBarClass = ' progress-bar-danger';
            } elseif ($diskUsagePercent > 70) {
                $progressBarClass = ' progress-bar-warning';
            }
            $diskSpaceContent = '
                <div class="progress">
                    <div class="progress-bar' . $progressBarClass . '" role="progressbar" aria-valuenow="' . $diskSpace['used'] . '" aria-valuemin="0" aria-valuemax="' . $diskSpace['total'] . '" style="width: ' . $diskUsagePercent . '%;">
                        ' . FileSystemUtils::getHumanReadableBytes($diskSpace['used']) . ' / ' . FileSystemUtils::getHumanReadableBytes($diskSpace['total']) . '
                    </div>
                </div>';
        } catch (RuntimeException $exception) {
            $gLogger->error('FILE-SYSTEM: Disk space could not be determined!');

            $diskSpaceContent = $gL10n->get('SYS_DISK_SPACE_ERROR', array($exception->getMessage()));
        }
        $this->assignSmartyVariable('diskSpaceContent', $diskSpaceContent);

        $smarty = $this->getSmartyTemplate();
        return $smarty->fetch('preferences/preferences.system-information.tpl');
    }

    /**
     * Generates the HTML of the form from the system notifications preferences and will return the complete HTML.
     * @return string Returns the complete HTML of the form from the system notifications preferences.
     * @throws Exception
     * @throws \Smarty\Exception
     */
    public function createSystemNotificationsForm(): string
    {
        global $gL10n, $gDb, $gSettingsManager, $gCurrentOrgId, $gCurrentSession;

        $formValues = $gSettingsManager->getAll();

        $formSystemNotifications = new FormPresenter(
            'adm_preferences_form_system_notifications',
            'preferences/preferences.system-notifications.tpl',
            SecurityUtils::encodeUrl(ADMIDIO_URL . FOLDER_MODULES . '/preferences.php', array('mode' => 'save', 'panel' => 'SystemNotifications')),
            null,
            array('class' => 'form-preferences')
        );
        $formSystemNotifications->addCheckbox(
            'system_notifications_enabled',
            $gL10n->get('SYS_ENABLE_NOTIFICATIONS'),
            (bool) $formValues['system_notifications_enabled'],
            array('helpTextId' => 'SYS_ENABLE_NOTIFICATIONS_DESC')
        );
        $formSystemNotifications->addCheckbox(
            'system_notifications_new_entries',
            $gL10n->get('SYS_NOTIFICATION_NEW_ENTRIES'),
            (bool) $formValues['system_notifications_new_entries'],
            array('helpTextId' => 'SYS_NOTIFICATION_NEW_ENTRIES_DESC')
        );
        $formSystemNotifications->addCheckbox(
            'system_notifications_profile_changes',
            $gL10n->get('SYS_NOTIFICATION_PROFILE_CHANGES'),
            (bool) $formValues['system_notifications_profile_changes'],
            array('helpTextId' => 'SYS_NOTIFICATION_PROFILE_CHANGES_DESC')
        );

        // read all roles of the organization
        $sqlData = array();
        $sqlData['query'] = 'SELECT rol_uuid, rol_name, cat_name
               FROM ' . TBL_ROLES . '
         INNER JOIN ' . TBL_CATEGORIES . '
                 ON cat_id = rol_cat_id
         INNER JOIN ' . TBL_ORGANIZATIONS . '
                 ON org_id = cat_org_id
              WHERE rol_valid  = true
                AND rol_system = false
                AND rol_all_lists_view = true
                AND cat_org_id = ? -- $gCurrentOrgId
                AND cat_name_intern <> \'EVENTS\'
           ORDER BY cat_name, rol_name';
        $sqlData['params'] = array($gCurrentOrgId);
        $formSystemNotifications->addSelectBoxFromSql(
            'system_notifications_role',
            $gL10n->get('SYS_NOTIFICATION_ROLE'),
            $gDb,
            $sqlData,
            array('defaultValue' => $formValues['system_notifications_role'], 'showContextDependentFirstEntry' => false, 'helpTextId' => array('SYS_NOTIFICATION_ROLE_DESC', array('SYS_RIGHT_ALL_LISTS_VIEW')))
        );

        $text = new Text($gDb);
        $text->readDataByColumns(array('txt_name' => 'SYSMAIL_REGISTRATION_CONFIRMATION', 'txt_org_id' => $gCurrentOrgId));
        $formSystemNotifications->addMultilineTextInput('SYSMAIL_REGISTRATION_CONFIRMATION', $gL10n->get('SYS_NOTIFICATION_REGISTRATION_CONFIRMATION'), $text->getValue('txt_text'), 7);
        $text->readDataByColumns(array('txt_name' => 'SYSMAIL_REGISTRATION_NEW', 'txt_org_id' => $gCurrentOrgId));
        $formSystemNotifications->addMultilineTextInput('SYSMAIL_REGISTRATION_NEW', $gL10n->get('SYS_NOTIFICATION_NEW_REGISTRATION'), $text->getValue('txt_text'), 7);
        $text->readDataByColumns(array('txt_name' => 'SYSMAIL_REGISTRATION_APPROVED', 'txt_org_id' => $gCurrentOrgId));
        $formSystemNotifications->addMultilineTextInput('SYSMAIL_REGISTRATION_APPROVED', $gL10n->get('SYS_NOTIFICATION_REGISTRATION_APPROVAL'), $text->getValue('txt_text'), 7);
        $text->readDataByColumns(array('txt_name' => 'SYSMAIL_REGISTRATION_REFUSED', 'txt_org_id' => $gCurrentOrgId));
        $formSystemNotifications->addMultilineTextInput('SYSMAIL_REGISTRATION_REFUSED', $gL10n->get('ORG_REFUSE_REGISTRATION'), $text->getValue('txt_text'), 7);
        $text->readDataByColumns(array('txt_name' => 'SYSMAIL_NEW_PASSWORD', 'txt_org_id' => $gCurrentOrgId));
        $htmlDesc = $gL10n->get('ORG_ADDITIONAL_VARIABLES') . ':<br /><strong>#variable1#</strong> - ' . $gL10n->get('ORG_VARIABLE_NEW_PASSWORD');
        $formSystemNotifications->addMultilineTextInput(
            'SYSMAIL_NEW_PASSWORD',
            $gL10n->get('ORG_SEND_NEW_PASSWORD'),
            $text->getValue('txt_text'),
            7,
            array('helpTextId' => $htmlDesc)
        );
        $text->readDataByColumns(array('txt_name' => 'SYSMAIL_PASSWORD_RESET', 'txt_org_id' => $gCurrentOrgId));
        $htmlDesc = $gL10n->get('ORG_ADDITIONAL_VARIABLES') . ':<br /><strong>#variable1#</strong> - ' . $gL10n->get('ORG_VARIABLE_ACTIVATION_LINK');
        $formSystemNotifications->addMultilineTextInput(
            'SYSMAIL_PASSWORD_RESET',
            $gL10n->get('SYS_PASSWORD_FORGOTTEN'),
            $text->getValue('txt_text'),
            7,
            array('helpTextId' => $htmlDesc)
        );
        $formSystemNotifications->addSubmitButton(
            'adm_button_save_system_notification',
            $gL10n->get('SYS_SAVE'),
            array('icon' => 'bi-check-lg', 'class' => 'offset-sm-3')
        );

        $smarty = $this->getSmartyTemplate();
        $formSystemNotifications->addToSmarty($smarty);
        $gCurrentSession->addFormObject($formSystemNotifications);
        return $smarty->fetch('preferences/preferences.system-notifications.tpl');
    }

    /**
     * Set a panel name that should be opened at a page load.
     * @param string $panelName Name of the panel that should be opened at a page load.
     * @return void
     */
    public function setPanelToShow(string $panelName): void
    {
        $this->preferencesPanelToShow = $panelName;
    }

    /**
     * Read all available registrations from the database and create the HTML content of this
     * page with the Smarty template engine and write the HTML output to the internal
     * parameter **$pageContent**. If no registration is found, then show a message to the user.
     */
    public function show(): void
    {
        global $gL10n;

        if ($this->preferencesPanelToShow !== '') {
            // open the module tab if the options of a module should be shown
            if (array_key_exists($this->preferencesPanelToShow, $this->accordionModulePanels)) {
                $this->addJavascript(
                    '
                $("#adm_tabs_nav_modules").attr("class", "nav-link active");
                $("#adm_tabs_modules").attr("class", "tab-pane fade show active");
                $("#adm_tabs_nav_common").attr("class", "nav-link");
                $("#adm_tabs_common").attr("class", "tab-pane fade");
                $("#adm_collapse_preferences' . $this->preferencesPanelToShow . '").attr("class", "collapse show");
                $.get("' . ADMIDIO_URL . FOLDER_MODULES . '/preferences.php?mode=html_form&panel=' . $this->preferencesPanelToShow . '", function (data) {
                        $("#adm_panel_preferences_' . $this->preferencesPanelToShow . ' .accordion-body").html(data);
                        $("#adm_collapse_preferences_' . $this->preferencesPanelToShow . '").addClass("show");
                    });
                location.hash = "#adm_panel_preferences_' . $this->preferencesPanelToShow . '";
                    ',
                    true
                );
            } else {
                $this->addJavascript(
                    '
                $("#adm_tabs_nav_common").attr("class", "nav-link active");
                $("#adm_tabs_common").attr("class", "tab-pane fade show active");
                $("#adm_collapse_preferences' . $this->preferencesPanelToShow . '").attr("class", "collapse show");
                $.get("' . ADMIDIO_URL . FOLDER_MODULES . '/preferences.php?mode=html_form&panel=' . $this->preferencesPanelToShow . '", function (data) {
                        $("#adm_panel_preferences_' . $this->preferencesPanelToShow . ' .accordion-body").html(data);
                        $("#adm_collapse_preferences_' . $this->preferencesPanelToShow . '").addClass("show");
                    });
                location.hash = "#adm_panel_preferences_' . $this->preferencesPanelToShow . '";
                    ',
                    true
                );
            }
        }

        $this->addJavascript(
            '
            var panels = ["common", "security", "regional_settings", "changelog", "registration", "email_dispatch", "system_notifications", "captcha", "admidio_update", "php", "system_information",
                "announcements", "contacts", "documents_files", "inventory", "photos", "forum", "groups_roles", "category_report", "messages", "profile", "sso", "events", "links"];

            for(var i = 0; i < panels.length; i++) {
                $("#adm_panel_preferences_" + panels[i] + " .accordion-header").click(function (e) {
                    var id = $(this).data("preferences-panel");
                    if ($("#adm_panel_preferences_" + id + " h2").attr("aria-expanded") == "true") {
                        $.get("' . ADMIDIO_URL . FOLDER_MODULES . '/preferences.php?mode=html_form&panel=" + id, function (data) {
                            $("#adm_panel_preferences_" + id + " .accordion-body").html(data);
                        });
                    }
                });

                $(document).on("submit", "#adm_preferences_form_" + panels[i], formSubmit);
            }

            $(document).on("click", "#adm_captcha_refresh", (function() {
                document.getElementById("captcha").src="' . ADMIDIO_URL . FOLDER_LIBS . '/securimage/securimage_show.php?" + Math.random();
            }));

            $(document).on("click", "#adm_link_check_update", (function() {
                var admVersionContent = $("#adm_version_content");

                admVersionContent.html("<i class=\"spinner-border spinner-border-sm\"></i>").show();
                $.get("' . ADMIDIO_URL . FOLDER_MODULES . '/preferences.php", {mode: "update_check"}, function(htmlVersion) {
                    admVersionContent.html(htmlVersion);
                });
                return false;
            }));

            $(document).on("click", "#link_directory_protection", (function() {
                var dirProtectionStatus = $("#directory_protection_status");

                dirProtectionStatus.html("<i class=\"spinner-border spinner-border-sm\"></i>").show();
                $.get("' . ADMIDIO_URL . FOLDER_MODULES . '/preferences.php", {mode: "htaccess"}, function(statusText) {
                    var directoryProtection = dirProtectionStatus.parent().parent().parent();
                    directoryProtection.html("<span class=\"text-success\"><strong>" + statusText + "</strong></span>");
                });
                return false;
            }));',
            true
        );

        ChangelogService::displayHistoryButton($this, 'preferences', 'preferences,texts');

        // Load the select2 in case any of the form uses a select box. Unfortunately, each section
        // is loaded on-demand, when there is no HTML page anymore to insert the css/JS file loading,
        // so we need to do it here, even when no selectbox will be used...
        $this->addCssFile(ADMIDIO_URL . FOLDER_LIBS . '/select2/css/select2.css');
        $this->addCssFile(ADMIDIO_URL . FOLDER_LIBS . '/select2-bootstrap-theme/select2-bootstrap-5-theme.css');
        $this->addJavascriptFile(ADMIDIO_URL . FOLDER_LIBS . '/select2/js/select2.js');
        $this->addJavascriptFile(ADMIDIO_URL . FOLDER_LIBS . '/select2/js/i18n/' . $gL10n->getLanguageLibs() . '.js');


        $this->assignSmartyVariable('accordionCommonPanels', $this->accordionCommonPanels);
        $this->assignSmartyVariable('accordionModulePanels', $this->accordionModulePanels);
        $this->addTemplateFile('preferences/preferences.tpl');

        parent::show();
    }
}<|MERGE_RESOLUTION|>--- conflicted
+++ resolved
@@ -9,12 +9,8 @@
 use Admidio\Infrastructure\Utils\PhpIniUtils;
 use Admidio\Infrastructure\Utils\SecurityUtils;
 use Admidio\Infrastructure\Utils\SystemInfoUtils;
-<<<<<<< HEAD
-use Admidio\Changelog\Service\ChangelogService;
 use Admidio\Inventory\ValueObjects\ItemsData;
-=======
 use Admidio\Preferences\Service\PreferencesService;
->>>>>>> 630adb76
 use Admidio\SSO\Service\KeyService;
 use RuntimeException;
 
@@ -793,7 +789,6 @@
     }
 
     /**
-<<<<<<< HEAD
      * Generates the html of the form from the inventory preferences and will return the complete html.
      * @return string Returns the complete html of the form from the inventory preferences.
      * @throws Exception
@@ -959,12 +954,8 @@
     }
 
     /**
-     * Generates the html of the form from the email dispatch preferences and will return the complete html.
-     * @return string Returns the complete html of the form from the email dispatch preferences.
-=======
      * Generates the HTML of the form from the email dispatch preferences and will return the complete HTML.
      * @return string Returns the complete HTML of the form from the email dispatch preferences.
->>>>>>> 630adb76
      * @throws Exception
      * @throws \Smarty\Exception
      */
