<?php
namespace Admidio\UI\View;

use Admidio\Components\Entity\ComponentUpdate;
use Admidio\Infrastructure\Exception;
use Admidio\Infrastructure\Entity\Text;
use Admidio\UI\Presenter\FormPresenter;
use Admidio\Infrastructure\Utils\FileSystemUtils;
use Admidio\UI\Presenter\PagePresenter;
use Admidio\Infrastructure\Utils\PhpIniUtils;
use RuntimeException;
use Admidio\Infrastructure\Utils\SecurityUtils;
use Admidio\Infrastructure\Utils\SystemInfoUtils;

/**
 * @brief Class with methods to display the module pages and helpful functions.
 *
 * This class adds some functions that are used in the registration module to keep the
 * code easy to read and short
 *
 * **Code example**
 * ```
 * // generate html output with available registrations
 * $page = new ModuleRegistration('admidio-registration', $headline);
 * $page->createRegistrationList();
 * $page->show();
 * ```
 * @copyright The Admidio Team
 * @see https://www.admidio.org/
 * @license https://www.gnu.org/licenses/gpl-2.0.html GNU General Public License v2.0 only
 */
class Preferences extends PagePresenter
{
    /**
     * @var array Array with all possible accordion entries for the system preferences.
     *            Each accordion entry consists of an array that has the following structure:
     *            array('id' => 'xzy', 'title' => 'xyz', 'icon' => 'xyz')
     */
    protected array $accordionCommonPanels = array();
    /**
     * @var array Array with all possible accordion entries for the modules preferences.
     *            Each accordion entry consists of an array that has the following structure:
     *            array('id' => 'xzy', 'title' => 'xyz', 'icon' => 'xyz')
     */
    protected array $accordionModulePanels = array();
    /**
     * @var string Name of the preference panel that should be shown after page loading.
     *             If this parameter is empty then show the common preferences.
     */
    protected string $preferencesPanelToShow = '';

    /**
     * Constructor that initialize the class member parameters
     * @throws Exception
     */
    public function __construct(string $id, string $headline = '')
    {
        $this->initialize();

        parent::__construct($id, $headline);
    }

    /**
     * @throws Exception
     */
    private function initialize(): void
    {
        global $gL10n;

        $this->accordionCommonPanels = array(
            'common' => array(
                'id' => 'common',
                'title' => $gL10n->get('SYS_COMMON'),
                'icon' => 'bi-gear-fill'
            ),
            'security' => array(
                'id' => 'security',
                'title' => $gL10n->get('SYS_SECURITY'),
                'icon' => 'bi-shield-fill'
            ),
            'regional_settings' => array(
                'id' => 'regional_settings',
                'title' => $gL10n->get('ORG_REGIONAL_SETTINGS'),
                'icon' => 'bi-globe2'
            ),
            'registration' => array(
                'id' => 'registration',
                'title' => $gL10n->get('SYS_REGISTRATION'),
                'icon' => 'bi-card-checklist'
            ),
            'email_dispatch' => array(
                'id' => 'email_dispatch',
                'title' => $gL10n->get('SYS_MAIL_DISPATCH'),
                'icon' => 'bi-envelope-open-fill'
            ),
            'system_notifications' => array(
                'id' => 'system_notifications',
                'title' => $gL10n->get('SYS_SYSTEM_MAILS'),
                'icon' => 'bi-broadcast-pin'
            ),
            'captcha' => array(
                'id' => 'captcha',
                'title' => $gL10n->get('SYS_CAPTCHA'),
                'icon' => 'bi-fonts'
            ),
            'admidio_update' => array(
                'id' => 'admidio_update',
                'title' => $gL10n->get('SYS_ADMIDIO_VERSION_BACKUP'),
                'icon' => 'bi-cloud-arrow-down-fill'
            ),
            'php' => array(
                'id' => 'php',
                'title' => $gL10n->get('SYS_PHP'),
                'icon' => 'bi-filetype-php'
            ),
            'system_information' => array(
                'id' => 'system_information',
                'title' => $gL10n->get('SYS_SYSTEM_INFORMATION'),
                'icon' => 'bi-info-circle-fill'
            )
        );
        $this->accordionModulePanels = array(
            'announcements' => array(
                'id' => 'announcements',
                'title' => $gL10n->get('SYS_ANNOUNCEMENTS'),
                'icon' => 'bi-newspaper'
            ),
            'contacts' => array(
                'id' => 'contacts',
                'title' => $gL10n->get('SYS_CONTACTS'),
                'icon' => 'bi-person-vcard-fill'
            ),
            'documents_files' => array(
                'id' => 'documents_files',
                'title' => $gL10n->get('SYS_DOCUMENTS_FILES'),
                'icon' => 'bi-file-earmark-arrow-down-fill'
            ),
            'photos' => array(
                'id' => 'photos',
                'title' => $gL10n->get('SYS_PHOTOS'),
                'icon' => 'bi-image-fill'
            ),
            'forum' => array(
                'id' => 'forum',
                'title' => $gL10n->get('SYS_FORUM'),
                'icon' => 'bi-chat-dots-fill'
            ),
            'groups_roles' => array(
                'id' => 'groups_roles',
                'title' => $gL10n->get('SYS_GROUPS_ROLES'),
                'icon' => 'bi-people-fill'
            ),
            'category_report' => array(
                'id' => 'category_report',
                'title' => $gL10n->get('SYS_CATEGORY_REPORT'),
                'icon' => 'bi-list-stars'
            ),
            'messages' => array(
                'id' => 'messages',
                'title' => $gL10n->get('SYS_MESSAGES'),
                'icon' => 'bi-envelope-fill'
            ),
            'profile' => array(
                'id' => 'profile',
                'title' => $gL10n->get('SYS_PROFILE'),
                'icon' => 'bi-person-fill'
            ),
            'events' => array(
                'id' => 'events',
                'title' => $gL10n->get('SYS_EVENTS'),
                'icon' => 'bi-calendar-week-fill'
            ),
            'links' => array(
                'id' => 'links',
                'title' => $gL10n->get('SYS_WEBLINKS'),
                'icon' => 'bi-link-45deg'
            )
        );
    }

    /**
     * Generates the html of the form from the Admidio update preferences and will return the complete html.
     * @return string Returns the complete html of the form from the Admidio update preferences.
     * @throws Exception
     * @throws \Smarty\Exception
     */
    public function createAdmidioUpdateForm(): string
    {
        global $gDb, $gSystemComponent;

        $component = new ComponentUpdate($gDb);
        $component->readDataByColumns(array('com_type' => 'SYSTEM', 'com_name_intern' => 'CORE'));
        $updateStep = (int) $gSystemComponent->getValue('com_update_step');
        $maxStep = $component->getMaxUpdateStep();
        $updateStepText = $updateStep . ' / ' . $maxStep;
        if ($updateStep === $maxStep) {
            $updateStepColorClass = 'text-success';
        } elseif ($updateStep > $maxStep) {
            $updateStepColorClass = 'text-warning';
        } else {
            $updateStepColorClass = 'text-danger';
        }

        $this->assignSmartyVariable('admidioVersion', ADMIDIO_VERSION_TEXT);
        $this->assignSmartyVariable('updateStepColorClass', $updateStepColorClass);
        $this->assignSmartyVariable('updateStepText', $updateStepText);
        $this->assignSmartyVariable('databaseEngine', DB_ENGINE);
        $this->assignSmartyVariable('backupUrl', SecurityUtils::encodeUrl(ADMIDIO_URL . FOLDER_MODULES . '/preferences.php', array('mode' => 'backup')));
        $this->assignSmartyVariable('admidioHomepage', ADMIDIO_HOMEPAGE);

        $smarty = $this->getSmartyTemplate();
        return $smarty->fetch('preferences/preferences.admidio-update.tpl');
    }

    /**
     * Generates the html of the form from the announcements preferences and will return the complete html.
     * @return string Returns the complete html of the form from the announcements preferences.
     * @throws Exception|\Smarty\Exception
     */
    public function createAnnouncementsForm(): string
    {
        global $gL10n, $gSettingsManager, $gCurrentSession;

        $formValues = $gSettingsManager->getAll();

        $formAnnouncements = new FormPresenter(
            'adm_preferences_form_announcements',
            'preferences/preferences.announcements.tpl',
            SecurityUtils::encodeUrl(ADMIDIO_URL . FOLDER_MODULES . '/preferences.php', array('mode' => 'save', 'panel' => 'Announcements')),
            null,
            array('class' => 'form-preferences')
        );
        $selectBoxEntries = array(
            '0' => $gL10n->get('SYS_DISABLED'),
            '1' => $gL10n->get('SYS_ENABLED'),
            '2' => $gL10n->get('ORG_ONLY_FOR_REGISTERED_USER')
        );
        $formAnnouncements->addSelectBox(
            'announcements_module_enabled',
            $gL10n->get('ORG_ACCESS_TO_MODULE'),
            $selectBoxEntries,
            array('defaultValue' => $formValues['announcements_module_enabled'], 'showContextDependentFirstEntry' => false, 'helpTextId' => 'ORG_ACCESS_TO_MODULE_DESC')
        );
        $formAnnouncements->addInput(
            'announcements_per_page',
            $gL10n->get('SYS_NUMBER_OF_ENTRIES_PER_PAGE'),
            $formValues['announcements_per_page'],
            array('type' => 'number', 'minNumber' => 0, 'maxNumber' => 9999, 'step' => 1, 'helpTextId' => array('SYS_NUMBER_OF_ENTRIES_PER_PAGE_DESC', array(10)))
        );
        $html = '<a class="btn btn-secondary" href="' . SecurityUtils::encodeUrl(ADMIDIO_URL . FOLDER_MODULES . '/categories.php', array('type' => 'ANN')) . '">
            <i class="bi bi-hdd-stack-fill"></i>' . $gL10n->get('SYS_SWITCH_TO_CATEGORIES_ADMINISTRATION') . '</a>';
        $formAnnouncements->addCustomContent(
            'maintainCategories',
            $gL10n->get('SYS_EDIT_CATEGORIES'),
            $html,
            array('helpTextId' => 'SYS_MAINTAIN_CATEGORIES_DESC', 'alertWarning' => $gL10n->get('ORG_NOT_SAVED_SETTINGS_LOST'))
        );
        $formAnnouncements->addSubmitButton(
            'adm_button_save_announcements',
            $gL10n->get('SYS_SAVE'),
            array('icon' => 'bi-check-lg', 'class' => 'offset-sm-3')
        );

        $smarty = $this->getSmartyTemplate();
        $formAnnouncements->addToSmarty($smarty);
        $gCurrentSession->addFormObject($formAnnouncements);
        return $smarty->fetch('preferences/preferences.announcements.tpl');
    }

    /**
     * Generates the html of the form from the captcha preferences and will return the complete html.
     * @return string Returns the complete html of the form from the captcha preferences.
     * @throws Exception
     * @throws \Smarty\Exception
     */
    public function createCaptchaForm(): string
    {
        global $gL10n, $gSettingsManager, $gCurrentSession;

        $formValues = $gSettingsManager->getAll();

        $formCaptcha = new FormPresenter(
            'adm_preferences_form_captcha',
            'preferences/preferences.captcha.tpl',
            SecurityUtils::encodeUrl(ADMIDIO_URL . FOLDER_MODULES . '/preferences.php', array('mode' => 'save', 'panel' => 'Captcha')),
            null,
            array('class' => 'form-preferences')
        );

        // search all available themes in theme folder
        $themes = array_keys(FileSystemUtils::getDirectoryContent(ADMIDIO_PATH . FOLDER_THEMES, false, false, array(FileSystemUtils::CONTENT_TYPE_DIRECTORY)));
        if (count($themes) === 0) {
            throw new Exception('SYS_TEMPLATE_FOLDER_OPEN');
        }
        $selectBoxEntries = array(
            'pic' => $gL10n->get('ORG_CAPTCHA_TYPE_PIC'),
            'calc' => $gL10n->get('ORG_CAPTCHA_TYPE_CALC'),
            'word' => $gL10n->get('ORG_CAPTCHA_TYPE_WORDS')
        );
        $formCaptcha->addSelectBox(
            'captcha_type',
            $gL10n->get('ORG_CAPTCHA_TYPE'),
            $selectBoxEntries,
            array('defaultValue' => $formValues['captcha_type'], 'showContextDependentFirstEntry' => false, 'helpTextId' => 'ORG_CAPTCHA_TYPE_TEXT')
        );

        $fonts = array_keys(FileSystemUtils::getDirectoryContent(ADMIDIO_PATH . '/adm_program/system/fonts/', false, false, array(FileSystemUtils::CONTENT_TYPE_FILE)));
        asort($fonts);
        $formCaptcha->addSelectBox(
            'captcha_fonts',
            $gL10n->get('SYS_FONT'),
            $fonts,
            array('defaultValue' => $formValues['captcha_fonts'], 'showContextDependentFirstEntry' => false, 'arrayKeyIsNotValue' => true, 'helpTextId' => 'ORG_CAPTCHA_FONT')
        );
        $formCaptcha->addInput(
            'captcha_width',
            $gL10n->get('SYS_WIDTH') . ' (' . $gL10n->get('ORG_PIXEL') . ')',
            $formValues['captcha_width'],
            array('type' => 'number', 'minNumber' => 1, 'maxNumber' => 9999, 'step' => 1, 'helpTextId' => 'ORG_CAPTCHA_WIDTH_DESC')
        );
        $formCaptcha->addInput(
            'captcha_lines_numbers',
            $gL10n->get('ORG_CAPTCHA_LINES_NUMBERS'),
            $formValues['captcha_lines_numbers'],
            array('type' => 'number', 'minNumber' => 1, 'maxNumber' => 25, 'step' => 1, 'helpTextId' => 'ORG_CAPTCHA_LINES_NUMBERS_DESC')
        );
        $formCaptcha->addInput(
            'captcha_perturbation',
            $gL10n->get('ORG_CAPTCHA_DISTORTION'),
            $formValues['captcha_perturbation'],
            array('type' => 'string', 'helpTextId' => 'ORG_CAPTCHA_DISTORTION_DESC', 'class' => 'form-control-small')
        );
        $backgrounds = array_keys(FileSystemUtils::getDirectoryContent(ADMIDIO_PATH . FOLDER_LIBS . '/securimage/backgrounds/', false, false, array(FileSystemUtils::CONTENT_TYPE_FILE)));
        asort($backgrounds);
        $formCaptcha->addSelectBox(
            'captcha_background_image',
            $gL10n->get('ORG_CAPTCHA_BACKGROUND_IMAGE'),
            $backgrounds,
            array('defaultValue' => $formValues['captcha_background_image'], 'showContextDependentFirstEntry' => true, 'arrayKeyIsNotValue' => true, 'helpTextId' => 'ORG_CAPTCHA_BACKGROUND_IMAGE_DESC')
        );
        $formCaptcha->addInput(
            'captcha_background_color',
            $gL10n->get('ORG_CAPTCHA_BACKGROUND_COLOR'),
            $formValues['captcha_background_color'],
            array('maxLength' => 7, 'class' => 'form-control-small')
        );
        $formCaptcha->addInput(
            'captcha_text_color',
            $gL10n->get('ORG_CAPTCHA_CHARACTERS_COLOR'),
            $formValues['captcha_text_color'],
            array('maxLength' => 7, 'class' => 'form-control-small')
        );
        $formCaptcha->addInput(
            'captcha_line_color',
            $gL10n->get('ORG_CAPTCHA_LINE_COLOR'),
            $formValues['captcha_line_color'],
            array('maxLength' => 7, 'helpTextId' => array('ORG_CAPTCHA_COLOR_DESC', array('<a href="https://en.wikipedia.org/wiki/Web_colors">', '</a>')), 'class' => 'form-control-small')
        );
        $formCaptcha->addInput(
            'captcha_charset',
            $gL10n->get('ORG_CAPTCHA_SIGNS'),
            $formValues['captcha_charset'],
            array('maxLength' => 80, 'helpTextId' => 'ORG_CAPTCHA_SIGNS_TEXT')
        );
        $formCaptcha->addInput(
            'captcha_signature',
            $gL10n->get('ORG_CAPTCHA_SIGNATURE'),
            $formValues['captcha_signature'],
            array('maxLength' => 60, 'helpTextId' => 'ORG_CAPTCHA_SIGNATURE_TEXT')
        );
        $html = '<img id="adm_captcha" src="' . ADMIDIO_URL . FOLDER_LIBS . '/securimage/securimage_show.php" alt="CAPTCHA Image" />
         <a id="adm_captcha_refresh" class="admidio-icon-link" href="javascript:void(0)">
            <i class="bi bi-arrow-repeat" style="font-size: 22pt;" data-bs-toggle="tooltip" title="' . $gL10n->get('SYS_RELOAD') . '"></i></a>';
        $formCaptcha->addCustomContent(
            'captchaPreview',
            $gL10n->get('ORG_CAPTCHA_PREVIEW'),
            $html,
            array('helpTextId' => 'ORG_CAPTCHA_PREVIEW_TEXT')
        );
        $formCaptcha->addSubmitButton(
            'adm_button_save_captcha',
            $gL10n->get('SYS_SAVE'),
            array('icon' => 'bi-check-lg', 'class' => 'offset-sm-3')
        );

        $smarty = $this->getSmartyTemplate();
        $formCaptcha->addToSmarty($smarty);
        $gCurrentSession->addFormObject($formCaptcha);
        return $smarty->fetch('preferences/preferences.captcha.tpl');
    }

    /**
     * Generates the html of the form from the category report preferences and will return the complete html.
     * @return string Returns the complete html of the form from the category report preferences.
     * @throws Exception
     * @throws \Smarty\Exception
     */
    public function createCategoryReportForm(): string
    {
        global $gL10n, $gSettingsManager, $gDb, $gCurrentOrgId, $gCurrentSession;

        $formValues = $gSettingsManager->getAll();

        $formCategoryReport = new FormPresenter(
            'adm_preferences_form_category_report',
            'preferences/preferences.category-report.tpl',
            SecurityUtils::encodeUrl(ADMIDIO_URL . FOLDER_MODULES . '/preferences.php', array('mode' => 'save', 'panel' => 'CategoryReport')),
            null,
            array('class' => 'form-preferences')
        );
        $formCategoryReport->addCheckbox(
            'category_report_enable_module',
            $gL10n->get('SYS_ENABLE_CATEGORY_REPORT'),
            (bool)$formValues['category_report_enable_module'],
            array('helpTextId' => array('SYS_ENABLE_CATEGORY_REPORT_DESC', array($gL10n->get('SYS_RIGHT_ALL_LISTS_VIEW'))))
        );
        // read all global lists
        $sqlData = array();
        $sqlData['query'] = 'SELECT crt_id, crt_name
                       FROM ' . TBL_CATEGORY_REPORT . '
                      WHERE crt_org_id = ? -- $gCurrentOrgId
                   ORDER BY crt_name';
        $sqlData['params'] = array($gCurrentOrgId);
        $formCategoryReport->addSelectBoxFromSql(
            'category_report_default_configuration',
            $gL10n->get('SYS_DEFAULT_CONFIGURATION'),
            $gDb,
            $sqlData,
            array('defaultValue' => $formValues['category_report_default_configuration'], 'showContextDependentFirstEntry' => false, 'helpTextId' => 'SYS_DEFAULT_CONFIGURATION_CAT_REP_DESC')
        );

        $formCategoryReport->addSubmitButton(
            'adm_button_save_category_report',
            $gL10n->get('SYS_SAVE'),
            array('icon' => 'bi-check-lg', 'class' => 'offset-sm-3')
        );

        $smarty = $this->getSmartyTemplate();
        $formCategoryReport->addToSmarty($smarty);
        $gCurrentSession->addFormObject($formCategoryReport);
        return $smarty->fetch('preferences/preferences.category-report.tpl');
    }

    /**
     * Generates the html of the form from the common preferences and will return the complete html.
     * @return string Returns the complete html of the form from the common preferences.
     * @throws Exception
     * @throws \Smarty\Exception
     */
    public function createCommonForm(): string
    {
        global $gL10n, $gSettingsManager, $gCurrentSession;

        $formValues = $gSettingsManager->getAll();

        $formCommon = new FormPresenter(
            'adm_preferences_form_common',
            'preferences/preferences.common.tpl',
            SecurityUtils::encodeUrl(ADMIDIO_URL . FOLDER_MODULES . '/preferences.php', array('mode' => 'save', 'panel' => 'Common')),
            null,
            array('class' => 'form-preferences')
        );

        // search all available themes in theme folder
        $themes = array_keys(FileSystemUtils::getDirectoryContent(ADMIDIO_PATH . FOLDER_THEMES, false, false, array(FileSystemUtils::CONTENT_TYPE_DIRECTORY)));
        if (count($themes) === 0) {
            throw new Exception('SYS_TEMPLATE_FOLDER_OPEN');
        }
        $formCommon->addSelectBox(
            'theme',
            $gL10n->get('ORG_ADMIDIO_THEME'),
            $themes,
            array('property' => FormPresenter::FIELD_REQUIRED, 'defaultValue' => $formValues['theme'], 'arrayKeyIsNotValue' => true, 'helpTextId' => 'ORG_ADMIDIO_THEME_DESC')
        );
        $formCommon->addInput(
            'homepage_logout',
            $gL10n->get('SYS_HOMEPAGE') . ' (' . $gL10n->get('SYS_VISITORS') . ')',
            $formValues['homepage_logout'],
            array('maxLength' => 250, 'property' => FormPresenter::FIELD_REQUIRED, 'helpTextId' => 'ORG_HOMEPAGE_VISITORS')
        );
        $formCommon->addInput(
            'homepage_login',
            $gL10n->get('SYS_HOMEPAGE') . ' (' . $gL10n->get('ORG_REGISTERED_USERS') . ')',
            $formValues['homepage_login'],
            array('maxLength' => 250, 'property' => FormPresenter::FIELD_REQUIRED, 'helpTextId' => 'ORG_HOMEPAGE_REGISTERED_USERS')
        );
        $formCommon->addCheckbox(
            'enable_rss',
            $gL10n->get('ORG_ENABLE_RSS_FEEDS'),
            (bool)$formValues['enable_rss'],
            array('helpTextId' => 'ORG_ENABLE_RSS_FEEDS_DESC')
        );
        $formCommon->addCheckbox(
            'system_cookie_note',
            $gL10n->get('SYS_COOKIE_NOTE'),
            (bool)$formValues['system_cookie_note'],
            array('helpTextId' => 'SYS_COOKIE_NOTE_DESC')
        );
        $formCommon->addCheckbox(
            'system_search_similar',
            $gL10n->get('ORG_SEARCH_SIMILAR_NAMES'),
            (bool)$formValues['system_search_similar'],
            array('helpTextId' => 'ORG_SEARCH_SIMILAR_NAMES_DESC')
        );
        $selectBoxEntries = array(0 => $gL10n->get('SYS_DONT_SHOW'), 1 => $gL10n->get('SYS_FIRSTNAME_LASTNAME'), 2 => $gL10n->get('SYS_USERNAME'));
        $formCommon->addSelectBox(
            'system_show_create_edit',
            $gL10n->get('ORG_SHOW_CREATE_EDIT'),
            $selectBoxEntries,
            array('defaultValue' => $formValues['system_show_create_edit'], 'showContextDependentFirstEntry' => false, 'helpTextId' => 'ORG_SHOW_CREATE_EDIT_DESC')
        );
        $formCommon->addInput(
            'system_url_data_protection',
            $gL10n->get('SYS_DATA_PROTECTION'),
            $formValues['system_url_data_protection'],
            array('type' => 'url', 'maxLength' => 250, 'helpTextId' => 'SYS_DATA_PROTECTION_DESC')
        );
        $formCommon->addInput(
            'system_url_imprint',
            $gL10n->get('SYS_IMPRINT'),
            $formValues['system_url_imprint'],
            array('type' => 'url', 'maxLength' => 250, 'helpTextId' => 'SYS_IMPRINT_DESC')
        );
        $formCommon->addCheckbox(
            'system_js_editor_enabled',
            $gL10n->get('ORG_JAVASCRIPT_EDITOR_ENABLE'),
            (bool)$formValues['system_js_editor_enabled'],
            array('helpTextId' => 'ORG_JAVASCRIPT_EDITOR_ENABLE_DESC')
        );
        $formCommon->addCheckbox(
            'system_browser_update_check',
            $gL10n->get('ORG_BROWSER_UPDATE_CHECK'),
            (bool)$formValues['system_browser_update_check'],
            array('helpTextId' => 'ORG_BROWSER_UPDATE_CHECK_DESC')
        );
        $formCommon->addSubmitButton(
            'adm_button_save_common',
            $gL10n->get('SYS_SAVE'),
            array('icon' => 'bi-check-lg', 'class' => 'offset-sm-3')
        );

        $smarty = $this->getSmartyTemplate();
        $formCommon->addToSmarty($smarty);
        $gCurrentSession->addFormObject($formCommon);
        return $smarty->fetch('preferences/preferences.common.tpl');
    }

    /**
     * Generates the html of the form from the contacts preferences and will return the complete html.
     * @return string Returns the complete html of the form from the contacts preferences.
     * @throws Exception
     * @throws \Smarty\Exception
     */
    public function createContactsForm(): string
    {
        global $gL10n, $gSettingsManager, $gDb, $gCurrentOrgId, $gCurrentSession;

        $formValues = $gSettingsManager->getAll();

        $formContacts = new FormPresenter(
            'adm_preferences_form_contacts',
            'preferences/preferences.contacts.tpl',
            SecurityUtils::encodeUrl(ADMIDIO_URL . FOLDER_MODULES . '/preferences.php', array('mode' => 'save', 'panel' => 'Contacts')),
            null,
            array('class' => 'form-preferences')
        );

        // read all global lists
        $sqlData = array();
        $sqlData['query'] = 'SELECT lst_id, lst_name
                       FROM ' . TBL_LISTS . '
                      WHERE lst_org_id = ? -- $gCurrentOrgId
                        AND lst_global = true
                        AND NOT EXISTS (SELECT 1
                                       FROM ' . TBL_LIST_COLUMNS . '
                                       WHERE lsc_lst_id = lst_id
                                       AND lsc_special_field LIKE \'mem%\')
                   ORDER BY lst_name, lst_timestamp DESC';
        $sqlData['params'] = array($gCurrentOrgId);
        $formContacts->addSelectBoxFromSql(
            'contacts_list_configuration',
            $gL10n->get('SYS_CONFIGURATION_LIST'),
            $gDb,
            $sqlData,
            array('defaultValue' => $formValues['contacts_list_configuration'], 'showContextDependentFirstEntry' => false, 'helpTextId' => 'SYS_MEMBERS_CONFIGURATION_DESC')
        );
        $selectBoxEntries = array('10' => '10', '25' => '25', '50' => '50', '100' => '100');
        $formContacts->addSelectBox(
            'contacts_per_page',
            $gL10n->get('SYS_CONTACTS_PER_PAGE'),
            $selectBoxEntries,
            array('defaultValue' => $formValues['contacts_per_page'], 'showContextDependentFirstEntry' => false, 'helpTextId' => array('SYS_NUMBER_OF_ENTRIES_PER_PAGE_DESC', array(25)))
        );
        $formContacts->addInput(
            'contacts_field_history_days',
            $gL10n->get('SYS_DAYS_FIELD_HISTORY'),
            $formValues['contacts_field_history_days'],
            array('type' => 'number', 'minNumber' => 0, 'maxNumber' => 9999999999, 'step' => 1, 'helpTextId' => 'SYS_DAYS_FIELD_HISTORY_DESC')
        );
        $formContacts->addCheckbox(
            'contacts_show_all',
            $gL10n->get('SYS_SHOW_ALL_CONTACTS'),
            (bool)$formValues['contacts_show_all'],
            array('helpTextId' => 'SYS_SHOW_ALL_CONTACTS_DESC')
        );
        $formContacts->addCheckbox(
            'contacts_user_relations_enabled',
            $gL10n->get('SYS_ENABLE_USER_RELATIONS'),
            (bool)$formValues['contacts_user_relations_enabled'],
            array('helpTextId' => 'SYS_ENABLE_USER_RELATIONS_DESC')
        );

        $html = '<a class="btn btn-secondary" href="' . ADMIDIO_URL . FOLDER_MODULES . '/userrelations/relationtypes.php">
            <i class="bi bi-person-heart"></i>' . $gL10n->get('SYS_SWITCH_TO_RELATIONSHIP_CONFIGURATION') . '</a>';
        $formContacts->addCustomContent(
            'userRelations',
            $gL10n->get('SYS_USER_RELATIONS'),
            $html,
            array('helpTextId' => 'SYS_MAINTAIN_USER_RELATION_TYPES_DESC', 'alertWarning' => $gL10n->get('ORG_NOT_SAVED_SETTINGS_LOST')));

        $formContacts->addSubmitButton(
            'adm_button_save_contacts',
            $gL10n->get('SYS_SAVE'),
            array('icon' => 'bi-check-lg', 'class' => 'offset-sm-3')
        );

        $smarty = $this->getSmartyTemplate();
        $formContacts->addToSmarty($smarty);
        $gCurrentSession->addFormObject($formContacts);
        return $smarty->fetch('preferences/preferences.contacts.tpl');
    }

    /**
     * Generates the html of the form from the documents & files preferences and will return the complete html.
     * @return string Returns the complete html of the form from the documents & files preferences.
     * @throws Exception
     * @throws \Smarty\Exception
     */
    public function createDocumentsFilesForm(): string
    {
        global $gL10n, $gSettingsManager, $gCurrentSession;

        $formValues = $gSettingsManager->getAll();

        $formDocumentsFiles = new FormPresenter(
            'adm_preferences_form_documents_files',
            'preferences/preferences.documents-files.tpl',
            SecurityUtils::encodeUrl(ADMIDIO_URL . FOLDER_MODULES . '/preferences.php', array('mode' => 'save', 'panel' => 'DocumentsFiles')),
            null,
            array('class' => 'form-preferences')
        );
        $formDocumentsFiles->addCheckbox(
            'documents_files_module_enabled',
            $gL10n->get('SYS_ENABLE_DOCUMENTS_FILES_MODULE'),
            (bool)$formValues['documents_files_module_enabled'],
            array('helpTextId' => 'SYS_ENABLE_DOCUMENTS_FILES_MODULE_DESC')
        );
        $formDocumentsFiles->addInput(
            'documents_files_max_upload_size',
            $gL10n->get('SYS_MAXIMUM_FILE_SIZE') . ' (MB)',
            $formValues['documents_files_max_upload_size'],
            array('type' => 'number', 'minNumber' => 0, 'maxNumber' => 999999999, 'step' => 1, 'helpTextId' => 'SYS_MAXIMUM_FILE_SIZE_DESC')
        );
        $formDocumentsFiles->addSubmitButton(
            'adm_button_save_documents_files',
            $gL10n->get('SYS_SAVE'),
            array('icon' => 'bi-check-lg', 'class' => 'offset-sm-3')
        );

        $smarty = $this->getSmartyTemplate();
        $formDocumentsFiles->addToSmarty($smarty);
        $gCurrentSession->addFormObject($formDocumentsFiles);
        return $smarty->fetch('preferences/preferences.documents-files.tpl');
    }

    /**
     * Generates the html of the form from the email dispatch preferences and will return the complete html.
     * @return string Returns the complete html of the form from the email dispatch preferences.
     * @throws Exception
     * @throws \Smarty\Exception
     */
    public function createEmailDispatchForm(): string
    {
        global $gL10n, $gCurrentOrganization, $gSettingsManager, $gCurrentSession;

        $formValues = $gSettingsManager->getAll();

        $formEmailDispatch = new FormPresenter(
            'adm_preferences_form_email_dispatch',
            'preferences/preferences.email-dispatch.tpl',
            SecurityUtils::encodeUrl(ADMIDIO_URL . FOLDER_MODULES . '/preferences.php', array('mode' => 'save', 'panel' => 'EmailDispatch')),
            null,
            array('class' => 'form-preferences')
        );
        $selectBoxEntries = array('phpmail' => $gL10n->get('SYS_PHP_MAIL'), 'SMTP' => $gL10n->get('SYS_SMTP'));
        $formEmailDispatch->addSelectBox(
            'mail_send_method',
            $gL10n->get('SYS_SEND_METHOD'),
            $selectBoxEntries,
            array('defaultValue' => $formValues['mail_send_method'], 'showContextDependentFirstEntry' => false, 'helpTextId' => 'SYS_SEND_METHOD_DESC')
        );
        $formEmailDispatch->addInput(
            'mail_sendmail_address',
            $gL10n->get('SYS_SENDER_EMAIL'),
            $formValues['mail_sendmail_address'],
            array('type' => 'email', 'maxLength' => 50, 'helpTextId' => array('SYS_SENDER_EMAIL_ADDRESS_DESC', array(DOMAIN)))
        );
        $formEmailDispatch->addInput(
            'mail_sendmail_name',
            $gL10n->get('SYS_SENDER_NAME'),
            $formValues['mail_sendmail_name'],
            array('maxLength' => 50, 'helpTextId' => 'SYS_SENDER_NAME_DESC')
        );

        // Add js to show or hide mail options
        $this->addJavascript('
            $(function(){
                var fieldsToHideOnSingleMode = "#mail_recipients_with_roles_group, #mail_into_to_group, #mail_number_recipients_group";
                if($("#mail_sending_mode").val() == 1) {
                    $(fieldsToHideOnSingleMode).hide();
                }
                $("#mail_sending_mode").on("change", function() {
                    if($("#mail_sending_mode").val() == 1) {
                        $(fieldsToHideOnSingleMode).hide();
                    } else {
                        $(fieldsToHideOnSingleMode).show();
                    }
                });
            });
        ');

        $selectBoxEntries = array(0 => $gL10n->get('SYS_MAIL_BULK'), 1 => $gL10n->get('SYS_MAIL_SINGLE'));
        $formEmailDispatch->addSelectBox(
            'mail_sending_mode',
            $gL10n->get('SYS_MAIL_SENDING_MODE'),
            $selectBoxEntries,
            array('defaultValue' => $formValues['mail_sending_mode'], 'showContextDependentFirstEntry' => false, 'helpTextId' => 'SYS_MAIL_SENDING_MODE_DESC')
        );

        $selectBoxEntries = array(0 => $gL10n->get('SYS_HIDDEN'), 1 => $gL10n->get('SYS_SENDER'), 2 => $gL10n->get('SYS_ADMINISTRATOR'));
        $formEmailDispatch->addSelectBox(
            'mail_recipients_with_roles',
            $gL10n->get('SYS_MULTIPLE_RECIPIENTS'),
            $selectBoxEntries,
            array('defaultValue' => $formValues['mail_recipients_with_roles'], 'showContextDependentFirstEntry' => false, 'helpTextId' => 'SYS_MULTIPLE_RECIPIENTS_DESC')
        );
        $formEmailDispatch->addCheckbox(
            'mail_into_to',
            $gL10n->get('SYS_INTO_TO'),
            (bool)$formValues['mail_into_to'],
            array('helpTextId' => 'SYS_INTO_TO_DESC')
        );
        $formEmailDispatch->addInput(
            'mail_number_recipients',
            $gL10n->get('SYS_NUMBER_RECIPIENTS'),
            $formValues['mail_number_recipients'],
            array('type' => 'number', 'minNumber' => 0, 'maxNumber' => 9999, 'step' => 1, 'helpTextId' => 'SYS_NUMBER_RECIPIENTS_DESC')
        );

        $selectBoxEntries = array('iso-8859-1' => $gL10n->get('SYS_ISO_8859_1'), 'utf-8' => $gL10n->get('SYS_UTF8'));
        $formEmailDispatch->addSelectBox(
            'mail_character_encoding',
            $gL10n->get('SYS_CHARACTER_ENCODING'),
            $selectBoxEntries,
            array('defaultValue' => $formValues['mail_character_encoding'], 'showContextDependentFirstEntry' => false, 'helpTextId' => 'SYS_CHARACTER_ENCODING_DESC')
        );
        $formEmailDispatch->addInput(
            'mail_smtp_host',
            $gL10n->get('SYS_SMTP_HOST'),
            $formValues['mail_smtp_host'],
            array('maxLength' => 50, 'helpTextId' => 'SYS_SMTP_HOST_DESC')
        );
        $formEmailDispatch->addCheckbox(
            'mail_smtp_auth',
            $gL10n->get('SYS_SMTP_AUTH'),
            (bool)$formValues['mail_smtp_auth'],
            array('helpTextId' => 'SYS_SMTP_AUTH_DESC')
        );
        $formEmailDispatch->addInput(
            'mail_smtp_port',
            $gL10n->get('SYS_SMTP_PORT'),
            $formValues['mail_smtp_port'],
            array('type' => 'number', 'minNumber' => 0, 'maxNumber' => 9999, 'step' => 1, 'helpTextId' => 'SYS_SMTP_PORT_DESC')
        );
        $selectBoxEntries = array(
            '' => $gL10n->get('SYS_SMTP_SECURE_NO'),
            'ssl' => $gL10n->get('SYS_SMTP_SECURE_SSL'),
            'tls' => $gL10n->get('SYS_SMTP_SECURE_TLS')
        );
        $formEmailDispatch->addSelectBox(
            'mail_smtp_secure',
            $gL10n->get('SYS_SMTP_SECURE'),
            $selectBoxEntries,
            array('defaultValue' => $formValues['mail_smtp_secure'], 'showContextDependentFirstEntry' => false, 'helpTextId' => 'SYS_SMTP_SECURE_DESC')
        );
        $selectBoxEntries = array(
            '' => $gL10n->get('SYS_AUTO_DETECT'),
            'LOGIN' => $gL10n->get('SYS_SMTP_AUTH_LOGIN'),
            'PLAIN' => $gL10n->get('SYS_SMTP_AUTH_PLAIN'),
            'CRAM-MD5' => $gL10n->get('SYS_SMTP_AUTH_CRAM_MD5')
        );
        $formEmailDispatch->addSelectBox(
            'mail_smtp_authentication_type',
            $gL10n->get('SYS_SMTP_AUTH_TYPE'),
            $selectBoxEntries,
            array('defaultValue' => $formValues['mail_smtp_authentication_type'], 'showContextDependentFirstEntry' => false, 'helpTextId' => array('SYS_SMTP_AUTH_TYPE_DESC', array('SYS_AUTO_DETECT')))
        );
        $formEmailDispatch->addInput(
            'mail_smtp_user',
            $gL10n->get('SYS_SMTP_USER'),
            $formValues['mail_smtp_user'],
            array('maxLength' => 100, 'helpTextId' => 'SYS_SMTP_USER_DESC')
        );
        $formEmailDispatch->addInput(
            'mail_smtp_password',
            $gL10n->get('SYS_SMTP_PASSWORD'),
            $formValues['mail_smtp_password'],
            array('type' => 'password', 'maxLength' => 100, 'helpTextId' => 'SYS_SMTP_PASSWORD_DESC')
        );
        $html = '<a class="btn btn-secondary" id="send_test_mail" href="' . SecurityUtils::encodeUrl(ADMIDIO_URL . FOLDER_MODULES . '/preferences.php', array('mode' => 'test_email')) . '">
            <i class="bi bi-envelope-fill"></i>' . $gL10n->get('SYS_SEND_TEST_MAIL') . '</a>';
        $formEmailDispatch->addCustomContent('send_test_email', $gL10n->get('SYS_TEST_MAIL'), $html, array('helpTextId' => $gL10n->get('SYS_TEST_MAIL_DESC', array($gL10n->get('SYS_EMAIL_FUNCTION_TEST', array($gCurrentOrganization->getValue('org_longname')))))));
        $formEmailDispatch->addSubmitButton(
            'adm_button_save_email_dispatch',
            $gL10n->get('SYS_SAVE'),
            array('icon' => 'bi-check-lg', 'class' => 'offset-sm-3')
        );

        $smarty = $this->getSmartyTemplate();
        $formEmailDispatch->addToSmarty($smarty);
        $gCurrentSession->addFormObject($formEmailDispatch);
        return $smarty->fetch('preferences/preferences.email-dispatch.tpl');
    }

    /**
     * Generates the html of the form from the events preferences and will return the complete html.
     * @return string Returns the complete html of the form from the events preferences.
     * @throws Exception
     * @throws \Smarty\Exception
     */
    public function createEventsForm(): string
    {
        global $gL10n, $gSettingsManager, $gDb, $gCurrentOrgId, $gCurrentSession;

        $formValues = $gSettingsManager->getAll();

        $formEvents = new FormPresenter(
            'adm_preferences_form_events',
            'preferences/preferences.events.tpl',
            SecurityUtils::encodeUrl(ADMIDIO_URL . FOLDER_MODULES . '/preferences.php', array('mode' => 'save', 'panel' => 'Events')),
            null,
            array('class' => 'form-preferences')
        );
        $selectBoxEntries = array(
            '0' => $gL10n->get('SYS_DISABLED'),
            '1' => $gL10n->get('SYS_ENABLED'),
            '2' => $gL10n->get('ORG_ONLY_FOR_REGISTERED_USER')
        );
        $formEvents->addSelectBox(
            'events_module_enabled',
            $gL10n->get('ORG_ACCESS_TO_MODULE'),
            $selectBoxEntries,
            array('defaultValue' => $formValues['events_module_enabled'], 'showContextDependentFirstEntry' => false, 'helpTextId' => 'ORG_ACCESS_TO_MODULE_DESC')
        );
        if ($gSettingsManager->getBool('events_rooms_enabled')) {
            $selectBoxEntries = array(
                'detail' => $gL10n->get('SYS_DETAILED'),
                'compact' => $gL10n->get('SYS_COMPACT'),
                'room' => $gL10n->get('SYS_COMPACT') . ' - ' . $gL10n->get('SYS_ROOM'),
                'participants' => $gL10n->get('SYS_COMPACT') . ' - ' . $gL10n->get('SYS_PARTICIPANTS'),
                'description' => $gL10n->get('SYS_COMPACT') . ' - ' . $gL10n->get('SYS_DESCRIPTION')
            );
        } else {
            $selectBoxEntries = array(
                'detail' => $gL10n->get('SYS_DETAILED'),
                'compact' => $gL10n->get('SYS_COMPACT'),
                'participants' => $gL10n->get('SYS_COMPACT') . ' - ' . $gL10n->get('SYS_PARTICIPANTS'),
                'description' => $gL10n->get('SYS_COMPACT') . ' - ' . $gL10n->get('SYS_DESCRIPTION')
            );
        }
        $formEvents->addSelectBox(
            'events_view',
            $gL10n->get('SYS_DEFAULT_VIEW'),
            $selectBoxEntries,
            array('defaultValue' => $formValues['events_view'], 'showContextDependentFirstEntry' => false, 'helpTextId' => array('SYS_DEFAULT_VIEW_DESC', array('SYS_DETAILED', 'SYS_COMPACT')))
        );
        $selectBoxEntries = array('10' => '10', '25' => '25', '50' => '50', '100' => '100');
        $formEvents->addSelectBox(
            'events_per_page',
            $gL10n->get('SYS_NUMBER_OF_ENTRIES_PER_PAGE'),
            $selectBoxEntries,
            array('defaultValue' => $formValues['events_per_page'], 'showContextDependentFirstEntry' => false, 'helpTextId' => array('SYS_NUMBER_OF_ENTRIES_PER_PAGE_DESC', array(10)))
        );
        $formEvents->addCheckbox(
            'events_ical_export_enabled',
            $gL10n->get('SYS_ENABLE_ICAL_EXPORT'),
            (bool)$formValues['events_ical_export_enabled'],
            array('helpTextId' => 'SYS_ENABLE_ICAL_EXPORT_DESC')
        );
        $formEvents->addCheckbox(
            'events_show_map_link',
            $gL10n->get('SYS_SHOW_MAP_LINK'),
            (bool)$formValues['events_show_map_link'],
            array('helpTextId' => 'SYS_SHOW_MAP_LINK_DESC')
        );
        $sqlData = array();
        $sqlData['query'] = 'SELECT lst_id, lst_name
                       FROM ' . TBL_LISTS . '
                      WHERE lst_org_id = ? -- $gCurrentOrgId
                        AND lst_global = true
                   ORDER BY lst_name, lst_timestamp DESC';
        $sqlData['params'] = array($gCurrentOrgId);
        $formEvents->addSelectBoxFromSql(
            'events_list_configuration',
            $gL10n->get('SYS_DEFAULT_LIST_CONFIGURATION_PARTICIPATION'),
            $gDb,
            $sqlData,
            array('defaultValue' => $formValues['events_list_configuration'], 'showContextDependentFirstEntry' => false, 'helpTextId' => 'SYS_DEFAULT_LIST_CONFIGURATION_PARTICIPATION_DESC')
        );
        $formEvents->addCheckbox(
            'events_save_cancellations',
            $gL10n->get('SYS_SAVE_ALL_CANCELLATIONS'),
            (bool)$formValues['events_save_cancellations'],
            array('helpTextId' => 'SYS_SAVE_ALL_CANCELLATIONS_DESC')
        );
        $formEvents->addCheckbox(
            'events_may_take_part',
            $gL10n->get('SYS_MAYBE_PARTICIPATE'),
            (bool)$formValues['events_may_take_part'],
            array('helpTextId' => array('SYS_MAYBE_PARTICIPATE_DESC', array('SYS_PARTICIPATE', 'SYS_CANCEL', 'SYS_EVENT_PARTICIPATION_TENTATIVE')))
        );
        $html = '<a class="btn btn-secondary" href="' . SecurityUtils::encodeUrl(ADMIDIO_URL . FOLDER_MODULES . '/categories.php', array('type' => 'EVT')) . '">
            <i class="bi bi-hdd-stack-fill"></i>' . $gL10n->get('SYS_SWITCH_TO_CALENDAR_MANAGEMENT') . '</a>';
        $formEvents->addCustomContent(
            'editCalendars',
            $gL10n->get('SYS_EDIT_CALENDARS'),
            $html,
            array('helpTextId' => 'SYS_EDIT_CALENDAR_DESC', 'alertWarning' => $gL10n->get('ORG_NOT_SAVED_SETTINGS_LOST'))
        );
        $formEvents->addCheckbox(
            'events_rooms_enabled',
            $gL10n->get('SYS_ROOM_SELECTABLE'),
            (bool)$formValues['events_rooms_enabled'],
            array('helpTextId' => 'SYS_ROOM_SELECTABLE_DESC')
        );
        $html = '<a class="btn btn-secondary" href="' . ADMIDIO_URL . FOLDER_MODULES . '/rooms/rooms.php">
            <i class="bi bi-house-door-fill"></i>' . $gL10n->get('SYS_SWITCH_TO_ROOM_MANAGEMENT') . '</a>';
        $formEvents->addCustomContent(
            'editRooms',
            $gL10n->get('SYS_EDIT_ROOMS'),
            $html,
            array('helpTextId' => 'SYS_EDIT_ROOMS_DESC', 'alertWarning' => $gL10n->get('ORG_NOT_SAVED_SETTINGS_LOST'))
        );
        $formEvents->addSubmitButton(
            'adm_button_save_events',
            $gL10n->get('SYS_SAVE'),
            array('icon' => 'bi-check-lg', 'class' => 'offset-sm-3')
        );

        $smarty = $this->getSmartyTemplate();
        $formEvents->addToSmarty($smarty);
        $gCurrentSession->addFormObject($formEvents);
        return $smarty->fetch('preferences/preferences.events.tpl');
    }

    /**
     * Generates the html of the form from the groups and roles preferences and will return the complete html.
     * @return string Returns the complete html of the form from the groups and roles preferences.
     * @throws Exception
     * @throws \Smarty\Exception
     */
    public function createGroupsRolesForm(): string
    {
        global $gL10n, $gSettingsManager, $gDb, $gCurrentOrgId, $gCurrentSession;

        $formValues = $gSettingsManager->getAll();

        $formGroupsRoles = new FormPresenter(
            'adm_preferences_form_groups_roles',
            'preferences/preferences.groups-roles.tpl',
            SecurityUtils::encodeUrl(ADMIDIO_URL . FOLDER_MODULES . '/preferences.php', array('mode' => 'save', 'panel' => 'GroupsRoles')),
            null,
            array('class' => 'form-preferences')
        );
        $formGroupsRoles->addCheckbox(
            'groups_roles_enable_module',
            $gL10n->get('SYS_ENABLE_GROUPS_ROLES'),
            (bool)$formValues['groups_roles_enable_module'],
            array('helpTextId' => 'SYS_ENABLE_GROUPS_ROLES_DESC')
        );
        $selectBoxEntries = array('10' => '10', '25' => '25', '50' => '50', '100' => '100');
        $formGroupsRoles->addSelectBox(
            'groups_roles_members_per_page',
            $gL10n->get('SYS_MEMBERS_PER_PAGE'),
            $selectBoxEntries,
            array('defaultValue' => $formValues['groups_roles_members_per_page'], 'showContextDependentFirstEntry' => false, 'helpTextId' => 'SYS_MEMBERS_PER_PAGE_DESC')
        );
        // read all global lists
        $sqlData = array();
        $sqlData['query'] = 'SELECT lst_id, lst_name
                       FROM ' . TBL_LISTS . '
                      WHERE lst_org_id = ? -- $gCurrentOrgId
                        AND lst_global = true
                   ORDER BY lst_name, lst_timestamp DESC';
        $sqlData['params'] = array($gCurrentOrgId);
        $formGroupsRoles->addSelectBoxFromSql(
            'groups_roles_default_configuration',
            $gL10n->get('SYS_DEFAULT_CONFIGURATION'),
            $gDb,
            $sqlData,
            array('defaultValue' => $formValues['groups_roles_default_configuration'], 'showContextDependentFirstEntry' => false, 'helpTextId' => 'SYS_DEFAULT_CONFIGURATION_LISTS_DESC')
        );
        $selectBoxEntries = array(
            '0' => $gL10n->get('SYS_NOBODY'),
            '1' => preg_replace('/<\/?strong>/', '"', $gL10n->get('SYS_SHOW_FORMER_MEMBERS_RIGHT', array($gL10n->get('SYS_RIGHT_ASSIGN_ROLES')))),
            '2' => preg_replace('/<\/?strong>/', '"', $gL10n->get('SYS_SHOW_FORMER_MEMBERS_RIGHT', array($gL10n->get('SYS_RIGHT_EDIT_USER'))))
        );
        $formGroupsRoles->addSelectBox(
            'groups_roles_show_former_members',
            $gL10n->get('SYS_SHOW_FORMER_MEMBERS'),
            $selectBoxEntries,
            array('defaultValue' => $formValues['groups_roles_show_former_members'], 'showContextDependentFirstEntry' => false, 'helpTextId' => array('SYS_SHOW_FORMER_MEMBERS_DESC', array($gL10n->get('SYS_SHOW_FORMER_MEMBERS_RIGHT', array($gL10n->get('SYS_RIGHT_EDIT_USER'))))))
        );
        $selectBoxEntriesExport = array(
            '0' => $gL10n->get('SYS_NOBODY'),
            '1' => $gL10n->get('SYS_ALL'),
            '2' => preg_replace('/<\/?strong>/', '"', $gL10n->get('SYS_SHOW_FORMER_MEMBERS_RIGHT', array($gL10n->get('SYS_RIGHT_EDIT_USER'))))
        );
        $formGroupsRoles->addSelectBox(
            'groups_roles_export',
            $gL10n->get('SYS_EXPORT_LISTS'),
            $selectBoxEntriesExport,
            array('defaultValue' => $formValues['groups_roles_export'], 'showContextDependentFirstEntry' => false, 'helpTextId' => 'SYS_EXPORT_LISTS_DESC')
        );
        $selectBoxEntriesEditLists = array(
            '1' => $gL10n->get('SYS_ALL'),
            '2' => preg_replace('/<\/?strong>/', '"', $gL10n->get('SYS_SHOW_FORMER_MEMBERS_RIGHT', array($gL10n->get('SYS_RIGHT_EDIT_USER')))),
            '3' => $gL10n->get('SYS_ADMINISTRATORS')
        );
        $formGroupsRoles->addSelectBox(
            'groups_roles_edit_lists',
            $gL10n->get('SYS_CONFIGURE_LISTS'),
            $selectBoxEntriesEditLists,
            array('defaultValue' => $formValues['groups_roles_edit_lists'], 'showContextDependentFirstEntry' => false, 'helpTextId' => 'SYS_CONFIGURE_LISTS_DESC')
        );
        $html = '<a class="btn btn-secondary" href="' . SecurityUtils::encodeUrl(ADMIDIO_URL . FOLDER_MODULES . '/categories.php', array('type' => 'ROL')) . '">
            <i class="bi bi-hdd-stack-fill"></i>' . $gL10n->get('SYS_SWITCH_TO_CATEGORIES_ADMINISTRATION') . '</a>';
        $formGroupsRoles->addCustomContent(
            'editCategories',
            $gL10n->get('SYS_EDIT_CATEGORIES'),
            $html,
            array('helpTextId' => 'SYS_MAINTAIN_CATEGORIES_DESC', 'alertWarning' => $gL10n->get('ORG_NOT_SAVED_SETTINGS_LOST')));
        $formGroupsRoles->addSubmitButton(
            'adm_button_save_lists',
            $gL10n->get('SYS_SAVE'),
            array('icon' => 'bi-check-lg', 'class' => 'offset-sm-3')
        );

        $smarty = $this->getSmartyTemplate();
        $formGroupsRoles->addToSmarty($smarty);
        $gCurrentSession->addFormObject($formGroupsRoles);
        return $smarty->fetch('preferences/preferences.groups-roles.tpl');
    }

    /**
     * Generates the html of the form from the forum preferences and will return the complete html.
     * @return string Returns the complete html of the form from the forum preferences.
     * @throws Exception
     * @throws \Smarty\Exception
     */
    public function createForumForm(): string
    {
        global $gL10n, $gSettingsManager, $gCurrentSession;

        $formValues = $gSettingsManager->getAll();

        $formGuestbook = new FormPresenter(
            'adm_preferences_form_forum',
            'preferences/preferences.forum.tpl',
            SecurityUtils::encodeUrl(ADMIDIO_URL . FOLDER_MODULES . '/preferences.php', array('mode' => 'save', 'panel' => 'Forum')),
            null,
            array('class' => 'form-preferences')
        );
        $selectBoxEntries = array(
            '0' => $gL10n->get('SYS_DISABLED'),
            '1' => $gL10n->get('SYS_ENABLED'),
            '2' => $gL10n->get('ORG_ONLY_FOR_REGISTERED_USER')
        );
        $formGuestbook->addCheckBox(
            'forum_module_enabled',
            $gL10n->get('ORG_ACCESS_TO_MODULE'),
            $formValues['forum_module_enabled'],
            array('helpTextId' => 'SYS_FORUM_MODULE_ENABLED_DESC')
        );
        $formGuestbook->addInput(
<<<<<<< HEAD
            'forum_entries_per_page',
            $gL10n->get('ORG_NUMBER_OF_ENTRIES_PER_PAGE'),
            $formValues['forum_entries_per_page'],
            array('type' => 'number', 'minNumber' => 0, 'maxNumber' => 9999, 'step' => 1, 'helpTextId' => array('ORG_NUMBER_OF_ENTRIES_PER_PAGE_DESC', array(10)))
=======
            'guestbook_entries_per_page',
            $gL10n->get('SYS_NUMBER_OF_ENTRIES_PER_PAGE'),
            $formValues['guestbook_entries_per_page'],
            array('type' => 'number', 'minNumber' => 0, 'maxNumber' => 9999, 'step' => 1, 'helpTextId' => array('SYS_NUMBER_OF_ENTRIES_PER_PAGE_DESC', array(10)))
>>>>>>> 08159c87
        );
        $formGuestbook->addSubmitButton(
            'adm_button_save_forum',
            $gL10n->get('SYS_SAVE'),
            array('icon' => 'bi-check-lg', 'class' => 'offset-sm-3')
        );

        $smarty = $this->getSmartyTemplate();
        $formGuestbook->addToSmarty($smarty);
        $gCurrentSession->addFormObject($formGuestbook);
        return $smarty->fetch('preferences/preferences.forum.tpl');
    }

    /**
     * Generates the html of the form from the links preferences and will return the complete html.
     * @return string Returns the complete html of the form from the links preferences.
     * @throws Exception
     * @throws \Smarty\Exception
     */
    public function createLinksForm(): string
    {
        global $gL10n, $gSettingsManager, $gCurrentSession;

        $formValues = $gSettingsManager->getAll();

        $formWeblinks = new FormPresenter(
            'adm_preferences_form_links',
            'preferences/preferences.links.tpl',
            SecurityUtils::encodeUrl(ADMIDIO_URL . FOLDER_MODULES . '/preferences.php', array('mode' => 'save', 'panel' => 'Links')),
            null,
            array('class' => 'form-preferences')
        );
        $selectBoxEntries = array(
            '0' => $gL10n->get('SYS_DISABLED'),
            '1' => $gL10n->get('SYS_ENABLED'),
            '2' => $gL10n->get('ORG_ONLY_FOR_REGISTERED_USER')
        );
        $formWeblinks->addSelectBox(
            'enable_weblinks_module',
            $gL10n->get('ORG_ACCESS_TO_MODULE'),
            $selectBoxEntries,
            array('defaultValue' => $formValues['enable_weblinks_module'], 'showContextDependentFirstEntry' => false, 'helpTextId' => 'ORG_ACCESS_TO_MODULE_DESC')
        );
        $formWeblinks->addInput(
            'weblinks_per_page',
            $gL10n->get('SYS_NUMBER_OF_ENTRIES_PER_PAGE'),
            $formValues['weblinks_per_page'],
            array('type' => 'number', 'minNumber' => 0, 'maxNumber' => 9999, 'step' => 1, 'helpTextId' => array('SYS_NUMBER_OF_ENTRIES_PER_PAGE_DESC', array(0)))
        );
        $selectBoxEntries = array('_self' => $gL10n->get('SYS_SAME_WINDOW'), '_blank' => $gL10n->get('SYS_NEW_WINDOW'));
        $formWeblinks->addSelectBox(
            'weblinks_target',
            $gL10n->get('SYS_LINK_TARGET'),
            $selectBoxEntries,
            array('defaultValue' => $formValues['weblinks_target'], 'showContextDependentFirstEntry' => false, 'helpTextId' => 'SYS_LINK_TARGET_DESC')
        );
        $formWeblinks->addInput(
            'weblinks_redirect_seconds',
            $gL10n->get('SYS_DISPLAY_REDIRECT'),
            $formValues['weblinks_redirect_seconds'],
            array('type' => 'number', 'minNumber' => 0, 'maxNumber' => 9999, 'step' => 1, 'helpTextId' => 'SYS_DISPLAY_REDIRECT_DESC')
        );
        $html = '<a class="btn btn-secondary" href="' . SecurityUtils::encodeUrl(ADMIDIO_URL . FOLDER_MODULES . '/categories.php', array('type' => 'LNK')) . '">
            <i class="bi bi-hdd-stack-fill"></i>' . $gL10n->get('SYS_SWITCH_TO_CATEGORIES_ADMINISTRATION') . '</a>';
        $formWeblinks->addCustomContent(
            'editCategories',
            $gL10n->get('SYS_EDIT_CATEGORIES'),
            $html,
            array('helpTextId' => $gL10n->get('SYS_MAINTAIN_CATEGORIES_DESC'), 'alertWarning' => $gL10n->get('ORG_NOT_SAVED_SETTINGS_LOST'))
        );
        $formWeblinks->addSubmitButton(
            'adm_button_save_links',
            $gL10n->get('SYS_SAVE'),
            array('icon' => 'bi-check-lg', 'class' => 'offset-sm-3')
        );

        $smarty = $this->getSmartyTemplate();
        $formWeblinks->addToSmarty($smarty);
        $gCurrentSession->addFormObject($formWeblinks);
        return $smarty->fetch('preferences/preferences.links.tpl');
    }

    /**
     * Generates the html of the form from the messages preferences and will return the complete html.
     * @return string Returns the complete html of the form from the messages preferences.
     * @throws Exception
     * @throws \Smarty\Exception
     */
    public function createMessagesForm(): string
    {
        global $gL10n, $gSettingsManager, $gCurrentSession;

        $formValues = $gSettingsManager->getAll();

        $formMessages = new FormPresenter(
            'adm_preferences_form_messages',
            'preferences/preferences.messages.tpl',
            SecurityUtils::encodeUrl(ADMIDIO_URL . FOLDER_MODULES . '/preferences.php', array('mode' => 'save', 'panel' => 'Messages')),
            null,
            array('class' => 'form-preferences')
        );
        $formMessages->addCheckbox(
            'enable_mail_module',
            $gL10n->get('SYS_ENABLE_EMAILS'),
            (bool)$formValues['enable_mail_module'],
            array('helpTextId' => 'SYS_ENABLE_EMAILS_DESC')
        );
        $formMessages->addCheckbox(
            'enable_pm_module',
            $gL10n->get('SYS_ENABLE_PM_MODULE'),
            (bool)$formValues['enable_pm_module'],
            array('helpTextId' => 'SYS_ENABLE_PM_MODULE_DESC')
        );
        $formMessages->addCheckbox(
            'enable_mail_captcha',
            $gL10n->get('ORG_ENABLE_CAPTCHA'),
            (bool)$formValues['enable_mail_captcha'],
            array('helpTextId' => 'SYS_SHOW_CAPTCHA_DESC')
        );

        $formMessages->addSelectBox(
            'mail_template',
            $gL10n->get('SYS_EMAIL_TEMPLATE'),
            $this->getArrayFileNames(ADMIDIO_PATH . FOLDER_DATA . '/mail_templates'),
            array(
                'defaultValue' => ucfirst(preg_replace('/[_-]/', ' ', str_replace('.html', '', $formValues['mail_template']))),
                'showContextDependentFirstEntry' => true,
                'arrayKeyIsNotValue' => true,
                'firstEntry' => $gL10n->get('SYS_NO_TEMPLATE'),
                'helpTextId' => array('SYS_EMAIL_TEMPLATE_DESC', array('adm_my_files/mail_templates', '<a href="https://www.admidio.org/dokuwiki/doku.php?id=en:2.0:e-mail-templates">', '</a>')))
        );
        $formMessages->addInput(
            'mail_max_receiver',
            $gL10n->get('SYS_MAX_RECEIVER'),
            $formValues['mail_max_receiver'],
            array('type' => 'number', 'minNumber' => 0, 'maxNumber' => 9999, 'step' => 1, 'helpTextId' => 'SYS_MAX_RECEIVER_DESC')
        );
        $formMessages->addCheckbox(
            'mail_send_to_all_addresses',
            $gL10n->get('SYS_SEND_EMAIL_TO_ALL_ADDRESSES'),
            (bool)$formValues['mail_send_to_all_addresses'],
            array('helpTextId' => 'SYS_SEND_EMAIL_TO_ALL_ADDRESSES_DESC')
        );
        $formMessages->addCheckbox(
            'mail_show_former',
            $gL10n->get('SYS_SEND_EMAIL_FORMER'),
            (bool)$formValues['mail_show_former'],
            array('helpTextId' => 'SYS_SEND_EMAIL_FORMER_DESC')
        );
        $formMessages->addInput(
            'max_email_attachment_size',
            $gL10n->get('SYS_ATTACHMENT_SIZE') . ' (MB)',
            $formValues['max_email_attachment_size'],
            array('type' => 'number', 'minNumber' => 0, 'maxNumber' => 999999, 'step' => 1, 'helpTextId' => 'SYS_ATTACHMENT_SIZE_DESC')
        );
        $formMessages->addCheckbox(
            'mail_save_attachments',
            $gL10n->get('SYS_SAVE_ATTACHMENTS'),
            (bool)$formValues['mail_save_attachments'],
            array('helpTextId' => 'SYS_SAVE_ATTACHMENTS_DESC')
        );
        $formMessages->addCheckbox(
            'mail_html_registered_users',
            $gL10n->get('SYS_HTML_MAILS_REGISTERED_USERS'),
            (bool)$formValues['mail_html_registered_users'],
            array('helpTextId' => 'SYS_HTML_MAILS_REGISTERED_USERS_DESC')
        );
        $selectBoxEntries = array(
            '0' => $gL10n->get('SYS_DISABLED'),
            '1' => $gL10n->get('SYS_ENABLED'),
            '2' => $gL10n->get('ORG_ONLY_FOR_REGISTERED_USER')
        );
        $formMessages->addSelectBox(
            'mail_delivery_confirmation',
            $gL10n->get('SYS_DELIVERY_CONFIRMATION'),
            $selectBoxEntries,
            array('defaultValue' => $formValues['mail_delivery_confirmation'], 'showContextDependentFirstEntry' => false, 'helpTextId' => 'SYS_DELIVERY_CONFIRMATION_DESC')
        );
        $formMessages->addSubmitButton(
            'adm_button_save_messages',
            $gL10n->get('SYS_SAVE'),
            array('icon' => 'bi-check-lg', 'class' => 'offset-sm-3')
        );

        $smarty = $this->getSmartyTemplate();
        $formMessages->addToSmarty($smarty);
        $gCurrentSession->addFormObject($formMessages);
        return $smarty->fetch('preferences/preferences.messages.tpl');
    }

    /**
     * Generates the html of the form from the photos preferences and will return the complete html.
     * @return string Returns the complete html of the form from the photos preferences.
     * @throws Exception
     * @throws \Smarty\Exception
     */
    public function createPhotosForm(): string
    {
        global $gL10n, $gSettingsManager, $gCurrentSession;

        $formValues = $gSettingsManager->getAll();

        $formPhotos = new FormPresenter(
            'adm_preferences_form_photos',
            'preferences/preferences.photos.tpl',
            SecurityUtils::encodeUrl(ADMIDIO_URL . FOLDER_MODULES . '/preferences.php', array('mode' => 'save', 'panel' => 'Photos')),
            null,
            array('class' => 'form-preferences')
        );
        $selectBoxEntries = array(
            '0' => $gL10n->get('SYS_DISABLED'),
            '1' => $gL10n->get('SYS_ENABLED'),
            '2' => $gL10n->get('ORG_ONLY_FOR_REGISTERED_USER')
        );
        $formPhotos->addSelectBox(
            'photo_module_enabled',
            $gL10n->get('ORG_ACCESS_TO_MODULE'),
            $selectBoxEntries,
            array('defaultValue' => $formValues['photo_module_enabled'], 'showContextDependentFirstEntry' => false, 'helpTextId' => 'ORG_ACCESS_TO_MODULE_DESC')
        );
        $selectBoxEntries = array(
            '1' => $gL10n->get('SYS_MODAL_WINDOW'),
            '2' => $gL10n->get('SYS_SAME_WINDOW')
        );
        $formPhotos->addSelectBox(
            'photo_show_mode',
            $gL10n->get('SYS_PHOTOS_PRESENTATION'),
            $selectBoxEntries,
            array('defaultValue' => $formValues['photo_show_mode'], 'showContextDependentFirstEntry' => false, 'helpTextId' => 'SYS_PHOTOS_PRESENTATION_DESC')
        );
        $formPhotos->addInput(
            'photo_albums_per_page',
            $gL10n->get('SYS_NUMBER_OF_ALBUMS_PER_PAGE'),
            $formValues['photo_albums_per_page'],
            array('type' => 'number', 'minNumber' => 0, 'maxNumber' => 9999, 'step' => 1, 'helpTextId' => array('SYS_NUMBER_OF_ENTRIES_PER_PAGE_DESC', array(24)))
        );
        $formPhotos->addInput(
            'photo_thumbs_page',
            $gL10n->get('SYS_THUMBNAILS_PER_PAGE'),
            $formValues['photo_thumbs_page'],
            array('type' => 'number', 'minNumber' => 1, 'maxNumber' => 9999, 'step' => 1, 'helpTextId' => array('SYS_THUMBNAILS_PER_PAGE_DESC', array(24)))
        );
        $formPhotos->addInput(
            'photo_thumbs_scale',
            $gL10n->get('SYS_THUMBNAIL_SCALING'),
            $formValues['photo_thumbs_scale'],
            array('type' => 'number', 'minNumber' => 1, 'maxNumber' => 9999, 'step' => 1, 'helpTextId' => array('SYS_THUMBNAIL_SCALING_DESC', array(500)))
        );
        $formPhotos->addInput(
            'photo_show_width',
            $gL10n->get('SYS_MAX_PHOTO_SIZE_WIDTH'),
            $formValues['photo_show_width'],
            array('type' => 'number', 'minNumber' => 1, 'maxNumber' => 9999, 'step' => 1)
        );
        $formPhotos->addInput(
            'photo_show_height',
            $gL10n->get('SYS_MAX_PHOTO_SIZE_HEIGHT'),
            $formValues['photo_show_height'],
            array('type' => 'number', 'minNumber' => 1, 'maxNumber' => 9999, 'step' => 1, 'helpTextId' => array('SYS_MAX_PHOTO_SIZE_DESC', array(1200, 1200)))
        );
        $formPhotos->addInput(
            'photo_image_text',
            $gL10n->get('SYS_SHOW_WATERMARK'),
            $formValues['photo_image_text'],
            array('maxLength' => 60, 'helpTextId' => array('SYS_SHOW_WATERMARK_DESC', array('© ' . DOMAIN)))
        );
        $formPhotos->addInput(
            'photo_image_text_size',
            $gL10n->get('SYS_CAPTION_SIZE'),
            $formValues['photo_image_text_size'],
            array('type' => 'number', 'minNumber' => 1, 'maxNumber' => 9999, 'step' => 1, 'helpTextId' => 'SYS_CAPTION_SIZE_DESC')
        );
        $formPhotos->addCheckbox(
            'photo_download_enabled',
            $gL10n->get('SYS_ENABLE_DOWNLOAD'),
            (bool)$formValues['photo_download_enabled'],
            array('helpTextId' => array('SYS_ENABLE_DOWNLOAD_DESC', array('SYS_KEEP_ORIGINAL')))
        );
        $formPhotos->addCheckbox(
            'photo_keep_original',
            $gL10n->get('SYS_KEEP_ORIGINAL'),
            (bool)$formValues['photo_keep_original'],
            array('helpTextId' => array('SYS_KEEP_ORIGINAL_DESC', array('SYS_ENABLE_DOWNLOAD')))
        );
        $formPhotos->addCheckbox(
            'photo_ecard_enabled',
            $gL10n->get('SYS_ENABLE_GREETING_CARDS'),
            (bool)$formValues['photo_ecard_enabled'],
            array('helpTextId' => 'SYS_ENABLE_GREETING_CARDS_DESC')
        );
        $formPhotos->addInput(
            'photo_ecard_scale',
            $gL10n->get('SYS_THUMBNAIL_SCALING'),
            $formValues['photo_ecard_scale'],
            array('type' => 'number', 'minNumber' => 1, 'maxNumber' => 9999, 'step' => 1, 'helpTextId' => array('SYS_ECARD_MAX_PHOTO_SIZE_DESC', array(500)))
        );
        $formPhotos->addSelectBox(
            'photo_ecard_template',
            $gL10n->get('SYS_TEMPLATE'),
            $this->getArrayFileNames(ADMIDIO_PATH . FOLDER_DATA . '/ecard_templates'),
            array(
                'defaultValue' => ucfirst(preg_replace('/[_-]/', ' ', str_replace('.tpl', '', $formValues['photo_ecard_template']))),
                'showContextDependentFirstEntry' => false,
                'arrayKeyIsNotValue' => true,
                'firstEntry' => $gL10n->get('SYS_NO_TEMPLATE'),
                'helpTextId' => 'SYS_TEMPLATE_DESC'
            )
        );
        $formPhotos->addSubmitButton(
            'adm_button_save_photos',
            $gL10n->get('SYS_SAVE'),
            array('icon' => 'bi-check-lg', 'class' => 'offset-sm-3')
        );

        $smarty = $this->getSmartyTemplate();
        $formPhotos->addToSmarty($smarty);
        $gCurrentSession->addFormObject($formPhotos);
        return $smarty->fetch('preferences/preferences.photos.tpl');
    }

    /**
     * Generates the html of the form from the PHP preferences and will return the complete html.
     * @return string Returns the complete html of the form from the PHP preferences.
     * @throws Exception
     * @throws \Smarty\Exception
     */
    public function createPHPForm(): string
    {
        global $gL10n;

        if (version_compare(PHP_VERSION, MIN_PHP_VERSION, '<')) {
            $phpVersionColorClass = 'text-danger';
            $phpVersionInfo = ' &rarr; ' . $gL10n->get('SYS_PHP_VERSION_REQUIRED', array(MIN_PHP_VERSION));
        } elseif (version_compare(PHP_VERSION, MIN_PHP_VERSION, '<')) {
            $phpVersionColorClass = 'text-warning';
            $phpVersionInfo = ' &rarr; ' . $gL10n->get('SYS_PHP_VERSION_EOL', array('<a href="https://www.php.net/supported-versions.php" target="_blank">Supported Versions</a>'));
        } else {
            $phpVersionColorClass = 'text-success';
            $phpVersionInfo = '';
        }
        $this->assignSmartyVariable('phpVersionColorClass', $phpVersionColorClass);
        $this->assignSmartyVariable('phpVersionText', PHP_VERSION);
        $this->assignSmartyVariable('phpVersionInfo', $phpVersionInfo);

        $postMaxSize = PhpIniUtils::getPostMaxSize();
        if (is_infinite($postMaxSize)) {
            $postMaxSizeColorClass = 'text-warning';
            $postMaxSizeText = $gL10n->get('SYS_NOT_SET');
        } else {
            $postMaxSizeColorClass = 'text-success';
            $postMaxSizeText = FileSystemUtils::getHumanReadableBytes($postMaxSize);
        }
        $this->assignSmartyVariable('postMaxSizeColorClass', $postMaxSizeColorClass);
        $this->assignSmartyVariable('postMaxSizeText', $postMaxSizeText);

        $memoryLimit = PhpIniUtils::getMemoryLimit();
        if (is_infinite($memoryLimit)) {
            $memoryLimitColorClass = 'text-warning';
            $memoryLimitText = $gL10n->get('SYS_NOT_SET');
        } else {
            $memoryLimitColorClass = 'text-success';
            $memoryLimitText = FileSystemUtils::getHumanReadableBytes($memoryLimit);
        }
        $this->assignSmartyVariable('memoryLimitColorClass', $memoryLimitColorClass);
        $this->assignSmartyVariable('memoryLimitText', $memoryLimitText);

        if (PhpIniUtils::isFileUploadEnabled()) {
            $fileUploadsColorClass = 'text-success';
            $fileUploadsText = $gL10n->get('SYS_ON');
        } else {
            $fileUploadsColorClass = 'text-danger';
            $fileUploadsText = $gL10n->get('SYS_OFF');
        }
        $this->assignSmartyVariable('fileUploadsColorClass', $fileUploadsColorClass);
        $this->assignSmartyVariable('fileUploadsText', $fileUploadsText);

        $fileUploadMaxFileSize = PhpIniUtils::getFileUploadMaxFileSize();
        if (is_infinite($fileUploadMaxFileSize)) {
            $uploadMaxFilesizeColorClass = 'text-warning';
            $uploadMaxFilesizeText = $gL10n->get('SYS_NOT_SET');
        } else {
            $uploadMaxFilesizeColorClass = 'text-success';
            $uploadMaxFilesizeText = FileSystemUtils::getHumanReadableBytes($fileUploadMaxFileSize);
        }
        $this->assignSmartyVariable('uploadMaxFilesizeColorClass', $uploadMaxFilesizeColorClass);
        $this->assignSmartyVariable('uploadMaxFilesizeText', $uploadMaxFilesizeText);

        try {
            SecurityUtils::getRandomInt(0, 1, true);
            $prnGeneratorColorClass = 'text-success';
            $prnGeneratorText = $gL10n->get('SYS_SECURE');
            $prnGeneratorInfo = '';
        } catch (Exception $e) {
            $prnGeneratorColorClass = 'text-danger';
            $prnGeneratorText = $gL10n->get('SYS_PRNG_INSECURE');
            $prnGeneratorInfo =  '<br />' . $e->getMessage();
        }
        $this->assignSmartyVariable('prnGeneratorColorClass', $prnGeneratorColorClass);
        $this->assignSmartyVariable('prnGeneratorText', $prnGeneratorText);
        $this->assignSmartyVariable('prnGeneratorInfo', $prnGeneratorInfo);

        $this->assignSmartyVariable('admidioUrl', ADMIDIO_URL);

        $smarty = $this->getSmartyTemplate();
        return $smarty->fetch('preferences/preferences.php.tpl');
    }

    /**
     * Generates the html of the form from the profile preferences and will return the complete html.
     * @return string Returns the complete html of the form from the profile preferences.
     * @throws Exception
     * @throws \Smarty\Exception
     */
    public function createProfileForm(): string
    {
        global $gL10n, $gSettingsManager, $gCurrentOrganization, $gCurrentSession;

        $formValues = $gSettingsManager->getAll();

        $formProfile = new FormPresenter(
            'adm_preferences_form_profile',
            'preferences/preferences.profile.tpl',
            SecurityUtils::encodeUrl(ADMIDIO_URL . FOLDER_MODULES . '/preferences.php', array('mode' => 'save', 'panel' => 'Profile')),
            null,
            array('class' => 'form-preferences')
        );
        $html = '<a class="btn btn-secondary" href="' . ADMIDIO_URL . FOLDER_MODULES . '/profile-fields.php">
            <i class="bi bi-ui-radios"></i>' . $gL10n->get('SYS_SWITCH_TO_PROFILE_FIELDS_CONFIGURATION') . '</a>';
        $formProfile->addCustomContent(
            'editProfileFields',
            $gL10n->get('SYS_EDIT_PROFILE_FIELDS'),
            $html,
            array('helpTextId' => 'SYS_MANAGE_PROFILE_FIELDS_DESC', 'alertWarning' => $gL10n->get('ORG_NOT_SAVED_SETTINGS_LOST'))
        );
        $formProfile->addCheckbox(
            'profile_log_edit_fields',
            $gL10n->get('SYS_LOG_ALL_CHANGES'),
            (bool)$formValues['profile_log_edit_fields'],
            array('helpTextId' => 'SYS_LOG_ALL_CHANGES_DESC')
        );
        $formProfile->addCheckbox(
            'profile_show_map_link',
            $gL10n->get('SYS_SHOW_MAP_LINK'),
            (bool)$formValues['profile_show_map_link'],
            array('helpTextId' => 'SYS_SHOW_MAP_LINK_PROFILE_DESC')
        );
        $formProfile->addCheckbox(
            'profile_show_roles',
            $gL10n->get('SYS_SHOW_ROLE_MEMBERSHIP'),
            (bool)$formValues['profile_show_roles'],
            array('helpTextId' => 'SYS_SHOW_ROLE_MEMBERSHIP_DESC')
        );
        $formProfile->addCheckbox(
            'profile_show_former_roles',
            $gL10n->get('SYS_SHOW_FORMER_ROLE_MEMBERSHIP'),
            (bool)$formValues['profile_show_former_roles'],
            array('helpTextId' => 'SYS_SHOW_FORMER_ROLE_MEMBERSHIP_DESC')
        );

        if ($gCurrentOrganization->getValue('org_org_id_parent') > 0 || $gCurrentOrganization->isParentOrganization()) {
            $formProfile->addCheckbox(
                'profile_show_extern_roles',
                $gL10n->get('SYS_SHOW_ROLES_OTHER_ORGANIZATIONS'),
                (bool)$formValues['profile_show_extern_roles'],
                array('helpTextId' => 'SYS_SHOW_ROLES_OTHER_ORGANIZATIONS_DESC')
            );
        }

        $selectBoxEntries = array('0' => $gL10n->get('SYS_DATABASE'), '1' => $gL10n->get('SYS_FOLDER'));
        $formProfile->addSelectBox(
            'profile_photo_storage',
            $gL10n->get('SYS_LOCATION_PROFILE_PICTURES'),
            $selectBoxEntries,
            array('defaultValue' => $formValues['profile_photo_storage'], 'showContextDependentFirstEntry' => false, 'helpTextId' => 'SYS_LOCATION_PROFILE_PICTURES_DESC')
        );
        $formProfile->addSubmitButton(
            'adm_button_save_profile',
            $gL10n->get('SYS_SAVE'),
            array('icon' => 'bi-check-lg', 'class' => 'offset-sm-3')
        );

        $smarty = $this->getSmartyTemplate();
        $formProfile->addToSmarty($smarty);
        $gCurrentSession->addFormObject($formProfile);
        return $smarty->fetch('preferences/preferences.profile.tpl');
    }

    /**
     * Generates the html of the form from the regional settings preferences and will return the complete html.
     * @return string Returns the complete html of the form from the regional settings preferences.
     * @throws Exception
     * @throws \Smarty\Exception
     */
    public function createRegionalSettingsForm(): string
    {
        global $gL10n, $gSettingsManager, $gTimezone, $gCurrentSession;

        $formValues = $gSettingsManager->getAll();

        $formRegionalSettings = new FormPresenter(
            'adm_preferences_form_regional_settings',
            'preferences/preferences.regional-settings.tpl',
            SecurityUtils::encodeUrl(ADMIDIO_URL . FOLDER_MODULES . '/preferences.php', array('mode' => 'save', 'panel' => 'RegionalSettings')),
            null,
            array('class' => 'form-preferences')
        );
        $formRegionalSettings->addInput(
            'system_timezone',
            $gL10n->get('ORG_TIMEZONE'),
            $gTimezone,
            array('property' => FormPresenter::FIELD_DISABLED, 'class' => 'form-control-small', 'helpTextId' => 'ORG_TIMEZONE_DESC')
        );
        $formRegionalSettings->addSelectBox(
            'system_language',
            $gL10n->get('SYS_LANGUAGE'),
            $gL10n->getAvailableLanguages(),
            array('property' => FormPresenter::FIELD_REQUIRED, 'defaultValue' => $formValues['system_language'], 'helpTextId' => array('SYS_LANGUAGE_HELP_TRANSLATION', array('<a href="https://www.admidio.org/dokuwiki/doku.php?id=en:entwickler:uebersetzen">', '</a>')))
        );
        $formRegionalSettings->addSelectBox(
            'default_country',
            $gL10n->get('SYS_DEFAULT_COUNTRY'),
            $gL10n->getCountries(),
            array('defaultValue' => $formValues['default_country'], 'helpTextId' => 'SYS_DEFAULT_COUNTRY_DESC')
        );
        $formRegionalSettings->addInput(
            'system_date',
            $gL10n->get('ORG_DATE_FORMAT'),
            $formValues['system_date'],
            array('property' => FormPresenter::FIELD_REQUIRED, 'maxLength' => 20, 'helpTextId' => array('ORG_DATE_FORMAT_DESC', array('<a href="https://www.php.net/manual/en/function.date.php">date()</a>')), 'class' => 'form-control-small')
        );
        $formRegionalSettings->addInput(
            'system_time',
            $gL10n->get('ORG_TIME_FORMAT'),
            $formValues['system_time'],
            array('property' => FormPresenter::FIELD_REQUIRED, 'maxLength' => 20, 'helpTextId' => array('ORG_TIME_FORMAT_DESC', array('<a href="https://www.php.net/manual/en/function.date.php">date()</a>')), 'class' => 'form-control-small')
        );
        $formRegionalSettings->addInput(
            'system_currency',
            $gL10n->get('ORG_CURRENCY'),
            $formValues['system_currency'],
            array('maxLength' => 20, 'helpTextId' => 'ORG_CURRENCY_DESC', 'class' => 'form-control-small')
        );
        $formRegionalSettings->addSubmitButton(
            'adm_button_save_regional_settings',
            $gL10n->get('SYS_SAVE'),
            array('icon' => 'bi-check-lg', 'class' => 'offset-sm-3')
        );

        $smarty = $this->getSmartyTemplate();
        $formRegionalSettings->addToSmarty($smarty);
        $gCurrentSession->addFormObject($formRegionalSettings);
        return $smarty->fetch('preferences/preferences.regional-settings.tpl');
    }

    /**
     * Generates the html of the form from the registration preferences and will return the complete html.
     * @return string Returns the complete html of the form from the registration preferences.
     * @throws Exception
     * @throws \Smarty\Exception
     */
    public function createRegistrationForm(): string
    {
        global $gL10n, $gSettingsManager, $gCurrentSession;

        $formValues = $gSettingsManager->getAll();

        $formRegistration = new FormPresenter(
            'adm_preferences_form_registration',
            'preferences/preferences.registration.tpl',
            SecurityUtils::encodeUrl(ADMIDIO_URL . FOLDER_MODULES . '/preferences.php', array('mode' => 'save', 'panel' => 'Registration')),
            null,
            array('class' => 'form-preferences')
        );
        $formRegistration->addCheckbox(
            'registration_enable_module',
            $gL10n->get('ORG_ENABLE_REGISTRATION_MODULE'),
            (bool)$formValues['registration_enable_module'],
            array('helpTextId' => 'ORG_ENABLE_REGISTRATION_MODULE_DESC')
        );
        $formRegistration->addCheckbox(
            'registration_manual_approval',
            $gL10n->get('SYS_MANUAL_APPROVAL'),
            (bool)$formValues['registration_manual_approval'],
            array('helpTextId' => array('SYS_MANUAL_APPROVAL_DESC', array('SYS_RIGHT_APPROVE_USERS')))
        );
        $formRegistration->addCheckbox(
            'registration_enable_captcha',
            $gL10n->get('ORG_ENABLE_CAPTCHA'),
            (bool)$formValues['registration_enable_captcha'],
            array('helpTextId' => 'ORG_CAPTCHA_REGISTRATION')
        );
        $formRegistration->addCheckbox(
            'registration_adopt_all_data',
            $gL10n->get('SYS_REGISTRATION_ADOPT_ALL_DATA'),
            (bool)$formValues['registration_adopt_all_data'],
            array('helpTextId' => 'SYS_REGISTRATION_ADOPT_ALL_DATA_DESC')
        );
        $formRegistration->addCheckbox(
            'registration_send_notification_email',
            $gL10n->get('ORG_EMAIL_ALERTS'),
            (bool)$formValues['registration_send_notification_email'],
            array('helpTextId' => array('ORG_EMAIL_ALERTS_DESC', array('SYS_RIGHT_APPROVE_USERS')))
        );
        $formRegistration->addSubmitButton(
            'adm_button_save_registration',
            $gL10n->get('SYS_SAVE'),
            array('icon' => 'bi-check-lg', 'class' => 'offset-sm-3')
        );

        $smarty = $this->getSmartyTemplate();
        $formRegistration->addToSmarty($smarty);
        $gCurrentSession->addFormObject($formRegistration);
        return $smarty->fetch('preferences/preferences.registration.tpl');
    }

    /**
     * Generates the html of the form from the security preferences and will return the complete html.
     * @return string Returns the complete html of the form from the security preferences.
     * @throws Exception
     * @throws \Smarty\Exception
     */
    public function createSecurityForm(): string
    {
        global $gL10n, $gSettingsManager, $gCurrentSession;

        $formValues = $gSettingsManager->getAll();

        $formSecurity = new FormPresenter(
            'adm_preferences_form_security',
            'preferences/preferences.security.tpl',
            SecurityUtils::encodeUrl(ADMIDIO_URL . FOLDER_MODULES . '/preferences.php', array('mode' => 'save', 'panel' => 'Security')),
            null,
            array('class' => 'form-preferences')
        );
        $formSecurity->addInput(
            'logout_minutes',
            $gL10n->get('ORG_AUTOMATIC_LOGOUT_AFTER'),
            $formValues['logout_minutes'],
            array('type' => 'number', 'minNumber' => 0, 'maxNumber' => 9999, 'step' => 1, 'helpTextId' => array('ORG_AUTOMATIC_LOGOUT_AFTER_DESC', array('SYS_REMEMBER_ME')))
        );
        $selectBoxEntries = array(
            0 => $gL10n->get('ORG_PASSWORD_MIN_STRENGTH_NO'),
            1 => $gL10n->get('ORG_PASSWORD_MIN_STRENGTH_LOW'),
            2 => $gL10n->get('ORG_PASSWORD_MIN_STRENGTH_MID'),
            3 => $gL10n->get('ORG_PASSWORD_MIN_STRENGTH_HIGH'),
            4 => $gL10n->get('ORG_PASSWORD_MIN_STRENGTH_VERY_HIGH')
        );
        $formSecurity->addSelectBox(
            'password_min_strength',
            $gL10n->get('ORG_PASSWORD_MIN_STRENGTH'),
            $selectBoxEntries,
            array('defaultValue' => $formValues['password_min_strength'], 'showContextDependentFirstEntry' => false, 'helpTextId' => 'ORG_PASSWORD_MIN_STRENGTH_DESC')
        );
        $formSecurity->addCheckbox(
            'enable_auto_login',
            $gL10n->get('ORG_LOGIN_AUTOMATICALLY'),
            (bool)$formValues['enable_auto_login'],
            array('helpTextId' => 'ORG_LOGIN_AUTOMATICALLY_DESC')
        );
        $formSecurity->addCheckbox(
            'enable_password_recovery',
            $gL10n->get('SYS_PASSWORD_FORGOTTEN'),
            (bool)$formValues['enable_password_recovery'],
            array('helpTextId' => array('SYS_PASSWORD_FORGOTTEN_PREF_DESC', array('SYS_ENABLE_NOTIFICATIONS')))
        );
        $formSecurity->addCheckbox(
            'security_login_email_address_enabled',
            $gL10n->get('SYS_LOGIN_WITH_EMAIL'),
            (bool) $formValues['security_login_email_address_enabled'],
            array('helpTextId' => 'SYS_LOGIN_WITH_EMAIL_DESC')
        );
        $formSecurity->addSubmitButton(
            'adm_button_save_security',
            $gL10n->get('SYS_SAVE'),
            array('icon' => 'bi-check-lg', 'class' => 'offset-sm-3')
        );

        $smarty = $this->getSmartyTemplate();
        $formSecurity->addToSmarty($smarty);
        $gCurrentSession->addFormObject($formSecurity);
        return $smarty->fetch('preferences/preferences.security.tpl');
    }

    /**
     * Generates the html of the form from the system information preferences and will return the complete html.
     * @return string Returns the complete html of the form from the system information preferences.
     * @throws Exception
     * @throws \Smarty\Exception
     */
    public function createSystemInformationForm(): string
    {
        global $gL10n, $gDb, $gLogger;

        $this->assignSmartyVariable('operatingSystemName', SystemInfoUtils::getOS());
        $this->assignSmartyVariable('operatingSystemUserName', SystemInfoUtils::getUname());

        if (SystemInfoUtils::is64Bit()) {
            $architectureOSColorClass = 'text-success';
            $architectureOSText = $gL10n->get('SYS_YES');
        } else {
            $architectureOSColorClass = '';
            $architectureOSText = $gL10n->get('SYS_NO');
        }
        $this->assignSmartyVariable('architectureOSColorClass', $architectureOSColorClass);
        $this->assignSmartyVariable('architectureOSText', $architectureOSText);

        if (SystemInfoUtils::isUnixFileSystem()) {
            $unixText = $gL10n->get('SYS_YES');
        } else {
            $unixText = $gL10n->get('SYS_NO');
        }
        $this->assignSmartyVariable('unixText', $unixText);

        $this->assignSmartyVariable('directorySeparator', SystemInfoUtils::getDirectorySeparator());
        $this->assignSmartyVariable('pathSeparator', SystemInfoUtils::getPathSeparator());
        $this->assignSmartyVariable('maxPathLength', SystemInfoUtils::getMaxPathLength());

        if (version_compare($gDb->getVersion(), $gDb->getMinimumRequiredVersion(), '<')) {
            $databaseVersionColorClass = 'text-danger';
            $databaseVersionText = $gDb->getVersion();
            $databaseVersionInfo = ' &rarr; ' . $gL10n->get('SYS_DATABASE_VERSION_REQUIRED', array($gDb->getMinimumRequiredVersion()));
        } else {
            $databaseVersionColorClass = 'text-success';
            $databaseVersionText = $gDb->getVersion();
            $databaseVersionInfo = '';
        }
        $this->assignSmartyVariable('databaseVersionName', $gDb->getName() . '-' . $gL10n->get('SYS_VERSION'));
        $this->assignSmartyVariable('databaseVersionColorClass', $databaseVersionColorClass);
        $this->assignSmartyVariable('databaseVersionText', $databaseVersionText);
        $this->assignSmartyVariable('databaseVersionInfo', $databaseVersionInfo);

        if (is_file(ADMIDIO_PATH . FOLDER_DATA . '/.htaccess')) {
            $directoryProtectionColorClass = 'text-success';
            $directoryProtectionText = $gL10n->get('SYS_SECURE');
            $directoryProtectionInfo = '';
        } else {
            $directoryProtectionColorClass = 'text-danger';
            $directoryProtectionText = '<span id="directory_protection_status">' . $gL10n->get('SYS_OFF') . '</span>';
            $directoryProtectionInfo = ' &rarr; <a id="link_directory_protection" href="#link_directory_protection" title="' . $gL10n->get('SYS_CREATE_HTACCESS') . '">' . $gL10n->get('SYS_CREATE_HTACCESS') . '</a>';
        }
        $this->assignSmartyVariable('directoryProtectionColorClass', $directoryProtectionColorClass);
        $this->assignSmartyVariable('directoryProtectionText', $directoryProtectionText);
        $this->assignSmartyVariable('directoryProtectionInfo', $directoryProtectionInfo);

        $this->assignSmartyVariable('maxProcessableImageSize', round(SystemInfoUtils::getProcessableImageSize() / 1000000, 2) . ' ' . $gL10n->get('SYS_MEGAPIXEL'));

        if (isset($gDebug) && $gDebug) {
            $debugModeColorClass = 'text-danger';
            $debugModeText = $gL10n->get('SYS_ON');
        } else {
            $debugModeColorClass = 'text-success';
            $debugModeText = $gL10n->get('SYS_OFF');
        }
        $this->assignSmartyVariable('debugModeColorClass', $debugModeColorClass);
        $this->assignSmartyVariable('debugModeText', $debugModeText);

        if (isset($gImportDemoData) && $gImportDemoData) {
            $importModeColorClass = 'text-danger';
            $importModeText = $gL10n->get('SYS_ON');
        } else {
            $importModeColorClass = 'text-success';
            $importModeText = $gL10n->get('SYS_OFF');
        }
        $this->assignSmartyVariable('importModeColorClass', $importModeColorClass);
        $this->assignSmartyVariable('importModeText', $importModeText);

        try {
            $diskSpace = FileSystemUtils::getDiskSpace();
            $progressBarClass = '';

            $diskUsagePercent = round(($diskSpace['used'] / $diskSpace['total']) * 100, 1);
            if ($diskUsagePercent > 90) {
                $progressBarClass = ' progress-bar-danger';
            } elseif ($diskUsagePercent > 70) {
                $progressBarClass = ' progress-bar-warning';
            }
            $diskSpaceContent = '
                <div class="progress">
                    <div class="progress-bar' . $progressBarClass . '" role="progressbar" aria-valuenow="' . $diskSpace['used'] . '" aria-valuemin="0" aria-valuemax="' . $diskSpace['total'] . '" style="width: ' . $diskUsagePercent . '%;">
                        ' . FileSystemUtils::getHumanReadableBytes($diskSpace['used']) . ' / ' . FileSystemUtils::getHumanReadableBytes($diskSpace['total']) . '
                    </div>
                </div>';
        } catch (RuntimeException $exception) {
            $gLogger->error('FILE-SYSTEM: Disk space could not be determined!');

            $diskSpaceContent = $gL10n->get('SYS_DISK_SPACE_ERROR', array($exception->getMessage()));
        }
        $this->assignSmartyVariable('diskSpaceContent', $diskSpaceContent);

        $smarty = $this->getSmartyTemplate();
        return $smarty->fetch('preferences/preferences.system-information.tpl');
    }

    /**
     * Generates the html of the form from the system notifications preferences and will return the complete html.
     * @return string Returns the complete html of the form from the system notifications preferences.
     * @throws Exception
     * @throws \Smarty\Exception
     */
    public function createSystemNotificationsForm(): string
    {
        global $gL10n, $gDb, $gSettingsManager, $gCurrentOrgId, $gCurrentSession;

        $formValues = $gSettingsManager->getAll();

        $formSystemNotifications = new FormPresenter(
            'adm_preferences_form_system_notifications',
            'preferences/preferences.system-notifications.tpl',
            SecurityUtils::encodeUrl(ADMIDIO_URL . FOLDER_MODULES . '/preferences.php', array('mode' => 'save', 'panel' => 'SystemNotifications')),
            null,
            array('class' => 'form-preferences')
        );
        $formSystemNotifications->addCheckbox(
            'system_notifications_enabled',
            $gL10n->get('SYS_ENABLE_NOTIFICATIONS'),
            (bool)$formValues['system_notifications_enabled'],
            array('helpTextId' => 'SYS_ENABLE_NOTIFICATIONS_DESC')
        );
        $formSystemNotifications->addCheckbox(
            'system_notifications_new_entries',
            $gL10n->get('SYS_NOTIFICATION_NEW_ENTRIES'),
            (bool)$formValues['system_notifications_new_entries'],
            array('helpTextId' => 'SYS_NOTIFICATION_NEW_ENTRIES_DESC')
        );
        $formSystemNotifications->addCheckbox(
            'system_notifications_profile_changes',
            $gL10n->get('SYS_NOTIFICATION_PROFILE_CHANGES'),
            (bool)$formValues['system_notifications_profile_changes'],
            array('helpTextId' => 'SYS_NOTIFICATION_PROFILE_CHANGES_DESC')
        );

        // read all roles of the organization
        $sqlData = array();
        $sqlData['query'] = 'SELECT rol_uuid, rol_name, cat_name
               FROM ' . TBL_ROLES . '
         INNER JOIN ' . TBL_CATEGORIES . '
                 ON cat_id = rol_cat_id
         INNER JOIN ' . TBL_ORGANIZATIONS . '
                 ON org_id = cat_org_id
              WHERE rol_valid  = true
                AND rol_system = false
                AND rol_all_lists_view = true
                AND cat_org_id = ? -- $gCurrentOrgId
                AND cat_name_intern <> \'EVENTS\'
           ORDER BY cat_name, rol_name';
        $sqlData['params'] = array($gCurrentOrgId);
        $formSystemNotifications->addSelectBoxFromSql(
            'system_notifications_role',
            $gL10n->get('SYS_NOTIFICATION_ROLE'),
            $gDb,
            $sqlData,
            array('defaultValue' => $formValues['system_notifications_role'], 'showContextDependentFirstEntry' => false, 'helpTextId' => array('SYS_NOTIFICATION_ROLE_DESC', array('SYS_RIGHT_ALL_LISTS_VIEW')))
        );

        $text = new Text($gDb);
        $text->readDataByColumns(array('txt_name' => 'SYSMAIL_REGISTRATION_CONFIRMATION', 'txt_org_id' => $gCurrentOrgId));
        $formSystemNotifications->addMultilineTextInput('SYSMAIL_REGISTRATION_CONFIRMATION', $gL10n->get('SYS_NOTIFICATION_REGISTRATION_CONFIRMATION'), $text->getValue('txt_text'), 7);
        $text->readDataByColumns(array('txt_name' => 'SYSMAIL_REGISTRATION_NEW', 'txt_org_id' => $gCurrentOrgId));
        $formSystemNotifications->addMultilineTextInput('SYSMAIL_REGISTRATION_NEW', $gL10n->get('SYS_NOTIFICATION_NEW_REGISTRATION'), $text->getValue('txt_text'), 7);
        $text->readDataByColumns(array('txt_name' => 'SYSMAIL_REGISTRATION_APPROVED', 'txt_org_id' => $gCurrentOrgId));
        $formSystemNotifications->addMultilineTextInput('SYSMAIL_REGISTRATION_APPROVED', $gL10n->get('SYS_NOTIFICATION_REGISTRATION_APPROVAL'), $text->getValue('txt_text'), 7);
        $text->readDataByColumns(array('txt_name' => 'SYSMAIL_REGISTRATION_REFUSED', 'txt_org_id' => $gCurrentOrgId));
        $formSystemNotifications->addMultilineTextInput('SYSMAIL_REGISTRATION_REFUSED', $gL10n->get('ORG_REFUSE_REGISTRATION'), $text->getValue('txt_text'), 7);
        $text->readDataByColumns(array('txt_name' => 'SYSMAIL_NEW_PASSWORD', 'txt_org_id' => $gCurrentOrgId));
        $htmlDesc = $gL10n->get('ORG_ADDITIONAL_VARIABLES') . ':<br /><strong>#variable1#</strong> - ' . $gL10n->get('ORG_VARIABLE_NEW_PASSWORD');
        $formSystemNotifications->addMultilineTextInput(
            'SYSMAIL_NEW_PASSWORD',
            $gL10n->get('ORG_SEND_NEW_PASSWORD'),
            $text->getValue('txt_text'),
            7,
            array('helpTextId' => $htmlDesc)
        );
        $text->readDataByColumns(array('txt_name' => 'SYSMAIL_PASSWORD_RESET', 'txt_org_id' => $gCurrentOrgId));
        $htmlDesc = $gL10n->get('ORG_ADDITIONAL_VARIABLES') . ':<br /><strong>#variable1#</strong> - ' . $gL10n->get('ORG_VARIABLE_ACTIVATION_LINK');
        $formSystemNotifications->addMultilineTextInput(
            'SYSMAIL_PASSWORD_RESET',
            $gL10n->get('SYS_PASSWORD_FORGOTTEN'),
            $text->getValue('txt_text'),
            7,
            array('helpTextId' => $htmlDesc)
        );
        $formSystemNotifications->addSubmitButton(
            'adm_button_save_system_notification',
            $gL10n->get('SYS_SAVE'),
            array('icon' => 'bi-check-lg', 'class' => 'offset-sm-3')
        );

        $smarty = $this->getSmartyTemplate();
        $formSystemNotifications->addToSmarty($smarty);
        $gCurrentSession->addFormObject($formSystemNotifications);
        return $smarty->fetch('preferences/preferences.system-notifications.tpl');
    }

    /**
     * Read all file names of a folder and return an array where the file names are the keys and a readable
     * version of the file names are the values.
     * @param string $folder Server path with folder name of whom the files should be read.
     * @return array<int,string> Array with all file names of the given folder.
     */
    private function getArrayFileNames(string $folder): array
    {
        // get all files from the folder
        $files = array_keys(FileSystemUtils::getDirectoryContent($folder, false, false, array(FileSystemUtils::CONTENT_TYPE_FILE)));

        foreach ($files as &$templateName) {
            $templateName = ucfirst(preg_replace('/[_-]/', ' ', str_replace(array('.tpl', '.html', '.txt'), '', $templateName)));
        }
        unset($templateName);

        return $files;
    }

    /**
     * Set a panel name that should be opened at page load.
     * @param string $panelName Name of the panel that should be opened at page load.
     * @return void
     */
    public function setPanelToShow(string $panelName)
    {
        $this->preferencesPanelToShow = $panelName;
    }

    /**
     * Read all available registrations from the database and create the html content of this
     * page with the Smarty template engine and write the html output to the internal
     * parameter **$pageContent**. If no registration is found than show a message to the user.
     */
    public function show()
    {
        if ($this->preferencesPanelToShow !== '') {
            // open the modules tab if the options of a module should be shown
            if (array_key_exists($this->preferencesPanelToShow, $this->accordionModulePanels)) {
                $this->addJavascript(
                    '
                $("#tabsNavModules").attr("class", "nav-link active");
                $("#tabsModules").attr("class", "tab-pane fade show active");
                $("#tabsNavCommon").attr("class", "nav-link");
                $("#tabsCommon").attr("class", "tab-pane fade");
                $("#collapsePreferences' . $this->preferencesPanelToShow . '").attr("class", "collapse show");
                $.get("' . ADMIDIO_URL . FOLDER_MODULES . '/preferences.php?mode=html_form&panel=' . $this->preferencesPanelToShow . '", function (data) {
                        $("#admidioPanelPreferences' . $this->preferencesPanelToShow . ' .accordion-body").html(data);
                    });
                location.hash = "#admidioPanelPreferences' . $this->preferencesPanelToShow . '";
                    ',true
                );
            } else {
                $this->addJavascript(
                    '
                $("#tabsNavCommon").attr("class", "nav-link active");
                $("#tabsCommon").attr("class", "tab-pane fade show active");
                $("#collapsePreferences' . $this->preferencesPanelToShow . '").attr("class", "collapse show");
                $.get("' . ADMIDIO_URL . FOLDER_MODULES . '/preferences.php?mode=html_form&panel=' . $this->preferencesPanelToShow . '", function (data) {
                        $("#admidioPanelPreferences' . $this->preferencesPanelToShow . ' .accordion-body").html(data);
                    });
                location.hash = "#admidioPanelPreferences' . $this->preferencesPanelToShow . '";
                    ',true
                );
            }
        }

        $this->addJavascript(
            '
            var panels = ["common", "security", "regional_settings", "registration", "email_dispatch", "system_notifications", "captcha", "admidio_update", "php", "system_information",
                "announcements", "contacts", "documents_files", "photos", "forum", "groups_roles", "category_report", "messages", "profile", "events", "links"];

            for(var i = 0; i < panels.length; i++) {
                $("#adm_panel_preferences_" + panels[i] + " .accordion-header").click(function (e) {
                    var id = $(this).data("preferences-panel");
                    if ($("#adm_panel_preferences_" + id + " h2").attr("aria-expanded") == "true") {
                        $.get("' . ADMIDIO_URL . FOLDER_MODULES . '/preferences.php?mode=html_form&panel=" + id, function (data) {
                            $("#adm_panel_preferences_" + id + " .accordion-body").html(data);
                        });
                    }
                });

                $(document).on("submit", "#adm_preferences_form_" + panels[i], formSubmit);
            }

            $(document).on("click", "#adm_captcha_refresh", (function() {
                document.getElementById("captcha").src="' . ADMIDIO_URL . FOLDER_LIBS . '/securimage/securimage_show.php?" + Math.random();
            }));

            $(document).on("click", "#adm_link_check_update", (function() {
                var admVersionContent = $("#adm_version_content");

                admVersionContent.html("<i class=\"spinner-border spinner-border-sm\"></i>").show();
                $.get("' . ADMIDIO_URL . FOLDER_MODULES . '/preferences.php", {mode: "update_check"}, function(htmlVersion) {
                    admVersionContent.html(htmlVersion);
                });
                return false;
            }));

            $(document).on("click", "#link_directory_protection", (function() {
                var dirProtectionStatus = $("#directory_protection_status");

                dirProtectionStatus.html("<i class=\"spinner-border spinner-border-sm\"></i>").show();
                $.get("' . ADMIDIO_URL . FOLDER_MODULES . '/preferences.php", {mode: "htaccess"}, function(statusText) {
                    var directoryProtection = dirProtectionStatus.parent().parent().parent();
                    directoryProtection.html("<span class=\"text-success\"><strong>" + statusText + "</strong></span>");
                });
                return false;
            }));',
            true
        );

        $this->assignSmartyVariable('accordionCommonPanels', $this->accordionCommonPanels);
        $this->assignSmartyVariable('accordionModulePanels', $this->accordionModulePanels);
        $this->addTemplateFile('preferences/preferences.tpl');

        parent::show();
    }
}<|MERGE_RESOLUTION|>--- conflicted
+++ resolved
@@ -1093,17 +1093,10 @@
             array('helpTextId' => 'SYS_FORUM_MODULE_ENABLED_DESC')
         );
         $formGuestbook->addInput(
-<<<<<<< HEAD
             'forum_entries_per_page',
-            $gL10n->get('ORG_NUMBER_OF_ENTRIES_PER_PAGE'),
+            $gL10n->get('SYS_NUMBER_OF_ENTRIES_PER_PAGE'),
             $formValues['forum_entries_per_page'],
-            array('type' => 'number', 'minNumber' => 0, 'maxNumber' => 9999, 'step' => 1, 'helpTextId' => array('ORG_NUMBER_OF_ENTRIES_PER_PAGE_DESC', array(10)))
-=======
-            'guestbook_entries_per_page',
-            $gL10n->get('SYS_NUMBER_OF_ENTRIES_PER_PAGE'),
-            $formValues['guestbook_entries_per_page'],
             array('type' => 'number', 'minNumber' => 0, 'maxNumber' => 9999, 'step' => 1, 'helpTextId' => array('SYS_NUMBER_OF_ENTRIES_PER_PAGE_DESC', array(10)))
->>>>>>> 08159c87
         );
         $formGuestbook->addSubmitButton(
             'adm_button_save_forum',
