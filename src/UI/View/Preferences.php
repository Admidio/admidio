<?php
namespace Admidio\UI\View;

use Admidio\Components\Entity\ComponentUpdate;
use Admidio\Infrastructure\Exception;
use Admidio\Infrastructure\Language;
use Admidio\Infrastructure\Entity\Text;
use Admidio\UI\Presenter\FormPresenter;
use Admidio\Infrastructure\Utils\FileSystemUtils;
use Admidio\UI\Presenter\PagePresenter;
use Admidio\Infrastructure\Utils\PhpIniUtils;
use RuntimeException;
use Admidio\Infrastructure\Utils\SecurityUtils;
use Admidio\Infrastructure\Utils\SystemInfoUtils;
use Admidio\Changelog\Service\ChangelogService;

/**
 * @brief Class with methods to display the module pages and helpful functions.
 *
 * This class adds some functions that are used in the registration module to keep the
 * code easy to read and short
 *
 * **Code example**
 * ```
 * // generate html output with available registrations
 * $page = new ModuleRegistration('admidio-registration', $headline);
 * $page->createRegistrationList();
 * $page->show();
 * ```
 * @copyright The Admidio Team
 * @see https://www.admidio.org/
 * @license https://www.gnu.org/licenses/gpl-2.0.html GNU General Public License v2.0 only
 */
class Preferences extends PagePresenter
{
    /**
     * @var array Array with all possible accordion entries for the system preferences.
     *            Each accordion entry consists of an array that has the following structure:
     *            array('id' => 'xzy', 'title' => 'xyz', 'icon' => 'xyz')
     */
    protected array $accordionCommonPanels = array();
    /**
     * @var array Array with all possible accordion entries for the modules preferences.
     *            Each accordion entry consists of an array that has the following structure:
     *            array('id' => 'xzy', 'title' => 'xyz', 'icon' => 'xyz')
     */
    protected array $accordionModulePanels = array();
    /**
     * @var string Name of the preference panel that should be shown after page loading.
     *             If this parameter is empty then show the common preferences.
     */
    protected string $preferencesPanelToShow = '';

    /**
     * Constructor that initialize the class member parameters
     * @throws Exception
     */
    public function __construct(string $id, string $headline = '')
    {
        $this->initialize();

        parent::__construct($id, $headline);
    }

    /**
     * @throws Exception
     */
    private function initialize(): void
    {
        global $gL10n;

        $this->accordionCommonPanels = array(
            'common' => array(
                'id' => 'common',
                'title' => $gL10n->get('SYS_COMMON'),
                'icon' => 'bi-gear-fill'
            ),
            'security' => array(
                'id' => 'security',
                'title' => $gL10n->get('SYS_SECURITY'),
                'icon' => 'bi-shield-fill'
            ),
            'regional_settings' => array(
                'id' => 'regional_settings',
                'title' => $gL10n->get('ORG_REGIONAL_SETTINGS'),
                'icon' => 'bi-globe2'
            ),
            'changelog' => array(
                'id' => 'changelog',
                'title' => $gL10n->get('SYS_CHANGE_HISTORY'),
                'icon' => 'bi-clock-history'
            ),
            'registration' => array(
                'id' => 'registration',
                'title' => $gL10n->get('SYS_REGISTRATION'),
                'icon' => 'bi-card-checklist'
            ),
            'email_dispatch' => array(
                'id' => 'email_dispatch',
                'title' => $gL10n->get('SYS_MAIL_DISPATCH'),
                'icon' => 'bi-envelope-open-fill'
            ),
            'system_notifications' => array(
                'id' => 'system_notifications',
                'title' => $gL10n->get('SYS_SYSTEM_MAILS'),
                'icon' => 'bi-broadcast-pin'
            ),
            'captcha' => array(
                'id' => 'captcha',
                'title' => $gL10n->get('SYS_CAPTCHA'),
                'icon' => 'bi-fonts'
            ),
            'admidio_update' => array(
                'id' => 'admidio_update',
                'title' => $gL10n->get('SYS_ADMIDIO_VERSION_BACKUP'),
                'icon' => 'bi-cloud-arrow-down-fill'
            ),
            'php' => array(
                'id' => 'php',
                'title' => $gL10n->get('SYS_PHP'),
                'icon' => 'bi-filetype-php'
            ),
            'system_information' => array(
                'id' => 'system_information',
                'title' => $gL10n->get('SYS_SYSTEM_INFORMATION'),
                'icon' => 'bi-info-circle-fill'
            )
        );
        $this->accordionModulePanels = array(
            'announcements' => array(
                'id' => 'announcements',
                'title' => $gL10n->get('SYS_ANNOUNCEMENTS'),
                'icon' => 'bi-newspaper'
            ),
            'contacts' => array(
                'id' => 'contacts',
                'title' => $gL10n->get('SYS_CONTACTS'),
                'icon' => 'bi-person-vcard-fill'
            ),
            'documents_files' => array(
                'id' => 'documents_files',
                'title' => $gL10n->get('SYS_DOCUMENTS_FILES'),
                'icon' => 'bi-file-earmark-arrow-down-fill'
            ),
            'inventory' => array(
                'id' => 'inventory',
                'title' => $gL10n->get('SYS_INVENTORY'),
                'icon' => 'bi-box-seam-fill'
            ),
            'photos' => array(
                'id' => 'photos',
                'title' => $gL10n->get('SYS_PHOTOS'),
                'icon' => 'bi-image-fill'
            ),
            'forum' => array(
                'id' => 'forum',
                'title' => $gL10n->get('SYS_FORUM'),
                'icon' => 'bi-chat-dots-fill'
            ),
            'groups_roles' => array(
                'id' => 'groups_roles',
                'title' => $gL10n->get('SYS_GROUPS_ROLES'),
                'icon' => 'bi-people-fill'
            ),
            'category_report' => array(
                'id' => 'category_report',
                'title' => $gL10n->get('SYS_CATEGORY_REPORT'),
                'icon' => 'bi-list-stars'
            ),
            'messages' => array(
                'id' => 'messages',
                'title' => $gL10n->get('SYS_MESSAGES'),
                'icon' => 'bi-envelope-fill'
            ),
            'profile' => array(
                'id' => 'profile',
                'title' => $gL10n->get('SYS_PROFILE'),
                'icon' => 'bi-person-fill'
            ),
            'events' => array(
                'id' => 'events',
                'title' => $gL10n->get('SYS_EVENTS'),
                'icon' => 'bi-calendar-week-fill'
            ),
            'links' => array(
                'id' => 'links',
                'title' => $gL10n->get('SYS_WEBLINKS'),
                'icon' => 'bi-link-45deg'
            )
        );
    }

    /**
     * Generates the html of the form from the Admidio update preferences and will return the complete html.
     * @return string Returns the complete html of the form from the Admidio update preferences.
     * @throws Exception
     * @throws \Smarty\Exception
     */
    public function createAdmidioUpdateForm(): string
    {
        global $gDb, $gSystemComponent;

        $component = new ComponentUpdate($gDb);
        $component->readDataByColumns(array('com_type' => 'SYSTEM', 'com_name_intern' => 'CORE'));
        $updateStep = (int) $gSystemComponent->getValue('com_update_step');
        $maxStep = $component->getMaxUpdateStep();
        $updateStepText = $updateStep . ' / ' . $maxStep;
        if ($updateStep === $maxStep) {
            $updateStepColorClass = 'text-success';
        } elseif ($updateStep > $maxStep) {
            $updateStepColorClass = 'text-warning';
        } else {
            $updateStepColorClass = 'text-danger';
        }

        $this->assignSmartyVariable('admidioVersion', ADMIDIO_VERSION_TEXT);
        $this->assignSmartyVariable('updateStepColorClass', $updateStepColorClass);
        $this->assignSmartyVariable('updateStepText', $updateStepText);
        $this->assignSmartyVariable('databaseEngine', DB_ENGINE);
        $this->assignSmartyVariable('backupUrl', SecurityUtils::encodeUrl(ADMIDIO_URL . FOLDER_MODULES . '/preferences.php', array('mode' => 'backup')));
        $this->assignSmartyVariable('admidioHomepage', ADMIDIO_HOMEPAGE);

        $smarty = $this->getSmartyTemplate();
        return $smarty->fetch('preferences/preferences.admidio-update.tpl');
    }

    /**
     * Generates the html of the form from the announcements preferences and will return the complete html.
     * @return string Returns the complete html of the form from the announcements preferences.
     * @throws Exception|\Smarty\Exception
     */
    public function createAnnouncementsForm(): string
    {
        global $gL10n, $gSettingsManager, $gCurrentSession;

        $formValues = $gSettingsManager->getAll();

        $formAnnouncements = new FormPresenter(
            'adm_preferences_form_announcements',
            'preferences/preferences.announcements.tpl',
            SecurityUtils::encodeUrl(ADMIDIO_URL . FOLDER_MODULES . '/preferences.php', array('mode' => 'save', 'panel' => 'Announcements')),
            null,
            array('class' => 'form-preferences')
        );
        $selectBoxEntries = array(
            '0' => $gL10n->get('SYS_DISABLED'),
            '1' => $gL10n->get('SYS_ENABLED'),
            '2' => $gL10n->get('ORG_ONLY_FOR_REGISTERED_USER')
        );
        $formAnnouncements->addSelectBox(
            'announcements_module_enabled',
            $gL10n->get('ORG_ACCESS_TO_MODULE'),
            $selectBoxEntries,
            array('defaultValue' => $formValues['announcements_module_enabled'], 'showContextDependentFirstEntry' => false, 'helpTextId' => 'ORG_ACCESS_TO_MODULE_DESC')
        );
        $formAnnouncements->addInput(
            'announcements_per_page',
            $gL10n->get('SYS_NUMBER_OF_ENTRIES_PER_PAGE'),
            $formValues['announcements_per_page'],
            array('type' => 'number', 'minNumber' => 0, 'maxNumber' => 9999, 'step' => 1, 'helpTextId' => array('SYS_NUMBER_OF_ENTRIES_PER_PAGE_DESC', array(10)))
        );
        $html = '<a class="btn btn-secondary" href="' . SecurityUtils::encodeUrl(ADMIDIO_URL . FOLDER_MODULES . '/categories.php', array('type' => 'ANN')) . '">
            <i class="bi bi-hdd-stack-fill"></i>' . $gL10n->get('SYS_SWITCH_TO_CATEGORIES_ADMINISTRATION') . '</a>';
        $formAnnouncements->addCustomContent(
            'maintainCategories',
            $gL10n->get('SYS_EDIT_CATEGORIES'),
            $html,
            array('helpTextId' => 'SYS_MAINTAIN_CATEGORIES_DESC', 'alertWarning' => $gL10n->get('ORG_NOT_SAVED_SETTINGS_LOST'))
        );
        $formAnnouncements->addSubmitButton(
            'adm_button_save_announcements',
            $gL10n->get('SYS_SAVE'),
            array('icon' => 'bi-check-lg', 'class' => 'offset-sm-3')
        );

        $smarty = $this->getSmartyTemplate();
        $formAnnouncements->addToSmarty($smarty);
        $gCurrentSession->addFormObject($formAnnouncements);
        return $smarty->fetch('preferences/preferences.announcements.tpl');
    }

    /**
     * Generates the html of the form from the captcha preferences and will return the complete html.
     * @return string Returns the complete html of the form from the captcha preferences.
     * @throws Exception
     * @throws \Smarty\Exception
     */
    public function createCaptchaForm(): string
    {
        global $gL10n, $gSettingsManager, $gCurrentSession;

        $formValues = $gSettingsManager->getAll();

        $formCaptcha = new FormPresenter(
            'adm_preferences_form_captcha',
            'preferences/preferences.captcha.tpl',
            SecurityUtils::encodeUrl(ADMIDIO_URL . FOLDER_MODULES . '/preferences.php', array('mode' => 'save', 'panel' => 'Captcha')),
            null,
            array('class' => 'form-preferences')
        );

        // search all available themes in theme folder
        $themes = array_keys(FileSystemUtils::getDirectoryContent(ADMIDIO_PATH . FOLDER_THEMES, false, false, array(FileSystemUtils::CONTENT_TYPE_DIRECTORY)));
        if (count($themes) === 0) {
            throw new Exception('SYS_TEMPLATE_FOLDER_OPEN');
        }
        $selectBoxEntries = array(
            'pic' => $gL10n->get('ORG_CAPTCHA_TYPE_PIC'),
            'calc' => $gL10n->get('ORG_CAPTCHA_TYPE_CALC'),
            'word' => $gL10n->get('ORG_CAPTCHA_TYPE_WORDS')
        );
        $formCaptcha->addSelectBox(
            'captcha_type',
            $gL10n->get('ORG_CAPTCHA_TYPE'),
            $selectBoxEntries,
            array('defaultValue' => $formValues['captcha_type'], 'showContextDependentFirstEntry' => false, 'helpTextId' => 'ORG_CAPTCHA_TYPE_TEXT')
        );

        $fonts = array_keys(FileSystemUtils::getDirectoryContent(ADMIDIO_PATH . '/adm_program/system/fonts/', false, false, array(FileSystemUtils::CONTENT_TYPE_FILE)));
        asort($fonts);
        $formCaptcha->addSelectBox(
            'captcha_fonts',
            $gL10n->get('SYS_FONT'),
            $fonts,
            array('defaultValue' => $formValues['captcha_fonts'], 'showContextDependentFirstEntry' => false, 'arrayKeyIsNotValue' => true, 'helpTextId' => 'ORG_CAPTCHA_FONT')
        );
        $formCaptcha->addInput(
            'captcha_width',
            $gL10n->get('SYS_WIDTH') . ' (' . $gL10n->get('ORG_PIXEL') . ')',
            $formValues['captcha_width'],
            array('type' => 'number', 'minNumber' => 1, 'maxNumber' => 9999, 'step' => 1, 'helpTextId' => 'ORG_CAPTCHA_WIDTH_DESC')
        );
        $formCaptcha->addInput(
            'captcha_lines_numbers',
            $gL10n->get('ORG_CAPTCHA_LINES_NUMBERS'),
            $formValues['captcha_lines_numbers'],
            array('type' => 'number', 'minNumber' => 1, 'maxNumber' => 25, 'step' => 1, 'helpTextId' => 'ORG_CAPTCHA_LINES_NUMBERS_DESC')
        );
        $formCaptcha->addInput(
            'captcha_perturbation',
            $gL10n->get('ORG_CAPTCHA_DISTORTION'),
            $formValues['captcha_perturbation'],
            array('type' => 'string', 'helpTextId' => 'ORG_CAPTCHA_DISTORTION_DESC', 'class' => 'form-control-small')
        );
        $backgrounds = array_keys(FileSystemUtils::getDirectoryContent(ADMIDIO_PATH . FOLDER_LIBS . '/securimage/backgrounds/', false, false, array(FileSystemUtils::CONTENT_TYPE_FILE)));
        asort($backgrounds);
        $formCaptcha->addSelectBox(
            'captcha_background_image',
            $gL10n->get('ORG_CAPTCHA_BACKGROUND_IMAGE'),
            $backgrounds,
            array('defaultValue' => $formValues['captcha_background_image'], 'showContextDependentFirstEntry' => true, 'arrayKeyIsNotValue' => true, 'helpTextId' => 'ORG_CAPTCHA_BACKGROUND_IMAGE_DESC')
        );
        $formCaptcha->addInput(
            'captcha_background_color',
            $gL10n->get('ORG_CAPTCHA_BACKGROUND_COLOR'),
            $formValues['captcha_background_color'],
            array('maxLength' => 7, 'class' => 'form-control-small')
        );
        $formCaptcha->addInput(
            'captcha_text_color',
            $gL10n->get('ORG_CAPTCHA_CHARACTERS_COLOR'),
            $formValues['captcha_text_color'],
            array('maxLength' => 7, 'class' => 'form-control-small')
        );
        $formCaptcha->addInput(
            'captcha_line_color',
            $gL10n->get('ORG_CAPTCHA_LINE_COLOR'),
            $formValues['captcha_line_color'],
            array('maxLength' => 7, 'helpTextId' => array('ORG_CAPTCHA_COLOR_DESC', array('<a href="https://en.wikipedia.org/wiki/Web_colors">', '</a>')), 'class' => 'form-control-small')
        );
        $formCaptcha->addInput(
            'captcha_charset',
            $gL10n->get('ORG_CAPTCHA_SIGNS'),
            $formValues['captcha_charset'],
            array('maxLength' => 80, 'helpTextId' => 'ORG_CAPTCHA_SIGNS_TEXT')
        );
        $formCaptcha->addInput(
            'captcha_signature',
            $gL10n->get('ORG_CAPTCHA_SIGNATURE'),
            $formValues['captcha_signature'],
            array('maxLength' => 60, 'helpTextId' => 'ORG_CAPTCHA_SIGNATURE_TEXT')
        );
        $html = '<img id="adm_captcha" src="' . ADMIDIO_URL . FOLDER_LIBS . '/securimage/securimage_show.php" alt="CAPTCHA Image" />
         <a id="adm_captcha_refresh" class="admidio-icon-link" href="javascript:void(0)">
            <i class="bi bi-arrow-repeat" style="font-size: 22pt;" data-bs-toggle="tooltip" title="' . $gL10n->get('SYS_RELOAD') . '"></i></a>';
        $formCaptcha->addCustomContent(
            'captchaPreview',
            $gL10n->get('ORG_CAPTCHA_PREVIEW'),
            $html,
            array('helpTextId' => 'ORG_CAPTCHA_PREVIEW_TEXT')
        );
        $formCaptcha->addSubmitButton(
            'adm_button_save_captcha',
            $gL10n->get('SYS_SAVE'),
            array('icon' => 'bi-check-lg', 'class' => 'offset-sm-3')
        );

        $smarty = $this->getSmartyTemplate();
        $formCaptcha->addToSmarty($smarty);
        $gCurrentSession->addFormObject($formCaptcha);
        return $smarty->fetch('preferences/preferences.captcha.tpl');
    }

    /**
     * Generates the html of the form from the category report preferences and will return the complete html.
     * @return string Returns the complete html of the form from the category report preferences.
     * @throws Exception
     * @throws \Smarty\Exception
     */
    public function createCategoryReportForm(): string
    {
        global $gL10n, $gSettingsManager, $gDb, $gCurrentOrgId, $gCurrentSession;

        $formValues = $gSettingsManager->getAll();

        $formCategoryReport = new FormPresenter(
            'adm_preferences_form_category_report',
            'preferences/preferences.category-report.tpl',
            SecurityUtils::encodeUrl(ADMIDIO_URL . FOLDER_MODULES . '/preferences.php', array('mode' => 'save', 'panel' => 'CategoryReport')),
            null,
            array('class' => 'form-preferences')
        );
        $formCategoryReport->addCheckbox(
            'category_report_enable_module',
            $gL10n->get('SYS_ENABLE_CATEGORY_REPORT'),
            (bool)$formValues['category_report_enable_module'],
            array('helpTextId' => array('SYS_ENABLE_CATEGORY_REPORT_DESC', array($gL10n->get('SYS_RIGHT_ALL_LISTS_VIEW'))))
        );
        // read all global lists
        $sqlData = array();
        $sqlData['query'] = 'SELECT crt_id, crt_name
                       FROM ' . TBL_CATEGORY_REPORT . '
                      WHERE crt_org_id = ? -- $gCurrentOrgId
                   ORDER BY crt_name';
        $sqlData['params'] = array($gCurrentOrgId);
        $formCategoryReport->addSelectBoxFromSql(
            'category_report_default_configuration',
            $gL10n->get('SYS_DEFAULT_CONFIGURATION'),
            $gDb,
            $sqlData,
            array('defaultValue' => $formValues['category_report_default_configuration'], 'showContextDependentFirstEntry' => false, 'helpTextId' => 'SYS_DEFAULT_CONFIGURATION_CAT_REP_DESC')
        );

        $formCategoryReport->addSubmitButton(
            'adm_button_save_category_report',
            $gL10n->get('SYS_SAVE'),
            array('icon' => 'bi-check-lg', 'class' => 'offset-sm-3')
        );

        $smarty = $this->getSmartyTemplate();
        $formCategoryReport->addToSmarty($smarty);
        $gCurrentSession->addFormObject($formCategoryReport);
        return $smarty->fetch('preferences/preferences.category-report.tpl');
    }

    /**
     * Generates the html of the form from the changelog preferences and will return the complete html.
     * @return string Returns the complete html of the form from the changelog report preferences.
     * @throws Exception
     * @throws \Smarty\Exception
     */
    public function createChangelogForm(): string
    {
        global $gL10n, $gSettingsManager, $gDb, $gCurrentOrgId, $gCurrentSession;

        $formValues = $gSettingsManager->getAll();

        $formChangelog = new FormPresenter(
            'adm_preferences_form_changelog',
            'preferences/preferences.changelog.tpl',
            SecurityUtils::encodeUrl(ADMIDIO_URL . FOLDER_MODULES . '/preferences.php', array('mode' => 'save', 'panel' => 'Changelog')),
            null,
            array('class' => 'form-preferences')
        );

        $selectBoxEntries = array(
            '0' => $gL10n->get('SYS_DISABLED'),
            '1' => $gL10n->get('SYS_ENABLED'),
            '2' => $gL10n->get('ORG_ONLY_FOR_ADMINISTRATOR')
        );
        $formChangelog->addSelectBox(
            'changelog_module_enabled',
            $gL10n->get('SYS_ENABLE_CHANGELOG'),
            $selectBoxEntries,
            array('defaultValue' => $formValues['changelog_module_enabled'], 'showContextDependentFirstEntry' => false, 'helpTextId' => 'SYS_ENABLE_CHANGELOG_DESC')
        );

        $tablesMap = array_map([$gL10n, 'translateIfTranslationStrId'], ChangelogService::getTableLabel());
        // $selectedTables = explode(',', $formValues['changelog_tables']??'');
        $formChangelog->addCustomContent(
            'changelog_tables',
            $gL10n->get('SYS_LOGGED_TABLES'),
            $gL10n->get('SYS_LOGGED_TABLES_DESC'),
            array(
                'tables' => array(
                    array(
                        'title' => $gL10n->get('SYS_HEADER_USER_ROLE_DATA'),
                        'id' => 'user_role_data',
                        'tables' => array('users', 'user_data', 'members', 'user_relations', 'roles', 'role_dependencies', 'category_report')
                    ),
                    array(
                        'title' => $gL10n->get('SYS_HEADER_USER_ROLE_SETTINGS'),
                        'id' => 'user_role_settings',
                        'tables' => array('user_fields', 'user_relation_types', 'roles_rights', 'roles_rights_data')
                    ),
                    array(
                        'title' => $gL10n->get('SYS_HEADER_CONTENT_MODULES'),
                        'id' => 'content_modules',
                        'tables' => array('files', 'folders', 'photos', 'announcements', 'events', 'rooms', 'guestbook', 'guestbook_comments', 'links', 'others')
                    ),
                    array(
                        'title' => $gL10n->get('SYS_HEADER_PREFERENCES'),
                        'id' => 'preferences',
                        'tables' => array('organizations', 'menu', 'preferences', 'texts', 'lists', 'list_columns', 'categories')
                    )
                )
            )
        );

        foreach ($tablesMap as $tableName => $tableLabel) {
            $formChangelog->addCheckbox(
                'changelog_table_'.$tableName,
                "$tableLabel ($tableName)",
                $formValues['changelog_table_'.$tableName]??false,
                array()
            );
        }

        // $formChangelog->addCheckbox(
        //     'changelog_allow_deletion',
        //     $gL10n->get('SYS_LOG_ALLOW_DELETION'),
        //     (bool)($formValues['changelog_allow_deletion']??false),
        //     array('helpTextId' => 'SYS_LOG_ALLOW_DELETION_DESC')
        // );

        $formChangelog->addSubmitButton(
            'adm_button_save_changelog',
            $gL10n->get('SYS_SAVE'),
            array('icon' => 'bi-check-lg', 'class' => 'offset-sm-3')
        );

        $smarty = $this->getSmartyTemplate();
        $formChangelog->addToSmarty($smarty);
        $gCurrentSession->addFormObject($formChangelog);
        return $smarty->fetch('preferences/preferences.changelog.tpl');
    }

    /**
     * Generates the html of the form from the common preferences and will return the complete html.
     * @return string Returns the complete html of the form from the common preferences.
     * @throws Exception
     * @throws \Smarty\Exception
     */
    public function createCommonForm(): string
    {
        global $gL10n, $gSettingsManager, $gCurrentSession;

        $formValues = $gSettingsManager->getAll();

        $formCommon = new FormPresenter(
            'adm_preferences_form_common',
            'preferences/preferences.common.tpl',
            SecurityUtils::encodeUrl(ADMIDIO_URL . FOLDER_MODULES . '/preferences.php', array('mode' => 'save', 'panel' => 'Common')),
            null,
            array('class' => 'form-preferences')
        );

        // search all available themes in theme folder
        $themes = array_keys(FileSystemUtils::getDirectoryContent(ADMIDIO_PATH . FOLDER_THEMES, false, false, array(FileSystemUtils::CONTENT_TYPE_DIRECTORY)));
        if (count($themes) === 0) {
            throw new Exception('SYS_TEMPLATE_FOLDER_OPEN');
        }
        $formCommon->addSelectBox(
            'theme',
            $gL10n->get('ORG_ADMIDIO_THEME'),
            $themes,
            array('property' => FormPresenter::FIELD_REQUIRED, 'defaultValue' => $formValues['theme'], 'arrayKeyIsNotValue' => true, 'helpTextId' => 'ORG_ADMIDIO_THEME_DESC')
        );
        $formCommon->addInput(
            'homepage_logout',
            $gL10n->get('SYS_HOMEPAGE') . ' (' . $gL10n->get('SYS_VISITORS') . ')',
            $formValues['homepage_logout'],
            array('maxLength' => 250, 'property' => FormPresenter::FIELD_REQUIRED, 'helpTextId' => 'ORG_HOMEPAGE_VISITORS')
        );
        $formCommon->addInput(
            'homepage_login',
            $gL10n->get('SYS_HOMEPAGE') . ' (' . $gL10n->get('ORG_REGISTERED_USERS') . ')',
            $formValues['homepage_login'],
            array('maxLength' => 250, 'property' => FormPresenter::FIELD_REQUIRED, 'helpTextId' => 'ORG_HOMEPAGE_REGISTERED_USERS')
        );
        $formCommon->addCheckbox(
            'enable_rss',
            $gL10n->get('SYS_ENABLE_RSS_FEEDS'),
            (bool)$formValues['enable_rss'],
            array('helpTextId' => array('SYS_ENABLE_RSS_FEEDS_DESC', array('SYS_YES')))
        );
        $formCommon->addCheckbox(
            'system_cookie_note',
            $gL10n->get('SYS_COOKIE_NOTE'),
            (bool)$formValues['system_cookie_note'],
            array('helpTextId' => 'SYS_COOKIE_NOTE_DESC')
        );
        $formCommon->addCheckbox(
            'system_search_similar',
            $gL10n->get('ORG_SEARCH_SIMILAR_NAMES'),
            (bool)$formValues['system_search_similar'],
            array('helpTextId' => 'ORG_SEARCH_SIMILAR_NAMES_DESC')
        );
        $selectBoxEntries = array(0 => $gL10n->get('SYS_DONT_SHOW'), 1 => $gL10n->get('SYS_FIRSTNAME_LASTNAME'), 2 => $gL10n->get('SYS_USERNAME'));
        $formCommon->addSelectBox(
            'system_show_create_edit',
            $gL10n->get('ORG_SHOW_CREATE_EDIT'),
            $selectBoxEntries,
            array('defaultValue' => $formValues['system_show_create_edit'], 'showContextDependentFirstEntry' => false, 'helpTextId' => 'ORG_SHOW_CREATE_EDIT_DESC')
        );
        $formCommon->addInput(
            'system_url_data_protection',
            $gL10n->get('SYS_DATA_PROTECTION'),
            $formValues['system_url_data_protection'],
            array('type' => 'url', 'maxLength' => 250, 'helpTextId' => 'SYS_DATA_PROTECTION_DESC')
        );
        $formCommon->addInput(
            'system_url_imprint',
            $gL10n->get('SYS_IMPRINT'),
            $formValues['system_url_imprint'],
            array('type' => 'url', 'maxLength' => 250, 'helpTextId' => 'SYS_IMPRINT_DESC')
        );
        $formCommon->addCheckbox(
            'system_js_editor_enabled',
            $gL10n->get('ORG_JAVASCRIPT_EDITOR_ENABLE'),
            (bool)$formValues['system_js_editor_enabled'],
            array('helpTextId' => 'ORG_JAVASCRIPT_EDITOR_ENABLE_DESC')
        );
        $formCommon->addCheckbox(
            'system_browser_update_check',
            $gL10n->get('ORG_BROWSER_UPDATE_CHECK'),
            (bool)$formValues['system_browser_update_check'],
            array('helpTextId' => 'ORG_BROWSER_UPDATE_CHECK_DESC')
        );
        $formCommon->addSubmitButton(
            'adm_button_save_common',
            $gL10n->get('SYS_SAVE'),
            array('icon' => 'bi-check-lg', 'class' => 'offset-sm-3')
        );

        $smarty = $this->getSmartyTemplate();
        $formCommon->addToSmarty($smarty);
        $gCurrentSession->addFormObject($formCommon);
        return $smarty->fetch('preferences/preferences.common.tpl');
    }

    /**
     * Generates the html of the form from the contacts preferences and will return the complete html.
     * @return string Returns the complete html of the form from the contacts preferences.
     * @throws Exception
     * @throws \Smarty\Exception
     */
    public function createContactsForm(): string
    {
        global $gL10n, $gSettingsManager, $gDb, $gCurrentOrgId, $gCurrentSession;

        $formValues = $gSettingsManager->getAll();

        $formContacts = new FormPresenter(
            'adm_preferences_form_contacts',
            'preferences/preferences.contacts.tpl',
            SecurityUtils::encodeUrl(ADMIDIO_URL . FOLDER_MODULES . '/preferences.php', array('mode' => 'save', 'panel' => 'Contacts')),
            null,
            array('class' => 'form-preferences')
        );

        // read all global lists
        $sqlData = array();
        $sqlData['query'] = 'SELECT lst_id, lst_name
                       FROM ' . TBL_LISTS . '
                      WHERE lst_org_id = ? -- $gCurrentOrgId
                        AND lst_global = true
                        AND NOT EXISTS (SELECT 1
                                       FROM ' . TBL_LIST_COLUMNS . '
                                       WHERE lsc_lst_id = lst_id
                                       AND lsc_special_field LIKE \'mem%\')
                   ORDER BY lst_name, lst_timestamp DESC';
        $sqlData['params'] = array($gCurrentOrgId);
        $formContacts->addSelectBoxFromSql(
            'contacts_list_configuration',
            $gL10n->get('SYS_CONFIGURATION_LIST'),
            $gDb,
            $sqlData,
            array('defaultValue' => $formValues['contacts_list_configuration'], 'showContextDependentFirstEntry' => false, 'helpTextId' => 'SYS_MEMBERS_CONFIGURATION_DESC')
        );
        $selectBoxEntries = array('10' => '10', '25' => '25', '50' => '50', '100' => '100');
        $formContacts->addSelectBox(
            'contacts_per_page',
            $gL10n->get('SYS_CONTACTS_PER_PAGE'),
            $selectBoxEntries,
            array('defaultValue' => $formValues['contacts_per_page'], 'showContextDependentFirstEntry' => false, 'helpTextId' => array('SYS_NUMBER_OF_ENTRIES_PER_PAGE_DESC', array(25)))
        );
        $formContacts->addInput(
            'contacts_field_history_days',
            $gL10n->get('SYS_DAYS_FIELD_HISTORY'),
            $formValues['contacts_field_history_days'],
            array('type' => 'number', 'minNumber' => 0, 'maxNumber' => 9999999999, 'step' => 1, 'helpTextId' => 'SYS_DAYS_FIELD_HISTORY_DESC')
        );
        $formContacts->addCheckbox(
            'contacts_show_all',
            $gL10n->get('SYS_SHOW_ALL_CONTACTS'),
            (bool)$formValues['contacts_show_all'],
            array('helpTextId' => 'SYS_SHOW_ALL_CONTACTS_DESC')
        );
        $formContacts->addCheckbox(
            'contacts_user_relations_enabled',
            $gL10n->get('SYS_ENABLE_USER_RELATIONS'),
            (bool)$formValues['contacts_user_relations_enabled'],
            array('helpTextId' => 'SYS_ENABLE_USER_RELATIONS_DESC')
        );

        $html = '<a class="btn btn-secondary" href="' . ADMIDIO_URL . FOLDER_MODULES . '/userrelations/relationtypes.php">
            <i class="bi bi-person-heart"></i>' . $gL10n->get('SYS_SWITCH_TO_RELATIONSHIP_CONFIGURATION') . '</a>';
        $formContacts->addCustomContent(
            'userRelations',
            $gL10n->get('SYS_USER_RELATIONS'),
            $html,
            array('helpTextId' => 'SYS_MAINTAIN_USER_RELATION_TYPES_DESC', 'alertWarning' => $gL10n->get('ORG_NOT_SAVED_SETTINGS_LOST')));

        $formContacts->addSubmitButton(
            'adm_button_save_contacts',
            $gL10n->get('SYS_SAVE'),
            array('icon' => 'bi-check-lg', 'class' => 'offset-sm-3')
        );

        $smarty = $this->getSmartyTemplate();
        $formContacts->addToSmarty($smarty);
        $gCurrentSession->addFormObject($formContacts);
        return $smarty->fetch('preferences/preferences.contacts.tpl');
    }

    /**
     * Generates the html of the form from the documents & files preferences and will return the complete html.
     * @return string Returns the complete html of the form from the documents & files preferences.
     * @throws Exception
     * @throws \Smarty\Exception
     */
    public function createDocumentsFilesForm(): string
    {
        global $gL10n, $gSettingsManager, $gCurrentSession;

        $formValues = $gSettingsManager->getAll();

        $formDocumentsFiles = new FormPresenter(
            'adm_preferences_form_documents_files',
            'preferences/preferences.documents-files.tpl',
            SecurityUtils::encodeUrl(ADMIDIO_URL . FOLDER_MODULES . '/preferences.php', array('mode' => 'save', 'panel' => 'DocumentsFiles')),
            null,
            array('class' => 'form-preferences')
        );
        $formDocumentsFiles->addCheckbox(
            'documents_files_module_enabled',
            $gL10n->get('SYS_ENABLE_DOCUMENTS_FILES_MODULE'),
            (bool)$formValues['documents_files_module_enabled'],
            array('helpTextId' => 'SYS_ENABLE_DOCUMENTS_FILES_MODULE_DESC')
        );
        $formDocumentsFiles->addInput(
            'documents_files_max_upload_size',
            $gL10n->get('SYS_MAXIMUM_FILE_SIZE') . ' (MB)',
            $formValues['documents_files_max_upload_size'],
            array('type' => 'number', 'minNumber' => 0, 'maxNumber' => 999999999, 'step' => 1, 'helpTextId' => 'SYS_MAXIMUM_FILE_SIZE_DESC')
        );
        $formDocumentsFiles->addSubmitButton(
            'adm_button_save_documents_files',
            $gL10n->get('SYS_SAVE'),
            array('icon' => 'bi-check-lg', 'class' => 'offset-sm-3')
        );

        $smarty = $this->getSmartyTemplate();
        $formDocumentsFiles->addToSmarty($smarty);
        $gCurrentSession->addFormObject($formDocumentsFiles);
        return $smarty->fetch('preferences/preferences.documents-files.tpl');
    }

    /**
     * Generates the html of the form from the inventory preferences and will return the complete html.
     * @return string Returns the complete html of the form from the inventory preferences.
     * @throws Exception
     * @throws \Smarty\Exception
     */
    public function createInventoryForm(): string
    {
        global $gL10n, $gSettingsManager, $gDb, $gCurrentOrgId, $gCurrentSession;
        static $inventoryArrayDbToken = '#_#';
        $formValues = $gSettingsManager->getAll();

        $formInventory = new Form(
            'adm_preferences_form_inventory',
            'preferences/preferences.inventory.tpl',
            SecurityUtils::encodeUrl(ADMIDIO_URL . FOLDER_MODULES . '/preferences.php', array('mode' => 'save', 'panel' => 'Inventory')),
            null,
            array('class' => 'form-preferences')
        );

        // standard module settings
        $selectBoxEntries = array(
            '0' => $gL10n->get('SYS_DISABLED'),
            '1' => $gL10n->get('SYS_ENABLED'),
            '2' => $gL10n->get('ORG_ONLY_FOR_REGISTERED_USER')
        );
        $formInventory->addSelectBox(
            'inventory_module_enabled',
            $gL10n->get('ORG_ACCESS_TO_MODULE'),
            $selectBoxEntries,
            array('defaultValue' => $formValues['inventory_module_enabled'], 'showContextDependentFirstEntry' => false, 'helpTextId' => 'ORG_ACCESS_TO_MODULE_DESC')
        );

        $selectBoxEntries = array('10' => '10', '25' => '25', '50' => '50', '100' => '100');
        $formInventory->addSelectBox(
            'inventory_items_per_page',
            $gL10n->get('SYS_INVENTORY_ITEMS_PER_PAGE'),
            $selectBoxEntries,
            array('defaultValue' => $formValues['inventory_items_per_page'], 'showContextDependentFirstEntry' => false, 'helpTextId' => array('SYS_NUMBER_OF_ENTRIES_PER_PAGE_DESC', array(25)))
        );

        $formInventory->addInput(
            'inventory_field_history_days',
            $gL10n->get('SYS_DAYS_FIELD_HISTORY'),
            $formValues['inventory_field_history_days'],
            array('type' => 'number', 'minNumber' => 0, 'maxNumber' => 9999999999, 'step' => 1, 'helpTextId' => 'SYS_DAYS_FIELD_HISTORY_DESC')
        );

        // general settings
        $formInventory->addSeperator(
            'inventory_seperator_general_settings',
            $gL10n->get('SYS_COMMON')
        );
        
        $formInventory->addCheckbox(
            'inventory_system_field_names_editable',
            $gL10n->get('SYS_INVENTORY_SYSTEM_FIELD_NAME_EDIT'),
            $formValues['inventory_system_field_names_editable'],
            array('helpTextIdInline' => 'SYS_INVENTORY_SYSTEM_FIELD_NAME_EDIT_DESC')
        );

        $formInventory->addCheckbox(
            'inventory_allow_keeper_edit',
            $gL10n->get('SYS_INVENTORY_ACCESS_EDIT'),
            $formValues['inventory_allow_keeper_edit'],
            array('helpTextIdInline' => 'SYS_INVENTORY_ACCESS_EDIT_DESC')
        );
        
        $selectBoxEntries = array();
/*         foreach ($items->mItemFields as $itemField) {
            $selectBoxEntries[$itemField->getValue('imf_name_intern')] = $itemField->getValue('imf_name');
        } */
        $formInventory->addSelectBox(
            'inventory_allowed_keeper_edit_fields',
            $gL10n->get('SYS_INVENTORY_ACCESS_EDIT_FIELDS'),
            $selectBoxEntries,
            array('defaultValue' => $formValues['inventory_allowed_keeper_edit_fields'], 'helpTextIdInline' => 'SYS_INVENTORY_ACCESS_EDIT_FIELDS_DESC', 'multiselect' => true)
        );

        $formInventory->addCheckbox(
            'inventory_current_user_default_keeper',
            $gL10n->get('SYS_INVENTORY_USE_CURRENT_USER'),
            (bool)$formValues['inventory_current_user_default_keeper'],
            array('helpTextIdInline' => 'SYS_INVENTORY_USE_CURRENT_USER_DESC')
        );

        $formInventory->addCheckbox(
            'inventory_allow_negative_numbers',
            $gL10n->get('SYS_INVENTORY_ALLOW_NEGATIVE_NUMBERS'),
            (bool)$formValues['inventory_allow_negative_numbers'],
            array('helpTextIdInline' => 'SYS_INVENTORY_ALLOW_NEGATIVE_NUMBERS_DESC')
        );

        $formInventory->addInput(
            'inventory_decimal_places',
            $gL10n->get('SYS_INVENTORY_DECIMAL_PLACES'),
            $formValues['inventory_decimal_places'],
            array('type' => 'number','minNumber' => 0, 'property' => Form::FIELD_REQUIRED, 'helpTextIdLabel' => 'SYS_INVENTORY_DECIMAL_PLACES_DESC')
        );

        $selectBoxEntries = array('date' => $gL10n->get('SYS_DATE'), 'datetime' => $gL10n->get('SYS_DATE') .' & ' .$gL10n->get('SYS_TIME'));
        $formInventory->addSelectBox(
            'inventory_field_date_time_format',
            $gL10n->get('SYS_INVENTORY_DATETIME_FORMAT'),
            $selectBoxEntries,
            array('defaultValue' => $formValues['inventory_field_date_time_format'], 'showContextDependentFirstEntry' => false)
        );

        // profile view settings
        $formInventory->addSeperator(
            'inventory_seperator_profile_view_settings',
            $gL10n->get('SYS_INVENTORY_PROFILE_VIEW')
        );

        $selectBoxEntries = array();
/*         foreach ($items->mItemFields as $itemField) {
            if ($itemField->getValue('imf_name_intern') == 'ITEMNAME') {
                continue;
            }
            $selectBoxEntries[$itemField->getValue('imf_name_intern')] = $itemField->getValue('imf_name');
        } */
        $formInventory->addSelectBox(
            'inventory_profile_view',
            $gL10n->get('SYS_INVENTORY_ITEMFIELD'),
            $selectBoxEntries,
            array('defaultValue' => $formValues['inventory_profile_view'], 'helpTextIdInline' => 'SYS_INVENTORY_PROFILE_VIEW_DESC', 'multiselect' => true, 'helpTextIdLabel' => $gL10n->get('SYS_INVENTORY_PROFILE_VIEW_DESC2'))
        );

        // export settings
        $formInventory->addSeperator(
            'inventory_seperator_export_settings',
            $gL10n->get('SYS_INVENTORY_EXPORT')
        );
        
        $formInventory->addInput(
            'inventory_export_filename',
            $gL10n->get('SYS_INVENTORY_FILENAME'),
            $formValues['inventory_export_filename'],
            array('maxLength' => 50, 'property' => Form::FIELD_REQUIRED, 'helpTextIdLabel' => 'SYS_INVENTORY_FILENAME_DESC')
        );

        $formInventory->addCheckbox(
            'inventory_add_date',
            $gL10n->get('SYS_INVENTORY_ADD_DATE'),
            (bool)$formValues['inventory_add_date'],
            array('helpTextIdInline' => 'SYS_INVENTORY_ADD_DATE_DESC')
        );
        
        $formInventory->addSubmitButton(
            'adm_button_save_inventory',
            $gL10n->get('SYS_SAVE'),
            array('icon' => 'bi-check-lg', 'class' => 'offset-sm-3')
        );

        $smarty = $this->getSmartyTemplate();
        $formInventory->addToSmarty($smarty);
        $gCurrentSession->addFormObject($formInventory);
        return $smarty->fetch('preferences/preferences.inventory.tpl');
    }

    /**
     * Generates the html of the form from the email dispatch preferences and will return the complete html.
     * @return string Returns the complete html of the form from the email dispatch preferences.
     * @throws Exception
     * @throws \Smarty\Exception
     */
    public function createEmailDispatchForm(): string
    {
        global $gL10n, $gCurrentOrganization, $gSettingsManager, $gCurrentSession;

        $formValues = $gSettingsManager->getAll();

        $formEmailDispatch = new FormPresenter(
            'adm_preferences_form_email_dispatch',
            'preferences/preferences.email-dispatch.tpl',
            SecurityUtils::encodeUrl(ADMIDIO_URL . FOLDER_MODULES . '/preferences.php', array('mode' => 'save', 'panel' => 'EmailDispatch')),
            null,
            array('class' => 'form-preferences')
        );
        $selectBoxEntries = array('phpmail' => $gL10n->get('SYS_PHP_MAIL'), 'SMTP' => $gL10n->get('SYS_SMTP'));
        $formEmailDispatch->addSelectBox(
            'mail_send_method',
            $gL10n->get('SYS_SEND_METHOD'),
            $selectBoxEntries,
            array('defaultValue' => $formValues['mail_send_method'], 'showContextDependentFirstEntry' => false, 'helpTextId' => 'SYS_SEND_METHOD_DESC')
        );
        $formEmailDispatch->addInput(
            'mail_sendmail_address',
            $gL10n->get('SYS_SENDER_EMAIL'),
            $formValues['mail_sendmail_address'],
            array('type' => 'email', 'maxLength' => 50, 'helpTextId' => array('SYS_SENDER_EMAIL_ADDRESS_DESC', array(DOMAIN)))
        );
        $formEmailDispatch->addInput(
            'mail_sendmail_name',
            $gL10n->get('SYS_SENDER_NAME'),
            $formValues['mail_sendmail_name'],
            array('maxLength' => 50, 'helpTextId' => 'SYS_SENDER_NAME_DESC')
        );

        // Add js to show or hide mail options
        $this->addJavascript('
            $(function(){
                var fieldsToHideOnSingleMode = "#mail_recipients_with_roles_group, #mail_into_to_group, #mail_number_recipients_group";
                if($("#mail_sending_mode").val() == 1) {
                    $(fieldsToHideOnSingleMode).hide();
                }
                $("#mail_sending_mode").on("change", function() {
                    if($("#mail_sending_mode").val() == 1) {
                        $(fieldsToHideOnSingleMode).hide();
                    } else {
                        $(fieldsToHideOnSingleMode).show();
                    }
                });
            });
        ');

        $selectBoxEntries = array(0 => $gL10n->get('SYS_MAIL_BULK'), 1 => $gL10n->get('SYS_MAIL_SINGLE'));
        $formEmailDispatch->addSelectBox(
            'mail_sending_mode',
            $gL10n->get('SYS_MAIL_SENDING_MODE'),
            $selectBoxEntries,
            array('defaultValue' => $formValues['mail_sending_mode'], 'showContextDependentFirstEntry' => false, 'helpTextId' => 'SYS_MAIL_SENDING_MODE_DESC')
        );

        $selectBoxEntries = array(0 => $gL10n->get('SYS_HIDDEN'), 1 => $gL10n->get('SYS_SENDER'), 2 => $gL10n->get('SYS_ADMINISTRATOR'));
        $formEmailDispatch->addSelectBox(
            'mail_recipients_with_roles',
            $gL10n->get('SYS_MULTIPLE_RECIPIENTS'),
            $selectBoxEntries,
            array('defaultValue' => $formValues['mail_recipients_with_roles'], 'showContextDependentFirstEntry' => false, 'helpTextId' => 'SYS_MULTIPLE_RECIPIENTS_DESC')
        );
        $formEmailDispatch->addCheckbox(
            'mail_into_to',
            $gL10n->get('SYS_INTO_TO'),
            (bool)$formValues['mail_into_to'],
            array('helpTextId' => 'SYS_INTO_TO_DESC')
        );
        $formEmailDispatch->addInput(
            'mail_number_recipients',
            $gL10n->get('SYS_NUMBER_RECIPIENTS'),
            $formValues['mail_number_recipients'],
            array('type' => 'number', 'minNumber' => 0, 'maxNumber' => 9999, 'step' => 1, 'helpTextId' => 'SYS_NUMBER_RECIPIENTS_DESC')
        );

        $selectBoxEntries = array('iso-8859-1' => $gL10n->get('SYS_ISO_8859_1'), 'utf-8' => $gL10n->get('SYS_UTF8'));
        $formEmailDispatch->addSelectBox(
            'mail_character_encoding',
            $gL10n->get('SYS_CHARACTER_ENCODING'),
            $selectBoxEntries,
            array('defaultValue' => $formValues['mail_character_encoding'], 'showContextDependentFirstEntry' => false, 'helpTextId' => 'SYS_CHARACTER_ENCODING_DESC')
        );
        $formEmailDispatch->addInput(
            'mail_smtp_host',
            $gL10n->get('SYS_SMTP_HOST'),
            $formValues['mail_smtp_host'],
            array('maxLength' => 50, 'helpTextId' => 'SYS_SMTP_HOST_DESC')
        );
        $formEmailDispatch->addCheckbox(
            'mail_smtp_auth',
            $gL10n->get('SYS_SMTP_AUTH'),
            (bool)$formValues['mail_smtp_auth'],
            array('helpTextId' => 'SYS_SMTP_AUTH_DESC')
        );
        $formEmailDispatch->addInput(
            'mail_smtp_port',
            $gL10n->get('SYS_SMTP_PORT'),
            $formValues['mail_smtp_port'],
            array('type' => 'number', 'minNumber' => 0, 'maxNumber' => 9999, 'step' => 1, 'helpTextId' => 'SYS_SMTP_PORT_DESC')
        );
        $selectBoxEntries = array(
            '' => $gL10n->get('SYS_SMTP_SECURE_NO'),
            'ssl' => $gL10n->get('SYS_SMTP_SECURE_SSL'),
            'tls' => $gL10n->get('SYS_SMTP_SECURE_TLS')
        );
        $formEmailDispatch->addSelectBox(
            'mail_smtp_secure',
            $gL10n->get('SYS_SMTP_SECURE'),
            $selectBoxEntries,
            array('defaultValue' => $formValues['mail_smtp_secure'], 'showContextDependentFirstEntry' => false, 'helpTextId' => 'SYS_SMTP_SECURE_DESC')
        );
        $selectBoxEntries = array(
            '' => $gL10n->get('SYS_AUTO_DETECT'),
            'LOGIN' => $gL10n->get('SYS_SMTP_AUTH_LOGIN'),
            'PLAIN' => $gL10n->get('SYS_SMTP_AUTH_PLAIN'),
            'CRAM-MD5' => $gL10n->get('SYS_SMTP_AUTH_CRAM_MD5')
        );
        $formEmailDispatch->addSelectBox(
            'mail_smtp_authentication_type',
            $gL10n->get('SYS_SMTP_AUTH_TYPE'),
            $selectBoxEntries,
            array('defaultValue' => $formValues['mail_smtp_authentication_type'], 'showContextDependentFirstEntry' => false, 'helpTextId' => array('SYS_SMTP_AUTH_TYPE_DESC', array('SYS_AUTO_DETECT')))
        );
        $formEmailDispatch->addInput(
            'mail_smtp_user',
            $gL10n->get('SYS_SMTP_USER'),
            $formValues['mail_smtp_user'],
            array('maxLength' => 100, 'helpTextId' => 'SYS_SMTP_USER_DESC')
        );
        $formEmailDispatch->addInput(
            'mail_smtp_password',
            $gL10n->get('SYS_SMTP_PASSWORD'),
            $formValues['mail_smtp_password'],
            array('type' => 'password', 'maxLength' => 100, 'helpTextId' => 'SYS_SMTP_PASSWORD_DESC')
        );
        $html = '<a class="btn btn-secondary" id="send_test_mail" href="' . SecurityUtils::encodeUrl(ADMIDIO_URL . FOLDER_MODULES . '/preferences.php', array('mode' => 'test_email')) . '">
            <i class="bi bi-envelope-fill"></i>' . $gL10n->get('SYS_SEND_TEST_MAIL') . '</a>';
        $formEmailDispatch->addCustomContent('send_test_email', $gL10n->get('SYS_TEST_MAIL'), $html, array('helpTextId' => $gL10n->get('SYS_TEST_MAIL_DESC', array($gL10n->get('SYS_EMAIL_FUNCTION_TEST', array($gCurrentOrganization->getValue('org_longname')))))));
        $formEmailDispatch->addSubmitButton(
            'adm_button_save_email_dispatch',
            $gL10n->get('SYS_SAVE'),
            array('icon' => 'bi-check-lg', 'class' => 'offset-sm-3')
        );

        $smarty = $this->getSmartyTemplate();
        $formEmailDispatch->addToSmarty($smarty);
        $gCurrentSession->addFormObject($formEmailDispatch);
        return $smarty->fetch('preferences/preferences.email-dispatch.tpl');
    }

    /**
     * Generates the html of the form from the events preferences and will return the complete html.
     * @return string Returns the complete html of the form from the events preferences.
     * @throws Exception
     * @throws \Smarty\Exception
     */
    public function createEventsForm(): string
    {
        global $gL10n, $gSettingsManager, $gDb, $gCurrentOrgId, $gCurrentSession;

        $formValues = $gSettingsManager->getAll();

        $formEvents = new FormPresenter(
            'adm_preferences_form_events',
            'preferences/preferences.events.tpl',
            SecurityUtils::encodeUrl(ADMIDIO_URL . FOLDER_MODULES . '/preferences.php', array('mode' => 'save', 'panel' => 'Events')),
            null,
            array('class' => 'form-preferences')
        );
        $selectBoxEntries = array(
            '0' => $gL10n->get('SYS_DISABLED'),
            '1' => $gL10n->get('SYS_ENABLED'),
            '2' => $gL10n->get('ORG_ONLY_FOR_REGISTERED_USER')
        );
        $formEvents->addSelectBox(
            'events_module_enabled',
            $gL10n->get('ORG_ACCESS_TO_MODULE'),
            $selectBoxEntries,
            array('defaultValue' => $formValues['events_module_enabled'], 'showContextDependentFirstEntry' => false, 'helpTextId' => 'ORG_ACCESS_TO_MODULE_DESC')
        );
        if ($gSettingsManager->getBool('events_rooms_enabled')) {
            $selectBoxEntries = array(
                'detail' => $gL10n->get('SYS_DETAILED'),
                'compact' => $gL10n->get('SYS_COMPACT'),
                'room' => $gL10n->get('SYS_COMPACT') . ' - ' . $gL10n->get('SYS_ROOM'),
                'participants' => $gL10n->get('SYS_COMPACT') . ' - ' . $gL10n->get('SYS_PARTICIPANTS'),
                'description' => $gL10n->get('SYS_COMPACT') . ' - ' . $gL10n->get('SYS_DESCRIPTION')
            );
        } else {
            $selectBoxEntries = array(
                'detail' => $gL10n->get('SYS_DETAILED'),
                'compact' => $gL10n->get('SYS_COMPACT'),
                'participants' => $gL10n->get('SYS_COMPACT') . ' - ' . $gL10n->get('SYS_PARTICIPANTS'),
                'description' => $gL10n->get('SYS_COMPACT') . ' - ' . $gL10n->get('SYS_DESCRIPTION')
            );
        }
        $formEvents->addSelectBox(
            'events_view',
            $gL10n->get('SYS_DEFAULT_VIEW'),
            $selectBoxEntries,
            array('defaultValue' => $formValues['events_view'], 'showContextDependentFirstEntry' => false, 'helpTextId' => array('SYS_DEFAULT_VIEW_DESC', array('SYS_DETAILED', 'SYS_COMPACT')))
        );
        $selectBoxEntries = array('10' => '10', '25' => '25', '50' => '50', '100' => '100');
        $formEvents->addSelectBox(
            'events_per_page',
            $gL10n->get('SYS_NUMBER_OF_ENTRIES_PER_PAGE'),
            $selectBoxEntries,
            array('defaultValue' => $formValues['events_per_page'], 'showContextDependentFirstEntry' => false, 'helpTextId' => array('SYS_NUMBER_OF_ENTRIES_PER_PAGE_DESC', array(10)))
        );
        $formEvents->addCheckbox(
            'events_ical_export_enabled',
            $gL10n->get('SYS_ENABLE_ICAL_EXPORT'),
            (bool)$formValues['events_ical_export_enabled'],
            array('helpTextId' => 'SYS_ENABLE_ICAL_EXPORT_DESC')
        );
        $formEvents->addCheckbox(
            'events_show_map_link',
            $gL10n->get('SYS_SHOW_MAP_LINK'),
            (bool)$formValues['events_show_map_link'],
            array('helpTextId' => 'SYS_SHOW_MAP_LINK_DESC')
        );
        $sqlData = array();
        $sqlData['query'] = 'SELECT lst_id, lst_name
                       FROM ' . TBL_LISTS . '
                      WHERE lst_org_id = ? -- $gCurrentOrgId
                        AND lst_global = true
                   ORDER BY lst_name, lst_timestamp DESC';
        $sqlData['params'] = array($gCurrentOrgId);
        $formEvents->addSelectBoxFromSql(
            'events_list_configuration',
            $gL10n->get('SYS_DEFAULT_LIST_CONFIGURATION_PARTICIPATION'),
            $gDb,
            $sqlData,
            array('defaultValue' => $formValues['events_list_configuration'], 'showContextDependentFirstEntry' => false, 'helpTextId' => 'SYS_DEFAULT_LIST_CONFIGURATION_PARTICIPATION_DESC')
        );
        $formEvents->addCheckbox(
            'events_save_cancellations',
            $gL10n->get('SYS_SAVE_ALL_CANCELLATIONS'),
            (bool)$formValues['events_save_cancellations'],
            array('helpTextId' => 'SYS_SAVE_ALL_CANCELLATIONS_DESC')
        );
        $formEvents->addCheckbox(
            'events_may_take_part',
            $gL10n->get('SYS_MAYBE_PARTICIPATE'),
            (bool)$formValues['events_may_take_part'],
            array('helpTextId' => array('SYS_MAYBE_PARTICIPATE_DESC', array('SYS_PARTICIPATE', 'SYS_CANCEL', 'SYS_EVENT_PARTICIPATION_TENTATIVE')))
        );
        $html = '<a class="btn btn-secondary" href="' . SecurityUtils::encodeUrl(ADMIDIO_URL . FOLDER_MODULES . '/categories.php', array('type' => 'EVT')) . '">
            <i class="bi bi-hdd-stack-fill"></i>' . $gL10n->get('SYS_SWITCH_TO_CALENDAR_MANAGEMENT') . '</a>';
        $formEvents->addCustomContent(
            'editCalendars',
            $gL10n->get('SYS_EDIT_CALENDARS'),
            $html,
            array('helpTextId' => 'SYS_EDIT_CALENDAR_DESC', 'alertWarning' => $gL10n->get('ORG_NOT_SAVED_SETTINGS_LOST'))
        );
        $formEvents->addCheckbox(
            'events_rooms_enabled',
            $gL10n->get('SYS_ROOM_SELECTABLE'),
            (bool)$formValues['events_rooms_enabled'],
            array('helpTextId' => 'SYS_ROOM_SELECTABLE_DESC')
        );
        $html = '<a class="btn btn-secondary" href="' . ADMIDIO_URL . FOLDER_MODULES . '/rooms/rooms.php">
            <i class="bi bi-house-door-fill"></i>' . $gL10n->get('SYS_SWITCH_TO_ROOM_MANAGEMENT') . '</a>';
        $formEvents->addCustomContent(
            'editRooms',
            $gL10n->get('SYS_EDIT_ROOMS'),
            $html,
            array('helpTextId' => 'SYS_EDIT_ROOMS_DESC', 'alertWarning' => $gL10n->get('ORG_NOT_SAVED_SETTINGS_LOST'))
        );
        $formEvents->addSubmitButton(
            'adm_button_save_events',
            $gL10n->get('SYS_SAVE'),
            array('icon' => 'bi-check-lg', 'class' => 'offset-sm-3')
        );

        $smarty = $this->getSmartyTemplate();
        $formEvents->addToSmarty($smarty);
        $gCurrentSession->addFormObject($formEvents);
        return $smarty->fetch('preferences/preferences.events.tpl');
    }

    /**
     * Generates the html of the form from the groups and roles preferences and will return the complete html.
     * @return string Returns the complete html of the form from the groups and roles preferences.
     * @throws Exception
     * @throws \Smarty\Exception
     */
    public function createGroupsRolesForm(): string
    {
        global $gL10n, $gSettingsManager, $gDb, $gCurrentOrgId, $gCurrentSession;

        $formValues = $gSettingsManager->getAll();

        $formGroupsRoles = new FormPresenter(
            'adm_preferences_form_groups_roles',
            'preferences/preferences.groups-roles.tpl',
            SecurityUtils::encodeUrl(ADMIDIO_URL . FOLDER_MODULES . '/preferences.php', array('mode' => 'save', 'panel' => 'GroupsRoles')),
            null,
            array('class' => 'form-preferences')
        );
        $formGroupsRoles->addCheckbox(
            'groups_roles_enable_module',
            $gL10n->get('SYS_ENABLE_GROUPS_ROLES'),
            (bool)$formValues['groups_roles_enable_module'],
            array('helpTextId' => 'SYS_ENABLE_GROUPS_ROLES_DESC')
        );
        $selectBoxEntries = array('10' => '10', '25' => '25', '50' => '50', '100' => '100');
        $formGroupsRoles->addSelectBox(
            'groups_roles_members_per_page',
            $gL10n->get('SYS_MEMBERS_PER_PAGE'),
            $selectBoxEntries,
            array('defaultValue' => $formValues['groups_roles_members_per_page'], 'showContextDependentFirstEntry' => false, 'helpTextId' => 'SYS_MEMBERS_PER_PAGE_DESC')
        );
        // read all global lists
        $sqlData = array();
        $sqlData['query'] = 'SELECT lst_id, lst_name
                       FROM ' . TBL_LISTS . '
                      WHERE lst_org_id = ? -- $gCurrentOrgId
                        AND lst_global = true
                   ORDER BY lst_name, lst_timestamp DESC';
        $sqlData['params'] = array($gCurrentOrgId);
        $formGroupsRoles->addSelectBoxFromSql(
            'groups_roles_default_configuration',
            $gL10n->get('SYS_DEFAULT_CONFIGURATION'),
            $gDb,
            $sqlData,
            array('defaultValue' => $formValues['groups_roles_default_configuration'], 'showContextDependentFirstEntry' => false, 'helpTextId' => 'SYS_DEFAULT_CONFIGURATION_LISTS_DESC')
        );
        $selectBoxEntries = array(
            '0' => $gL10n->get('SYS_NOBODY'),
            '1' => preg_replace('/<\/?strong>/', '"', $gL10n->get('SYS_SHOW_FORMER_MEMBERS_RIGHT', array($gL10n->get('SYS_RIGHT_ASSIGN_ROLES')))),
            '2' => preg_replace('/<\/?strong>/', '"', $gL10n->get('SYS_SHOW_FORMER_MEMBERS_RIGHT', array($gL10n->get('SYS_RIGHT_EDIT_USER'))))
        );
        $formGroupsRoles->addSelectBox(
            'groups_roles_show_former_members',
            $gL10n->get('SYS_SHOW_FORMER_MEMBERS'),
            $selectBoxEntries,
            array('defaultValue' => $formValues['groups_roles_show_former_members'], 'showContextDependentFirstEntry' => false, 'helpTextId' => array('SYS_SHOW_FORMER_MEMBERS_DESC', array($gL10n->get('SYS_SHOW_FORMER_MEMBERS_RIGHT', array($gL10n->get('SYS_RIGHT_EDIT_USER'))))))
        );
        $selectBoxEntriesExport = array(
            '0' => $gL10n->get('SYS_NOBODY'),
            '1' => $gL10n->get('SYS_ALL'),
            '2' => preg_replace('/<\/?strong>/', '"', $gL10n->get('SYS_SHOW_FORMER_MEMBERS_RIGHT', array($gL10n->get('SYS_RIGHT_EDIT_USER'))))
        );
        $formGroupsRoles->addSelectBox(
            'groups_roles_export',
            $gL10n->get('SYS_EXPORT_LISTS'),
            $selectBoxEntriesExport,
            array('defaultValue' => $formValues['groups_roles_export'], 'showContextDependentFirstEntry' => false, 'helpTextId' => 'SYS_EXPORT_LISTS_DESC')
        );
        $selectBoxEntriesEditLists = array(
            '1' => $gL10n->get('SYS_ALL'),
            '2' => preg_replace('/<\/?strong>/', '"', $gL10n->get('SYS_SHOW_FORMER_MEMBERS_RIGHT', array($gL10n->get('SYS_RIGHT_EDIT_USER')))),
            '3' => $gL10n->get('SYS_ADMINISTRATORS')
        );
        $formGroupsRoles->addSelectBox(
            'groups_roles_edit_lists',
            $gL10n->get('SYS_CONFIGURE_LISTS'),
            $selectBoxEntriesEditLists,
            array('defaultValue' => $formValues['groups_roles_edit_lists'], 'showContextDependentFirstEntry' => false, 'helpTextId' => 'SYS_CONFIGURE_LISTS_DESC')
        );
        $html = '<a class="btn btn-secondary" href="' . SecurityUtils::encodeUrl(ADMIDIO_URL . FOLDER_MODULES . '/categories.php', array('type' => 'ROL')) . '">
            <i class="bi bi-hdd-stack-fill"></i>' . $gL10n->get('SYS_SWITCH_TO_CATEGORIES_ADMINISTRATION') . '</a>';
        $formGroupsRoles->addCustomContent(
            'editCategories',
            $gL10n->get('SYS_EDIT_CATEGORIES'),
            $html,
            array('helpTextId' => 'SYS_MAINTAIN_CATEGORIES_DESC', 'alertWarning' => $gL10n->get('ORG_NOT_SAVED_SETTINGS_LOST')));
        $formGroupsRoles->addSubmitButton(
            'adm_button_save_lists',
            $gL10n->get('SYS_SAVE'),
            array('icon' => 'bi-check-lg', 'class' => 'offset-sm-3')
        );

        $smarty = $this->getSmartyTemplate();
        $formGroupsRoles->addToSmarty($smarty);
        $gCurrentSession->addFormObject($formGroupsRoles);
        return $smarty->fetch('preferences/preferences.groups-roles.tpl');
    }

    /**
     * Generates the html of the form from the forum preferences and will return the complete html.
     * @return string Returns the complete html of the form from the forum preferences.
     * @throws Exception
     * @throws \Smarty\Exception
     */
    public function createForumForm(): string
    {
        global $gL10n, $gSettingsManager, $gCurrentSession;

        $formValues = $gSettingsManager->getAll();

        $formForum = new FormPresenter(
            'adm_preferences_form_forum',
            'preferences/preferences.forum.tpl',
            SecurityUtils::encodeUrl(ADMIDIO_URL . FOLDER_MODULES . '/preferences.php', array('mode' => 'save', 'panel' => 'Forum')),
            null,
            array('class' => 'form-preferences')
        );
        $selectBoxEntries = array(
            '0' => $gL10n->get('SYS_DISABLED'),
            '1' => $gL10n->get('SYS_ENABLED'),
            '2' => $gL10n->get('ORG_ONLY_FOR_REGISTERED_USER')
        );
        $formForum->addSelectBox(
            'forum_module_enabled',
            $gL10n->get('ORG_ACCESS_TO_MODULE'),
            $selectBoxEntries,
            array('defaultValue' => $formValues['forum_module_enabled'], 'showContextDependentFirstEntry' => false, 'helpTextId' => 'ORG_ACCESS_TO_MODULE_DESC')
        );
        $selectBoxEntries = array(
            'cards' => $gL10n->get('SYS_DETAILED'),
            'list' => $gL10n->get('SYS_LIST')
        );
        $formForum->addSelectBox(
            'forum_view',
            $gL10n->get('SYS_DEFAULT_VIEW'),
            $selectBoxEntries,
            array('defaultValue' => $formValues['forum_view'], 'showContextDependentFirstEntry' => false, 'helpTextId' => array('SYS_DEFAULT_VIEW_FORUM_DESC', array('SYS_DETAILED', 'SYS_LIST')))
        );
        $formForum->addInput(
            'forum_topics_per_page',
            $gL10n->get('SYS_NUMBER_OF_TOPICS_PER_PAGE'),
            $formValues['forum_topics_per_page'],
            array('type' => 'number', 'minNumber' => 0, 'maxNumber' => 9999, 'step' => 1, 'helpTextId' => array('SYS_NUMBER_OF_ENTRIES_PER_PAGE_DESC', array(10)))
        );
        $formForum->addInput(
            'forum_posts_per_page',
            $gL10n->get('SYS_NUMBER_OF_POSTS_PER_PAGE'),
            $formValues['forum_posts_per_page'],
            array('type' => 'number', 'minNumber' => 0, 'maxNumber' => 9999, 'step' => 1, 'helpTextId' => array('SYS_NUMBER_OF_ENTRIES_PER_PAGE_DESC', array(15)))
        );
        $formForum->addSubmitButton(
            'adm_button_save_forum',
            $gL10n->get('SYS_SAVE'),
            array('icon' => 'bi-check-lg', 'class' => 'offset-sm-3')
        );

        $smarty = $this->getSmartyTemplate();
        $formForum->addToSmarty($smarty);
        $gCurrentSession->addFormObject($formForum);
        return $smarty->fetch('preferences/preferences.forum.tpl');
    }

    /**
     * Generates the html of the form from the links preferences and will return the complete html.
     * @return string Returns the complete html of the form from the links preferences.
     * @throws Exception
     * @throws \Smarty\Exception
     */
    public function createLinksForm(): string
    {
        global $gL10n, $gSettingsManager, $gCurrentSession;

        $formValues = $gSettingsManager->getAll();

        $formWeblinks = new FormPresenter(
            'adm_preferences_form_links',
            'preferences/preferences.links.tpl',
            SecurityUtils::encodeUrl(ADMIDIO_URL . FOLDER_MODULES . '/preferences.php', array('mode' => 'save', 'panel' => 'Links')),
            null,
            array('class' => 'form-preferences')
        );
        $selectBoxEntries = array(
            '0' => $gL10n->get('SYS_DISABLED'),
            '1' => $gL10n->get('SYS_ENABLED'),
            '2' => $gL10n->get('ORG_ONLY_FOR_REGISTERED_USER')
        );
        $formWeblinks->addSelectBox(
            'enable_weblinks_module',
            $gL10n->get('ORG_ACCESS_TO_MODULE'),
            $selectBoxEntries,
            array('defaultValue' => $formValues['enable_weblinks_module'], 'showContextDependentFirstEntry' => false, 'helpTextId' => 'ORG_ACCESS_TO_MODULE_DESC')
        );
        $formWeblinks->addInput(
            'weblinks_per_page',
            $gL10n->get('SYS_NUMBER_OF_ENTRIES_PER_PAGE'),
            $formValues['weblinks_per_page'],
            array('type' => 'number', 'minNumber' => 0, 'maxNumber' => 9999, 'step' => 1, 'helpTextId' => array('SYS_NUMBER_OF_ENTRIES_PER_PAGE_DESC', array(0)))
        );
        $selectBoxEntries = array('_self' => $gL10n->get('SYS_SAME_WINDOW'), '_blank' => $gL10n->get('SYS_NEW_WINDOW'));
        $formWeblinks->addSelectBox(
            'weblinks_target',
            $gL10n->get('SYS_LINK_TARGET'),
            $selectBoxEntries,
            array('defaultValue' => $formValues['weblinks_target'], 'showContextDependentFirstEntry' => false, 'helpTextId' => 'SYS_LINK_TARGET_DESC')
        );
        $formWeblinks->addInput(
            'weblinks_redirect_seconds',
            $gL10n->get('SYS_DISPLAY_REDIRECT'),
            $formValues['weblinks_redirect_seconds'],
            array('type' => 'number', 'minNumber' => 0, 'maxNumber' => 9999, 'step' => 1, 'helpTextId' => 'SYS_DISPLAY_REDIRECT_DESC')
        );
        $html = '<a class="btn btn-secondary" href="' . SecurityUtils::encodeUrl(ADMIDIO_URL . FOLDER_MODULES . '/categories.php', array('type' => 'LNK')) . '">
            <i class="bi bi-hdd-stack-fill"></i>' . $gL10n->get('SYS_SWITCH_TO_CATEGORIES_ADMINISTRATION') . '</a>';
        $formWeblinks->addCustomContent(
            'editCategories',
            $gL10n->get('SYS_EDIT_CATEGORIES'),
            $html,
            array('helpTextId' => $gL10n->get('SYS_MAINTAIN_CATEGORIES_DESC'), 'alertWarning' => $gL10n->get('ORG_NOT_SAVED_SETTINGS_LOST'))
        );
        $formWeblinks->addSubmitButton(
            'adm_button_save_links',
            $gL10n->get('SYS_SAVE'),
            array('icon' => 'bi-check-lg', 'class' => 'offset-sm-3')
        );

        $smarty = $this->getSmartyTemplate();
        $formWeblinks->addToSmarty($smarty);
        $gCurrentSession->addFormObject($formWeblinks);
        return $smarty->fetch('preferences/preferences.links.tpl');
    }

    /**
     * Generates the html of the form from the messages preferences and will return the complete html.
     * @return string Returns the complete html of the form from the messages preferences.
     * @throws Exception
     * @throws \Smarty\Exception
     */
    public function createMessagesForm(): string
    {
        global $gL10n, $gSettingsManager, $gCurrentSession;

        $formValues = $gSettingsManager->getAll();

        $formMessages = new FormPresenter(
            'adm_preferences_form_messages',
            'preferences/preferences.messages.tpl',
            SecurityUtils::encodeUrl(ADMIDIO_URL . FOLDER_MODULES . '/preferences.php', array('mode' => 'save', 'panel' => 'Messages')),
            null,
            array('class' => 'form-preferences')
        );
        $formMessages->addCheckbox(
            'enable_mail_module',
            $gL10n->get('SYS_ENABLE_EMAILS'),
            (bool)$formValues['enable_mail_module'],
            array('helpTextId' => 'SYS_ENABLE_EMAILS_DESC')
        );
        $formMessages->addCheckbox(
            'enable_pm_module',
            $gL10n->get('SYS_ENABLE_PM_MODULE'),
            (bool)$formValues['enable_pm_module'],
            array('helpTextId' => 'SYS_ENABLE_PM_MODULE_DESC')
        );
        $formMessages->addCheckbox(
            'enable_mail_captcha',
            $gL10n->get('ORG_ENABLE_CAPTCHA'),
            (bool)$formValues['enable_mail_captcha'],
            array('helpTextId' => 'SYS_SHOW_CAPTCHA_DESC')
        );

        $formMessages->addSelectBox(
            'mail_template',
            $gL10n->get('SYS_EMAIL_TEMPLATE'),
            $this->getArrayFileNames(ADMIDIO_PATH . FOLDER_DATA . '/mail_templates'),
            array(
                'defaultValue' => ucfirst(preg_replace('/[_-]/', ' ', str_replace('.html', '', $formValues['mail_template']))),
                'showContextDependentFirstEntry' => true,
                'arrayKeyIsNotValue' => true,
                'firstEntry' => $gL10n->get('SYS_NO_TEMPLATE'),
                'helpTextId' => array('SYS_EMAIL_TEMPLATE_DESC', array('adm_my_files/mail_templates', '<a href="https://www.admidio.org/dokuwiki/doku.php?id=en:2.0:e-mail-templates">', '</a>')))
        );
        $formMessages->addInput(
            'mail_max_receiver',
            $gL10n->get('SYS_MAX_RECEIVER'),
            $formValues['mail_max_receiver'],
            array('type' => 'number', 'minNumber' => 0, 'maxNumber' => 9999, 'step' => 1, 'helpTextId' => 'SYS_MAX_RECEIVER_DESC')
        );
        $formMessages->addCheckbox(
            'mail_send_to_all_addresses',
            $gL10n->get('SYS_SEND_EMAIL_TO_ALL_ADDRESSES'),
            (bool)$formValues['mail_send_to_all_addresses'],
            array('helpTextId' => 'SYS_SEND_EMAIL_TO_ALL_ADDRESSES_DESC')
        );
        $formMessages->addCheckbox(
            'mail_show_former',
            $gL10n->get('SYS_SEND_EMAIL_FORMER'),
            (bool)$formValues['mail_show_former'],
            array('helpTextId' => 'SYS_SEND_EMAIL_FORMER_DESC')
        );
        $formMessages->addInput(
            'max_email_attachment_size',
            $gL10n->get('SYS_ATTACHMENT_SIZE') . ' (MB)',
            $formValues['max_email_attachment_size'],
            array('type' => 'number', 'minNumber' => 0, 'maxNumber' => 999999, 'step' => 1, 'helpTextId' => 'SYS_ATTACHMENT_SIZE_DESC')
        );
        $formMessages->addCheckbox(
            'mail_save_attachments',
            $gL10n->get('SYS_SAVE_ATTACHMENTS'),
            (bool)$formValues['mail_save_attachments'],
            array('helpTextId' => 'SYS_SAVE_ATTACHMENTS_DESC')
        );
        $formMessages->addCheckbox(
            'mail_html_registered_users',
            $gL10n->get('SYS_HTML_MAILS_REGISTERED_USERS'),
            (bool)$formValues['mail_html_registered_users'],
            array('helpTextId' => 'SYS_HTML_MAILS_REGISTERED_USERS_DESC')
        );
        $selectBoxEntries = array(
            '0' => $gL10n->get('SYS_DISABLED'),
            '1' => $gL10n->get('SYS_ENABLED'),
            '2' => $gL10n->get('ORG_ONLY_FOR_REGISTERED_USER')
        );
        $formMessages->addSelectBox(
            'mail_delivery_confirmation',
            $gL10n->get('SYS_DELIVERY_CONFIRMATION'),
            $selectBoxEntries,
            array('defaultValue' => $formValues['mail_delivery_confirmation'], 'showContextDependentFirstEntry' => false, 'helpTextId' => 'SYS_DELIVERY_CONFIRMATION_DESC')
        );
        $formMessages->addSubmitButton(
            'adm_button_save_messages',
            $gL10n->get('SYS_SAVE'),
            array('icon' => 'bi-check-lg', 'class' => 'offset-sm-3')
        );

        $smarty = $this->getSmartyTemplate();
        $formMessages->addToSmarty($smarty);
        $gCurrentSession->addFormObject($formMessages);
        return $smarty->fetch('preferences/preferences.messages.tpl');
    }

    /**
     * Generates the html of the form from the photos preferences and will return the complete html.
     * @return string Returns the complete html of the form from the photos preferences.
     * @throws Exception
     * @throws \Smarty\Exception
     */
    public function createPhotosForm(): string
    {
        global $gL10n, $gSettingsManager, $gCurrentSession;

        $formValues = $gSettingsManager->getAll();

        $formPhotos = new FormPresenter(
            'adm_preferences_form_photos',
            'preferences/preferences.photos.tpl',
            SecurityUtils::encodeUrl(ADMIDIO_URL . FOLDER_MODULES . '/preferences.php', array('mode' => 'save', 'panel' => 'Photos')),
            null,
            array('class' => 'form-preferences')
        );
        $selectBoxEntries = array(
            '0' => $gL10n->get('SYS_DISABLED'),
            '1' => $gL10n->get('SYS_ENABLED'),
            '2' => $gL10n->get('ORG_ONLY_FOR_REGISTERED_USER')
        );
        $formPhotos->addSelectBox(
            'photo_module_enabled',
            $gL10n->get('ORG_ACCESS_TO_MODULE'),
            $selectBoxEntries,
            array('defaultValue' => $formValues['photo_module_enabled'], 'showContextDependentFirstEntry' => false, 'helpTextId' => 'ORG_ACCESS_TO_MODULE_DESC')
        );
        $selectBoxEntries = array(
            '1' => $gL10n->get('SYS_MODAL_WINDOW'),
            '2' => $gL10n->get('SYS_SAME_WINDOW')
        );
        $formPhotos->addSelectBox(
            'photo_show_mode',
            $gL10n->get('SYS_PHOTOS_PRESENTATION'),
            $selectBoxEntries,
            array('defaultValue' => $formValues['photo_show_mode'], 'showContextDependentFirstEntry' => false, 'helpTextId' => 'SYS_PHOTOS_PRESENTATION_DESC')
        );
        $formPhotos->addInput(
            'photo_albums_per_page',
            $gL10n->get('SYS_NUMBER_OF_ALBUMS_PER_PAGE'),
            $formValues['photo_albums_per_page'],
            array('type' => 'number', 'minNumber' => 0, 'maxNumber' => 9999, 'step' => 1, 'helpTextId' => array('SYS_NUMBER_OF_ENTRIES_PER_PAGE_DESC', array(24)))
        );
        $formPhotos->addInput(
            'photo_thumbs_page',
            $gL10n->get('SYS_THUMBNAILS_PER_PAGE'),
            $formValues['photo_thumbs_page'],
            array('type' => 'number', 'minNumber' => 1, 'maxNumber' => 9999, 'step' => 1, 'helpTextId' => array('SYS_THUMBNAILS_PER_PAGE_DESC', array(24)))
        );
        $formPhotos->addInput(
            'photo_thumbs_scale',
            $gL10n->get('SYS_THUMBNAIL_SCALING'),
            $formValues['photo_thumbs_scale'],
            array('type' => 'number', 'minNumber' => 1, 'maxNumber' => 9999, 'step' => 1, 'helpTextId' => array('SYS_THUMBNAIL_SCALING_DESC', array(500)))
        );
        $formPhotos->addInput(
            'photo_show_width',
            $gL10n->get('SYS_MAX_PHOTO_SIZE_WIDTH'),
            $formValues['photo_show_width'],
            array('type' => 'number', 'minNumber' => 1, 'maxNumber' => 9999, 'step' => 1)
        );
        $formPhotos->addInput(
            'photo_show_height',
            $gL10n->get('SYS_MAX_PHOTO_SIZE_HEIGHT'),
            $formValues['photo_show_height'],
            array('type' => 'number', 'minNumber' => 1, 'maxNumber' => 9999, 'step' => 1, 'helpTextId' => array('SYS_MAX_PHOTO_SIZE_DESC', array(1200, 1200)))
        );
        $formPhotos->addInput(
            'photo_image_text',
            $gL10n->get('SYS_SHOW_WATERMARK'),
            $formValues['photo_image_text'],
            array('maxLength' => 60, 'helpTextId' => array('SYS_SHOW_WATERMARK_DESC', array('© ' . DOMAIN)))
        );
        $formPhotos->addInput(
            'photo_image_text_size',
            $gL10n->get('SYS_CAPTION_SIZE'),
            $formValues['photo_image_text_size'],
            array('type' => 'number', 'minNumber' => 1, 'maxNumber' => 9999, 'step' => 1, 'helpTextId' => 'SYS_CAPTION_SIZE_DESC')
        );
        $formPhotos->addCheckbox(
            'photo_download_enabled',
            $gL10n->get('SYS_ENABLE_DOWNLOAD'),
            (bool)$formValues['photo_download_enabled'],
            array('helpTextId' => array('SYS_ENABLE_DOWNLOAD_DESC', array('SYS_KEEP_ORIGINAL')))
        );
        $formPhotos->addCheckbox(
            'photo_keep_original',
            $gL10n->get('SYS_KEEP_ORIGINAL'),
            (bool)$formValues['photo_keep_original'],
            array('helpTextId' => array('SYS_KEEP_ORIGINAL_DESC', array('SYS_ENABLE_DOWNLOAD')))
        );
        $formPhotos->addCheckbox(
            'photo_ecard_enabled',
            $gL10n->get('SYS_ENABLE_GREETING_CARDS'),
            (bool)$formValues['photo_ecard_enabled'],
            array('helpTextId' => 'SYS_ENABLE_GREETING_CARDS_DESC')
        );
        $formPhotos->addInput(
            'photo_ecard_scale',
            $gL10n->get('SYS_THUMBNAIL_SCALING'),
            $formValues['photo_ecard_scale'],
            array('type' => 'number', 'minNumber' => 1, 'maxNumber' => 9999, 'step' => 1, 'helpTextId' => array('SYS_ECARD_MAX_PHOTO_SIZE_DESC', array(500)))
        );
        $formPhotos->addSelectBox(
            'photo_ecard_template',
            $gL10n->get('SYS_TEMPLATE'),
            $this->getArrayFileNames(ADMIDIO_PATH . FOLDER_DATA . '/ecard_templates'),
            array(
                'defaultValue' => ucfirst(preg_replace('/[_-]/', ' ', str_replace('.tpl', '', $formValues['photo_ecard_template']))),
                'showContextDependentFirstEntry' => false,
                'arrayKeyIsNotValue' => true,
                'firstEntry' => $gL10n->get('SYS_NO_TEMPLATE'),
                'helpTextId' => 'SYS_TEMPLATE_DESC'
            )
        );
        $formPhotos->addSubmitButton(
            'adm_button_save_photos',
            $gL10n->get('SYS_SAVE'),
            array('icon' => 'bi-check-lg', 'class' => 'offset-sm-3')
        );

        $smarty = $this->getSmartyTemplate();
        $formPhotos->addToSmarty($smarty);
        $gCurrentSession->addFormObject($formPhotos);
        return $smarty->fetch('preferences/preferences.photos.tpl');
    }

    /**
     * Generates the html of the form from the PHP preferences and will return the complete html.
     * @return string Returns the complete html of the form from the PHP preferences.
     * @throws Exception
     * @throws \Smarty\Exception
     */
    public function createPHPForm(): string
    {
        global $gL10n;

        if (version_compare(PHP_VERSION, MIN_PHP_VERSION, '<')) {
            $phpVersionColorClass = 'text-danger';
            $phpVersionInfo = ' &rarr; ' . $gL10n->get('SYS_PHP_VERSION_REQUIRED', array(MIN_PHP_VERSION));
        } elseif (version_compare(PHP_VERSION, MIN_PHP_VERSION, '<')) {
            $phpVersionColorClass = 'text-warning';
            $phpVersionInfo = ' &rarr; ' . $gL10n->get('SYS_PHP_VERSION_EOL', array('<a href="https://www.php.net/supported-versions.php" target="_blank">Supported Versions</a>'));
        } else {
            $phpVersionColorClass = 'text-success';
            $phpVersionInfo = '';
        }
        $this->assignSmartyVariable('phpVersionColorClass', $phpVersionColorClass);
        $this->assignSmartyVariable('phpVersionText', PHP_VERSION);
        $this->assignSmartyVariable('phpVersionInfo', $phpVersionInfo);

        $postMaxSize = PhpIniUtils::getPostMaxSize();
        if (is_infinite($postMaxSize)) {
            $postMaxSizeColorClass = 'text-warning';
            $postMaxSizeText = $gL10n->get('SYS_NOT_SET');
        } else {
            $postMaxSizeColorClass = 'text-success';
            $postMaxSizeText = FileSystemUtils::getHumanReadableBytes($postMaxSize);
        }
        $this->assignSmartyVariable('postMaxSizeColorClass', $postMaxSizeColorClass);
        $this->assignSmartyVariable('postMaxSizeText', $postMaxSizeText);

        $memoryLimit = PhpIniUtils::getMemoryLimit();
        if (is_infinite($memoryLimit)) {
            $memoryLimitColorClass = 'text-warning';
            $memoryLimitText = $gL10n->get('SYS_NOT_SET');
        } else {
            $memoryLimitColorClass = 'text-success';
            $memoryLimitText = FileSystemUtils::getHumanReadableBytes($memoryLimit);
        }
        $this->assignSmartyVariable('memoryLimitColorClass', $memoryLimitColorClass);
        $this->assignSmartyVariable('memoryLimitText', $memoryLimitText);

        if (PhpIniUtils::isFileUploadEnabled()) {
            $fileUploadsColorClass = 'text-success';
            $fileUploadsText = $gL10n->get('SYS_ON');
        } else {
            $fileUploadsColorClass = 'text-danger';
            $fileUploadsText = $gL10n->get('SYS_OFF');
        }
        $this->assignSmartyVariable('fileUploadsColorClass', $fileUploadsColorClass);
        $this->assignSmartyVariable('fileUploadsText', $fileUploadsText);

        $fileUploadMaxFileSize = PhpIniUtils::getFileUploadMaxFileSize();
        if (is_infinite($fileUploadMaxFileSize)) {
            $uploadMaxFilesizeColorClass = 'text-warning';
            $uploadMaxFilesizeText = $gL10n->get('SYS_NOT_SET');
        } else {
            $uploadMaxFilesizeColorClass = 'text-success';
            $uploadMaxFilesizeText = FileSystemUtils::getHumanReadableBytes($fileUploadMaxFileSize);
        }
        $this->assignSmartyVariable('uploadMaxFilesizeColorClass', $uploadMaxFilesizeColorClass);
        $this->assignSmartyVariable('uploadMaxFilesizeText', $uploadMaxFilesizeText);

        try {
            SecurityUtils::getRandomInt(0, 1, true);
            $prnGeneratorColorClass = 'text-success';
            $prnGeneratorText = $gL10n->get('SYS_SECURE');
            $prnGeneratorInfo = '';
        } catch (Exception $e) {
            $prnGeneratorColorClass = 'text-danger';
            $prnGeneratorText = $gL10n->get('SYS_PRNG_INSECURE');
            $prnGeneratorInfo =  '<br />' . $e->getMessage();
        }
        $this->assignSmartyVariable('prnGeneratorColorClass', $prnGeneratorColorClass);
        $this->assignSmartyVariable('prnGeneratorText', $prnGeneratorText);
        $this->assignSmartyVariable('prnGeneratorInfo', $prnGeneratorInfo);

        $this->assignSmartyVariable('admidioUrl', ADMIDIO_URL);

        $smarty = $this->getSmartyTemplate();
        return $smarty->fetch('preferences/preferences.php.tpl');
    }

    /**
     * Generates the html of the form from the profile preferences and will return the complete html.
     * @return string Returns the complete html of the form from the profile preferences.
     * @throws Exception
     * @throws \Smarty\Exception
     */
    public function createProfileForm(): string
    {
        global $gL10n, $gSettingsManager, $gCurrentOrganization, $gCurrentSession;

        $formValues = $gSettingsManager->getAll();

        $formProfile = new FormPresenter(
            'adm_preferences_form_profile',
            'preferences/preferences.profile.tpl',
            SecurityUtils::encodeUrl(ADMIDIO_URL . FOLDER_MODULES . '/preferences.php', array('mode' => 'save', 'panel' => 'Profile')),
            null,
            array('class' => 'form-preferences')
        );
        $html = '<a class="btn btn-secondary" href="' . ADMIDIO_URL . FOLDER_MODULES . '/profile-fields.php">
            <i class="bi bi-ui-radios"></i>' . $gL10n->get('SYS_SWITCH_TO_PROFILE_FIELDS_CONFIGURATION') . '</a>';
        $formProfile->addCustomContent(
            'editProfileFields',
            $gL10n->get('SYS_EDIT_PROFILE_FIELDS'),
            $html,
            array('helpTextId' => 'SYS_MANAGE_PROFILE_FIELDS_DESC', 'alertWarning' => $gL10n->get('ORG_NOT_SAVED_SETTINGS_LOST'))
        );
        $formProfile->addCheckbox(
            'profile_show_map_link',
            $gL10n->get('SYS_SHOW_MAP_LINK'),
            (bool)$formValues['profile_show_map_link'],
            array('helpTextId' => 'SYS_SHOW_MAP_LINK_PROFILE_DESC')
        );
        $formProfile->addCheckbox(
            'profile_show_roles',
            $gL10n->get('SYS_SHOW_ROLE_MEMBERSHIP'),
            (bool)$formValues['profile_show_roles'],
            array('helpTextId' => 'SYS_SHOW_ROLE_MEMBERSHIP_DESC')
        );
        $formProfile->addCheckbox(
            'profile_show_former_roles',
            $gL10n->get('SYS_SHOW_FORMER_ROLE_MEMBERSHIP'),
            (bool)$formValues['profile_show_former_roles'],
            array('helpTextId' => 'SYS_SHOW_FORMER_ROLE_MEMBERSHIP_DESC')
        );

        if ($gCurrentOrganization->getValue('org_org_id_parent') > 0 || $gCurrentOrganization->isParentOrganization()) {
            $formProfile->addCheckbox(
                'profile_show_extern_roles',
                $gL10n->get('SYS_SHOW_ROLES_OTHER_ORGANIZATIONS'),
                (bool)$formValues['profile_show_extern_roles'],
                array('helpTextId' => 'SYS_SHOW_ROLES_OTHER_ORGANIZATIONS_DESC')
            );
        }

        $selectBoxEntries = array('0' => $gL10n->get('SYS_DATABASE'), '1' => $gL10n->get('SYS_FOLDER'));
        $formProfile->addSelectBox(
            'profile_photo_storage',
            $gL10n->get('SYS_LOCATION_PROFILE_PICTURES'),
            $selectBoxEntries,
            array('defaultValue' => $formValues['profile_photo_storage'], 'showContextDependentFirstEntry' => false, 'helpTextId' => 'SYS_LOCATION_PROFILE_PICTURES_DESC')
        );
        $formProfile->addSubmitButton(
            'adm_button_save_profile',
            $gL10n->get('SYS_SAVE'),
            array('icon' => 'bi-check-lg', 'class' => 'offset-sm-3')
        );

        $smarty = $this->getSmartyTemplate();
        $formProfile->addToSmarty($smarty);
        $gCurrentSession->addFormObject($formProfile);
        return $smarty->fetch('preferences/preferences.profile.tpl');
    }

    /**
     * Generates the html of the form from the regional settings preferences and will return the complete html.
     * @return string Returns the complete html of the form from the regional settings preferences.
     * @throws Exception
     * @throws \Smarty\Exception
     */
    public function createRegionalSettingsForm(): string
    {
        global $gL10n, $gSettingsManager, $gTimezone, $gCurrentSession;

        $formValues = $gSettingsManager->getAll();

        $formRegionalSettings = new FormPresenter(
            'adm_preferences_form_regional_settings',
            'preferences/preferences.regional-settings.tpl',
            SecurityUtils::encodeUrl(ADMIDIO_URL . FOLDER_MODULES . '/preferences.php', array('mode' => 'save', 'panel' => 'RegionalSettings')),
            null,
            array('class' => 'form-preferences')
        );
        $formRegionalSettings->addInput(
            'system_timezone',
            $gL10n->get('ORG_TIMEZONE'),
            $gTimezone,
            array('property' => FormPresenter::FIELD_DISABLED, 'class' => 'form-control-small', 'helpTextId' => 'ORG_TIMEZONE_DESC')
        );
        $formRegionalSettings->addSelectBox(
            'system_language',
            $gL10n->get('SYS_LANGUAGE'),
            $gL10n->getAvailableLanguages(),
            array('property' => FormPresenter::FIELD_REQUIRED, 'defaultValue' => $formValues['system_language'], 'helpTextId' => array('SYS_LANGUAGE_HELP_TRANSLATION', array('<a href="https://www.admidio.org/dokuwiki/doku.php?id=en:entwickler:uebersetzen">', '</a>')))
        );
        $formRegionalSettings->addSelectBox(
            'default_country',
            $gL10n->get('SYS_DEFAULT_COUNTRY'),
            $gL10n->getCountries(),
            array('defaultValue' => $formValues['default_country'], 'helpTextId' => 'SYS_DEFAULT_COUNTRY_DESC')
        );
        $formRegionalSettings->addInput(
            'system_date',
            $gL10n->get('ORG_DATE_FORMAT'),
            $formValues['system_date'],
            array('property' => FormPresenter::FIELD_REQUIRED, 'maxLength' => 20, 'helpTextId' => array('ORG_DATE_FORMAT_DESC', array('<a href="https://www.php.net/manual/en/function.date.php">date()</a>')), 'class' => 'form-control-small')
        );
        $formRegionalSettings->addInput(
            'system_time',
            $gL10n->get('ORG_TIME_FORMAT'),
            $formValues['system_time'],
            array('property' => FormPresenter::FIELD_REQUIRED, 'maxLength' => 20, 'helpTextId' => array('ORG_TIME_FORMAT_DESC', array('<a href="https://www.php.net/manual/en/function.date.php">date()</a>')), 'class' => 'form-control-small')
        );
        $formRegionalSettings->addInput(
            'system_currency',
            $gL10n->get('ORG_CURRENCY'),
            $formValues['system_currency'],
            array('maxLength' => 20, 'helpTextId' => 'ORG_CURRENCY_DESC', 'class' => 'form-control-small')
        );
        $formRegionalSettings->addSubmitButton(
            'adm_button_save_regional_settings',
            $gL10n->get('SYS_SAVE'),
            array('icon' => 'bi-check-lg', 'class' => 'offset-sm-3')
        );

        $smarty = $this->getSmartyTemplate();
        $formRegionalSettings->addToSmarty($smarty);
        $gCurrentSession->addFormObject($formRegionalSettings);
        return $smarty->fetch('preferences/preferences.regional-settings.tpl');
    }

    /**
     * Generates the html of the form from the registration preferences and will return the complete html.
     * @return string Returns the complete html of the form from the registration preferences.
     * @throws Exception
     * @throws \Smarty\Exception
     */
    public function createRegistrationForm(): string
    {
        global $gL10n, $gSettingsManager, $gCurrentSession;

        $formValues = $gSettingsManager->getAll();

        $formRegistration = new FormPresenter(
            'adm_preferences_form_registration',
            'preferences/preferences.registration.tpl',
            SecurityUtils::encodeUrl(ADMIDIO_URL . FOLDER_MODULES . '/preferences.php', array('mode' => 'save', 'panel' => 'Registration')),
            null,
            array('class' => 'form-preferences')
        );
        $formRegistration->addCheckbox(
            'registration_enable_module',
            $gL10n->get('ORG_ENABLE_REGISTRATION_MODULE'),
            (bool)$formValues['registration_enable_module'],
            array('helpTextId' => 'ORG_ENABLE_REGISTRATION_MODULE_DESC')
        );
        $formRegistration->addCheckbox(
            'registration_manual_approval',
            $gL10n->get('SYS_MANUAL_APPROVAL'),
            (bool)$formValues['registration_manual_approval'],
            array('helpTextId' => array('SYS_MANUAL_APPROVAL_DESC', array('SYS_RIGHT_APPROVE_USERS')))
        );
        $formRegistration->addCheckbox(
            'registration_enable_captcha',
            $gL10n->get('ORG_ENABLE_CAPTCHA'),
            (bool)$formValues['registration_enable_captcha'],
            array('helpTextId' => 'ORG_CAPTCHA_REGISTRATION')
        );
        $formRegistration->addCheckbox(
            'registration_adopt_all_data',
            $gL10n->get('SYS_REGISTRATION_ADOPT_ALL_DATA'),
            (bool)$formValues['registration_adopt_all_data'],
            array('helpTextId' => 'SYS_REGISTRATION_ADOPT_ALL_DATA_DESC')
        );
        $formRegistration->addCheckbox(
            'registration_send_notification_email',
            $gL10n->get('ORG_EMAIL_ALERTS'),
            (bool)$formValues['registration_send_notification_email'],
            array('helpTextId' => array('ORG_EMAIL_ALERTS_DESC', array('SYS_RIGHT_APPROVE_USERS')))
        );
        $formRegistration->addSubmitButton(
            'adm_button_save_registration',
            $gL10n->get('SYS_SAVE'),
            array('icon' => 'bi-check-lg', 'class' => 'offset-sm-3')
        );

        $smarty = $this->getSmartyTemplate();
        $formRegistration->addToSmarty($smarty);
        $gCurrentSession->addFormObject($formRegistration);
        return $smarty->fetch('preferences/preferences.registration.tpl');
    }

    /**
     * Generates the html of the form from the security preferences and will return the complete html.
     * @return string Returns the complete html of the form from the security preferences.
     * @throws Exception
     * @throws \Smarty\Exception
     */
    public function createSecurityForm(): string
    {
        global $gL10n, $gSettingsManager, $gCurrentSession;

        $formValues = $gSettingsManager->getAll();

        $formSecurity = new FormPresenter(
            'adm_preferences_form_security',
            'preferences/preferences.security.tpl',
            SecurityUtils::encodeUrl(ADMIDIO_URL . FOLDER_MODULES . '/preferences.php', array('mode' => 'save', 'panel' => 'Security')),
            null,
            array('class' => 'form-preferences')
        );
        $formSecurity->addInput(
            'logout_minutes',
            $gL10n->get('ORG_AUTOMATIC_LOGOUT_AFTER'),
            $formValues['logout_minutes'],
            array('type' => 'number', 'minNumber' => 0, 'maxNumber' => 9999, 'step' => 1, 'helpTextId' => array('ORG_AUTOMATIC_LOGOUT_AFTER_DESC', array('SYS_REMEMBER_ME')))
        );
        $selectBoxEntries = array(
            0 => $gL10n->get('ORG_PASSWORD_MIN_STRENGTH_NO'),
            1 => $gL10n->get('ORG_PASSWORD_MIN_STRENGTH_LOW'),
            2 => $gL10n->get('ORG_PASSWORD_MIN_STRENGTH_MID'),
            3 => $gL10n->get('ORG_PASSWORD_MIN_STRENGTH_HIGH'),
            4 => $gL10n->get('ORG_PASSWORD_MIN_STRENGTH_VERY_HIGH')
        );
        $formSecurity->addSelectBox(
            'password_min_strength',
            $gL10n->get('ORG_PASSWORD_MIN_STRENGTH'),
            $selectBoxEntries,
            array('defaultValue' => $formValues['password_min_strength'], 'showContextDependentFirstEntry' => false, 'helpTextId' => 'ORG_PASSWORD_MIN_STRENGTH_DESC')
        );
        $formSecurity->addCheckbox(
            'enable_auto_login',
            $gL10n->get('ORG_LOGIN_AUTOMATICALLY'),
            (bool)$formValues['enable_auto_login'],
            array('helpTextId' => 'ORG_LOGIN_AUTOMATICALLY_DESC')
        );
        $formSecurity->addCheckbox(
            'enable_password_recovery',
            $gL10n->get('SYS_PASSWORD_FORGOTTEN'),
            (bool)$formValues['enable_password_recovery'],
            array('helpTextId' => array('SYS_PASSWORD_FORGOTTEN_PREF_DESC', array('SYS_ENABLE_NOTIFICATIONS')))
        );
        $formSecurity->addCheckbox(
            'security_login_email_address_enabled',
            $gL10n->get('SYS_LOGIN_WITH_EMAIL'),
            (bool) $formValues['security_login_email_address_enabled'],
            array('helpTextId' => 'SYS_LOGIN_WITH_EMAIL_DESC')
        );
        $formSecurity->addSubmitButton(
            'adm_button_save_security',
            $gL10n->get('SYS_SAVE'),
            array('icon' => 'bi-check-lg', 'class' => 'offset-sm-3')
        );

        $smarty = $this->getSmartyTemplate();
        $formSecurity->addToSmarty($smarty);
        $gCurrentSession->addFormObject($formSecurity);
        return $smarty->fetch('preferences/preferences.security.tpl');
    }

    /**
     * Generates the html of the form from the system information preferences and will return the complete html.
     * @return string Returns the complete html of the form from the system information preferences.
     * @throws Exception
     * @throws \Smarty\Exception
     */
    public function createSystemInformationForm(): string
    {
        global $gL10n, $gDb, $gLogger, $gDebug, $gImportDemoData;

        $this->assignSmartyVariable('operatingSystemName', SystemInfoUtils::getOS());
        $this->assignSmartyVariable('operatingSystemUserName', SystemInfoUtils::getUname());

        if (SystemInfoUtils::is64Bit()) {
            $architectureOSColorClass = 'text-success';
            $architectureOSText = $gL10n->get('SYS_YES');
        } else {
            $architectureOSColorClass = '';
            $architectureOSText = $gL10n->get('SYS_NO');
        }
        $this->assignSmartyVariable('architectureOSColorClass', $architectureOSColorClass);
        $this->assignSmartyVariable('architectureOSText', $architectureOSText);

        if (SystemInfoUtils::isUnixFileSystem()) {
            $unixText = $gL10n->get('SYS_YES');
        } else {
            $unixText = $gL10n->get('SYS_NO');
        }
        $this->assignSmartyVariable('unixText', $unixText);

        $this->assignSmartyVariable('directorySeparator', SystemInfoUtils::getDirectorySeparator());
        $this->assignSmartyVariable('pathSeparator', SystemInfoUtils::getPathSeparator());
        $this->assignSmartyVariable('maxPathLength', SystemInfoUtils::getMaxPathLength());

        if (version_compare($gDb->getVersion(), $gDb->getMinimumRequiredVersion(), '<')) {
            $databaseVersionColorClass = 'text-danger';
            $databaseVersionText = $gDb->getVersion();
            $databaseVersionInfo = ' &rarr; ' . $gL10n->get('SYS_DATABASE_VERSION_REQUIRED', array($gDb->getMinimumRequiredVersion()));
        } else {
            $databaseVersionColorClass = 'text-success';
            $databaseVersionText = $gDb->getVersion();
            $databaseVersionInfo = '';
        }
        $this->assignSmartyVariable('databaseVersionName', $gDb->getName() . '-' . $gL10n->get('SYS_VERSION'));
        $this->assignSmartyVariable('databaseVersionColorClass', $databaseVersionColorClass);
        $this->assignSmartyVariable('databaseVersionText', $databaseVersionText);
        $this->assignSmartyVariable('databaseVersionInfo', $databaseVersionInfo);

        if (is_file(ADMIDIO_PATH . FOLDER_DATA . '/.htaccess')) {
            $directoryProtectionColorClass = 'text-success';
            $directoryProtectionText = $gL10n->get('SYS_SECURE');
            $directoryProtectionInfo = '';
        } else {
            $directoryProtectionColorClass = 'text-danger';
            $directoryProtectionText = '<span id="directory_protection_status">' . $gL10n->get('SYS_OFF') . '</span>';
            $directoryProtectionInfo = ' &rarr; <a id="link_directory_protection" href="#link_directory_protection" title="' . $gL10n->get('SYS_CREATE_HTACCESS') . '">' . $gL10n->get('SYS_CREATE_HTACCESS') . '</a>';
        }
        $this->assignSmartyVariable('directoryProtectionColorClass', $directoryProtectionColorClass);
        $this->assignSmartyVariable('directoryProtectionText', $directoryProtectionText);
        $this->assignSmartyVariable('directoryProtectionInfo', $directoryProtectionInfo);

        $this->assignSmartyVariable('maxProcessableImageSize', round(SystemInfoUtils::getProcessableImageSize() / 1000000, 2) . ' ' . $gL10n->get('SYS_MEGAPIXEL'));

        if (isset($gDebug) && $gDebug) {
            $debugModeColorClass = 'text-danger';
            $debugModeText = $gL10n->get('SYS_ON');
        } else {
            $debugModeColorClass = 'text-success';
            $debugModeText = $gL10n->get('SYS_OFF');
        }
        $this->assignSmartyVariable('debugModeColorClass', $debugModeColorClass);
        $this->assignSmartyVariable('debugModeText', $debugModeText);

        if (isset($gImportDemoData) && $gImportDemoData) {
            $importModeColorClass = 'text-danger';
            $importModeText = $gL10n->get('SYS_ON');
        } else {
            $importModeColorClass = 'text-success';
            $importModeText = $gL10n->get('SYS_OFF');
        }
        $this->assignSmartyVariable('importModeColorClass', $importModeColorClass);
        $this->assignSmartyVariable('importModeText', $importModeText);

        try {
            $diskSpace = FileSystemUtils::getDiskSpace();
            $progressBarClass = '';

            $diskUsagePercent = round(($diskSpace['used'] / $diskSpace['total']) * 100, 1);
            if ($diskUsagePercent > 90) {
                $progressBarClass = ' progress-bar-danger';
            } elseif ($diskUsagePercent > 70) {
                $progressBarClass = ' progress-bar-warning';
            }
            $diskSpaceContent = '
                <div class="progress">
                    <div class="progress-bar' . $progressBarClass . '" role="progressbar" aria-valuenow="' . $diskSpace['used'] . '" aria-valuemin="0" aria-valuemax="' . $diskSpace['total'] . '" style="width: ' . $diskUsagePercent . '%;">
                        ' . FileSystemUtils::getHumanReadableBytes($diskSpace['used']) . ' / ' . FileSystemUtils::getHumanReadableBytes($diskSpace['total']) . '
                    </div>
                </div>';
        } catch (RuntimeException $exception) {
            $gLogger->error('FILE-SYSTEM: Disk space could not be determined!');

            $diskSpaceContent = $gL10n->get('SYS_DISK_SPACE_ERROR', array($exception->getMessage()));
        }
        $this->assignSmartyVariable('diskSpaceContent', $diskSpaceContent);

        $smarty = $this->getSmartyTemplate();
        return $smarty->fetch('preferences/preferences.system-information.tpl');
    }

    /**
     * Generates the html of the form from the system notifications preferences and will return the complete html.
     * @return string Returns the complete html of the form from the system notifications preferences.
     * @throws Exception
     * @throws \Smarty\Exception
     */
    public function createSystemNotificationsForm(): string
    {
        global $gL10n, $gDb, $gSettingsManager, $gCurrentOrgId, $gCurrentSession;

        $formValues = $gSettingsManager->getAll();

        $formSystemNotifications = new FormPresenter(
            'adm_preferences_form_system_notifications',
            'preferences/preferences.system-notifications.tpl',
            SecurityUtils::encodeUrl(ADMIDIO_URL . FOLDER_MODULES . '/preferences.php', array('mode' => 'save', 'panel' => 'SystemNotifications')),
            null,
            array('class' => 'form-preferences')
        );
        $formSystemNotifications->addCheckbox(
            'system_notifications_enabled',
            $gL10n->get('SYS_ENABLE_NOTIFICATIONS'),
            (bool)$formValues['system_notifications_enabled'],
            array('helpTextId' => 'SYS_ENABLE_NOTIFICATIONS_DESC')
        );
        $formSystemNotifications->addCheckbox(
            'system_notifications_new_entries',
            $gL10n->get('SYS_NOTIFICATION_NEW_ENTRIES'),
            (bool)$formValues['system_notifications_new_entries'],
            array('helpTextId' => 'SYS_NOTIFICATION_NEW_ENTRIES_DESC')
        );
        $formSystemNotifications->addCheckbox(
            'system_notifications_profile_changes',
            $gL10n->get('SYS_NOTIFICATION_PROFILE_CHANGES'),
            (bool)$formValues['system_notifications_profile_changes'],
            array('helpTextId' => 'SYS_NOTIFICATION_PROFILE_CHANGES_DESC')
        );

        // read all roles of the organization
        $sqlData = array();
        $sqlData['query'] = 'SELECT rol_uuid, rol_name, cat_name
               FROM ' . TBL_ROLES . '
         INNER JOIN ' . TBL_CATEGORIES . '
                 ON cat_id = rol_cat_id
         INNER JOIN ' . TBL_ORGANIZATIONS . '
                 ON org_id = cat_org_id
              WHERE rol_valid  = true
                AND rol_system = false
                AND rol_all_lists_view = true
                AND cat_org_id = ? -- $gCurrentOrgId
                AND cat_name_intern <> \'EVENTS\'
           ORDER BY cat_name, rol_name';
        $sqlData['params'] = array($gCurrentOrgId);
        $formSystemNotifications->addSelectBoxFromSql(
            'system_notifications_role',
            $gL10n->get('SYS_NOTIFICATION_ROLE'),
            $gDb,
            $sqlData,
            array('defaultValue' => $formValues['system_notifications_role'], 'showContextDependentFirstEntry' => false, 'helpTextId' => array('SYS_NOTIFICATION_ROLE_DESC', array('SYS_RIGHT_ALL_LISTS_VIEW')))
        );

        $text = new Text($gDb);
        $text->readDataByColumns(array('txt_name' => 'SYSMAIL_REGISTRATION_CONFIRMATION', 'txt_org_id' => $gCurrentOrgId));
        $formSystemNotifications->addMultilineTextInput('SYSMAIL_REGISTRATION_CONFIRMATION', $gL10n->get('SYS_NOTIFICATION_REGISTRATION_CONFIRMATION'), $text->getValue('txt_text'), 7);
        $text->readDataByColumns(array('txt_name' => 'SYSMAIL_REGISTRATION_NEW', 'txt_org_id' => $gCurrentOrgId));
        $formSystemNotifications->addMultilineTextInput('SYSMAIL_REGISTRATION_NEW', $gL10n->get('SYS_NOTIFICATION_NEW_REGISTRATION'), $text->getValue('txt_text'), 7);
        $text->readDataByColumns(array('txt_name' => 'SYSMAIL_REGISTRATION_APPROVED', 'txt_org_id' => $gCurrentOrgId));
        $formSystemNotifications->addMultilineTextInput('SYSMAIL_REGISTRATION_APPROVED', $gL10n->get('SYS_NOTIFICATION_REGISTRATION_APPROVAL'), $text->getValue('txt_text'), 7);
        $text->readDataByColumns(array('txt_name' => 'SYSMAIL_REGISTRATION_REFUSED', 'txt_org_id' => $gCurrentOrgId));
        $formSystemNotifications->addMultilineTextInput('SYSMAIL_REGISTRATION_REFUSED', $gL10n->get('ORG_REFUSE_REGISTRATION'), $text->getValue('txt_text'), 7);
        $text->readDataByColumns(array('txt_name' => 'SYSMAIL_NEW_PASSWORD', 'txt_org_id' => $gCurrentOrgId));
        $htmlDesc = $gL10n->get('ORG_ADDITIONAL_VARIABLES') . ':<br /><strong>#variable1#</strong> - ' . $gL10n->get('ORG_VARIABLE_NEW_PASSWORD');
        $formSystemNotifications->addMultilineTextInput(
            'SYSMAIL_NEW_PASSWORD',
            $gL10n->get('ORG_SEND_NEW_PASSWORD'),
            $text->getValue('txt_text'),
            7,
            array('helpTextId' => $htmlDesc)
        );
        $text->readDataByColumns(array('txt_name' => 'SYSMAIL_PASSWORD_RESET', 'txt_org_id' => $gCurrentOrgId));
        $htmlDesc = $gL10n->get('ORG_ADDITIONAL_VARIABLES') . ':<br /><strong>#variable1#</strong> - ' . $gL10n->get('ORG_VARIABLE_ACTIVATION_LINK');
        $formSystemNotifications->addMultilineTextInput(
            'SYSMAIL_PASSWORD_RESET',
            $gL10n->get('SYS_PASSWORD_FORGOTTEN'),
            $text->getValue('txt_text'),
            7,
            array('helpTextId' => $htmlDesc)
        );
        $formSystemNotifications->addSubmitButton(
            'adm_button_save_system_notification',
            $gL10n->get('SYS_SAVE'),
            array('icon' => 'bi-check-lg', 'class' => 'offset-sm-3')
        );

        $smarty = $this->getSmartyTemplate();
        $formSystemNotifications->addToSmarty($smarty);
        $gCurrentSession->addFormObject($formSystemNotifications);
        return $smarty->fetch('preferences/preferences.system-notifications.tpl');
    }

    /**
     * Read all file names of a folder and return an array where the file names are the keys and a readable
     * version of the file names are the values.
     * @param string $folder Server path with folder name of whom the files should be read.
     * @return array<int,string> Array with all file names of the given folder.
     */
    private function getArrayFileNames(string $folder): array
    {
        // get all files from the folder
        $files = array_keys(FileSystemUtils::getDirectoryContent($folder, false, false, array(FileSystemUtils::CONTENT_TYPE_FILE)));

        foreach ($files as &$templateName) {
            $templateName = ucfirst(preg_replace('/[_-]/', ' ', str_replace(array('.tpl', '.html', '.txt'), '', $templateName)));
        }
        unset($templateName);

        return $files;
    }

    /**
     * Set a panel name that should be opened at page load.
     * @param string $panelName Name of the panel that should be opened at page load.
     * @return void
     */
    public function setPanelToShow(string $panelName)
    {
        $this->preferencesPanelToShow = $panelName;
    }

    /**
     * Read all available registrations from the database and create the html content of this
     * page with the Smarty template engine and write the html output to the internal
     * parameter **$pageContent**. If no registration is found than show a message to the user.
     */
    public function show()
    {
        global $gSettingsManager, $gL10n;

        if ($this->preferencesPanelToShow !== '') {
            // open the modules tab if the options of a module should be shown
            if (array_key_exists($this->preferencesPanelToShow, $this->accordionModulePanels)) {
                $this->addJavascript(
                    '
                $("#tabsNavModules").attr("class", "nav-link active");
                $("#tabsModules").attr("class", "tab-pane fade show active");
                $("#tabsNavCommon").attr("class", "nav-link");
                $("#tabsCommon").attr("class", "tab-pane fade");
                $("#collapsePreferences' . $this->preferencesPanelToShow . '").attr("class", "collapse show");
                $.get("' . ADMIDIO_URL . FOLDER_MODULES . '/preferences.php?mode=html_form&panel=' . $this->preferencesPanelToShow . '", function (data) {
                        $("#admidioPanelPreferences' . $this->preferencesPanelToShow . ' .accordion-body").html(data);
                    });
                location.hash = "#admidioPanelPreferences' . $this->preferencesPanelToShow . '";
                    ',true
                );
            } else {
                $this->addJavascript(
                    '
                $("#tabsNavCommon").attr("class", "nav-link active");
                $("#tabsCommon").attr("class", "tab-pane fade show active");
                $("#collapsePreferences' . $this->preferencesPanelToShow . '").attr("class", "collapse show");
                $.get("' . ADMIDIO_URL . FOLDER_MODULES . '/preferences.php?mode=html_form&panel=' . $this->preferencesPanelToShow . '", function (data) {
                        $("#admidioPanelPreferences' . $this->preferencesPanelToShow . ' .accordion-body").html(data);
                    });
                location.hash = "#admidioPanelPreferences' . $this->preferencesPanelToShow . '";
                    ',true
                );
            }
        }

        $this->addJavascript(
            '
            var panels = ["common", "security", "regional_settings", "changelog", "registration", "email_dispatch", "system_notifications", "captcha", "admidio_update", "php", "system_information",
<<<<<<< HEAD
                "announcements", "contacts", "documents_files", "inventory", "photos", "guestbook", "groups_roles", "category_report", "messages", "profile", "events", "links"];
=======
                "announcements", "contacts", "documents_files", "photos", "forum", "groups_roles", "category_report", "messages", "profile", "events", "links"];
>>>>>>> 9aa4afb1

            for(var i = 0; i < panels.length; i++) {
                $("#adm_panel_preferences_" + panels[i] + " .accordion-header").click(function (e) {
                    var id = $(this).data("preferences-panel");
                    if ($("#adm_panel_preferences_" + id + " h2").attr("aria-expanded") == "true") {
                        $.get("' . ADMIDIO_URL . FOLDER_MODULES . '/preferences.php?mode=html_form&panel=" + id, function (data) {
                            $("#adm_panel_preferences_" + id + " .accordion-body").html(data);
                        });
                    }
                });

                $(document).on("submit", "#adm_preferences_form_" + panels[i], formSubmit);
            }

            $(document).on("click", "#adm_captcha_refresh", (function() {
                document.getElementById("captcha").src="' . ADMIDIO_URL . FOLDER_LIBS . '/securimage/securimage_show.php?" + Math.random();
            }));

            $(document).on("click", "#adm_link_check_update", (function() {
                var admVersionContent = $("#adm_version_content");

                admVersionContent.html("<i class=\"spinner-border spinner-border-sm\"></i>").show();
                $.get("' . ADMIDIO_URL . FOLDER_MODULES . '/preferences.php", {mode: "update_check"}, function(htmlVersion) {
                    admVersionContent.html(htmlVersion);
                });
                return false;
            }));

            $(document).on("click", "#link_directory_protection", (function() {
                var dirProtectionStatus = $("#directory_protection_status");

                dirProtectionStatus.html("<i class=\"spinner-border spinner-border-sm\"></i>").show();
                $.get("' . ADMIDIO_URL . FOLDER_MODULES . '/preferences.php", {mode: "htaccess"}, function(statusText) {
                    var directoryProtection = dirProtectionStatus.parent().parent().parent();
                    directoryProtection.html("<span class=\"text-success\"><strong>" + statusText + "</strong></span>");
                });
                return false;
            }));',
            true
        );

        ChangelogService::displayHistoryButton($this, 'preferences', 'preferences,texts');

        // Load the select2 in case any of the form uses a select box. Unfortunately, each section
        // is loaded on-demand, when there is no html page any more to insert the css/JS file loading,
        // so we need to do it here, even when no selectbox will be used...
        // TODO_RK: Can/Shall we load these select2 files only on demand (used by some subsections like the changelog)?
        $this->addCssFile(ADMIDIO_URL . FOLDER_LIBS . '/select2/css/select2.css');
        $this->addCssFile(ADMIDIO_URL . FOLDER_LIBS . '/select2-bootstrap-theme/select2-bootstrap-5-theme.css');
        $this->addJavascriptFile(ADMIDIO_URL . FOLDER_LIBS . '/select2/js/select2.js');
        $this->addJavascriptFile(ADMIDIO_URL . FOLDER_LIBS . '/select2/js/i18n/' . $gL10n->getLanguageLibs() . '.js');


        $this->assignSmartyVariable('accordionCommonPanels', $this->accordionCommonPanels);
        $this->assignSmartyVariable('accordionModulePanels', $this->accordionModulePanels);
        $this->addTemplateFile('preferences/preferences.tpl');

        parent::show();
    }
}<|MERGE_RESOLUTION|>--- conflicted
+++ resolved
@@ -2336,11 +2336,7 @@
         $this->addJavascript(
             '
             var panels = ["common", "security", "regional_settings", "changelog", "registration", "email_dispatch", "system_notifications", "captcha", "admidio_update", "php", "system_information",
-<<<<<<< HEAD
-                "announcements", "contacts", "documents_files", "inventory", "photos", "guestbook", "groups_roles", "category_report", "messages", "profile", "events", "links"];
-=======
-                "announcements", "contacts", "documents_files", "photos", "forum", "groups_roles", "category_report", "messages", "profile", "events", "links"];
->>>>>>> 9aa4afb1
+                "announcements", "contacts", "documents_files", "inventory", "photos", "forum", "groups_roles", "category_report", "messages", "profile", "events", "links"];
 
             for(var i = 0; i < panels.length; i++) {
                 $("#adm_panel_preferences_" + panels[i] + " .accordion-header").click(function (e) {
