<?php
namespace Admidio\UI\View;

use Admidio\Infrastructure\Exception;
use Admidio\Infrastructure\Utils\SecurityUtils;
use Admidio\Roles\Entity\Role;
use Admidio\Roles\ValueObject\RoleDependency;
use Admidio\Roles\Service\RoleService;
use Admidio\UI\Presenter\FormPresenter;
use Admidio\UI\Presenter\PagePresenter;
use HtmlDataTables;
<<<<<<< HEAD
=======
use HtmlPage;
use Admidio\Changelog\Service\ChangelogService;
>>>>>>> 5b83fde1

/**
 * @brief Class with methods to display the module pages and helpful functions.
 *
 * This class adds some functions that are used in the groups and roles module to keep the
 * code easy to read and short
 *
 * **Code example**
 * ```
 * // generate html output with available registrations
 * $page = new ModuleGroupsRoles('admidio-groups-roles', $headline);
 * $page->createRegistrationList();
 * $page->show();
 * ```
 * @copyright The Admidio Team
 * @see https://www.admidio.org/
 * @license https://www.gnu.org/licenses/gpl-2.0.html GNU General Public License v2.0 only
 */
class GroupsRoles extends PagePresenter
{
    /**
     * @var array Array with all read groups and roles
     */
    protected array $data = array();
    /**
     * @var int Type of the role e.g. ROLE_TYPE_INACTIVE, ROLE_TYPE_ACTIVE, ROLE_TYPE_EVENT_PARTICIPATION
     */
    public const ROLE_TYPE_INACTIVE = 0;
    public const ROLE_TYPE_ACTIVE = 1;
    public const ROLE_TYPE_EVENT_PARTICIPATION = 2;
    protected int $roleType;

    /**
     * Returns the number of roles that where read in this class.
     * @return int Returns the number of roles
     */
    public function countRoles(): int
    {
        return count($this->data);
    }

    /**
     * Show all roles of the organization in card view. The roles must be read before with the method readData.
     * The cards will show various functions like activate, deactivate, vcard export, edit or delete. Also, the
     * role information e.g. description, start and end date, number of active and former members. A button with
     * the link to the default list will be shown.
     * @param string $categoryUUID UUID of the category for which the roles should be shown.
     * @param string $roleType The type of roles that should be shown within this page.
     *                         0 - inactive roles
     *                         1 - active roles
     *                         2 - event participation roles
     * @throws \Smarty\Exception|Exception
     * @throws Exception
     */
    public function createCards(string $categoryUUID, string $roleType)
    {
        global $gSettingsManager, $gCurrentUser, $gCurrentSession, $gL10n, $gDb;

        $this->createSharedHeader($categoryUUID, $roleType, 'card');

        $categoryUUID = '';
        $categoryName = '';
        $templateDataCategory = array();
        $templateDataRoles = array();

        foreach ($this->data as $row) {
            $role = new Role($gDb);
            $role->setArray($row);

            if ($categoryUUID !== $row['cat_uuid']) {
                if ($categoryUUID !== '') {
                    $templateDataCategory[] = array(
                        'uuid' => $categoryUUID,
                        'name' => $categoryName,
                        'entries' => $templateDataRoles
                    );
                }
                $categoryUUID = $row['cat_uuid'];
                $categoryName = $row['cat_name'];
                $templateDataRoles = array();
            }

            $templateRow = array();
            $templateRow['category'] = $role->getValue('cat_name');
            $templateRow['id'] = 'role_' . $role->getValue('rol_uuid');
            $templateRow['title'] = $role->getValue('rol_name');

            // send a mail to all role members
            if ($gCurrentUser->hasRightSendMailToRole($row['rol_id']) && $gSettingsManager->getBool('enable_mail_module')) {
                $templateRow['actions'][] = array(
                    'url' => SecurityUtils::encodeUrl(ADMIDIO_URL . FOLDER_MODULES . '/messages/messages_write.php', array('role_uuid' => $row['rol_uuid'])),
                    'icon' => 'bi bi-envelope',
                    'tooltip' => $gL10n->get('SYS_EMAIL_TO_MEMBERS')
                );
            }

            // show link to export vCard if user is allowed to see the profiles of members and the role has members
            if ($gCurrentUser->hasRightViewProfiles($row['rol_id'])
                && ($row['num_members'] > 0 || $row['num_leader'] > 0)) {
                $templateRow['actions'][] = array(
                    'url' => SecurityUtils::encodeUrl(ADMIDIO_URL . FOLDER_MODULES . '/groups-roles/groups_roles.php', array('mode' => 'export', 'role_uuid' => $row['rol_uuid'])),
                    'icon' => 'bi bi-download',
                    'tooltip' => $gL10n->get('SYS_EXPORT_VCARD_FROM_VAR', array($row['rol_name']))
                );
            }

            // link to assign or remove members if you are allowed to do it
            if ($role->allowedToAssignMembers($gCurrentUser)) {
                $templateRow['actions'][] = array(
                    'url' => SecurityUtils::encodeUrl(ADMIDIO_URL . FOLDER_MODULES . '/groups-roles/members_assignment.php', array('role_uuid' => $row['rol_uuid'])),
                    'icon' => 'bi bi-person-plus',
                    'tooltip' => $gL10n->get('SYS_ASSIGN_MEMBERS')
                );
            }

            if ($gCurrentUser->manageRoles()) {
                // set role active or inactive
                if ($this->roleType === GroupsRoles::ROLE_TYPE_INACTIVE && !$role->getValue('rol_administrator')) {
                    $templateRow['actions'][] = array(
                        'dataHref' => 'callUrlHideElement(\'role_' . $row['rol_uuid'] . '\', \'' . SecurityUtils::encodeUrl(ADMIDIO_URL . '/adm_program/modules/groups-roles/groups_roles.php', array('mode' => 'activate', 'role_uuid' => $row['rol_uuid'])) . '\', \'' . $gCurrentSession->getCsrfToken() . '\')',
                        'dataMessage' => $gL10n->get('SYS_ACTIVATE_ROLE_DESC', array($row['rol_name'])),
                        'icon' => 'bi bi-eye',
                        'tooltip' => $gL10n->get('SYS_ACTIVATE_ROLE')
                    );
                } elseif ($this->roleType === GroupsRoles::ROLE_TYPE_ACTIVE && !$role->getValue('rol_administrator')) {
                    $templateRow['actions'][] = array(
                        'dataHref' => 'callUrlHideElement(\'role_' . $row['rol_uuid'] . '\', \'' . SecurityUtils::encodeUrl(ADMIDIO_URL . '/adm_program/modules/groups-roles/groups_roles.php', array('mode' => 'deactivate', 'role_uuid' => $row['rol_uuid'])) . '\', \'' . $gCurrentSession->getCsrfToken() . '\')',
                        'dataMessage' => $gL10n->get('SYS_DEACTIVATE_ROLE_DESC', array($row['rol_name'])),
                        'icon' => 'bi bi-eye-slash',
                        'tooltip' => $gL10n->get('SYS_DEACTIVATE_ROLE')
                    );
                }

                // edit roles of you are allowed to assign roles
                $templateRow['actions'][] = array(
                    'url' => SecurityUtils::encodeUrl(ADMIDIO_URL . FOLDER_MODULES . '/groups-roles/groups_roles.php', array('mode' => 'edit', 'role_uuid' => $row['rol_uuid'])),
                    'icon' => 'bi bi-pencil-square',
                    'tooltip' => $gL10n->get('SYS_EDIT_ROLE')
                );
                if (!$role->getValue('rol_administrator')) {
                    $templateRow['actions'][] = array(
                        'dataHref' => 'callUrlHideElement(\'role_' . $row['rol_uuid'] . '\', \'' . SecurityUtils::encodeUrl(ADMIDIO_URL . '/adm_program/modules/groups-roles/groups_roles.php', array('mode' => 'delete', 'role_uuid' => $row['rol_uuid'])) . '\', \'' . $gCurrentSession->getCsrfToken() . '\')',
                        'dataMessage' => $gL10n->get('SYS_DELETE_ENTRY', array($row['rol_name'])),
                        'icon' => 'bi bi-trash',
                        'tooltip' => $gL10n->get('SYS_DELETE_ROLE')
                    );
                }
            }

            if (!empty($role->getValue('rol_description'))) {
                $roleDescription = strip_tags($role->getValue('rol_description'));

                if (strlen($roleDescription) > 200) {
                    // read first 200 chars of text, then search for last space and cut the text there. After that add a "more" link
                    $textPrev = substr($roleDescription, 0, 200);
                    $maxPosPrev = strrpos($textPrev, ' ');
                    $roleDescription = substr($textPrev, 0, $maxPosPrev) .
                        ' <span class="collapse" id="viewdetails-' . $row['rol_uuid'] . '">' . substr($roleDescription, $maxPosPrev) . '.
                                </span> <a class="admidio-icon-link" data-bs-toggle="collapse" data-bs-target="#viewdetails-' . $row['rol_uuid'] . '">»</a>';
                }

                $templateRow['information'][] = $roleDescription;
            }

            // block with information about events and meeting-point
            if (!empty($role->getValue('rol_start_date')) || $role->getValue('rol_weekday') > 0
                || !empty($role->getValue('rol_start_time')) || !empty($role->getValue('rol_location'))) {
                $html = '<h6>' . $gL10n->get('SYS_APPOINTMENTS') . ' / ' . $gL10n->get('SYS_MEETINGS') . '</h6>';
                if ($role->getValue('rol_start_date') !== '') {
                    $html .= '<span class="d-block">' . $gL10n->get('SYS_DATE_FROM_TO', array($role->getValue('rol_start_date', $gSettingsManager->getString('system_date')), $role->getValue('rol_end_date', $gSettingsManager->getString('system_date')))) . '</span>';
                }

                if ($role->getValue('rol_weekday') > 0 || !empty($role->getValue('rol_start_time'))) {
                    if ($role->getValue('rol_weekday') > 0) {
                        $html .= RoleService::getWeekdays($role->getValue('rol_weekday')) . ' ';
                    }
                    if (!empty($role->getValue('rol_start_time'))) {
                        $html .= $gL10n->get('SYS_FROM_TO', array($role->getValue('rol_start_time', $gSettingsManager->getString('system_time')), $role->getValue('rol_end_time', $gSettingsManager->getString('system_time'))));
                    }
                    $html = '<span class="d-block">' . $html . '</span>';
                }

                // Meeting point
                if (!empty($role->getValue('rol_location'))) {
                    $html .= '<span class="d-block">' . $gL10n->get('SYS_MEETING_POINT') . ' ' . $role->getValue('rol_location') . '</span>';
                }
                $templateRow['information'][] = $html;
            }

            // show members fee
            if (!empty($role->getValue('rol_cost')) || $role->getValue('rol_cost_period') > 0) {
                $html = '';

                // Member fee
                if (!empty($role->getValue('rol_cost'))) {
                    $html .= (float)$role->getValue('rol_cost') . ' ' . $gSettingsManager->getString('system_currency');
                }

                // Contributory period
                if (!empty($role->getValue('rol_cost_period')) && $role->getValue('rol_cost_period') != 0) {
                    $html .= ' - ' . Role::getCostPeriods($role->getValue('rol_cost_period'));
                }

                $templateRow['information'][] = '<h6>' . $gL10n->get('SYS_CONTRIBUTION') . '</h6><span class="d-block">' . $html . '</span></li>';
            }

            // show count of members and leaders of this role
            $html = '';
            $htmlLeader = '';

            if ($role->getValue('rol_max_members') > 0) {
                $html .= $gL10n->get('SYS_MAX_PARTICIPANTS_OF_ROLE', array((int)$row['num_members'], (int)$role->getValue('rol_max_members')));
            } else {
                $html .= $row['num_members'] . ' ' . $gL10n->get('SYS_PARTICIPANTS');
            }

            if ($gCurrentUser->hasRightViewFormerRolesMembers($row['rol_id']) && $this->roleType === $this::ROLE_TYPE_ACTIVE && $row['num_former'] > 0) {
                // show former members
                if ($row['num_former'] == 1) {
                    $textFormerMembers = $gL10n->get('SYS_FORMER');
                } else {
                    $textFormerMembers = $gL10n->get('SYS_FORMER_PL');
                }

                $html .= '&nbsp;&nbsp;(<a href="' . SecurityUtils::encodeUrl(ADMIDIO_URL . FOLDER_MODULES . '/groups-roles/lists_show.php', array('role_list' => $row['rol_uuid'], 'show_former_members' => 1)) . '">' . $row['num_former'] . ' ' . $textFormerMembers . '</a>) ';
            }

            if ($row['num_leader'] > 0) {
                $htmlLeader = '<span class="d-block">' . $row['num_leader'] . ' ' . $gL10n->get('SYS_LEADERS') . '</span>';
            }
            $templateRow['information'][] = '<span class="d-block">' . $html . '</span>' . $htmlLeader;

            $templateRow['buttons'][] = array(
                'url' => SecurityUtils::encodeUrl(ADMIDIO_URL . FOLDER_MODULES . '/groups-roles/lists_show.php', array('role_list' => $row['rol_uuid'])),
                'name' => $gL10n->get('SYS_SHOW_MEMBER_LIST')
            );

            $templateDataRoles[] = $templateRow;
        }
        $templateDataCategory[] = array(
            'uuid' => $categoryUUID,
            'name' => $categoryName,
            'entries' => $templateDataRoles
        );
        $this->smarty->assign('cards', $templateDataCategory);
        $this->smarty->assign('l10n', $gL10n);
        $this->pageContent .= $this->smarty->fetch('modules/groups-roles.cards.tpl');
    }

    /**
     * Create the data for the edit form of a role.
     * @param string $roleUUID UUID of the role that should be edited.
     * @throws Exception
     */
    public function createEditForm(string $roleUUID = '')
    {
        global $gCurrentOrgId, $gCurrentUser, $gCurrentSession, $gDb, $gL10n, $gSettingsManager;

        // Initialize local parameters
        $showSystemCategory = false;
        $eventRole = false;

        // create role object
        $role = new Role($gDb);

        if ($roleUUID !== '') {
            $role->readDataByUuid($roleUUID);
            $eventRole = $role->getValue('cat_name_intern') === 'EVENTS';

            // check if the role belongs to the current organization
            if ((int)$role->getValue('cat_org_id') !== $gCurrentOrgId && $role->getValue('cat_org_id') > 0) {
                throw new Exception('SYS_NO_RIGHTS');
            }

            // administrator role could only be created or edited by administrators
            if ($role->getValue('rol_administrator') == 1 && !$gCurrentUser->isAdministrator()) {
                throw new Exception('SYS_NO_RIGHTS');
            }

            // hidden roles can also see hidden categories
            if ($role->getValue('cat_system') == 1) {
                $showSystemCategory = true;
            }
        }

        // get all dependent roles of this role
        $childRoles = RoleDependency::getChildRoles($gDb, $role->getValue('rol_id'));

        $childRoleObjects = array();

        $this->addJavascript('
            checkMaxMemberCount();
            $("#rol_assign_roles").change(function() {
                markRoleRight("rol_assign_roles", "rol_all_lists_view", true);
            });
            $("#rol_all_lists_view").change(function() {
                markRoleRight("rol_all_lists_view", "rol_assign_roles", false);
            });
            $("#rol_max_members").change(function() {
                checkMaxMemberCount();
            });',
            true
        );

        $this->addJavascript('
            /**
             * show/hide role dependencies if max count members will be changed
             */
            function checkMaxMemberCount() {
                // If a maximum number of members has been specified, no role dependencies may exist
                if ($("#rol_max_members").val() > 0) {
                    $("#gb_dependencies").hide();

                    // All dependent roles are marked and set to independent
                    $("#dependent_roles").val("");
                } else {
                    $("#gb_dependencies").show();
                }
            }

            /**
             * Set dependent role right if another role right changed
             * @param {string} srcRight  ID of the right that triggers the event
             * @param {string} destRight ID of the right that is to be adapted
             * @param {bool}   checked   true destRight is set to checked
             *                           false destRight is set to unchecked
             */
            function markRoleRight(srcRight, destRight, checked) {
                if (document.getElementById(srcRight).checked && checked) {
                    document.getElementById(destRight).checked = true;
                }
                if (!document.getElementById(srcRight).checked && !checked) {
                    document.getElementById(destRight).checked = false;
                }
            }
        ');

<<<<<<< HEAD
        $form = new FormPresenter(
=======
        ChangelogService::displayHistoryButton($this, 'roles', 'roles', !empty($getAnnroleUUIDUuid), array('uuid' => $roleUUID));

        $form = new Form(
>>>>>>> 5b83fde1
            'adm_roles_edit_form',
            'modules/groups-roles.edit.tpl',
            SecurityUtils::encodeUrl(ADMIDIO_URL . FOLDER_MODULES . '/groups-roles/groups_roles.php', array('role_uuid' => $roleUUID, 'mode' => 'save')),
            $this
        );

        if ($role->getValue('rol_administrator') === 1 || $eventRole) {
            $fieldProperty = FormPresenter::FIELD_READONLY;
        } else {
            $fieldProperty = FormPresenter::FIELD_REQUIRED;
        }
        $form->addInput(
            'rol_name',
            $gL10n->get('SYS_NAME'),
            $role->getValue('rol_name'),
            array('maxLength' => 100, 'property' => $fieldProperty)
        );
        $form->addMultilineTextInput(
            'rol_description',
            $gL10n->get('SYS_DESCRIPTION'),
            $role->getValue('rol_description'),
            3,
            array('property' => ($eventRole ? FormPresenter::FIELD_READONLY : FormPresenter::FIELD_DEFAULT), 'maxLength' => 4000)
        );
        $form->addSelectBoxForCategories(
            'rol_cat_id',
            $gL10n->get('SYS_CATEGORY'),
            $gDb,
            ($eventRole ? 'ROL_EVENT' : 'ROL'),
            FormPresenter::SELECT_BOX_MODUS_EDIT,
            array('property' => ($eventRole ? FormPresenter::FIELD_READONLY : FormPresenter::FIELD_REQUIRED), 'defaultValue' => $role->getValue('cat_uuid'))
        );
        if ($gSettingsManager->getBool('enable_mail_module')) {
            $selectBoxEntries = array(0 => $gL10n->get('SYS_NOBODY'), 1 => $gL10n->get('SYS_ROLE_MEMBERS'), 2 => $gL10n->get('ORG_REGISTERED_USERS'), 3 => $gL10n->get('SYS_ALSO_VISITORS'));
            $form->addSelectBox(
                'rol_mail_this_role',
                $gL10n->get('SYS_SEND_MAILS'),
                $selectBoxEntries,
                array(
                    'defaultValue' => $role->getValue('rol_mail_this_role'),
                    'showContextDependentFirstEntry' => false,
                    'helpTextId' => $gL10n->get('SYS_RIGHT_MAIL_THIS_ROLE_DESC', array('SYS_RIGHT_MAIL_TO_ALL'))
                )
            );
        }
        $selectBoxEntries = array(0 => $gL10n->get('SYS_NOBODY'), 3 => $gL10n->get('SYS_LEADERS'), 1 => $gL10n->get('SYS_ROLE_MEMBERS'), 2 => $gL10n->get('ORG_REGISTERED_USERS'));
        $form->addSelectBox(
            'rol_view_memberships',
            $gL10n->get('SYS_VIEW_ROLE_MEMBERSHIPS'),
            $selectBoxEntries,
            array(
                'defaultValue' => $role->getValue('rol_view_memberships'),
                'showContextDependentFirstEntry' => false,
                'helpTextId' => $gL10n->get('SYS_VIEW_ROLE_MEMBERSHIPS_DESC', array('SYS_RIGHT_ALL_LISTS_VIEW'))
            )
        );
        $form->addSelectBox(
            'rol_view_members_profiles',
            $gL10n->get('SYS_VIEW_PROFILES_OF_ROLE_MEMBERS'),
            $selectBoxEntries,
            array(
                'defaultValue' => $role->getValue('rol_view_members_profiles'),
                'showContextDependentFirstEntry' => false,
                'helpTextId' => $gL10n->get('SYS_VIEW_PROFILES_OF_ROLE_MEMBERS_DESC', array('SYS_RIGHT_ALL_LISTS_VIEW'))
            )
        );
        $selectBoxEntries = array(0 => $gL10n->get('SYS_NO_ADDITIONAL_RIGHTS'), 1 => $gL10n->get('SYS_ASSIGN_MEMBERS'), 2 => $gL10n->get('SYS_EDIT_MEMBERS'), 3 => $gL10n->get('SYS_ASSIGN_EDIT_MEMBERS'));
        $form->addSelectBox(
            'rol_leader_rights',
            $gL10n->get('SYS_LEADER'),
            $selectBoxEntries,
            array(
                'defaultValue' => $role->getValue('rol_leader_rights'),
                'showContextDependentFirstEntry' => false,
                'helpTextId' => 'SYS_LEADER_RIGHTS_DESC'
            )
        );

        $selectBoxEntries = array(0 => $gL10n->get('SYS_SYSTEM_DEFAULT_LIST'));
        // Prepare SQL statement for all list configurations to be displayed
        $sql = 'SELECT lst_id, lst_name
          FROM ' . TBL_LISTS . '
         WHERE lst_org_id = ? -- $gCurrentOrgId
           AND lst_global = true
           AND lst_name IS NOT NULL
      ORDER BY lst_global, lst_name';
        $pdoStatement = $gDb->queryPrepared($sql, array($gCurrentOrgId));

        while ($row = $pdoStatement->fetch()) {
            $selectBoxEntries[$row['lst_id']] = $row['lst_name'];
        }
        $form->addSelectBox(
            'rol_lst_id',
            $gL10n->get('SYS_DEFAULT_LIST'),
            $selectBoxEntries,
            array('defaultValue' => (int)$role->getValue('rol_lst_id'), 'showContextDependentFirstEntry' => false, 'helpTextId' => 'SYS_DEFAULT_LIST_DESC')
        );

        if (!$eventRole) {
            $form->addCheckbox(
                'rol_default_registration',
                $gL10n->get('SYS_DEFAULT_ASSIGNMENT_REGISTRATION'),
                (bool)$role->getValue('rol_default_registration'),
                array('helpTextId' => 'SYS_DEFAULT_ASSIGNMENT_REGISTRATION_DESC')
            );
            $form->addInput(
                'rol_max_members',
                $gL10n->get('SYS_MAX_PARTICIPANTS') . '<br />(' . $gL10n->get('SYS_NO_LEADER') . ')',
                (int)$role->getValue('rol_max_members'),
                array('type' => 'number', 'minNumber' => 0, 'maxNumber' => 99999, 'step' => 1)
            );
            $form->addInput(
                'rol_cost',
                $gL10n->get('SYS_CONTRIBUTION') . ' ' . $gSettingsManager->getString('system_currency'),
                (string)$role->getValue('rol_cost'),
                array('type' => 'number', 'minNumber' => 0, 'maxNumber' => 99999, 'step' => '0.01')
            );
            $form->addSelectBox(
                'rol_cost_period',
                $gL10n->get('SYS_CONTRIBUTION_PERIOD'),
                Role::getCostPeriods(),
                array('defaultValue' => $role->getValue('rol_cost_period'), 'class' => 'form-control-small')
            );
        }

        // event roles should not set rights, events meetings and dependencies
        if (!$eventRole) {
            $form->addCheckbox(
                'rol_assign_roles',
                $gL10n->get('SYS_RIGHT_ASSIGN_ROLES'),
                (bool)$role->getValue('rol_assign_roles'),
                array('helpTextId' => 'SYS_RIGHT_ASSIGN_ROLES_DESC', 'icon' => 'bi-people-fill')
            );
            $form->addCheckbox(
                'rol_all_lists_view',
                $gL10n->get('SYS_RIGHT_ALL_LISTS_VIEW'),
                (bool)$role->getValue('rol_all_lists_view'),
                array('icon' => 'bi-list-task')
            );
            $form->addCheckbox(
                'rol_approve_users',
                $gL10n->get('SYS_RIGHT_APPROVE_USERS'),
                (bool)$role->getValue('rol_approve_users'),
                array('icon' => 'bi-card-checklist')
            );
            if ($gSettingsManager->getBool('enable_mail_module')) {
                $form->addCheckbox(
                    'rol_mail_to_all',
                    $gL10n->get('SYS_RIGHT_MAIL_TO_ALL'),
                    (bool)$role->getValue('rol_mail_to_all'),
                    array('icon' => 'bi-envelope-fill')
                );
            }
            $form->addCheckbox(
                'rol_edit_user',
                $gL10n->get('SYS_RIGHT_EDIT_USER'),
                (bool)$role->getValue('rol_edit_user'),
                array('helpTextId' => 'SYS_RIGHT_EDIT_USER_DESC', 'icon' => 'bi-person-fill-gear')
            );
            $form->addCheckbox(
                'rol_profile',
                $gL10n->get('SYS_RIGHT_PROFILE'),
                (bool)$role->getValue('rol_profile'),
                array('icon' => 'bi-person-fill')
            );
            if ($gSettingsManager->getInt('announcements_module_enabled') > 0) {
                $form->addCheckbox(
                    'rol_announcements',
                    $gL10n->get('SYS_RIGHT_ANNOUNCEMENTS'),
                    (bool)$role->getValue('rol_announcements'),
                    array('helpTextId' => 'SYS_ROLES_MODULE_ADMINISTRATORS_DESC', 'icon' => 'bi-newspaper')
                );
            }
            if ($gSettingsManager->getInt('events_module_enabled') > 0) {
                $form->addCheckbox(
                    'rol_events',
                    $gL10n->get('SYS_RIGHT_DATES'),
                    (bool)$role->getValue('rol_events'),
                    array('helpTextId' => 'SYS_ROLES_MODULE_ADMINISTRATORS_DESC', 'icon' => 'bi-calendar-week-fill')
                );
            }
            if ($gSettingsManager->getInt('photo_module_enabled') > 0) {
                $form->addCheckbox(
                    'rol_photo',
                    $gL10n->get('SYS_RIGHT_PHOTOS'),
                    (bool)$role->getValue('rol_photo'),
                    array('icon' => 'bi-image-fill')
                );
            }
            if ($gSettingsManager->getBool('documents_files_module_enabled')) {
                $form->addCheckbox(
                    'rol_documents_files',
                    $gL10n->get('SYS_RIGHT_DOCUMENTS_FILES'),
                    (bool)$role->getValue('rol_documents_files'),
                    array('helpTextId' => 'SYS_RIGHT_DOCUMENTS_FILES_DESC', 'icon' => 'bi-file-earmark-arrow-down-fill')
                );
            }
            if ($gSettingsManager->getInt('forum_module_enabled') > 0) {
                $form->addCheckbox(
                    'rol_forum_admin',
                    $gL10n->get('SYS_RIGHT_FORUM'),
                    (bool)$role->getValue('rol_forum_admin'),
                    array('helpTextId' => 'SYS_RIGHT_FORUM_DESC', 'icon' => 'bi-chat-dots-fill')
                );
            }
            if ($gSettingsManager->getInt('enable_weblinks_module') > 0) {
                $form->addCheckbox(
                    'rol_weblinks',
                    $gL10n->get('SYS_RIGHT_WEBLINKS'),
                    (bool)$role->getValue('rol_weblinks'),
                    array('helpTextId' => 'SYS_ROLES_MODULE_ADMINISTRATORS_DESC', 'icon' => 'bi-link-45deg')
                );
            }
            $form->addInput('rol_start_date', $gL10n->get('SYS_VALID_FROM'), $role->getValue('rol_start_date'), array('type' => 'date'));
            $form->addInput('rol_end_date', $gL10n->get('SYS_VALID_TO'), $role->getValue('rol_end_date'), array('type' => 'date'));
            $form->addInput('rol_start_time', $gL10n->get('SYS_TIME_FROM'), $role->getValue('rol_start_time'), array('type' => 'time'));
            $form->addInput('rol_end_time', $gL10n->get('SYS_TIME_TO'), $role->getValue('rol_end_time'), array('type' => 'time'));
            $form->addSelectBox('rol_weekday', $gL10n->get('SYS_WEEKDAY'), RoleService::getWeekdays(), array('defaultValue' => $role->getValue('rol_weekday'), 'class' => 'form-control-small'));
            $form->addInput('rol_location', $gL10n->get('SYS_MEETING_POINT'), $role->getValue('rol_location'), array('maxLength' => 100));

            $roleName = $gL10n->get('SYS_NEW_ROLE');
            if ($role->getValue('rol_name') !== '') {
                $roleName = $gL10n->get('SYS_ROLE') . ' <strong>' . $role->getValue('rol_name') . '</strong>';
            }

            //  list all roles that the user is allowed to see
            $sqlData['query'] = 'SELECT rol_id, rol_name, cat_name
                           FROM ' . TBL_ROLES . '
                     INNER JOIN ' . TBL_CATEGORIES . '
                             ON cat_id = rol_cat_id
                          WHERE rol_valid   = true
                            AND cat_name_intern <> \'EVENTS\'
                            AND (  cat_org_id  = ? -- $gCurrentOrgId
                                OR cat_org_id IS NULL )
                       ORDER BY cat_sequence, rol_name';
            $sqlData['params'] = array($gCurrentOrgId);

            $form->addSelectBoxFromSql(
                'dependent_roles',
                $gL10n->get('SYS_DEPENDENT'),
                $gDb,
                $sqlData,
                array('defaultValue' => $childRoles, 'multiselect' => true)
            );
        }

        $form->addSubmitButton('adm_button_save', $gL10n->get('SYS_SAVE'), array('icon' => 'bi-check-lg'));

        $this->assignSmartyVariable('eventRole', $eventRole);
        $this->assignSmartyVariable('roleName', $roleName);
        $this->assignSmartyVariable('nameUserCreated', $role->getNameOfCreatingUser());
        $this->assignSmartyVariable('timestampUserCreated', $role->getValue('rol_timestamp_create'));
        $this->assignSmartyVariable('nameLastUserEdited', $role->getNameOfLastEditingUser());
        $this->assignSmartyVariable('timestampLastUserEdited', $role->getValue('rol_timestamp_change'));
        $form->addToHtmlPage();
        $gCurrentSession->addFormObject($form);
    }

    /**
     * Show all roles of the organization in card view. The roles must be read before with the method readData.
     * The cards will show various functions like activate, deactivate, vcard export, edit or delete. Also, the
     * role information e.g. description, start and end date, number of active and former members. A button with
     * the link to the default list will be shown.
     * @param string $categoryUUID UUID of the category for which the roles should be shown.
     * @param string $roleType The type of roles that should be shown within this page.
     *                         0 - inactive roles
     *                         1 - active roles
     *                         2 - event participation roles
     * @throws \Smarty\Exception|Exception
     * @throws Exception
     */
    public function createPermissionsList(string $categoryUUID, string $roleType)
    {
        global $gSettingsManager, $gL10n, $gDb, $gCurrentSession;
        $this->createSharedHeader($categoryUUID, $roleType, 'permissions');

        $templateData = array();

        foreach ($this->data as $row) {
            $role = new Role($gDb);
            $role->setArray($row);

            $templateRow = array();
            $templateRow['category'] = $role->getValue('cat_name');
            $templateRow['categoryOrder'] = $role->getValue('cat_sequence');
            $templateRow['role'] = $role->getValue('rol_name');
            $templateRow['roleUUID'] = $role->getValue('rol_uuid');
            $templateRow['roleUrl'] = SecurityUtils::encodeUrl(ADMIDIO_URL . FOLDER_MODULES . '/groups-roles/groups_roles.php', array('mode' => 'edit', 'role_uuid' => $row['rol_uuid']));
            $templateRow['roleRights'] = array();
            if ($role->getValue('rol_assign_roles') == 1) {
                $templateRow['roleRights'][] = array('icon' => 'bi bi-people-fill', 'title' => $gL10n->get('SYS_RIGHT_ASSIGN_ROLES'));
            }
            if ($role->getValue('rol_all_lists_view') == 1) {
                $templateRow['roleRights'][] = array('icon' => 'bi bi-list-task', 'title' => $gL10n->get('SYS_RIGHT_ALL_LISTS_VIEW'));
            }
            if ($role->getValue('rol_approve_users') == 1) {
                $templateRow['roleRights'][] = array('icon' => 'bi bi-card-checklist', 'title' => $gL10n->get('SYS_RIGHT_APPROVE_USERS'));
            }
            if ($role->getValue('rol_mail_to_all') == 1) {
                $templateRow['roleRights'][] = array('icon' => 'bi bi-envelope-fill', 'title' => $gL10n->get('SYS_RIGHT_MAIL_TO_ALL'));
            }
            if ($role->getValue('rol_edit_user') == 1) {
                $templateRow['roleRights'][] = array('icon' => 'bi bi-person-fill-gear', 'title' => $gL10n->get('SYS_RIGHT_EDIT_USER'));
            }
            if ($role->getValue('rol_profile') == 1) {
                $templateRow['roleRights'][] = array('icon' => 'bi bi-person-fill', 'title' => $gL10n->get('SYS_RIGHT_PROFILE'));
            }
            if ($role->getValue('rol_announcements') == 1 && $gSettingsManager->getInt('announcements_module_enabled') > 0) {
                $templateRow['roleRights'][] = array('icon' => 'bi bi-newspaper', 'title' => $gL10n->get('SYS_RIGHT_ANNOUNCEMENTS'));
            }
            if ($role->getValue('rol_events') == 1 && $gSettingsManager->getInt('events_module_enabled') > 0) {
                $templateRow['roleRights'][] = array('icon' => 'bi bi-calendar-week-fill', 'title' => $gL10n->get('SYS_RIGHT_DATES'));
            }
            if ($role->getValue('rol_photo') == 1 && $gSettingsManager->getInt('photo_module_enabled') > 0) {
                $templateRow['roleRights'][] = array('icon' => 'bi bi-image-fill', 'title' => $gL10n->get('SYS_RIGHT_PHOTOS'));
            }
            if ($role->getValue('rol_documents_files') == 1 && $gSettingsManager->getBool('documents_files_module_enabled')) {
                $templateRow['roleRights'][] = array('icon' => 'bi bi-file-earmark-arrow-down-fill', 'title' => $gL10n->get('SYS_RIGHT_DOCUMENTS_FILES'));
            }
            if ($role->getValue('rol_forum_admin') == 1 && $gSettingsManager->getInt('forum_module_enabled') > 0) {
                $templateRow['roleRights'][] = array('icon' => 'bi bi-file-earmark-arrow-down-fill', 'title' => $gL10n->get('SYS_RIGHT_FORUM'));
            }
            if ($role->getValue('rol_weblinks') == 1 && $gSettingsManager->getInt('enable_weblinks_module') > 0) {
                $templateRow['roleRights'][] = array('icon' => 'bi bi-link-45deg', 'title' => $gL10n->get('SYS_RIGHT_WEBLINKS'));
            }

            switch ($role->getValue('rol_mail_this_role')) {
                case 0:
                    $templateRow['emailToThisRole'] = $gL10n->get('SYS_NOBODY');
                    break;
                case 1:
                    $templateRow['emailToThisRole'] = $gL10n->get('SYS_ROLE_MEMBERS');
                    break;
                case 2:
                    $templateRow['emailToThisRole'] = $gL10n->get('ORG_REGISTERED_USERS');
                    break;
                case 3:
                    $templateRow['emailToThisRole'] = $gL10n->get('SYS_ALSO_VISITORS');
                    break;
            }

            switch ($role->getValue('rol_view_memberships')) {
                case 0:
                    $templateRow['viewMembership'] = $gL10n->get('SYS_NOBODY');
                    break;
                case 1:
                    $templateRow['viewMembership'] = $gL10n->get('SYS_ROLE_MEMBERS');
                    break;
                case 2:
                    $templateRow['viewMembership'] = $gL10n->get('ORG_REGISTERED_USERS');
                    break;
                case 3:
                    $templateRow['viewMembership'] = $gL10n->get('SYS_LEADERS');
                    break;
            }

            switch ($role->getValue('rol_view_members_profiles')) {
                case 0:
                    $templateRow['viewMembersProfiles'] = $gL10n->get('SYS_NOBODY');
                    break;
                case 1:
                    $templateRow['viewMembersProfiles'] = $gL10n->get('SYS_ROLE_MEMBERS');
                    break;
                case 2:
                    $templateRow['viewMembersProfiles'] = $gL10n->get('ORG_REGISTERED_USERS');
                    break;
                case 3:
                    $templateRow['viewMembersProfiles'] = $gL10n->get('SYS_LEADERS');
                    break;
            }

            switch ($role->getValue('rol_leader_rights')) {
                case 0:
                    $templateRow['roleLeaderRights'] = $gL10n->get('SYS_NO_ADDITIONAL_RIGHTS');
                    break;
                case 1:
                    $templateRow['roleLeaderRights'] = $gL10n->get('SYS_ASSIGN_MEMBERS');
                    break;
                case 2:
                    $templateRow['roleLeaderRights'] = $gL10n->get('SYS_EDIT_MEMBERS');
                    break;
                case 3:
                    $templateRow['roleLeaderRights'] = $gL10n->get('SYS_ASSIGN_EDIT_MEMBERS');
                    break;
            }

            $templateRow['actions'][] = array(
                'url' => SecurityUtils::encodeUrl(ADMIDIO_URL . FOLDER_MODULES . '/groups-roles/lists_show.php', array('mode' => 'html', 'role_list' => $row['rol_uuid'])),
                'icon' => 'bi bi-card-list',
                'tooltip' => $gL10n->get('SYS_SHOW_ROLE_MEMBERSHIP')
            );
            if ($this->roleType === $this::ROLE_TYPE_INACTIVE && !$role->getValue('rol_administrator')) {
                $templateRow['actions'][] = array(
                    'dataHref' => 'callUrlHideElement(\'role_' . $row['rol_uuid'] . '\', \'' . SecurityUtils::encodeUrl(ADMIDIO_URL . '/adm_program/modules/groups-roles/groups_roles.php', array('mode' => 'activate', 'role_uuid' => $row['rol_uuid'])) . '\', \'' . $gCurrentSession->getCsrfToken() . '\')',
                    'dataMessage' => $gL10n->get('SYS_ACTIVATE_ROLE_DESC', array($row['rol_name'])),
                    'icon' => 'bi bi-eye',
                    'tooltip' => $gL10n->get('SYS_ACTIVATE_ROLE')
                );
            } elseif ($this->roleType === $this::ROLE_TYPE_ACTIVE && !$role->getValue('rol_administrator')) {
                $templateRow['actions'][] = array(
                    'dataHref' => 'callUrlHideElement(\'role_' . $row['rol_uuid'] . '\', \'' . SecurityUtils::encodeUrl(ADMIDIO_URL . '/adm_program/modules/groups-roles/groups_roles.php', array('mode' => 'deactivate', 'role_uuid' => $row['rol_uuid'])) . '\', \'' . $gCurrentSession->getCsrfToken() . '\')',
                    'dataMessage' => $gL10n->get('SYS_DEACTIVATE_ROLE_DESC', array($row['rol_name'])),
                    'icon' => 'bi bi-eye-slash',
                    'tooltip' => $gL10n->get('SYS_DEACTIVATE_ROLE')
                );
            }
            if (!$role->getValue('rol_administrator')) {
                $templateRow['actions'][] = array(
                    'dataHref' => 'callUrlHideElement(\'role_' . $row['rol_uuid'] . '\', \'' . SecurityUtils::encodeUrl(ADMIDIO_URL . '/adm_program/modules/groups-roles/groups_roles.php', array('mode' => 'delete', 'role_uuid' => $row['rol_uuid'])) . '\', \'' . $gCurrentSession->getCsrfToken() . '\')',
                    'dataMessage' => $gL10n->get('SYS_DELETE_ENTRY', array($row['rol_name'])),
                    'icon' => 'bi bi-trash',
                    'tooltip' => $gL10n->get('SYS_DELETE_ROLE')
                );
            }
            $templateData[] = $templateRow;
        }

        // initialize and set the parameter for DataTables
        $dataTables = new HtmlDataTables($this, 'adm_role_permissions_table');
        $dataTables->setGroupColumn(1);
        $dataTables->disableColumnsSort(array(3, 8));
        $dataTables->setColumnsNotHideResponsive(array(8));
        $dataTables->createJavascript(count($this->data), 7);

        $this->smarty->assign('list', $templateData);
        $this->smarty->assign('l10n', $gL10n);
        $this->pageContent .= $this->smarty->fetch('modules/groups-roles.permissions-list.tpl');
    }

    /**
     * Create content that is used on several pages and could be called in other methods. It will
     * create a functions menu and a filter navbar.
     * @param string $categoryUUID UUID of the category for which the roles should be shown.
     * @param string $roleType The type of roles that should be shown within this page.
     *                         0 - inactive roles
     *                         1 - active roles
     *                         2 - event participation roles
     * @param string $mode The purpose of the current page. One of: 'card', 'permissions', 'edit'
     * 
     * @return void
     * @throws Exception
     */
    protected function createSharedHeader(string $categoryUUID, string $roleType, string $mode = 'card')
    {
        global $gCurrentUser, $gSettingsManager, $gL10n, $gDb;

        if ($gCurrentUser->manageRoles()) {
            // show link to create new role
            $this->addPageFunctionsMenuItem(
                'menu_item_groups_roles_add',
                $gL10n->get('SYS_CREATE_ROLE'),
                ADMIDIO_URL.FOLDER_MODULES.'/groups-roles/groups_roles.php?mode=edit',
                'bi-plus-circle-fill'
            );

            if ($mode == 'card') {
                // show permissions of all roles
                $this->addPageFunctionsMenuItem(
                    'menu_item_groups_roles_show_permissions',
                    $gL10n->get('SYS_SHOW_PERMISSIONS'),
                    SecurityUtils::encodeUrl(ADMIDIO_URL.FOLDER_MODULES.'/groups-roles/groups_roles.php', array('mode' => 'permissions', 'cat_uuid' => $categoryUUID, 'role_type' => $roleType)),
                    'bi-shield-lock-fill'
                );
            }

            $logShowTable = 'roles';
            if ($mode == 'card') {
                $logShowTable = 'members';
            } elseif ($mode == 'permissions') {
                $logShowTable = 'roles_rights_data';
            }
            ChangelogService::displayHistoryButton($this, 'members', $logShowTable);

            // show link to maintain categories
            $this->addPageFunctionsMenuItem(
                'menu_item_groups_roles_maintain_categories',
                $gL10n->get('SYS_EDIT_CATEGORIES'),
                SecurityUtils::encodeUrl(ADMIDIO_URL.FOLDER_MODULES.'/categories.php', array('type' => 'ROL')),
                'bi-hdd-stack-fill'
            );
        }

        // show link to create own list
        if ($gSettingsManager->getInt('groups_roles_edit_lists') === 1 // everyone
            || ($gSettingsManager->getInt('groups_roles_edit_lists') === 2 && $gCurrentUser->checkRolesRight('rol_edit_user')) // users with the right to edit all profiles
            || ($gSettingsManager->getInt('groups_roles_edit_lists') === 3 && $gCurrentUser->isAdministrator())) {
            $this->addPageFunctionsMenuItem(
                'menu_item_groups_own_list',
                $gL10n->get('SYS_CONFIGURE_LISTS'),
                ADMIDIO_URL . FOLDER_MODULES . '/groups-roles/mylist.php',
                'bi-card-list'
            );
        }

        // add filter navbar
        $this->addJavascript('
            $("#cat_uuid").change(function() {
                $("#adm_navbar_filter_form").submit();
            });
            $("#role_type").change(function() {
                $("#adm_navbar_filter_form").submit();
            });',
            true
        );

        // create filter menu with elements for category
        $form = new FormPresenter(
            'adm_navbar_filter_form',
            'sys-template-parts/form.filter.tpl',
            ADMIDIO_URL.FOLDER_MODULES.'/groups-roles/groups_roles.php',
            $this,
            array('type' => 'navbar', 'setFocus' => false)
        );
<<<<<<< HEAD
        $form->addInput('mode', '', ($showCards ? 'card' : 'permissions'), array('property' => FormPresenter::FIELD_HIDDEN));
=======
        $form->addInput('mode', '', ($mode), array('property' => Form::FIELD_HIDDEN));
>>>>>>> 5b83fde1
        $form->addSelectBoxForCategories(
            'cat_uuid',
            $gL10n->get('SYS_CATEGORY'),
            $gDb,
            'ROL',
            FormPresenter::SELECT_BOX_MODUS_FILTER,
            array('defaultValue' => $categoryUUID)
        );
        if ($gCurrentUser->manageRoles()) {
            $form->addSelectBox(
                'role_type',
                $gL10n->get('SYS_ROLE_TYPES'),
                array(0 => $gL10n->get('SYS_INACTIVE_GROUPS_ROLES'), 1 => $gL10n->get('SYS_ACTIVE_GROUPS_ROLES'), 2 => $gL10n->get('SYS_ROLES_CONFIRMATION_OF_PARTICIPATION')),
                array('defaultValue' => $roleType)
            );
        }
        $form->addToHtmlPage();
    }

    /**
     * Creates an array with all available groups and roles.
     * @param int $roleType The type of groups and roles that should be read. This could be active, inactive
     *                             or event roles.
     * @param string $categoryUUID The UUID of the category whose groups and roles should be read.
     * @throws Exception
     */
    public function readData(int $roleType = GroupsRoles::ROLE_TYPE_ACTIVE, string $categoryUUID = '')
    {
        global $gDb, $gCurrentOrgId, $gCurrentUser;

        $this->roleType = $roleType;

        $sql = 'SELECT rol.*, cat.*,
                       COALESCE((SELECT COUNT(*) + SUM(mem_count_guests) AS count
                          FROM ' . TBL_MEMBERS . ' AS mem
                         WHERE mem.mem_rol_id = rol.rol_id
                           AND mem.mem_begin  <= ? -- DATE_NOW
                           AND mem.mem_end     > ? -- DATE_NOW
                           AND (mem.mem_approved IS NULL
                            OR mem.mem_approved < 3)
                           AND mem.mem_leader = false), 0) AS num_members,
                       COALESCE((SELECT COUNT(*) AS count
                          FROM ' . TBL_MEMBERS . ' AS mem
                         WHERE mem.mem_rol_id = rol.rol_id
                           AND mem.mem_begin  <= ? -- DATE_NOW
                           AND mem.mem_end     > ? -- DATE_NOW
                           AND mem.mem_leader = true), 0) AS num_leader,
                       COALESCE((SELECT COUNT(*) AS count
                          FROM ' . TBL_MEMBERS . ' AS mem
                         WHERE mem.mem_rol_id = rol.rol_id
                           AND mem_end < ?  -- DATE_NOW
                           AND NOT EXISTS (
                               SELECT 1
                                 FROM ' . TBL_MEMBERS . ' AS act
                                WHERE act.mem_rol_id = mem.mem_rol_id
                                  AND act.mem_usr_id = mem.mem_usr_id
                                  AND ? BETWEEN act.mem_begin AND act.mem_end -- DATE_NOW
                           )), 0) AS num_former -- DATE_NOW
                  FROM ' . TBL_ROLES . ' AS rol
            INNER JOIN ' . TBL_CATEGORIES . ' AS cat
                    ON cat_id = rol_cat_id
                       ' . (strlen($categoryUUID) > 1 ? ' AND cat_uuid = \'' . $categoryUUID . '\'' : '') . '
             LEFT JOIN ' . TBL_EVENTS . ' ON dat_rol_id = rol_id
                 WHERE (  cat_org_id = ? -- $gCurrentOrgId
                       OR cat_org_id IS NULL )';

        switch ($this->roleType) {
            case GroupsRoles::ROLE_TYPE_INACTIVE:
                $sql .= ' AND rol_valid   = false
                         AND cat_name_intern <> \'EVENTS\' ';
                break;

            case GroupsRoles::ROLE_TYPE_ACTIVE:
                $sql .= ' AND rol_valid   = true
                         AND cat_name_intern <> \'EVENTS\' ';
                break;

            case GroupsRoles::ROLE_TYPE_EVENT_PARTICIPATION:
                $sql .= ' AND cat_name_intern = \'EVENTS\' ';
                break;
        }

        if ($this->roleType == GroupsRoles::ROLE_TYPE_INACTIVE && $gCurrentUser->isAdministrator()) {
            // if inactive roles should be shown, then show all of them to administrator
            $sql .= '';
        } else {
            // create a list with all role IDs that the user is allowed to view
            $visibleRoles = '\'' . implode('\', \'', $gCurrentUser->getRolesViewMemberships()) . '\'';
            if ($visibleRoles !== '') {
                $sql .= ' AND rol_uuid IN (' . $visibleRoles . ')';
            } else {
                $sql .= ' AND rol_uuid IS NULL ';
            }
        }

        if ($this->roleType === GroupsRoles::ROLE_TYPE_EVENT_PARTICIPATION) {
            $sql .= ' ORDER BY cat_sequence, dat_begin DESC, rol_name ';
        } else {
            $sql .= ' ORDER BY cat_sequence, rol_name ';
        }

        $queryParameters = array(
            DATE_NOW,
            DATE_NOW,
            DATE_NOW,
            DATE_NOW,
            DATE_NOW,
            DATE_NOW,
            $gCurrentOrgId
        );

        $this->data = $gDb->getArrayFromSql($sql, $queryParameters);
    }
}<|MERGE_RESOLUTION|>--- conflicted
+++ resolved
@@ -9,11 +9,7 @@
 use Admidio\UI\Presenter\FormPresenter;
 use Admidio\UI\Presenter\PagePresenter;
 use HtmlDataTables;
-<<<<<<< HEAD
-=======
-use HtmlPage;
 use Admidio\Changelog\Service\ChangelogService;
->>>>>>> 5b83fde1
 
 /**
  * @brief Class with methods to display the module pages and helpful functions.
@@ -351,13 +347,9 @@
             }
         ');
 
-<<<<<<< HEAD
+        ChangelogService::displayHistoryButton($this, 'roles', 'roles', !empty($getAnnroleUUIDUuid), array('uuid' => $roleUUID));
+
         $form = new FormPresenter(
-=======
-        ChangelogService::displayHistoryButton($this, 'roles', 'roles', !empty($getAnnroleUUIDUuid), array('uuid' => $roleUUID));
-
-        $form = new Form(
->>>>>>> 5b83fde1
             'adm_roles_edit_form',
             'modules/groups-roles.edit.tpl',
             SecurityUtils::encodeUrl(ADMIDIO_URL . FOLDER_MODULES . '/groups-roles/groups_roles.php', array('role_uuid' => $roleUUID, 'mode' => 'save')),
@@ -796,7 +788,7 @@
      *                         1 - active roles
      *                         2 - event participation roles
      * @param string $mode The purpose of the current page. One of: 'card', 'permissions', 'edit'
-     * 
+     *
      * @return void
      * @throws Exception
      */
@@ -871,11 +863,7 @@
             $this,
             array('type' => 'navbar', 'setFocus' => false)
         );
-<<<<<<< HEAD
-        $form->addInput('mode', '', ($showCards ? 'card' : 'permissions'), array('property' => FormPresenter::FIELD_HIDDEN));
-=======
-        $form->addInput('mode', '', ($mode), array('property' => Form::FIELD_HIDDEN));
->>>>>>> 5b83fde1
+        $form->addInput('mode', '', ($mode), array('property' => FormPresenter::FIELD_HIDDEN));
         $form->addSelectBoxForCategories(
             'cat_uuid',
             $gL10n->get('SYS_CATEGORY'),
