<?php
namespace Admidio\UI\View;

use Admidio\Infrastructure\Exception;
use Admidio\Infrastructure\Utils\SecurityUtils;
use Admidio\Roles\Entity\Role;
use Admidio\Roles\ValueObject\RoleDependency;
use Admidio\Roles\Service\RoleService;
use Admidio\UI\Presenter\FormPresenter;
use Admidio\UI\Presenter\PagePresenter;
use HtmlDataTables;
use Admidio\Changelog\Service\ChangelogService;

/**
 * @brief Class with methods to display the module pages and helpful functions.
 *
 * This class adds some functions that are used in the groups and roles module to keep the
 * code easy to read and short
 *
 * **Code example**
 * ```
 * // generate html output with available registrations
 * $page = new ModuleGroupsRoles('admidio-groups-roles', $headline);
 * $page->createRegistrationList();
 * $page->show();
 * ```
 * @copyright The Admidio Team
 * @see https://www.admidio.org/
 * @license https://www.gnu.org/licenses/gpl-2.0.html GNU General Public License v2.0 only
 */
class GroupsRoles extends PagePresenter
{
    /**
     * @var array Array with all read groups and roles
     */
    protected array $data = array();
    /**
     * @var int Type of the role e.g. ROLE_TYPE_INACTIVE, ROLE_TYPE_ACTIVE, ROLE_TYPE_EVENT_PARTICIPATION
     */
    public const ROLE_TYPE_INACTIVE = 0;
    public const ROLE_TYPE_ACTIVE = 1;
    public const ROLE_TYPE_EVENT_PARTICIPATION = 2;
    protected int $roleType;

    /**
     * Returns the number of roles that where read in this class.
     * @return int Returns the number of roles
     */
    public function countRoles(): int
    {
        return count($this->data);
    }

    /**
     * Show all roles of the organization in card view. The roles must be read before with the method readData.
     * The cards will show various functions like activate, deactivate, vcard export, edit or delete. Also, the
     * role information e.g. description, start and end date, number of active and former members. A button with
     * the link to the default list will be shown.
     * @param string $categoryUUID UUID of the category for which the roles should be shown.
     * @param string $roleType The type of roles that should be shown within this page.
     *                         0 - inactive roles
     *                         1 - active roles
     *                         2 - event participation roles
     * @throws \Smarty\Exception|Exception
     * @throws Exception
     */
    public function createCards(string $categoryUUID, string $roleType)
    {
        global $gSettingsManager, $gCurrentUser, $gCurrentSession, $gL10n, $gDb;

        $this->createSharedHeader($categoryUUID, $roleType, 'card');

        $categoryUUID = '';
        $categoryName = '';
        $templateDataCategory = array();
        $templateDataRoles = array();

        foreach ($this->data as $row) {
            $role = new Role($gDb);
            $role->setArray($row);

            if ($categoryUUID !== $row['cat_uuid']) {
                if ($categoryUUID !== '') {
                    $templateDataCategory[] = array(
                        'uuid' => $categoryUUID,
                        'name' => $categoryName,
                        'entries' => $templateDataRoles
                    );
                }
                $categoryUUID = $row['cat_uuid'];
                $categoryName = $row['cat_name'];
                $templateDataRoles = array();
            }

            $templateRow = array();
            $templateRow['category'] = $role->getValue('cat_name');
            $templateRow['id'] = 'role_' . $role->getValue('rol_uuid');
            $templateRow['title'] = $role->getValue('rol_name');

            // send a mail to all role members
            if ($gCurrentUser->hasRightSendMailToRole($row['rol_id']) && $gSettingsManager->getBool('enable_mail_module')) {
                $templateRow['actions'][] = array(
                    'url' => SecurityUtils::encodeUrl(ADMIDIO_URL . FOLDER_MODULES . '/messages/messages_write.php', array('role_uuid' => $row['rol_uuid'])),
                    'icon' => 'bi bi-envelope',
                    'tooltip' => $gL10n->get('SYS_EMAIL_TO_MEMBERS')
                );
            }

            // show link to export vCard if user is allowed to see the profiles of members and the role has members
            if ($gCurrentUser->hasRightViewProfiles($row['rol_id'])
                && ($row['num_members'] > 0 || $row['num_leader'] > 0)) {
                $templateRow['actions'][] = array(
                    'url' => SecurityUtils::encodeUrl(ADMIDIO_URL . FOLDER_MODULES . '/groups-roles/groups_roles.php', array('mode' => 'export', 'role_uuid' => $row['rol_uuid'])),
                    'icon' => 'bi bi-download',
                    'tooltip' => $gL10n->get('SYS_EXPORT_VCARD_FROM_VAR', array($row['rol_name']))
                );
            }

            // link to assign or remove members if you are allowed to do it
            if ($role->allowedToAssignMembers($gCurrentUser)) {
                $templateRow['actions'][] = array(
                    'url' => SecurityUtils::encodeUrl(ADMIDIO_URL . FOLDER_MODULES . '/groups-roles/members_assignment.php', array('role_uuid' => $row['rol_uuid'])),
                    'icon' => 'bi bi-person-plus',
                    'tooltip' => $gL10n->get('SYS_ASSIGN_MEMBERS')
                );
            }

            if ($gCurrentUser->manageRoles()) {
                // set role active or inactive
                if ($this->roleType === GroupsRoles::ROLE_TYPE_INACTIVE && !$role->getValue('rol_administrator')) {
                    $templateRow['actions'][] = array(
                        'dataHref' => 'callUrlHideElement(\'role_' . $row['rol_uuid'] . '\', \'' . SecurityUtils::encodeUrl(ADMIDIO_URL . '/adm_program/modules/groups-roles/groups_roles.php', array('mode' => 'activate', 'role_uuid' => $row['rol_uuid'])) . '\', \'' . $gCurrentSession->getCsrfToken() . '\')',
                        'dataMessage' => $gL10n->get('SYS_ACTIVATE_ROLE_DESC', array($row['rol_name'])),
                        'icon' => 'bi bi-eye',
                        'tooltip' => $gL10n->get('SYS_ACTIVATE_ROLE')
                    );
                } elseif ($this->roleType === GroupsRoles::ROLE_TYPE_ACTIVE && !$role->getValue('rol_administrator')) {
                    $templateRow['actions'][] = array(
                        'dataHref' => 'callUrlHideElement(\'role_' . $row['rol_uuid'] . '\', \'' . SecurityUtils::encodeUrl(ADMIDIO_URL . '/adm_program/modules/groups-roles/groups_roles.php', array('mode' => 'deactivate', 'role_uuid' => $row['rol_uuid'])) . '\', \'' . $gCurrentSession->getCsrfToken() . '\')',
                        'dataMessage' => $gL10n->get('SYS_DEACTIVATE_ROLE_DESC', array($row['rol_name'])),
                        'icon' => 'bi bi-eye-slash',
                        'tooltip' => $gL10n->get('SYS_DEACTIVATE_ROLE')
                    );
                }

                // edit roles of you are allowed to assign roles
                $templateRow['actions'][] = array(
                    'url' => SecurityUtils::encodeUrl(ADMIDIO_URL . FOLDER_MODULES . '/groups-roles/groups_roles.php', array('mode' => 'edit', 'role_uuid' => $row['rol_uuid'])),
                    'icon' => 'bi bi-pencil-square',
                    'tooltip' => $gL10n->get('SYS_EDIT_ROLE')
                );
                if (!$role->getValue('rol_administrator')) {
                    $templateRow['actions'][] = array(
                        'dataHref' => 'callUrlHideElement(\'role_' . $row['rol_uuid'] . '\', \'' . SecurityUtils::encodeUrl(ADMIDIO_URL . '/adm_program/modules/groups-roles/groups_roles.php', array('mode' => 'delete', 'role_uuid' => $row['rol_uuid'])) . '\', \'' . $gCurrentSession->getCsrfToken() . '\')',
                        'dataMessage' => $gL10n->get('SYS_DELETE_ENTRY', array($row['rol_name'])),
                        'icon' => 'bi bi-trash',
                        'tooltip' => $gL10n->get('SYS_DELETE_ROLE')
                    );
                }
            }

            if (!empty($role->getValue('rol_description'))) {
                $roleDescription = strip_tags($role->getValue('rol_description'));

                if (strlen($roleDescription) > 200) {
                    // read first 200 chars of text, then search for last space and cut the text there. After that add a "more" link
                    $textPrev = substr($roleDescription, 0, 200);
                    $maxPosPrev = strrpos($textPrev, ' ');
                    $roleDescription = substr($textPrev, 0, $maxPosPrev) .
                        ' <span class="collapse" id="viewdetails-' . $row['rol_uuid'] . '">' . substr($roleDescription, $maxPosPrev) . '.
                                </span> <a class="admidio-icon-link" data-bs-toggle="collapse" data-bs-target="#viewdetails-' . $row['rol_uuid'] . '">»</a>';
                }

                $templateRow['information'][] = $roleDescription;
            }

            // block with information about events and meeting-point
            if (!empty($role->getValue('rol_start_date')) || $role->getValue('rol_weekday') > 0
                || !empty($role->getValue('rol_start_time')) || !empty($role->getValue('rol_location'))) {
                $html = '<h6>' . $gL10n->get('SYS_APPOINTMENTS') . ' / ' . $gL10n->get('SYS_MEETINGS') . '</h6>';
                if ($role->getValue('rol_start_date') !== '') {
                    $html .= '<span class="d-block">' . $gL10n->get('SYS_DATE_FROM_TO', array($role->getValue('rol_start_date', $gSettingsManager->getString('system_date')), $role->getValue('rol_end_date', $gSettingsManager->getString('system_date')))) . '</span>';
                }

                if ($role->getValue('rol_weekday') > 0 || !empty($role->getValue('rol_start_time'))) {
                    if ($role->getValue('rol_weekday') > 0) {
                        $html .= RoleService::getWeekdays($role->getValue('rol_weekday')) . ' ';
                    }
                    if (!empty($role->getValue('rol_start_time'))) {
                        $html .= $gL10n->get('SYS_FROM_TO', array($role->getValue('rol_start_time', $gSettingsManager->getString('system_time')), $role->getValue('rol_end_time', $gSettingsManager->getString('system_time'))));
                    }
                    $html = '<span class="d-block">' . $html . '</span>';
                }

                // Meeting point
                if (!empty($role->getValue('rol_location'))) {
                    $html .= '<span class="d-block">' . $gL10n->get('SYS_MEETING_POINT') . ' ' . $role->getValue('rol_location') . '</span>';
                }
                $templateRow['information'][] = $html;
            }

            // show members fee
            if (!empty($role->getValue('rol_cost')) || $role->getValue('rol_cost_period') > 0) {
                $html = '';

                // Member fee
                if (!empty($role->getValue('rol_cost'))) {
                    $html .= (float)$role->getValue('rol_cost') . ' ' . $gSettingsManager->getString('system_currency');
                }

                // Contributory period
                if (!empty($role->getValue('rol_cost_period')) && $role->getValue('rol_cost_period') != 0) {
                    $html .= ' - ' . Role::getCostPeriods($role->getValue('rol_cost_period'));
                }

                $templateRow['information'][] = '<h6>' . $gL10n->get('SYS_CONTRIBUTION') . '</h6><span class="d-block">' . $html . '</span></li>';
            }

            // show count of members and leaders of this role
            $html = '';
            $htmlLeader = '';

            if ($role->getValue('rol_max_members') > 0) {
                $html .= $gL10n->get('SYS_MAX_PARTICIPANTS_OF_ROLE', array((int)$row['num_members'], (int)$role->getValue('rol_max_members')));
            } else {
                $html .= $row['num_members'] . ' ' . $gL10n->get('SYS_PARTICIPANTS');
            }

            if ($gCurrentUser->hasRightViewFormerRolesMembers($row['rol_id']) && $this->roleType === $this::ROLE_TYPE_ACTIVE && $row['num_former'] > 0) {
                // show former members
                if ($row['num_former'] == 1) {
                    $textFormerMembers = $gL10n->get('SYS_FORMER');
                } else {
                    $textFormerMembers = $gL10n->get('SYS_FORMER_PL');
                }

                $html .= '&nbsp;&nbsp;(<a href="' . SecurityUtils::encodeUrl(ADMIDIO_URL . FOLDER_MODULES . '/groups-roles/lists_show.php', array('role_list' => $row['rol_uuid'], 'show_former_members' => 1)) . '">' . $row['num_former'] . ' ' . $textFormerMembers . '</a>) ';
            }

            if ($row['num_leader'] > 0) {
                $htmlLeader = '<span class="d-block">' . $row['num_leader'] . ' ' . $gL10n->get('SYS_LEADERS') . '</span>';
            }
            $templateRow['information'][] = '<span class="d-block">' . $html . '</span>' . $htmlLeader;

            $templateRow['buttons'][] = array(
                'url' => SecurityUtils::encodeUrl(ADMIDIO_URL . FOLDER_MODULES . '/groups-roles/lists_show.php', array('role_list' => $row['rol_uuid'])),
                'name' => $gL10n->get('SYS_SHOW_MEMBER_LIST')
            );

            $templateDataRoles[] = $templateRow;
        }
        $templateDataCategory[] = array(
            'uuid' => $categoryUUID,
            'name' => $categoryName,
            'entries' => $templateDataRoles
        );
        $this->smarty->assign('cards', $templateDataCategory);
        $this->smarty->assign('l10n', $gL10n);
        $this->pageContent .= $this->smarty->fetch('modules/groups-roles.cards.tpl');
    }

    /**
     * Create the data for the edit form of a role.
     * @param string $roleUUID UUID of the role that should be edited.
     * @throws Exception
     */
    public function createEditForm(string $roleUUID = '')
    {
        global $gCurrentOrgId, $gCurrentUser, $gCurrentSession, $gDb, $gL10n, $gSettingsManager;

        // Initialize local parameters
        $showSystemCategory = false;
        $eventRole = false;

        // create role object
        $role = new Role($gDb);

        if ($roleUUID !== '') {
            $role->readDataByUuid($roleUUID);
            $eventRole = $role->getValue('cat_name_intern') === 'EVENTS';

            // check if the role belongs to the current organization
            if ((int)$role->getValue('cat_org_id') !== $gCurrentOrgId && $role->getValue('cat_org_id') > 0) {
                throw new Exception('SYS_NO_RIGHTS');
            }

            // administrator role could only be created or edited by administrators
            if ($role->getValue('rol_administrator') == 1 && !$gCurrentUser->isAdministrator()) {
                throw new Exception('SYS_NO_RIGHTS');
            }

            // hidden roles can also see hidden categories
            if ($role->getValue('cat_system') == 1) {
                $showSystemCategory = true;
            }
        }

        // get all dependent roles of this role
        $childRoles = RoleDependency::getChildRoles($gDb, $role->getValue('rol_id'));

        $childRoleObjects = array();

        $this->addJavascript('
            checkMaxMemberCount();
            $("#rol_assign_roles").change(function() {
                markRoleRight("rol_assign_roles", "rol_all_lists_view", true);
            });
            $("#rol_all_lists_view").change(function() {
                markRoleRight("rol_all_lists_view", "rol_assign_roles", false);
            });
            $("#rol_max_members").change(function() {
                checkMaxMemberCount();
            });',
            true
        );

        $this->addJavascript('
            /**
             * show/hide role dependencies if max count members will be changed
             */
            function checkMaxMemberCount() {
                // If a maximum number of members has been specified, no role dependencies may exist
                if ($("#rol_max_members").val() > 0) {
                    $("#gb_dependencies").hide();

                    // All dependent roles are marked and set to independent
                    $("#dependent_roles").val("");
                } else {
                    $("#gb_dependencies").show();
                }
            }

            /**
             * Set dependent role right if another role right changed
             * @param {string} srcRight  ID of the right that triggers the event
             * @param {string} destRight ID of the right that is to be adapted
             * @param {bool}   checked   true destRight is set to checked
             *                           false destRight is set to unchecked
             */
            function markRoleRight(srcRight, destRight, checked) {
                if (document.getElementById(srcRight).checked && checked) {
                    document.getElementById(destRight).checked = true;
                }
                if (!document.getElementById(srcRight).checked && !checked) {
                    document.getElementById(destRight).checked = false;
                }
            }
        ');

        ChangelogService::displayHistoryButton($this, 'roles', 'roles', !empty($getAnnroleUUIDUuid), array('uuid' => $roleUUID));

        $form = new FormPresenter(
            'adm_roles_edit_form',
            'modules/groups-roles.edit.tpl',
            SecurityUtils::encodeUrl(ADMIDIO_URL . FOLDER_MODULES . '/groups-roles/groups_roles.php', array('role_uuid' => $roleUUID, 'mode' => 'save')),
            $this
        );

        if ($role->getValue('rol_administrator') === 1 || $eventRole) {
            $fieldProperty = FormPresenter::FIELD_READONLY;
        } else {
            $fieldProperty = FormPresenter::FIELD_REQUIRED;
        }
        $form->addInput(
            'rol_name',
            $gL10n->get('SYS_NAME'),
            $role->getValue('rol_name'),
            array('maxLength' => 100, 'property' => $fieldProperty)
        );
        $form->addMultilineTextInput(
            'rol_description',
            $gL10n->get('SYS_DESCRIPTION'),
            $role->getValue('rol_description'),
            3,
            array('property' => ($eventRole ? FormPresenter::FIELD_READONLY : FormPresenter::FIELD_DEFAULT), 'maxLength' => 4000)
        );
        $form->addSelectBoxForCategories(
            'rol_cat_id',
            $gL10n->get('SYS_CATEGORY'),
            $gDb,
            ($eventRole ? 'ROL_EVENT' : 'ROL'),
            FormPresenter::SELECT_BOX_MODUS_EDIT,
            array('property' => ($eventRole ? FormPresenter::FIELD_READONLY : FormPresenter::FIELD_REQUIRED), 'defaultValue' => $role->getValue('cat_uuid'))
        );
        if ($gSettingsManager->getBool('enable_mail_module')) {
            $selectBoxEntries = array(0 => $gL10n->get('SYS_NOBODY'), 1 => $gL10n->get('SYS_ROLE_MEMBERS'), 2 => $gL10n->get('ORG_REGISTERED_USERS'), 3 => $gL10n->get('SYS_ALSO_VISITORS'));
            $form->addSelectBox(
                'rol_mail_this_role',
                $gL10n->get('SYS_SEND_MAILS'),
                $selectBoxEntries,
                array(
                    'defaultValue' => $role->getValue('rol_mail_this_role'),
                    'showContextDependentFirstEntry' => false,
                    'helpTextId' => $gL10n->get('SYS_RIGHT_MAIL_THIS_ROLE_DESC', array('SYS_RIGHT_MAIL_TO_ALL'))
                )
            );
        }
        $selectBoxEntries = array(0 => $gL10n->get('SYS_NOBODY'), 3 => $gL10n->get('SYS_LEADERS'), 1 => $gL10n->get('SYS_ROLE_MEMBERS'), 2 => $gL10n->get('ORG_REGISTERED_USERS'));
        $form->addSelectBox(
            'rol_view_memberships',
            $gL10n->get('SYS_VIEW_ROLE_MEMBERSHIPS'),
            $selectBoxEntries,
            array(
                'defaultValue' => $role->getValue('rol_view_memberships'),
                'showContextDependentFirstEntry' => false,
                'helpTextId' => $gL10n->get('SYS_VIEW_ROLE_MEMBERSHIPS_DESC', array('SYS_RIGHT_ALL_LISTS_VIEW'))
            )
        );
        $form->addSelectBox(
            'rol_view_members_profiles',
            $gL10n->get('SYS_VIEW_PROFILES_OF_ROLE_MEMBERS'),
            $selectBoxEntries,
            array(
                'defaultValue' => $role->getValue('rol_view_members_profiles'),
                'showContextDependentFirstEntry' => false,
                'helpTextId' => $gL10n->get('SYS_VIEW_PROFILES_OF_ROLE_MEMBERS_DESC', array('SYS_RIGHT_ALL_LISTS_VIEW'))
            )
        );
        $selectBoxEntries = array(0 => $gL10n->get('SYS_NO_ADDITIONAL_RIGHTS'), 1 => $gL10n->get('SYS_ASSIGN_MEMBERS'), 2 => $gL10n->get('SYS_EDIT_MEMBERS'), 3 => $gL10n->get('SYS_ASSIGN_EDIT_MEMBERS'));
        $form->addSelectBox(
            'rol_leader_rights',
            $gL10n->get('SYS_LEADER'),
            $selectBoxEntries,
            array(
                'defaultValue' => $role->getValue('rol_leader_rights'),
                'showContextDependentFirstEntry' => false,
                'helpTextId' => 'SYS_LEADER_RIGHTS_DESC'
            )
        );

        $selectBoxEntries = array(0 => $gL10n->get('SYS_SYSTEM_DEFAULT_LIST'));
        // Prepare SQL statement for all list configurations to be displayed
        $sql = 'SELECT lst_id, lst_name
          FROM ' . TBL_LISTS . '
         WHERE lst_org_id = ? -- $gCurrentOrgId
           AND lst_global = true
           AND lst_name IS NOT NULL
      ORDER BY lst_global, lst_name';
        $pdoStatement = $gDb->queryPrepared($sql, array($gCurrentOrgId));

        while ($row = $pdoStatement->fetch()) {
            $selectBoxEntries[$row['lst_id']] = $row['lst_name'];
        }
        $form->addSelectBox(
            'rol_lst_id',
            $gL10n->get('SYS_DEFAULT_LIST'),
            $selectBoxEntries,
            array('defaultValue' => (int)$role->getValue('rol_lst_id'), 'showContextDependentFirstEntry' => false, 'helpTextId' => 'SYS_DEFAULT_LIST_DESC')
        );

        if (!$eventRole) {
            $form->addCheckbox(
                'rol_default_registration',
                $gL10n->get('SYS_DEFAULT_ASSIGNMENT_REGISTRATION'),
                (bool)$role->getValue('rol_default_registration'),
                array('helpTextId' => 'SYS_DEFAULT_ASSIGNMENT_REGISTRATION_DESC')
            );
            $form->addInput(
                'rol_max_members',
                $gL10n->get('SYS_MAX_PARTICIPANTS') . '<br />(' . $gL10n->get('SYS_NO_LEADER') . ')',
                (int)$role->getValue('rol_max_members'),
                array('type' => 'number', 'minNumber' => 0, 'maxNumber' => 99999, 'step' => 1)
            );
            $form->addInput(
                'rol_cost',
                $gL10n->get('SYS_CONTRIBUTION') . ' ' . $gSettingsManager->getString('system_currency'),
                (string)$role->getValue('rol_cost'),
                array('type' => 'number', 'minNumber' => 0, 'maxNumber' => 99999, 'step' => '0.01')
            );
            $form->addSelectBox(
                'rol_cost_period',
                $gL10n->get('SYS_CONTRIBUTION_PERIOD'),
                Role::getCostPeriods(),
                array('defaultValue' => $role->getValue('rol_cost_period'), 'class' => 'form-control-small')
            );
        }

        // event roles should not set rights, events meetings and dependencies
        if (!$eventRole) {
            $form->addCheckbox(
                'rol_assign_roles',
                $gL10n->get('SYS_RIGHT_ASSIGN_ROLES'),
                (bool)$role->getValue('rol_assign_roles'),
                array('helpTextId' => 'SYS_RIGHT_ASSIGN_ROLES_DESC', 'icon' => 'bi-people-fill')
            );
            $form->addCheckbox(
                'rol_all_lists_view',
                $gL10n->get('SYS_RIGHT_ALL_LISTS_VIEW'),
                (bool)$role->getValue('rol_all_lists_view'),
                array('icon' => 'bi-list-task')
            );
            $form->addCheckbox(
                'rol_approve_users',
                $gL10n->get('SYS_RIGHT_APPROVE_USERS'),
                (bool)$role->getValue('rol_approve_users'),
                array('icon' => 'bi-card-checklist')
            );
            if ($gSettingsManager->getBool('enable_mail_module')) {
                $form->addCheckbox(
                    'rol_mail_to_all',
                    $gL10n->get('SYS_RIGHT_MAIL_TO_ALL'),
                    (bool)$role->getValue('rol_mail_to_all'),
                    array('icon' => 'bi-envelope-fill')
                );
            }
            $form->addCheckbox(
                'rol_edit_user',
                $gL10n->get('SYS_RIGHT_EDIT_USER'),
                (bool)$role->getValue('rol_edit_user'),
                array('helpTextId' => 'SYS_RIGHT_EDIT_USER_DESC', 'icon' => 'bi-person-fill-gear')
            );
            $form->addCheckbox(
                'rol_profile',
                $gL10n->get('SYS_RIGHT_PROFILE'),
                (bool)$role->getValue('rol_profile'),
                array('icon' => 'bi-person-fill')
            );
            if ($gSettingsManager->getInt('announcements_module_enabled') > 0) {
                $form->addCheckbox(
                    'rol_announcements',
                    $gL10n->get('SYS_RIGHT_ANNOUNCEMENTS'),
                    (bool)$role->getValue('rol_announcements'),
                    array('helpTextId' => 'SYS_ROLES_MODULE_ADMINISTRATORS_DESC', 'icon' => 'bi-newspaper')
                );
            }
            if ($gSettingsManager->getInt('events_module_enabled') > 0) {
                $form->addCheckbox(
                    'rol_events',
                    $gL10n->get('SYS_RIGHT_DATES'),
                    (bool)$role->getValue('rol_events'),
                    array('helpTextId' => 'SYS_ROLES_MODULE_ADMINISTRATORS_DESC', 'icon' => 'bi-calendar-week-fill')
                );
            }
            if ($gSettingsManager->getInt('photo_module_enabled') > 0) {
                $form->addCheckbox(
                    'rol_photo',
                    $gL10n->get('SYS_RIGHT_PHOTOS'),
                    (bool)$role->getValue('rol_photo'),
                    array('icon' => 'bi-image-fill')
                );
            }
            if ($gSettingsManager->getBool('documents_files_module_enabled')) {
                $form->addCheckbox(
                    'rol_documents_files',
                    $gL10n->get('SYS_RIGHT_DOCUMENTS_FILES'),
                    (bool)$role->getValue('rol_documents_files'),
                    array('helpTextId' => 'SYS_RIGHT_DOCUMENTS_FILES_DESC', 'icon' => 'bi-file-earmark-arrow-down-fill')
                );
            }
<<<<<<< HEAD
            if ($gSettingsManager->get('inventory_module_enabled') > 0) {
                $form->addCheckbox(
                    'rol_edit_inventory',
                    $gL10n->get('SYS_RIGHT_INVENTORY'),
                    (bool)$role->getValue('rol_edit_inventory'),
                    array('helpTextId' => 'SYS_RIGHT_INVENTORY_DESC', 'icon' => 'bi-box-seam-fill')
                );
            }
            if ((int)$gSettingsManager->get('enable_guestbook_module') > 0) {
=======
            if ($gSettingsManager->getInt('forum_module_enabled') > 0) {
>>>>>>> 9aa4afb1
                $form->addCheckbox(
                    'rol_forum_admin',
                    $gL10n->get('SYS_RIGHT_FORUM'),
                    (bool)$role->getValue('rol_forum_admin'),
                    array('helpTextId' => 'SYS_RIGHT_FORUM_DESC', 'icon' => 'bi-chat-dots-fill')
                );
            }
            if ($gSettingsManager->getInt('enable_weblinks_module') > 0) {
                $form->addCheckbox(
                    'rol_weblinks',
                    $gL10n->get('SYS_RIGHT_WEBLINKS'),
                    (bool)$role->getValue('rol_weblinks'),
                    array('helpTextId' => 'SYS_ROLES_MODULE_ADMINISTRATORS_DESC', 'icon' => 'bi-link-45deg')
                );
            }
            $form->addInput('rol_start_date', $gL10n->get('SYS_VALID_FROM'), $role->getValue('rol_start_date'), array('type' => 'date'));
            $form->addInput('rol_end_date', $gL10n->get('SYS_VALID_TO'), $role->getValue('rol_end_date'), array('type' => 'date'));
            $form->addInput('rol_start_time', $gL10n->get('SYS_TIME_FROM'), $role->getValue('rol_start_time'), array('type' => 'time'));
            $form->addInput('rol_end_time', $gL10n->get('SYS_TIME_TO'), $role->getValue('rol_end_time'), array('type' => 'time'));
            $form->addSelectBox('rol_weekday', $gL10n->get('SYS_WEEKDAY'), RoleService::getWeekdays(), array('defaultValue' => $role->getValue('rol_weekday'), 'class' => 'form-control-small'));
            $form->addInput('rol_location', $gL10n->get('SYS_MEETING_POINT'), $role->getValue('rol_location'), array('maxLength' => 100));

            $roleName = $gL10n->get('SYS_NEW_ROLE');
            if ($role->getValue('rol_name') !== '') {
                $roleName = $gL10n->get('SYS_ROLE') . ' <strong>' . $role->getValue('rol_name') . '</strong>';
            }

            //  list all roles that the user is allowed to see
            $sqlData['query'] = 'SELECT rol_id, rol_name, cat_name
                           FROM ' . TBL_ROLES . '
                     INNER JOIN ' . TBL_CATEGORIES . '
                             ON cat_id = rol_cat_id
                          WHERE rol_valid   = true
                            AND cat_name_intern <> \'EVENTS\'
                            AND (  cat_org_id  = ? -- $gCurrentOrgId
                                OR cat_org_id IS NULL )
                       ORDER BY cat_sequence, rol_name';
            $sqlData['params'] = array($gCurrentOrgId);

            $form->addSelectBoxFromSql(
                'dependent_roles',
                $gL10n->get('SYS_DEPENDENT'),
                $gDb,
                $sqlData,
                array('defaultValue' => $childRoles, 'multiselect' => true)
            );
        }

        $form->addSubmitButton('adm_button_save', $gL10n->get('SYS_SAVE'), array('icon' => 'bi-check-lg'));

        $this->assignSmartyVariable('eventRole', $eventRole);
        $this->assignSmartyVariable('roleName', $roleName);
        $this->assignSmartyVariable('nameUserCreated', $role->getNameOfCreatingUser());
        $this->assignSmartyVariable('timestampUserCreated', $role->getValue('rol_timestamp_create'));
        $this->assignSmartyVariable('nameLastUserEdited', $role->getNameOfLastEditingUser());
        $this->assignSmartyVariable('timestampLastUserEdited', $role->getValue('rol_timestamp_change'));
        $form->addToHtmlPage();
        $gCurrentSession->addFormObject($form);
    }

    /**
     * Show all roles of the organization in card view. The roles must be read before with the method readData.
     * The cards will show various functions like activate, deactivate, vcard export, edit or delete. Also, the
     * role information e.g. description, start and end date, number of active and former members. A button with
     * the link to the default list will be shown.
     * @param string $categoryUUID UUID of the category for which the roles should be shown.
     * @param string $roleType The type of roles that should be shown within this page.
     *                         0 - inactive roles
     *                         1 - active roles
     *                         2 - event participation roles
     * @throws \Smarty\Exception|Exception
     * @throws Exception
     */
    public function createPermissionsList(string $categoryUUID, string $roleType)
    {
        global $gSettingsManager, $gL10n, $gDb, $gCurrentSession;
        $this->createSharedHeader($categoryUUID, $roleType, 'permissions');

        $templateData = array();

        foreach ($this->data as $row) {
            $role = new Role($gDb);
            $role->setArray($row);

            $templateRow = array();
            $templateRow['category'] = $role->getValue('cat_name');
            $templateRow['categoryOrder'] = $role->getValue('cat_sequence');
            $templateRow['role'] = $role->getValue('rol_name');
            $templateRow['roleUUID'] = $role->getValue('rol_uuid');
            $templateRow['roleUrl'] = SecurityUtils::encodeUrl(ADMIDIO_URL . FOLDER_MODULES . '/groups-roles/groups_roles.php', array('mode' => 'edit', 'role_uuid' => $row['rol_uuid']));
            $templateRow['roleRights'] = array();
            if ($role->getValue('rol_assign_roles') == 1) {
                $templateRow['roleRights'][] = array('icon' => 'bi bi-people-fill', 'title' => $gL10n->get('SYS_RIGHT_ASSIGN_ROLES'));
            }
            if ($role->getValue('rol_all_lists_view') == 1) {
                $templateRow['roleRights'][] = array('icon' => 'bi bi-list-task', 'title' => $gL10n->get('SYS_RIGHT_ALL_LISTS_VIEW'));
            }
            if ($role->getValue('rol_approve_users') == 1) {
                $templateRow['roleRights'][] = array('icon' => 'bi bi-card-checklist', 'title' => $gL10n->get('SYS_RIGHT_APPROVE_USERS'));
            }
            if ($role->getValue('rol_mail_to_all') == 1) {
                $templateRow['roleRights'][] = array('icon' => 'bi bi-envelope-fill', 'title' => $gL10n->get('SYS_RIGHT_MAIL_TO_ALL'));
            }
            if ($role->getValue('rol_edit_user') == 1) {
                $templateRow['roleRights'][] = array('icon' => 'bi bi-person-fill-gear', 'title' => $gL10n->get('SYS_RIGHT_EDIT_USER'));
            }
            if ($role->getValue('rol_profile') == 1) {
                $templateRow['roleRights'][] = array('icon' => 'bi bi-person-fill', 'title' => $gL10n->get('SYS_RIGHT_PROFILE'));
            }
            if ($role->getValue('rol_announcements') == 1 && $gSettingsManager->getInt('announcements_module_enabled') > 0) {
                $templateRow['roleRights'][] = array('icon' => 'bi bi-newspaper', 'title' => $gL10n->get('SYS_RIGHT_ANNOUNCEMENTS'));
            }
            if ($role->getValue('rol_events') == 1 && $gSettingsManager->getInt('events_module_enabled') > 0) {
                $templateRow['roleRights'][] = array('icon' => 'bi bi-calendar-week-fill', 'title' => $gL10n->get('SYS_RIGHT_DATES'));
            }
            if ($role->getValue('rol_photo') == 1 && $gSettingsManager->getInt('photo_module_enabled') > 0) {
                $templateRow['roleRights'][] = array('icon' => 'bi bi-image-fill', 'title' => $gL10n->get('SYS_RIGHT_PHOTOS'));
            }
            if ($role->getValue('rol_documents_files') == 1 && $gSettingsManager->getBool('documents_files_module_enabled')) {
                $templateRow['roleRights'][] = array('icon' => 'bi bi-file-earmark-arrow-down-fill', 'title' => $gL10n->get('SYS_RIGHT_DOCUMENTS_FILES'));
            }
<<<<<<< HEAD
            if ($role->getValue('rol_edit_inventory') == 1 && (int)$gSettingsManager->get('inventory_module_enabled') > 0) {
                $templateRow['roleRights'][] = array('icon' => 'bi bi-box-seam-fill', 'title' => $gL10n->get('SYS_RIGHT_INVENTORY'));
            }
            if ($role->getValue('rol_guestbook') == 1 && (int)$gSettingsManager->get('enable_guestbook_module') > 0) {
                $templateRow['roleRights'][] = array('icon' => 'bi bi-book-half', 'title' => $gL10n->get('SYS_RIGHT_GUESTBOOK'));
            }
            if ($role->getValue('rol_guestbook_comments') == 1 && (int)$gSettingsManager->get('enable_guestbook_module') > 0 && !$gSettingsManager->getBool('enable_gbook_comments4all')) {
                $templateRow['roleRights'][] = array('icon' => 'bi bi-chat-fill', 'title' => $gL10n->get('SYS_RIGHT_GUESTBOOK_COMMENTS'));
=======
            if ($role->getValue('rol_forum_admin') == 1 && $gSettingsManager->getInt('forum_module_enabled') > 0) {
                $templateRow['roleRights'][] = array('icon' => 'bi bi-file-earmark-arrow-down-fill', 'title' => $gL10n->get('SYS_RIGHT_FORUM'));
>>>>>>> 9aa4afb1
            }
            if ($role->getValue('rol_weblinks') == 1 && $gSettingsManager->getInt('enable_weblinks_module') > 0) {
                $templateRow['roleRights'][] = array('icon' => 'bi bi-link-45deg', 'title' => $gL10n->get('SYS_RIGHT_WEBLINKS'));
            }

            switch ($role->getValue('rol_mail_this_role')) {
                case 0:
                    $templateRow['emailToThisRole'] = $gL10n->get('SYS_NOBODY');
                    break;
                case 1:
                    $templateRow['emailToThisRole'] = $gL10n->get('SYS_ROLE_MEMBERS');
                    break;
                case 2:
                    $templateRow['emailToThisRole'] = $gL10n->get('ORG_REGISTERED_USERS');
                    break;
                case 3:
                    $templateRow['emailToThisRole'] = $gL10n->get('SYS_ALSO_VISITORS');
                    break;
            }

            switch ($role->getValue('rol_view_memberships')) {
                case 0:
                    $templateRow['viewMembership'] = $gL10n->get('SYS_NOBODY');
                    break;
                case 1:
                    $templateRow['viewMembership'] = $gL10n->get('SYS_ROLE_MEMBERS');
                    break;
                case 2:
                    $templateRow['viewMembership'] = $gL10n->get('ORG_REGISTERED_USERS');
                    break;
                case 3:
                    $templateRow['viewMembership'] = $gL10n->get('SYS_LEADERS');
                    break;
            }

            switch ($role->getValue('rol_view_members_profiles')) {
                case 0:
                    $templateRow['viewMembersProfiles'] = $gL10n->get('SYS_NOBODY');
                    break;
                case 1:
                    $templateRow['viewMembersProfiles'] = $gL10n->get('SYS_ROLE_MEMBERS');
                    break;
                case 2:
                    $templateRow['viewMembersProfiles'] = $gL10n->get('ORG_REGISTERED_USERS');
                    break;
                case 3:
                    $templateRow['viewMembersProfiles'] = $gL10n->get('SYS_LEADERS');
                    break;
            }

            switch ($role->getValue('rol_leader_rights')) {
                case 0:
                    $templateRow['roleLeaderRights'] = $gL10n->get('SYS_NO_ADDITIONAL_RIGHTS');
                    break;
                case 1:
                    $templateRow['roleLeaderRights'] = $gL10n->get('SYS_ASSIGN_MEMBERS');
                    break;
                case 2:
                    $templateRow['roleLeaderRights'] = $gL10n->get('SYS_EDIT_MEMBERS');
                    break;
                case 3:
                    $templateRow['roleLeaderRights'] = $gL10n->get('SYS_ASSIGN_EDIT_MEMBERS');
                    break;
            }

            $templateRow['actions'][] = array(
                'url' => SecurityUtils::encodeUrl(ADMIDIO_URL . FOLDER_MODULES . '/groups-roles/lists_show.php', array('mode' => 'html', 'role_list' => $row['rol_uuid'])),
                'icon' => 'bi bi-card-list',
                'tooltip' => $gL10n->get('SYS_SHOW_ROLE_MEMBERSHIP')
            );
            if ($this->roleType === $this::ROLE_TYPE_INACTIVE && !$role->getValue('rol_administrator')) {
                $templateRow['actions'][] = array(
                    'dataHref' => 'callUrlHideElement(\'role_' . $row['rol_uuid'] . '\', \'' . SecurityUtils::encodeUrl(ADMIDIO_URL . '/adm_program/modules/groups-roles/groups_roles.php', array('mode' => 'activate', 'role_uuid' => $row['rol_uuid'])) . '\', \'' . $gCurrentSession->getCsrfToken() . '\')',
                    'dataMessage' => $gL10n->get('SYS_ACTIVATE_ROLE_DESC', array($row['rol_name'])),
                    'icon' => 'bi bi-eye',
                    'tooltip' => $gL10n->get('SYS_ACTIVATE_ROLE')
                );
            } elseif ($this->roleType === $this::ROLE_TYPE_ACTIVE && !$role->getValue('rol_administrator')) {
                $templateRow['actions'][] = array(
                    'dataHref' => 'callUrlHideElement(\'role_' . $row['rol_uuid'] . '\', \'' . SecurityUtils::encodeUrl(ADMIDIO_URL . '/adm_program/modules/groups-roles/groups_roles.php', array('mode' => 'deactivate', 'role_uuid' => $row['rol_uuid'])) . '\', \'' . $gCurrentSession->getCsrfToken() . '\')',
                    'dataMessage' => $gL10n->get('SYS_DEACTIVATE_ROLE_DESC', array($row['rol_name'])),
                    'icon' => 'bi bi-eye-slash',
                    'tooltip' => $gL10n->get('SYS_DEACTIVATE_ROLE')
                );
            }
            if (!$role->getValue('rol_administrator')) {
                $templateRow['actions'][] = array(
                    'dataHref' => 'callUrlHideElement(\'role_' . $row['rol_uuid'] . '\', \'' . SecurityUtils::encodeUrl(ADMIDIO_URL . '/adm_program/modules/groups-roles/groups_roles.php', array('mode' => 'delete', 'role_uuid' => $row['rol_uuid'])) . '\', \'' . $gCurrentSession->getCsrfToken() . '\')',
                    'dataMessage' => $gL10n->get('SYS_DELETE_ENTRY', array($row['rol_name'])),
                    'icon' => 'bi bi-trash',
                    'tooltip' => $gL10n->get('SYS_DELETE_ROLE')
                );
            }
            $templateData[] = $templateRow;
        }

        // initialize and set the parameter for DataTables
        $dataTables = new HtmlDataTables($this, 'adm_role_permissions_table');
        $dataTables->setGroupColumn(1);
        $dataTables->disableColumnsSort(array(3, 8));
        $dataTables->setColumnsNotHideResponsive(array(8));
        $dataTables->createJavascript(count($this->data), 7);

        $this->smarty->assign('list', $templateData);
        $this->smarty->assign('l10n', $gL10n);
        $this->pageContent .= $this->smarty->fetch('modules/groups-roles.permissions-list.tpl');
    }

    /**
     * Create content that is used on several pages and could be called in other methods. It will
     * create a functions menu and a filter navbar.
     * @param string $categoryUUID UUID of the category for which the roles should be shown.
     * @param string $roleType The type of roles that should be shown within this page.
     *                         0 - inactive roles
     *                         1 - active roles
     *                         2 - event participation roles
     * @param string $mode The purpose of the current page. One of: 'card', 'permissions', 'edit'
     *
     * @return void
     * @throws Exception
     */
    protected function createSharedHeader(string $categoryUUID, string $roleType, string $mode = 'card')
    {
        global $gCurrentUser, $gSettingsManager, $gL10n, $gDb;

        if ($gCurrentUser->manageRoles()) {
            // show link to create new role
            $this->addPageFunctionsMenuItem(
                'menu_item_groups_roles_add',
                $gL10n->get('SYS_CREATE_ROLE'),
                ADMIDIO_URL.FOLDER_MODULES.'/groups-roles/groups_roles.php?mode=edit',
                'bi-plus-circle-fill'
            );

            if ($mode == 'card') {
                // show permissions of all roles
                $this->addPageFunctionsMenuItem(
                    'menu_item_groups_roles_show_permissions',
                    $gL10n->get('SYS_SHOW_PERMISSIONS'),
                    SecurityUtils::encodeUrl(ADMIDIO_URL.FOLDER_MODULES.'/groups-roles/groups_roles.php', array('mode' => 'permissions', 'cat_uuid' => $categoryUUID, 'role_type' => $roleType)),
                    'bi-shield-lock-fill'
                );
            }

            $logShowTable = 'roles';
            if ($mode == 'card') {
                $logShowTable = 'members';
            } elseif ($mode == 'permissions') {
                $logShowTable = 'roles_rights_data';
            }
            ChangelogService::displayHistoryButton($this, 'members', $logShowTable);

            // show link to maintain categories
            $this->addPageFunctionsMenuItem(
                'menu_item_groups_roles_maintain_categories',
                $gL10n->get('SYS_EDIT_CATEGORIES'),
                SecurityUtils::encodeUrl(ADMIDIO_URL.FOLDER_MODULES.'/categories.php', array('type' => 'ROL')),
                'bi-hdd-stack-fill'
            );
        }

        // show link to create own list
        if ($gSettingsManager->getInt('groups_roles_edit_lists') === 1 // everyone
            || ($gSettingsManager->getInt('groups_roles_edit_lists') === 2 && $gCurrentUser->checkRolesRight('rol_edit_user')) // users with the right to edit all profiles
            || ($gSettingsManager->getInt('groups_roles_edit_lists') === 3 && $gCurrentUser->isAdministrator())) {
            $this->addPageFunctionsMenuItem(
                'menu_item_groups_own_list',
                $gL10n->get('SYS_CONFIGURE_LISTS'),
                ADMIDIO_URL . FOLDER_MODULES . '/groups-roles/mylist.php',
                'bi-card-list'
            );
        }

        // add filter navbar
        $this->addJavascript('
            $("#cat_uuid").change(function() {
                $("#adm_navbar_filter_form").submit();
            });
            $("#role_type").change(function() {
                $("#adm_navbar_filter_form").submit();
            });',
            true
        );

        // create filter menu with elements for category
        $form = new FormPresenter(
            'adm_navbar_filter_form',
            'sys-template-parts/form.filter.tpl',
            ADMIDIO_URL.FOLDER_MODULES.'/groups-roles/groups_roles.php',
            $this,
            array('type' => 'navbar', 'setFocus' => false)
        );
        $form->addInput('mode', '', ($mode), array('property' => FormPresenter::FIELD_HIDDEN));
        $form->addSelectBoxForCategories(
            'cat_uuid',
            $gL10n->get('SYS_CATEGORY'),
            $gDb,
            'ROL',
            FormPresenter::SELECT_BOX_MODUS_FILTER,
            array('defaultValue' => $categoryUUID)
        );
        if ($gCurrentUser->manageRoles()) {
            $form->addSelectBox(
                'role_type',
                $gL10n->get('SYS_ROLE_TYPES'),
                array(0 => $gL10n->get('SYS_INACTIVE_GROUPS_ROLES'), 1 => $gL10n->get('SYS_ACTIVE_GROUPS_ROLES'), 2 => $gL10n->get('SYS_ROLES_CONFIRMATION_OF_PARTICIPATION')),
                array('defaultValue' => $roleType)
            );
        }
        $form->addToHtmlPage();
    }

    /**
     * Creates an array with all available groups and roles.
     * @param int $roleType The type of groups and roles that should be read. This could be active, inactive
     *                             or event roles.
     * @param string $categoryUUID The UUID of the category whose groups and roles should be read.
     * @throws Exception
     */
    public function readData(int $roleType = GroupsRoles::ROLE_TYPE_ACTIVE, string $categoryUUID = '')
    {
        global $gDb, $gCurrentOrgId, $gCurrentUser;

        $this->roleType = $roleType;

        $sql = 'SELECT rol.*, cat.*,
                       COALESCE((SELECT COUNT(*) + SUM(mem_count_guests) AS count
                          FROM ' . TBL_MEMBERS . ' AS mem
                         WHERE mem.mem_rol_id = rol.rol_id
                           AND mem.mem_begin  <= ? -- DATE_NOW
                           AND mem.mem_end     > ? -- DATE_NOW
                           AND (mem.mem_approved IS NULL
                            OR mem.mem_approved < 3)
                           AND mem.mem_leader = false), 0) AS num_members,
                       COALESCE((SELECT COUNT(*) AS count
                          FROM ' . TBL_MEMBERS . ' AS mem
                         WHERE mem.mem_rol_id = rol.rol_id
                           AND mem.mem_begin  <= ? -- DATE_NOW
                           AND mem.mem_end     > ? -- DATE_NOW
                           AND mem.mem_leader = true), 0) AS num_leader,
                       COALESCE((SELECT COUNT(*) AS count
                          FROM ' . TBL_MEMBERS . ' AS mem
                         WHERE mem.mem_rol_id = rol.rol_id
                           AND mem_end < ?  -- DATE_NOW
                           AND NOT EXISTS (
                               SELECT 1
                                 FROM ' . TBL_MEMBERS . ' AS act
                                WHERE act.mem_rol_id = mem.mem_rol_id
                                  AND act.mem_usr_id = mem.mem_usr_id
                                  AND ? BETWEEN act.mem_begin AND act.mem_end -- DATE_NOW
                           )), 0) AS num_former -- DATE_NOW
                  FROM ' . TBL_ROLES . ' AS rol
            INNER JOIN ' . TBL_CATEGORIES . ' AS cat
                    ON cat_id = rol_cat_id
                       ' . (strlen($categoryUUID) > 1 ? ' AND cat_uuid = \'' . $categoryUUID . '\'' : '') . '
             LEFT JOIN ' . TBL_EVENTS . ' ON dat_rol_id = rol_id
                 WHERE (  cat_org_id = ? -- $gCurrentOrgId
                       OR cat_org_id IS NULL )';

        switch ($this->roleType) {
            case GroupsRoles::ROLE_TYPE_INACTIVE:
                $sql .= ' AND rol_valid   = false
                         AND cat_name_intern <> \'EVENTS\' ';
                break;

            case GroupsRoles::ROLE_TYPE_ACTIVE:
                $sql .= ' AND rol_valid   = true
                         AND cat_name_intern <> \'EVENTS\' ';
                break;

            case GroupsRoles::ROLE_TYPE_EVENT_PARTICIPATION:
                $sql .= ' AND cat_name_intern = \'EVENTS\' ';
                break;
        }

        if ($this->roleType == GroupsRoles::ROLE_TYPE_INACTIVE && $gCurrentUser->isAdministrator()) {
            // if inactive roles should be shown, then show all of them to administrator
            $sql .= '';
        } else {
            // create a list with all role IDs that the user is allowed to view
            $visibleRoles = '\'' . implode('\', \'', $gCurrentUser->getRolesViewMemberships()) . '\'';
            if ($visibleRoles !== '') {
                $sql .= ' AND rol_uuid IN (' . $visibleRoles . ')';
            } else {
                $sql .= ' AND rol_uuid IS NULL ';
            }
        }

        if ($this->roleType === GroupsRoles::ROLE_TYPE_EVENT_PARTICIPATION) {
            $sql .= ' ORDER BY cat_sequence, dat_begin DESC, rol_name ';
        } else {
            $sql .= ' ORDER BY cat_sequence, rol_name ';
        }

        $queryParameters = array(
            DATE_NOW,
            DATE_NOW,
            DATE_NOW,
            DATE_NOW,
            DATE_NOW,
            DATE_NOW,
            $gCurrentOrgId
        );

        $this->data = $gDb->getArrayFromSql($sql, $queryParameters);
    }
}<|MERGE_RESOLUTION|>--- conflicted
+++ resolved
@@ -547,7 +547,6 @@
                     array('helpTextId' => 'SYS_RIGHT_DOCUMENTS_FILES_DESC', 'icon' => 'bi-file-earmark-arrow-down-fill')
                 );
             }
-<<<<<<< HEAD
             if ($gSettingsManager->get('inventory_module_enabled') > 0) {
                 $form->addCheckbox(
                     'rol_edit_inventory',
@@ -556,10 +555,7 @@
                     array('helpTextId' => 'SYS_RIGHT_INVENTORY_DESC', 'icon' => 'bi-box-seam-fill')
                 );
             }
-            if ((int)$gSettingsManager->get('enable_guestbook_module') > 0) {
-=======
             if ($gSettingsManager->getInt('forum_module_enabled') > 0) {
->>>>>>> 9aa4afb1
                 $form->addCheckbox(
                     'rol_forum_admin',
                     $gL10n->get('SYS_RIGHT_FORUM'),
@@ -681,19 +677,11 @@
             if ($role->getValue('rol_documents_files') == 1 && $gSettingsManager->getBool('documents_files_module_enabled')) {
                 $templateRow['roleRights'][] = array('icon' => 'bi bi-file-earmark-arrow-down-fill', 'title' => $gL10n->get('SYS_RIGHT_DOCUMENTS_FILES'));
             }
-<<<<<<< HEAD
             if ($role->getValue('rol_edit_inventory') == 1 && (int)$gSettingsManager->get('inventory_module_enabled') > 0) {
                 $templateRow['roleRights'][] = array('icon' => 'bi bi-box-seam-fill', 'title' => $gL10n->get('SYS_RIGHT_INVENTORY'));
             }
-            if ($role->getValue('rol_guestbook') == 1 && (int)$gSettingsManager->get('enable_guestbook_module') > 0) {
-                $templateRow['roleRights'][] = array('icon' => 'bi bi-book-half', 'title' => $gL10n->get('SYS_RIGHT_GUESTBOOK'));
-            }
-            if ($role->getValue('rol_guestbook_comments') == 1 && (int)$gSettingsManager->get('enable_guestbook_module') > 0 && !$gSettingsManager->getBool('enable_gbook_comments4all')) {
-                $templateRow['roleRights'][] = array('icon' => 'bi bi-chat-fill', 'title' => $gL10n->get('SYS_RIGHT_GUESTBOOK_COMMENTS'));
-=======
             if ($role->getValue('rol_forum_admin') == 1 && $gSettingsManager->getInt('forum_module_enabled') > 0) {
                 $templateRow['roleRights'][] = array('icon' => 'bi bi-file-earmark-arrow-down-fill', 'title' => $gL10n->get('SYS_RIGHT_FORUM'));
->>>>>>> 9aa4afb1
             }
             if ($role->getValue('rol_weblinks') == 1 && $gSettingsManager->getInt('enable_weblinks_module') > 0) {
                 $templateRow['roleRights'][] = array('icon' => 'bi bi-link-45deg', 'title' => $gL10n->get('SYS_RIGHT_WEBLINKS'));
