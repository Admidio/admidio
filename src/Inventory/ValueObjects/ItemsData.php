<?php

namespace Admidio\Inventory\ValueObjects;

// Admidio namespaces
use Admidio\Infrastructure\Database;
use Admidio\Infrastructure\Exception;
use Admidio\Infrastructure\Email;
use Admidio\Infrastructure\Image;
use Admidio\Infrastructure\Language;
use Admidio\Infrastructure\Entity\Entity;
use Admidio\Infrastructure\Utils\StringUtils;
use Admidio\Inventory\Entity\Item;
use Admidio\Inventory\Entity\ItemData;
use Admidio\Inventory\Entity\ItemField;
use Admidio\Inventory\Entity\ItemBorrowData;
use Admidio\Categories\Entity\Category;
use Admidio\Inventory\Entity\SelectOptions;

// PHP namespaces
use DateTime;

/**
 * @brief Reads the user fields structure out of database and give access to it
 *
 * When an object is created than the actual profile fields structure will
 * be read. In addition to this structure you can read the user values for
 * all fields if you call @c readUserData . If you read field values than
 * you will get the formatted output. It's also possible to set user data and
 * save this data to the database
 *
 * @copyright The Admidio Team
 * @see https://www.admidio.org/
 * @license https://www.gnu.org/licenses/gpl-2.0.html GNU General Public License v2.0 only
 */
class ItemsData
{
    private bool $mItemCreated = false;         ///< flag if a new item was created
    private bool $mItemChanged = false;         ///< flag if a new item was changed
    private bool $mItemDeleted = false;         ///< flag if an item was deleted
    private bool $mItemRetired = false;         ///< flag if an item was retired
    private bool $mItemReinstated = false;      ///< flag if an item was made to normal again
    private bool $mItemImported = false;        ///< flag if an item was imported
    private bool $showRetiredItems = true;      ///< if true, then retired items will be shown
    private int $organizationId = -1;           ///< ID of the organization for which the item field structure should be read
    public array $borrowFieldNames = array('LAST_RECEIVER', 'BORROW_DATE', 'RETURN_DATE');  ///< array with the internal field names of the borrow fields

    /**
     * @var Database An object of the class Database for communication with the database
     */
    protected Database $mDb;
    /**
     * @var array<string,ItemField> Array with all profile fields represented by a user fields objects.
     *      The key is the usf_name_intern and the value is an object of class ItemField
     *      $mItemFields = [
     *          'LAST_NAME' => {ItemField}
     *          'FIRST_NAME' => {ItemField}
     *          'STREET' => {ItemField}
     *      ]
     */
    protected array $mItemFields = array();
    /**
     * @var array<string,ItemField> Array with all profile fields represented by a user fields objects.
     *      The key is the usf_name_intern and the value is an object of class ItemField
     *      $itemFieldsSort = [
     *          'LAST_NAME' => 'inf_sequence'
     *          'FIRST_NAME' => 'inf_sequence'
     *          'STREET' => 'inf_sequence'
     *      ]
     */
    protected array $itemFieldsSort = array();
    /**
     * @var array<int,ItemData> Array with all user data objects
     */
    protected array $mItemData = array();
    /**
     * @var array<int,ItemData> Array with all changed item data objects for notification
     */
    protected array $mChangedItemData = array();
    /**
     * @var array<int,Item> Array with all item objects
     */
    protected array $mItems = array();
    /**
     * @var int UserId of the current user of this object
     */
    protected int $mItemId = 0;
    /**
     * @var string UUID of the current item of this object
     */
    protected string $mItemUUID = '';
    /**
     * @var bool flag if a value of one field had changed
     */
    protected bool $columnsValueChanged = false;

    /**
     * constructor that will initialize variables and read the profile field structure
     * @param Database $database Database object (should be **$gDb**)
     * @param int $organizationId The id of the organization for which the profile field structure should be read
     * @throws Exception
     */
    public function __construct(Database $database, int $organizationId)
    {
        $this->mDb = &$database;
        $this->organizationId = $organizationId;
        $this->readItemFields();
    }

    /**
     * A wakeup add the current database object to this class
     */
    public function __wakeup()
    {
        global $gDb;

        if ($gDb instanceof Database) {
            $this->mDb = $gDb;
        }
    }

    /**
     * Item data of all item fields will be initialized
     * the fields array will not be renewed
     *
     * @return void
     */
    public function clearItemData(): void
    {
        $this->mChangedItemData = array();
        $this->mItemData = array();
        $this->mItemId = 0;
        $this->columnsValueChanged = false;
    }

    /**
     * Reads the item fields structure out of database table @b adm_inventory_fields
     * and adds an object for each field structure to the @b mItemFields array.
     *
     * @param string $orderBy The field by which the item fields should be sorted
     * @return void
     */
    public function readItemFields(string $orderBy = 'inf_id'): void
    {
        // first initialize existing data
        $this->mItemFields = array();
        $this->clearItemData();

        $sql = 'SELECT * FROM ' . TBL_INVENTORY_FIELDS . '
                WHERE (inf_org_id IS NULL OR inf_org_id = ?)
                ORDER BY ' . $orderBy . ';';
        $statement = $this->mDb->queryPrepared($sql, array($this->organizationId));

        while ($row = $statement->fetch()) {
            if (!array_key_exists($row['inf_name_intern'], $this->mItemFields)) {
                $this->mItemFields[$row['inf_name_intern']] = new ItemField($this->mDb);
            }
            $this->mItemFields[$row['inf_name_intern']]->setArray($row);
            $this->itemFieldsSort[$row['inf_name_intern']] = $row['inf_sequence'];
        }

        array_multisort($this->itemFieldsSort, SORT_ASC, $this->mItemFields);
    }

    /**
     * Reads the item data of all item fields out of database table @b adm_inventory_manager_data
     * and @b adm_inventory_manager_items_borrow
     * and adds an object for each field data to the @b mItemData array.
     * If profile fields structure wasn't read, this will be done before.
     *
     * @param string $itemUUID The uuid of the item for which the item data should be read.
     * @return void
     */
    public function readItemData(string $itemUUID = ''): void
    {
        if (count($this->mItemFields) === 0) {
            $this->readItemFields();
        }

        $this->mItemData = array();

        if ($itemUUID !== '') {
            $item = new Item($this->mDb, $this);
            $item->readDataByUuid($itemUUID);
            $itemId = $item->getValue('ini_id');

            // remember the item
            $this->mItemId = $itemId;
            $this->mItemUUID = $itemUUID;

            // read all item data
            $sql = 'SELECT * FROM ' . TBL_INVENTORY_ITEM_DATA . '
                    INNER JOIN ' . TBL_INVENTORY_FIELDS . '
                        ON inf_id = ind_inf_id
                    WHERE ind_ini_id = ?;';
            $itemDataStatement = $this->mDb->queryPrepared($sql, array($itemId));

            while ($row = $itemDataStatement->fetch()) {
                if (!array_key_exists($row['ind_inf_id'], $this->mItemData)) {
                    $this->mItemData[$row['ind_inf_id']] = new ItemData($this->mDb, $this, $row['ind_inf_id']);
                }
                $this->mItemData[$row['ind_inf_id']]->setArray($row);
            }

            // read all item borrow data
            $sql = 'SELECT * FROM ' . TBL_INVENTORY_ITEM_BORROW_DATA . '
                    INNER JOIN ' . TBL_INVENTORY_FIELDS . '
                        ON inf_name_intern IN ( ?, ?, ? )
                    WHERE inb_ini_id = ?;';
            $params = array_merge($this->borrowFieldNames, array($itemId));
            $itemBorrowStatement = $this->mDb->queryPrepared($sql, $params);

            while ($row = $itemBorrowStatement->fetch()) {
                foreach ($this->getItemFields() as $itemField) {
                    $itemBorrowData = new ItemBorrowData($this->mDb, $this, $row['inb_ini_id']);
                    $fieldNameIntern = $itemField->getValue('inf_name_intern');
                    $fieldId = $itemField->getValue('inf_id');
                    if (in_array($fieldNameIntern, $this->borrowFieldNames)) {
                        if (!array_key_exists($fieldId, $this->mItemData)) {
                            $this->mItemData[$fieldId] = $itemBorrowData;
                        }
                        $this->mItemData[$fieldId]->setArray($row);
                    }
                }
            }
        } else {
            $this->mItemCreated = true;
        }
    }

    /**
     * Reads the items out of database table @b adm_inventory_manager_items
     * and stores the values to the @b items array.
     *
     * @return void
     */
    public function readItems(): void
    {
        // first initialize existing data
        $this->mItems = array();

        $sqlWhereCondition = '';
        if (!$this->showRetiredItems) {
            // get the option id of the retired status
            $option = new SelectOptions($this->mDb, $this->getProperty('STATUS', 'inf_id'));
            $values = $option->getAllOptions();
            $retiredId = 0;
            foreach ($values as $value) {
                if ($value['value'] === 'SYS_INVENTORY_FILTER_RETIRED_ITEMS') {
                    $retiredId = $value['id'];
                    break;
                }
            }
            $sqlWhereCondition .= 'AND ini_status NOT IN (' . $retiredId . ')';
        }

        $sql = 'SELECT DISTINCT ini_id, ini_uuid, ini_cat_id, ini_status FROM ' . TBL_INVENTORY_ITEMS . '
                INNER JOIN ' . TBL_INVENTORY_ITEM_DATA . '
                    ON ind_ini_id = ini_id
                WHERE ini_org_id IS NULL
                OR ini_org_id = ?
                ' . $sqlWhereCondition . ';';
        $statement = $this->mDb->queryPrepared($sql, array($this->organizationId));

        while ($row = $statement->fetch()) {
            $this->mItems[] = array('ini_id' => $row['ini_id'], 'ini_uuid' => $row['ini_uuid'], 'ini_cat_id' => $row['ini_cat_id'], 'ini_status' => $row['ini_status']);
        }
    }

    /**
     * Reads the items for a user out of database table @b adm_inventory_manager_items
     * and stores the values to the @b items array.
     *
     * @param int $userId The id of the user for which the items should be read.
     * @param array $fieldNames The internal unique profile field names for which the items should be read
     * @return void
     */
    public function readItemsByUser(int $userId, array $fieldNames = array('KEEPER')): void
    {
        // first initialize existing data
        $this->mItems = array();

        $sqlStatusCondition = '';
        if (!$this->showRetiredItems) {
            // get the option id of the retired status
            $option = new SelectOptions($this->mDb, $this->getProperty('STATUS', 'inf_id'));
            $values = $option->getAllOptions();
            $retiredId = 0;
            foreach ($values as $value) {
                if ($value['value'] === 'SYS_INVENTORY_FILTER_RETIRED_ITEMS') {
                    $retiredId = $value['id'];
                    break;
                }
            }
            $sqlStatusCondition .= 'AND ini_status = ' . $retiredId;
        }

        $sqlImfIds = 'AND (';
        if (count($fieldNames) > 0) {
            foreach ($fieldNames as $fieldNameIntern) {
                $sqlImfIds .= 'inf_id = ' . $this->getProperty($fieldNameIntern, 'inf_id') . ' OR ';
            }
            $sqlImfIds = substr($sqlImfIds, 0, -4) . ')';
        }

        // first read all item data for the given user
        $sql = 'SELECT DISTINCT ini_id, ini_uuid, ini_cat_id, ini_status FROM ' . TBL_INVENTORY_ITEM_DATA . '
                INNER JOIN ' . TBL_INVENTORY_FIELDS . '
                    ON inf_id = ind_inf_id
                    ' . $sqlImfIds . '
                INNER JOIN ' . TBL_INVENTORY_ITEMS . '
                    ON ini_id = ind_ini_id
                WHERE (ini_org_id IS NULL
                    OR ini_org_id = ?)
                AND ind_value = ?
                ' . $sqlStatusCondition . ';';
        $statement = $this->mDb->queryPrepared($sql, array($this->organizationId, $userId));

        while ($row = $statement->fetch()) {
            $this->mItems[] = array('ini_id' => $row['ini_id'], 'ini_uuid' => $row['ini_uuid'], 'ini_cat_id' => $row['ini_cat_id'], 'ini_status' => $row['ini_status']);
        }

        // read the borrow data for the given user as receiver
        if (in_array('LAST_RECEIVER', $fieldNames)) {
            // now read the item borrow data for each item
            $sql = 'SELECT DISTINCT ini_id, ini_uuid, ini_cat_id, ini_status FROM ' . TBL_INVENTORY_ITEM_BORROW_DATA . '
                    INNER JOIN ' . TBL_INVENTORY_ITEMS . '
                        ON ini_id = inb_ini_id
                WHERE (ini_org_id IS NULL
                    OR ini_org_id = ?)
                    AND inb_last_receiver = ?
                    ' . $sqlStatusCondition . ';';
            $statement = $this->mDb->queryPrepared($sql, array($this->organizationId, $userId));
            // check if an item already exists in the items array
            while ($row = $statement->fetch()) {
                // check if item already exists in the items array
                $itemExists = false;
                foreach ($this->mItems as $item) {
                    if ($item['ini_id'] === $row['ini_id']) {
                        $itemExists = true;
                        break;
                    }
                }
                // if item doesn't exist, then add it to the items array
                if (!$itemExists) {
                    $this->mItems[] = array('ini_id' => $row['ini_id'], 'ini_uuid' => $row['ini_uuid'], 'ini_cat_id' => $row['ini_cat_id'], 'ini_status' => $row['ini_status']);
                }
            }
        }
    }

    /**
     * Returns an array with all item fields represented by an item fields object.
     * The key is the inf_name_intern and the value is an object of class ItemField
     *
     * @return array
     */
    public function getItemFields(): array
    {
        return $this->mItemFields;
    }

    /**
     * Returns an array with all items.
     *
     * @return array
     */
    public function getItems(): array
    {
        return $this->mItems;
    }

    /**
     * Retrieves the ID of the item
     *
     * @return int The ID of the item
     */
    public function getItemId(): int
    {
        return $this->mItemId;
    }

    /**
     * Returns the item data of all item fields
     *
     * @return array<int,Entity> Array with all item data objects
     */
    public function getItemData(): array
    {
        return $this->mItemData;
    }

    /**
     * Returns the value of a column from the table adm_inventory_fields for a given internal field name
     *
     * @param string $fieldNameIntern Expects the @b inf_name_intern of table @b adm_inventory_fields
     * @param string $column The column name of @b adm_inventory_fields for which you want the value
     * @param string $format Optional the format (is necessary for timestamps)
     * @param bool $withObsoleteEntries If set to **false** then the obsolete entries of the item field will not be considered.
     * @return array|string             Returns the value for the column
     */
    public function getProperty(string $fieldNameIntern, string $column, string $format = '', bool $withObsoleteEntries = true)
    {
        if (!array_key_exists($fieldNameIntern, $this->mItemFields)) {
            // if id-field not exists then return zero
            return (strpos($column, '_id') > 0) ? 0 : '';
        }

        $value = $this->mItemFields[$fieldNameIntern]->getValue($column, $format, $withObsoleteEntries);

        return $value;
    }

    /**
     * Returns the value of a column from the table adm_inventory_fields for a given field ID
     *
     * @param int $fieldId Expects the @b inf_id of table @b adm_inventory_fields
     * @param string $column The column name of @b adm_inventory_fields for which you want the value
     * @param string $format Optional the format (is necessary for timestamps)
     * @return string                   Returns the value for the column.
     */
    public function getPropertyById(int $fieldId, string $column, string $format = ''): string
    {
        foreach ($this->mItemFields as $field) {
            if ((int)$field->getValue('inf_id') === $fieldId) {
                return $field->getValue($column, $format);
            }
        }

        return '';
    }

    /**
     * Get all users with their id, name, and address
     *
     * @return string                    SQL query to get all users with their ID and name
     */
    public function getSqlOrganizationsUsersComplete(): string
    {
        global $gProfileFields, $gCurrentOrgId;

        return 'SELECT usr_id, CONCAT(last_name.usd_value, \', \', first_name.usd_value, COALESCE(CONCAT(\', \', postcode.usd_value),\'\'), COALESCE(CONCAT(\' \', city.usd_value),\'\'), COALESCE(CONCAT(\', \', street.usd_value),\'\') ) as name
                FROM ' . TBL_USERS . '
                JOIN ' . TBL_USER_DATA . ' as last_name ON last_name.usd_usr_id = usr_id AND last_name.usd_usf_id = ' . $gProfileFields->getProperty('LAST_NAME', 'usf_id') . '
                JOIN ' . TBL_USER_DATA . ' as first_name ON first_name.usd_usr_id = usr_id AND first_name.usd_usf_id = ' . $gProfileFields->getProperty('FIRST_NAME', 'usf_id') . '
                LEFT JOIN ' . TBL_USER_DATA . ' as postcode ON postcode.usd_usr_id = usr_id AND postcode.usd_usf_id = ' . $gProfileFields->getProperty('POSTCODE', 'usf_id') . '
                LEFT JOIN ' . TBL_USER_DATA . ' as city ON city.usd_usr_id = usr_id AND city.usd_usf_id = ' . $gProfileFields->getProperty('CITY', 'usf_id') . '
                LEFT JOIN ' . TBL_USER_DATA . ' as street ON street.usd_usr_id = usr_id AND street.usd_usf_id = ' . $gProfileFields->getProperty('ADDRESS', 'usf_id') . '
                WHERE usr_valid = true AND EXISTS (SELECT 1 FROM ' . TBL_MEMBERS . ', ' . TBL_ROLES . ', ' . TBL_CATEGORIES . ' WHERE mem_usr_id = usr_id AND mem_rol_id = rol_id AND mem_begin <= \'' . DATE_NOW . '\' AND mem_end > \'' . DATE_NOW . '\' AND rol_valid = true AND rol_cat_id = cat_id AND (cat_org_id = ' . $gCurrentOrgId . ' OR cat_org_id IS NULL)) ORDER BY last_name.usd_value, first_name.usd_value;';
    }

    /**
     * Get all users with their id and name
     *
     * @return string                    SQL query to get all users with their ID and name
     */
    public function getSqlOrganizationsUsersShort(): string
    {
        global $gProfileFields, $gCurrentOrgId;

        return 'SELECT usr_id, CONCAT(last_name.usd_value, \', \', first_name.usd_value) as name
                FROM ' . TBL_USERS . '
                JOIN ' . TBL_USER_DATA . ' as last_name ON last_name.usd_usr_id = usr_id AND last_name.usd_usf_id = ' . $gProfileFields->getProperty('LAST_NAME', 'usf_id') . '
                JOIN ' . TBL_USER_DATA . ' as first_name ON first_name.usd_usr_id = usr_id AND first_name.usd_usf_id = ' . $gProfileFields->getProperty('FIRST_NAME', 'usf_id') . '
                WHERE usr_valid = true AND EXISTS (SELECT 1 FROM ' . TBL_MEMBERS . ', ' . TBL_ROLES . ', ' . TBL_CATEGORIES . ' WHERE mem_usr_id = usr_id AND mem_rol_id = rol_id AND mem_begin <= \'' . DATE_NOW . '\' AND mem_end > \'' . DATE_NOW . '\' AND rol_valid = true AND rol_cat_id = cat_id AND (cat_org_id = ' . $gCurrentOrgId . ' OR cat_org_id IS NULL)) ORDER BY last_name.usd_value, first_name.usd_value;';
    }

    /**
     * Returns the value of the field in html format with consideration of all layout parameters
     *
     * @param string $fieldNameIntern Internal item field name of the field that should be html formatted
     * @param string|null $value The value that should be formatted must be committed so that layout
     *                                  is also possible for values that aren't stored in database
     * @return string                   Returns a html formatted string that considered the profile field settings
     */
    public function getHtmlValue(string $fieldNameIntern, ?string $value): string
    {
        global $gSettingsManager, $gL10n;

        if (!array_key_exists($fieldNameIntern, $this->mItemFields)) {
            return (string)$value;
        }

        // if value is empty or null, then do nothing
        if ($value != '' && $value != null) {
            // create html for each field type
            $htmlValue = $value;

            $infType = $this->mItemFields[$fieldNameIntern]->getValue('inf_type');
            switch ($infType) {
                case 'CHECKBOX':
                    $htmlValue = $value == 1 ? '<i class="bi bi-check-square"></i>' : '<i class="bi bi-square"></i>';
                    break;

                case 'DATE':
                    if ($value !== '') {
                        // date must be formatted
                        if ($gSettingsManager->get('inventory_field_date_time_format') === 'datetime') {
                            //check if date is datetime or only date
                            if (strpos($value, ' ') === false) {
                                $value .= ' 00:00';
                            }
                            $date = DateTime::createFromFormat('Y-m-d H:i', $value);
                            if ($date instanceof DateTime) {
                                $htmlValue = $date->format($gSettingsManager->getString('system_date') . ' ' . $gSettingsManager->getString('system_time'));
                            }
                        } else {
                            // check if date is date or datetime
                            if (strpos($value, ' ') !== false) {
                                $value = substr($value, 0, 10);
                            }
                            $date = DateTime::createFromFormat('Y-m-d', $value);
                            if ($date instanceof DateTime) {
                                $htmlValue = $date->format($gSettingsManager->getString('system_date'));
                            }
                        }
                    }
                    break;

                case 'DROPDOWN':
                case 'DROPDOWN_DATE_INTERVAL':
                case 'RADIO_BUTTON':
                    $arrOptionValuesWithKeys = array(); // array with option values and keys that represents the internal value
                    $arrOptions = $this->mItemFields[$fieldNameIntern]->getValue('ifo_inf_options', 'database', false);

                    foreach ($arrOptions as $option) {
                        // if value is imagefile or imageurl then show image
                        if ($infType === 'RADIO_BUTTON' && (Image::isBootstrapIcon($option['value'])
                                || StringUtils::strContains($option['value'], '.png', false) || StringUtils::strContains($option['value'], '.jpg', false))) {
                            // if there is imagefile and text separated by | then explode them
                            if (StringUtils::strContains($option['value'], '|')) {
                                list($optionValueImage, $optionValueText) = explode('|', $option['value']);
                            } else {
                                $optionValueImage = $option['value'];
                                $optionValueText = '';
                            }

                            // if text is a translation-id then translate it
                            $optionValueText = Language::translateIfTranslationStrId($optionValueText);

                            // get html snippet with image tag
                            $option['value'] = Image::getIconHtml($optionValueImage, $optionValueText);
                        }

                        // if text is a translation-id then translate it
                        $option['value'] = Language::translateIfTranslationStrId($option['value']);

                        // save values in new array that starts with item = 1
                        $arrOptionValuesWithKeys[$option['id']] = $option['value'];
                    }

                    if (array_key_exists($value, $arrOptionValuesWithKeys)) {
                        $htmlValue = $arrOptionValuesWithKeys[$value];
                    } else {
                        // if value is not in list then delete the value
                        $htmlValue = '<i>' . $gL10n->get('SYS_DELETED_ENTRY') . '</i>';

                    }
                    break;

                case 'DROPDOWN_MULTISELECT':
                    $arrOptionValuesWithKeys = array(); // array with option values and keys that represents the internal value
                    $arrOptions = $this->mItemFields[$fieldNameIntern]->getValue('ifo_inf_options', 'database', false);

                    foreach ($arrOptions as $values) {
                        // if text is a translation-id then translate it
                        $values['value'] = Language::translateIfTranslationStrId($values['value']);

                        // save values in new array that starts with key = 1
                        $arrOptionValuesWithKeys[$values['id']] = $values['value'];
                    }

                    if (count($arrOptionValuesWithKeys) > 0 && !empty($value)) {
                        // split value by comma and trim each value
                        $valueArray = explode(',', $value);
                        foreach ($valueArray as &$val) {
                            $val = trim($val);
                        }
                        unset($val);

                        // now create html output for each value
                        $htmlValue = '';
                        foreach ($valueArray as $val) {
                            if (array_key_exists($val, $arrOptionValuesWithKeys)) {
                                // if value is the index of the array then we can use it
                                if ($htmlValue !== '') {
                                    $htmlValue .= ', ';
                                }
                                $htmlValue .= $arrOptionValuesWithKeys[$val];
                            } else {
                                if ($htmlValue !== '') {
                                    $htmlValue .= ', ';
                                }
                                $htmlValue .= '<i>' . $gL10n->get('SYS_DELETED_ENTRY') . '</i>';
                            }
                        }
                    } else {
                        $htmlValue = '';
                    }
                    break;

                case 'TEXT_BIG':
                    $htmlValue = nl2br($value);
                    break;

                case 'CATEGORY':
                    $category = new Category($this->mDb);
                    $category->readDataByUuid($value);
                    if ($category->getValue('cat_id') > 0) {
                        $htmlValue = $category->getValue('cat_name');
                    } else {
                        $htmlValue = $value;
                    }
                    break;
            }

            $value = $htmlValue;
        } else {
            // special case for type CHECKBOX and no value is there, then show unchecked checkbox
            if ($this->mItemFields[$fieldNameIntern]->getValue('inf_type') === 'CHECKBOX') {
                $value = '<i class="bi bi-square"></i>';
            }
        }

        return (string)$value;
    }

    public function getExportValue($fieldNameIntern, $value): string
    {
        global $gL10n;

        if (!array_key_exists($fieldNameIntern, $this->mItemFields)) {
            return (string)$value;
        }

        // if value is empty or null, then do nothing
        if ($value != '' && $value != null) {
            $value = $this->getValue($fieldNameIntern, 'text');
        } else {
            // special case for type CHECKBOX and no value is there, checkbox is unchecked
            if ($this->mItemFields[$fieldNameIntern]->getValue('inf_type') === 'CHECKBOX') {
                $value = $gL10n->get('SYS_NO');
            }
        }

        return (string)$value;
    }

    /**
     * Returns the item value for this column
     *
     * format = 'html'  :               returns the value in html-format if this is necessary for that field type
     * format = 'database' :            returns the value that is stored in database with no format applied
     * @param string $fieldNameIntern Expects the @b inf_name_intern of table @b adm_inventory_fields
     * @param string $format Returns the field value in a special format @b text, @b html, @b database
     *                                  or datetime (detailed description in method description)
     * @return mixed          Returns the value for the column
     * @throws Exception
     */
    public function getValue(string $fieldNameIntern, string $format = ''): mixed
    {
        global $gSettingsManager;
        $value = '';

        // exists an item field with that name ?
        // then check if item has a data object for this field and then read value of this object
        if (array_key_exists($fieldNameIntern, $this->mItemFields)) {
            if ($fieldNameIntern === 'CATEGORY') {
                // special case for category
                $item = new Item($this->mDb, $this, $this->mItemId);
                $catID = $item->getValue('ini_cat_id');
                if ($catID > 0) {
                    $category = new Category($this->mDb);
                    $category->readDataById($catID);
                    if ($format === 'database') {
                        $value = $category->getValue('cat_uuid');
                    } else {
                        $value = $category->getValue('cat_name');
                    }
                }
            } elseif ($fieldNameIntern === 'STATUS') {
                // special case for status
                $item = new Item($this->mDb, $this, $this->mItemId);
                $statusId = $item->getValue('ini_status');
                if ($statusId > 0) {
                    $option = new SelectOptions($this->mDb, $this->getProperty('STATUS', 'inf_id'));
                    $values = $option->getAllOptions();
                    foreach ($values as $valueArray) {
                        if ($valueArray['id'] === $statusId) {
                            if ($format === 'database') {
                                return $valueArray['id'];
                            }
                            return Language::translateIfTranslationStrId($valueArray['value']);
                        }
                    }
                }
            } elseif (array_key_exists($this->mItemFields[$fieldNameIntern]->getValue('inf_id'), $this->mItemData)) {
                if ($this->mItemData[$this->mItemFields[$fieldNameIntern]->getValue('inf_id')] instanceof ItemBorrowData) {
                    if ($fieldNameIntern === 'BORROW_DATE' || $fieldNameIntern === 'RETURN_DATE') {
                        // determine the correct date format
                        if ($gSettingsManager->get('inventory_field_date_time_format') === 'datetime') {
                            $value = $this->mItemData[$this->mItemFields[$fieldNameIntern]->getValue('inf_id')]->getValue('inb_' . strtolower($fieldNameIntern), 'Y-m-d H:i');
                        } else {
                            $value = $this->mItemData[$this->mItemFields[$fieldNameIntern]->getValue('inf_id')]->getValue('inb_' . strtolower($fieldNameIntern), 'Y-m-d');
                        }
                    } else {
                        $value = $this->mItemData[$this->mItemFields[$fieldNameIntern]->getValue('inf_id')]->getValue('inb_' . strtolower($fieldNameIntern), $format);
                    }
                } else {
                    $value = $this->mItemData[$this->mItemFields[$fieldNameIntern]->getValue('inf_id')]->getValue('ind_value', $format);
                }

                if ($format === 'database') {
                    return $value;
                }

                switch ($this->mItemFields[$fieldNameIntern]->getValue('inf_type')) {
                    case 'DATE':
                        if ($value !== '') {
                            // if date field then the current date format must be used
                            if ($gSettingsManager->get('inventory_field_date_time_format') === 'datetime') {
                                //check if date is datetime or only date
                                if (strpos($value, ' ') === false) {
                                    $value .= ' 00:00';
                                }
                                $date = DateTime::createFromFormat('Y-m-d H:i', $value);
                            } else {
                                // check if date is date or datetime
                                if (strpos($value, ' ') !== false) {
                                    $value = substr($value, 0, 10);
                                }
                                $date = DateTime::createFromFormat('Y-m-d', $value);
                            }

                            if ($date === false) {
                                return $value;
                            }

                            // if no format or html is set then show date format from Admidio settings
                            if ($format === '' || $format === 'html') {
                                if ($gSettingsManager->get('inventory_field_date_time_format') === 'datetime') {
                                    $value = $date->format($gSettingsManager->getString('system_date') . ' ' . $gSettingsManager->getString('system_time'));
                                } else {
                                    $value = $date->format($gSettingsManager->getString('system_date'));
                                }
                            } else {
                                $value = $date->format($format);
                            }
                        }
                        break;

                    case 'DROPDOWN':
                    case 'DROPDOWN_DATE_INTERVAL':
                    case 'RADIO_BUTTON':
                        // the value in db is only the position, now search for the text
                        if ($value > 0 && $format !== 'html') {
                            $arrOptions = $this->mItemFields[$fieldNameIntern]->getValue('ifo_inf_options', $format, false);
                            $value = $arrOptions[$value];
                        }
                        break;

                    case 'DROPDOWN_MULTISELECT':
                        // the value in db is a comma separated list of positions, now search for the text
                        if ($value !== '' && $format !== 'html') {
                            $arrOptions = $this->mItemFields[$fieldNameIntern]->getValue('ifo_inf_options', $format, false);
                            $valueArray = explode(',', $value);
                            foreach ($valueArray as &$val) {
                                $val = trim($val);
                                if (array_key_exists($val, $arrOptions)) {
                                    $val = $arrOptions[$val];
                                } else {
                                    $val = '<i>' . $GLOBALS['gL10n']->get('SYS_DELETED_ENTRY') . '</i>';
                                }
                            }
                            unset($val);
                            $value = implode(', ', $valueArray);
                        }
                        break;
                }
            }
        }

        // get html output for that field type and value
        if ($format === 'html') {
            $value = $this->getHtmlValue($fieldNameIntern, $value);
        }

        return $value;
    }

    /**
     * Returns the status of the item.
     *
     * @return int                      Returns the status of the item
     */
    public function getStatus(): int
    {
        $item = new Item($this->mDb, $this);
        $item->readDataByUuid($this->mItemUUID);

        return $item->getStatus();
    }

    /**
     * Marks an item as imported.
     *
     * @return void
     */
    public function setImportedItem(): void
    {
        $this->mItemImported = true;
    }

    /**
     * This method reads or stores the variable for showing retired items.
     * The values will be stored in database without any inspections!
     *
     * @param bool|null $newValue If set, then the new value will be stored in @b showRetiredItems.
     * @return bool                     Returns the current value of @b showRetiredItems
     */
    public function showRetiredItems(?bool $newValue = null): bool
    {
        if ($newValue !== null) {
            $this->showRetiredItems = $newValue;
        }
        return $this->showRetiredItems;
    }

    public function isRetired(): bool
    {
        global $gDb;
        $optionId = $this->getStatus();
        $option = new SelectOptions($gDb, $this->getProperty('STATUS', 'inf_id'));
        if ($option->readDataById($optionId)) {
            return $option->getValue('ifo_value') === 'SYS_INVENTORY_FILTER_RETIRED_ITEMS';
        }
        return false;
    }

    /**
     * Checks if the item is in use.
     *
     * @return bool                     Returns true if the item is in use, otherwise false
     */
    public function isInUse(): bool
    {
        global $gDb;
        $optionId = $this->getStatus();
        $option = new SelectOptions($gDb, $this->getProperty('STATUS', 'inf_id'));
        if ($option->readDataById($optionId)) {
            return $option->getValue('ifo_value') === 'SYS_INVENTORY_FILTER_IN_USE_ITEMS';
        }
        return false;
    }

    /**
     * Checks if the item is borrowed.
     *
     * @return bool                     Returns true if the item is borrowed, otherwise false
     */
    public function isBorrowed(): bool
    {
        // get Values of LAST_RECEIVER, BORROW_DATE and RETURN_DATE for current item
        $borrowData = new ItemBorrowData($this->mDb, $this);
        $borrowData->readDataByColumns(array('inb_ini_id' => $this->mItemId));
        $lastReceiver = $borrowData->getValue('inb_last_receiver');
        $borrowDate = $borrowData->getValue('inb_borrow_date');
        $returnDate = $borrowData->getValue('inb_return_date');
        // if last receiver is set and borrow date is set and return date is not set then item is borrowed
        if ($lastReceiver !== '' && $borrowDate !== '' && $returnDate === '') {
            return true;
        }
        return false;
    }

    /**
     * If the recordset is new and wasn't read from database or was not stored in database
     * then this method will return true otherwise false
     *
     * @return bool                     Returns @b true if record is not stored in database
     */
    public function isNewItem(): bool
    {
        return $this->mItemCreated;
    }

    /**
     * If the recordset was deleted from database then this method will return true otherwise false
     *
     * @return bool                     Returns @b true if record is removed from databaseIf the recordset was deleted from database then this method will return true otherwise false
     */
    public function isDeletedItem(): bool
    {
        return $this->mItemDeleted;
    }

    /**
     * Set a new value for the item field of the table adm_inventory_manager_data.
     * If the user log is activated then the change of the value will be logged in @b adm_inventory_manager_log.
     * The value is only saved in the object. You must call the method @b save to store the new value to the database
     *
     * @param string $fieldNameIntern The internal unique profile field name
     * @param mixed $newValue The new value that should be stored in the database field
     * @return bool                     Returns @b true if the value is stored in the current object and @b false if a check failed
     */
    public function setValue(string $fieldNameIntern, mixed $newValue): bool
    {
        global $gSettingsManager;

        $infId = $this->mItemFields[$fieldNameIntern]->getValue('inf_id');
        $oldFieldValue = '';
        // default prefix is 'ind_' for item data
        // if field is a borrow field then use 'inb_' as prefix
        $prefix = 'ind';
        if (in_array($fieldNameIntern, $this->borrowFieldNames)) {
            $prefix = 'inb';
        }

        if (array_key_exists($infId, $this->mItemData)) {
            if ($this->mItemData[$infId] instanceof ItemBorrowData) {
                $oldFieldValue = $this->mItemData[$infId]->getValue($prefix . '_' . strtolower($fieldNameIntern));
            } else {
                $oldFieldValue = $this->mItemData[$infId]->getValue($prefix . '_value');
            }
        }

        if (is_array($newValue)) {
            // if new value is an array then convert it to a string
            $newValue = implode(',', $newValue);
        }

        // check if new value only contains spaces
        $newValue = (trim((string)$newValue) !== '') ? (string)$newValue : '';

        // format of date will be local but database has stored Y-m-d format must be changed for compare
        if ($this->mItemFields[$fieldNameIntern]->getValue('inf_type') === 'DATE') {
            if ($newValue !== '') {
                if ($gSettingsManager->get('inventory_field_date_time_format') === 'datetime') {
                    //check if date is datetime or only date
                    if (strpos($newValue, ' ') === false) {
                        $newValue .= ' 00:00';
                    }
                    $date = DateTime::createFromFormat('Y-m-d H:i', $newValue);
                    if ($date !== false) {
                        $newValue = $date->format('Y-m-d H:i');
                    }
                } else {
                    // check if date is date or datetime
                    if (strpos($newValue, ' ') !== false) {
                        $newValue = substr($newValue, 0, 10);
                    }
                    $date = DateTime::createFromFormat('Y-m-d', $newValue);
                    if ($date !== false) {
                        $newValue = $date->format('Y-m-d');
                    }
                }
            }
            if ($oldFieldValue !== '') {
                // convert old value to same format for comparison
                $oldValue = strtotime($oldFieldValue);
                if ($gSettingsManager->get('inventory_field_date_time_format') === 'datetime') {
                    $oldFieldValue = date('Y-m-d H:i', $oldValue);
                } else {
                    $oldFieldValue = date('Y-m-d', $oldValue);
                }
            }
        }

        // only do an update if value has changed
        if (strcmp($oldFieldValue, $newValue) === 0) {
            return true;
        }

        // save old and new data for notification
        if (array_key_exists($infId, $this->mItemData)) {
            $this->mChangedItemData[] = array($this->mItemData[$infId]->getValue('inf_name_intern') => array('oldValue' => $oldFieldValue, 'newValue' => $newValue));
        } else {
            $this->mChangedItemData[] = array($this->mItemFields[$fieldNameIntern]->getValue('inf_name_intern') => array('oldValue' => $oldFieldValue, 'newValue' => $newValue));
        }

        // if item data object for this field does not exist then create it
        if (!array_key_exists($infId, $this->mItemData)) {
            if (in_array($fieldNameIntern, $this->borrowFieldNames)) {
                $this->mItemData[$infId] = new ItemBorrowData($this->mDb, $this);
            } else {
                $this->mItemData[$infId] = new ItemData($this->mDb, $this);
                $this->mItemData[$infId]->setValue($prefix . '_inf_id', $infId);
            }
            $this->mItemData[$infId]->setValue($prefix . '_ini_id', $this->mItemId);
        }

        $ret = false;
        if ($this->mItemData[$infId] instanceof ItemBorrowData) {
            $ret = $this->mItemData[$infId]->setValue($prefix . '_' . strtolower($fieldNameIntern), $newValue);
        } else {
            $ret = $this->mItemData[$infId]->setValue($prefix . '_value', $newValue);
        }

        return $ret;
    }

    /**
     * Generates a new ItemId. The new value will be stored in mItemId.
     *
     * @param string $catUUID The UUID of the category where the new item should be created
     * @return void
     */
    public function createNewItem(string $catUUID): void
    {
        // If an error occurred while generating an item, there is an ItemId but no data for that item.
        // the following routine deletes these unused ItemIds
        $sql = 'SELECT * FROM ' . TBL_INVENTORY_ITEMS . '
                LEFT JOIN ' . TBL_INVENTORY_ITEM_DATA . '
                    ON ind_ini_id = ini_id
                WHERE ind_ini_id is NULL;';
        $statement = $this->mDb->queryPrepared($sql);

        while ($row = $statement->fetch()) {
            $delItem = new Item($this->mDb, $this, $row['ini_id']);
            $delItem->delete();
        }

        // generate a new ItemId
        if ($this->mItemCreated) {
            $category = new Category($this->mDb);
            $category->readDataByUuid($catUUID);

            // get the option id of the in use status
            $option = new SelectOptions($this->mDb, $this->getProperty('STATUS', 'inf_id'));
            $values = $option->getAllOptions();
            $inUseId = 0;
            foreach ($values as $value) {
                if ($value['value'] === 'SYS_INVENTORY_FILTER_IN_USE_ITEMS') {
                    $inUseId = $value['id'];
                    break;
                }
            }

            $newItem = new Item($this->mDb, $this, 0);
            $newItem->setValue('ini_org_id', $this->organizationId);
            $newItem->setValue('ini_status', $inUseId);
            $newItem->setValue('ini_cat_id', $category->getValue('cat_id'));
            $newItem->save();

            $this->mItemId = $newItem->getValue('ini_id');
            $this->mItemUUID = $newItem->getValue('ini_uuid');

            // update item table
            $this->readItems();
        }
    }

    /**
     * delete an item
     *
     * @return void
     */
    public function deleteItem(): void
    {
        // Log record deletion, then delete
        $item = new Item($this->mDb, $this, $this->mItemId);
        $item->logDeletion();

        // delete all item data
        $sql = 'DELETE FROM ' . TBL_INVENTORY_ITEM_DATA . ' WHERE ind_ini_id = ?;';
        $this->mDb->queryPrepared($sql, array($this->mItemId));
        // delete all item borrow data
        $sql = 'DELETE FROM ' . TBL_INVENTORY_ITEM_BORROW_DATA . ' WHERE inb_ini_id = ?;';
        $this->mDb->queryPrepared($sql, array($this->mItemId));
        // delete item
        $sql = 'DELETE FROM ' . TBL_INVENTORY_ITEMS . ' WHERE ini_id = ? AND (ini_org_id = ? OR ini_org_id IS NULL);';
        $this->mDb->queryPrepared($sql, array($this->mItemId, $this->organizationId));

        $this->mItemDeleted = true;
    }

    /**
     * Marks an item as retired
     *
     * @return void
     */
    public function retireItem(): void
    {
        // get the option id of the retired status
        $option = new SelectOptions($this->mDb, $this->getProperty('STATUS', 'inf_id'));
        $values = $option->getAllOptions();
        $retiredId = 0;
        foreach ($values as $value) {
            if ($value['value'] === 'SYS_INVENTORY_FILTER_RETIRED_ITEMS') {
                $retiredId = $value['id'];
                break;
            }
        }

        $item = new Item($this->mDb, $this, $this->mItemId);
        $item->setValue('ini_status', $retiredId);
        $item->save();

        $this->mItemRetired = true;
        $this->mItemReinstated = false;
    }

    /**
     * Marks an item as reinstated which means it is no longer retired.
     *
     * @return void
     */
    public function reinstateItem(): void
    {
        // get the option id of the in use status
        $option = new SelectOptions($this->mDb, $this->getProperty('STATUS', 'inf_id'));
        $values = $option->getAllOptions();
        $inUseId = 0;
        foreach ($values as $value) {
            if ($value['value'] === 'SYS_INVENTORY_FILTER_IN_USE_ITEMS') {
                $inUseId = $value['id'];
                break;
            }
        }

        $item = new Item($this->mDb, $this, $this->mItemId);
        $item->setValue('ini_status', $inUseId);
        $item->save();

        $this->mItemRetired = false;
        $this->mItemReinstated = true;
    }

    /**
     * Save data of every item data field
     *
     * @return void
     */
    public function saveItemData(): void
    {
        global $gCurrentUser;
        $this->mDb->startTransaction();
        $inbId = 0; // used for item borrow data
        // safe item data
        foreach ($this->mItemData as $value) {
            if ($value->hasColumnsValueChanged()) {
                $this->columnsValueChanged = true;
                $this->mItemChanged = true;
            }

            // don't safe CATEGORY field to items data
            if ($value instanceof ItemData && ($value->getValue('ind_inf_id') === 2 || $value->getValue('inf_name_intern') === 'CATEGORY')) { // 2 == CATEGORY field
                $category = new Category($this->mDb);
                $category->readDataByUuid($value->getValue('ind_value'));
                $catID = $category->getValue('cat_id');

                $item = new Item($this->mDb, $this, $this->mItemId);
                $item->setValue('ini_cat_id', $catID);
                $item->save();
                $value->delete();
            } elseif ($value instanceof ItemData && ($value->getValue('ind_inf_id') === 3 || $value->getValue('inf_name_intern') === 'STATUS')) { // 3 == STATUS field
                $item = new Item($this->mDb, $this, $this->mItemId);
                $item->setValue('ini_status', $value->getValue('ind_value'));
                $item->save();
                $value->delete();
            } elseif ($value instanceof ItemData) {
                // if value exists and new value is empty then delete entry
                if ($value->getValue('ind_id') > 0 && $value->getValue('ind_value') === '') {
                    $value->delete();
                } else {
                    $value->save();
                }
            } elseif ($value instanceof ItemBorrowData) {
                if ($value->getValue('inb_id') === 0 && $inbId !== 0) {
                    $value->updateRecordId($inbId);
                }
                $value->save();
                $inbId = $value->getValue('inb_id');
            }
        }

        // for updateFingerPrint a change in db must be executed
        // why !$this->mItemCreated -> updateFingerPrint will be done in getNewItemId
        if (!$this->mItemCreated && $this->columnsValueChanged) {
            $updateItem = new Item($this->mDb, $this, $this->mItemId);
            $updateItem->setValue('ini_usr_id_change', $gCurrentUser->getValue('usr_id'), false);
            $updateItem->save();
        }

        $this->columnsValueChanged = false;
        $this->readItemData($this->mItemUUID);
        $this->mDb->endTransaction();
    }

    /**
     * Send a notification email that a new item was created, changed, deleted, retired, reinstated or imported.
     * to all members of the notification role. This role is configured within the global preference
     * **system_notifications_role**. The email contains the item name, the name of the current user,
     * the timestamp, and the details of the changes.
     *
     * @param array|null $importData    The data of the imported items
     * @return bool                     Returns **true** if the notification was sent
     * @throws Exception
     */
<<<<<<< HEAD
    public function sendNotification(array $importData = null): bool
=======
    public function sendNotification(?array $importData = null): bool
>>>>>>> f11cfcb3
    {
        global $gCurrentUser, $gSettingsManager, $gL10n;

        // check if notifications are enabled
        if ($gSettingsManager->getBool('system_notifications_inventory_changes')) {
            $notification = new Email();
            $messageDateText = 'SYS_CHANGED_AT';

            if ($this->mItemImported && $importData === null) {
                return false;
            } elseif ($this->mItemImported) {
                $messageTitleText = 'SYS_INVENTORY_NOTIFICATION_SUBJECT_ITEMS_IMPORTED';
                $messageHead = 'SYS_INVENTORY_NOTIFICATION_MESSAGE_ITEMS_IMPORTED';
            } elseif ($this->mItemCreated) {
                $messageTitleText = 'SYS_INVENTORY_NOTIFICATION_SUBJECT_ITEM_CREATED';
                $messageHead = 'SYS_INVENTORY_NOTIFICATION_MESSAGE_ITEM_CREATED';
            } elseif ($this->mItemDeleted) {
                $messageTitleText = 'SYS_INVENTORY_NOTIFICATION_SUBJECT_ITEM_DELETED';
                $messageHead = 'SYS_INVENTORY_NOTIFICATION_MESSAGE_ITEM_DELETED';
            } elseif ($this->mItemRetired) {
                $messageTitleText = 'SYS_INVENTORY_NOTIFICATION_SUBJECT_ITEM_RETIRED';
                $messageHead = 'SYS_INVENTORY_NOTIFICATION_MESSAGE_ITEM_RETIRED';
            } elseif ($this->mItemReinstated) {
                $messageTitleText = 'SYS_INVENTORY_NOTIFICATION_SUBJECT_ITEM_REINSTATED';
                $messageHead = 'SYS_INVENTORY_NOTIFICATION_MESSAGE_ITEM_REINSTATED';
            } elseif ($this->mItemChanged) {
                $messageTitleText = 'SYS_INVENTORY_NOTIFICATION_SUBJECT_ITEM_CHANGED';
                $messageHead = 'SYS_INVENTORY_NOTIFICATION_MESSAGE_ITEM_CHANGED';
            } else {
                return false;
            }

            // if items were imported then sent a message with all item names, the user and the date
            // if item was created or changed then sent a message with all changed fields in a table
            // if item was deleted, retired or reinstated then sent a message with the item name, the user and the date
            if ($this->mItemImported || $this->mItemCreated || $this->mItemChanged) {
                $format_hdr = "<tr><th> %s </th><th> %s </th><th> %s </th></tr>\n";
                $format_row = "<tr><th> %s </th><td> %s </td><td> %s </td></tr>\n";
                $table_begin = "<style>table, th, td {border: 1px solid black;}</style>"
                    . "<table>";
                $table_end = '</table><br>';

                // create message header
                if ($this->mItemImported) {
                    $message = $gL10n->get($messageHead, array($gCurrentUser->getValue('FIRST_NAME') . ' ' . $gCurrentUser->getValue('LAST_NAME'))) . '<br/>'
                        . '<b>' . $gL10n->get($messageDateText) . ':</b> ' . date($gSettingsManager->getString('system_date') . ' ' . $gSettingsManager->getString('system_time')) . '<br/><br/>';
                    $itemData = $importData;
                } else {
                    $message = $gL10n->get($messageHead, array($this->getValue('ITEMNAME', 'html'), $gCurrentUser->getValue('FIRST_NAME') . ' ' . $gCurrentUser->getValue('LAST_NAME'))) . '<br/>'
                        . '<b>' . $gL10n->get($messageDateText) . ':</b> ' . date($gSettingsManager->getString('system_date') . ' ' . $gSettingsManager->getString('system_time')) . '<br/><br/>';
                    $itemData[] = $this->mChangedItemData;
                }

                $itemName = "";
                $changes = array();
                foreach ($itemData as $items) {
                    foreach ($items as $data) {
                        foreach ($data as $key => $value) {
                            if ($value['oldValue'] != $value['newValue']) {
                                $options = $this->getProperty($key, 'ifo_inf_options');
                                if ($key === 'ITEMNAME') {
                                    $itemName = $value['newValue'];
                                    $changes[] = array($key, $value['oldValue'], $value['newValue']);
                                } elseif ($key === 'CATEGORY') {
                                    $value['oldValue'] = $this->getHtmlValue('CATEGORY', $value['oldValue']);
                                    $value['newValue'] = $this->getHtmlValue('CATEGORY', $value['newValue']);

                                    $changes[] = array($key, $value['oldValue'], $value['newValue']);
                                } elseif ($key === 'KEEPER') {
                                    $sql = $this->getSqlOrganizationsUsersComplete();

                                    $statement = $this->mDb->query($sql);
                                    foreach ($statement->fetchAll() as $user) {
                                        $users[$user['usr_id']] = $user['name'];
                                    }

                                    $textOld = $gL10n->get('SYS_NO_USER_FOUND');
                                    $textNew = '';
                                    if ($this->mItemImported) {
                                        $textOld = '';
                                        $textNew = $gL10n->get('SYS_NO_USER_FOUND');
                                    }

                                    $changes[] = array(
                                        $key,
                                        isset($users[$value['oldValue']]) ? $users[$value['oldValue']] : $textOld,
                                        isset($users[$value['newValue']]) ? $users[$value['newValue']] : $textNew
                                    );
                                } elseif ($key === 'LAST_RECEIVER') {
                                    $sql = $this->getSqlOrganizationsUsersComplete();

                                    $statement = $this->mDb->query($sql);
                                    foreach ($statement->fetchAll() as $user) {
                                        $users[$user['usr_id']] = $user['name'];
                                    }

                                    $changes[] = array(
                                        $key,
                                        isset($users[$value['oldValue']]) ? $users[$value['oldValue']] : $value['oldValue'],
                                        isset($users[$value['newValue']]) ? $users[$value['newValue']] : $value['newValue']
                                    );
                                } elseif ($this->getProperty($key, 'inf_type') === 'DATE') {
                                    // format date values for notification
                                    if ($value['oldValue'] !== '') {
                                        $oldDate = strtotime($value['oldValue']);
                                        if ($gSettingsManager->get('inventory_field_date_time_format') === 'datetime') {
                                            $value['oldValue'] = date($gSettingsManager->getString('system_date') . ' ' . $gSettingsManager->getString('system_time'), $oldDate);
                                        } else {
                                            $value['oldValue'] = date($gSettingsManager->getString('system_date'), $oldDate);
                                        }
                                    }
                                    if ($value['newValue'] !== '') {
                                        $newDate = strtotime($value['newValue']);
                                        if ($gSettingsManager->get('inventory_field_date_time_format') === 'datetime') {
                                            $value['newValue'] = date($gSettingsManager->getString('system_date') . ' ' . $gSettingsManager->getString('system_time'), $newDate);
                                        } else {
                                            $value['newValue'] = date($gSettingsManager->getString('system_date'), $newDate);
                                        }
                                    }
                                    $changes[] = array($key, $value['oldValue'], $value['newValue']);
                                } elseif ($options !== '') {
                                    $changes[] = array(
                                        $key,
                                        isset($options[$value['oldValue']]) ? $options[$value['oldValue']] : '',
                                        isset($options[$value['newValue']]) ? $options[$value['newValue']] : ''
                                    );
                                } else {
                                    $changes[] = array($key, $value['oldValue'], $value['newValue']);
                                }
                            }
                        }
                    }

                    if ($changes) {
                        if ($itemName === "") {
                            $itemName = $this->getValue('ITEMNAME', 'html');
                        }
                        $message .= '<p style="font-size:120%;""><b><u>' . $itemName . ':</u></b></p>';
                        $message .= $table_begin
                            . sprintf(
                                $format_hdr,
                                $gL10n->get('SYS_INVENTORY_ITEMFIELD'),
                                $gL10n->get('SYS_PREVIOUS_VALUE'),
                                $gL10n->get('SYS_NEW_VALUE')
                            );
                        foreach ($changes as $c) {
                            $fieldName = $this->getProperty($c[0], 'inf_name');
                            $message .= sprintf($format_row, $fieldName, $c[1], $c[2]);
                        }

                        $message .= $table_end;
                        $changes = array();
                    }
                }
            } else {
                $messageUserText = 'SYS_CHANGED_BY';
                $messageDateText = 'SYS_CHANGED_AT';
                $fieldName = $this->getProperty('ITEMNAME', 'inf_name');

                $message = $gL10n->get($messageHead) . '<br/><br/>'
                    . '<b>' . ((substr($fieldName, 3, 1) === '_') ? $gL10n->get($fieldName) : $fieldName) . ':</b> ' . $this->getValue('ITEMNAME', 'html') . '<br/>'
                    . '<b>' . $gL10n->get($messageUserText) . ':</b> ' . $gCurrentUser->getValue('FIRST_NAME') . ' ' . $gCurrentUser->getValue('LAST_NAME') . '<br/>'
                    . '<b>' . $gL10n->get($messageDateText) . ':</b> ' . date($gSettingsManager->getString('system_date') . ' ' . $gSettingsManager->getString('system_time')) . '<br/>';
            }

            return $notification->sendNotification(
                $gL10n->get($messageTitleText, array($this->getValue('ITEMNAME', 'html'))),
                $message
            );
        }
        return false;
    }
}<|MERGE_RESOLUTION|>--- conflicted
+++ resolved
@@ -1197,11 +1197,7 @@
      * @return bool                     Returns **true** if the notification was sent
      * @throws Exception
      */
-<<<<<<< HEAD
-    public function sendNotification(array $importData = null): bool
-=======
     public function sendNotification(?array $importData = null): bool
->>>>>>> f11cfcb3
     {
         global $gCurrentUser, $gSettingsManager, $gL10n;
 
