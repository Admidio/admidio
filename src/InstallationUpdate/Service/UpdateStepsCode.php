<?php
namespace Admidio\InstallationUpdate\Service;

use Admidio\Categories\Entity\Category;
use Admidio\Documents\Entity\Folder;
use Admidio\Infrastructure\Utils\FileSystemUtils;
use Admidio\Infrastructure\Utils\Maintenance;
use Admidio\Inventory\Entity\ItemField;
use Admidio\Organizations\Entity\Organization;
use Admidio\ProfileFields\Entity\ProfileField;
use Admidio\Roles\Entity\ListConfiguration;
use Admidio\Roles\Entity\RolesRights;
use Admidio\Infrastructure\Entity\Entity;
use Admidio\Infrastructure\Database;
use Admidio\Infrastructure\Entity\Text;
use DateTime;
use Ramsey\Uuid\Uuid;
use Admidio\Infrastructure\Exception;
use RuntimeException;

// this must be declared for backwards compatibility. Can be removed if update scripts don't use it anymore
const TBL_DATES = TABLE_PREFIX . '_dates';

/**
 * @copyright The Admidio Team
 * @see https://www.admidio.org/
 * @license https://www.gnu.org/licenses/gpl-2.0.html GNU General Public License v2.0 only
 */
final class UpdateStepsCode
{
    /**
     * @var Database
     */
    private static Database $db;

    /**
     * Set the database
     * @param Database $database The database instance
     */
    public static function setDatabase(Database $database)
    {
        self::$db = $database;
    }

    /**
<<<<<<< HEAD
     * Add default fields for the inventory module.
     * @throws Exception
     */
    public static function updateStep50AddInventoryFields()
    {
        $arrItemFields = array(
            array('inf_type' => 'TEXT', 'inf_name_intern' => 'ITEMNAME', 'inf_name' => 'SYS_INVENTORY_ITEMNAME', 'inf_description' => 'SYS_INVENTORY_ITEMNAME_DESC', 'inf_required_input' => 1, 'inf_sequence' => 0),
            array('inf_type' => 'CATEGORY', 'inf_name_intern' => 'CATEGORY', 'inf_name' => 'SYS_CATEGORY', 'inf_description' => 'SYS_INVENTORY_CATEGORY_DESC', 'inf_required_input' => 1, 'inf_sequence' => 1),
            array('inf_type' => 'TEXT', 'inf_name_intern' => 'KEEPER', 'inf_name' => 'SYS_INVENTORY_KEEPER', 'inf_description' => 'SYS_INVENTORY_KEEPER_DESC', 'inf_required_input' => 0, 'inf_sequence' => 2),
            array('inf_type' => 'CHECKBOX', 'inf_name_intern' => 'IN_INVENTORY', 'inf_name' => 'SYS_INVENTORY_IN_INVENTORY', 'inf_description' => 'SYS_INVENTORY_IN_INVENTORY_DESC', 'inf_required_input' => 0, 'inf_sequence' => 3),
            array('inf_type' => 'TEXT', 'inf_name_intern' => 'LAST_RECEIVER', 'inf_name' => 'SYS_INVENTORY_LAST_RECEIVER', 'inf_description' => 'SYS_INVENTORY_LAST_RECEIVER_DESC', 'inf_required_input' => 0, 'inf_sequence' => 4),
            array('inf_type' => 'DATE', 'inf_name_intern' => 'RECEIVED_ON', 'inf_name' => 'SYS_INVENTORY_RECEIVED_ON', 'inf_description' => 'SYS_INVENTORY_RECEIVED_ON_DESC', 'inf_required_input' => 0, 'inf_sequence' => 5),
            array('inf_type' => 'DATE', 'inf_name_intern' => 'RECEIVED_BACK_ON', 'inf_name' => 'SYS_INVENTORY_RECEIVED_BACK_ON', 'inf_description' => 'SYS_INVENTORY_RECEIVED_BACK_ON_DESC', 'inf_required_input' => 0, 'inf_sequence' => 6)
        );

        $sql = 'SELECT org_id, org_shortname FROM ' . TBL_ORGANIZATIONS;
        $organizationStatement = self::$db->queryPrepared($sql);
        // create item fields for each organization
        while ($row = $organizationStatement->fetch()) {
            foreach ($arrItemFields as $itemFieldData) {
                $itemField = new ItemField(self::$db);
                $itemField->saveChangesWithoutRights();
                $itemField->setValue('inf_org_id', (int)$row['org_id']);
                $itemField->setValue('inf_type', $itemFieldData['inf_type']);
                $itemField->setValue('inf_name_intern', $itemFieldData['inf_name_intern']);
                $itemField->setValue('inf_name', $itemFieldData['inf_name']);
                $itemField->setValue('inf_description', $itemFieldData['inf_description']);
                $itemField->setValue('inf_system', 1);
                $itemField->setValue('inf_required_input', (int)$itemFieldData['inf_required_input']);
                $itemField->setValue('inf_sequence', (int)$itemFieldData['inf_sequence']);
                $itemField->save();
            }
        }

    }
    
    /**
     * Create categories for the inventory for each organization.
     * @throws Exception
     */
    public static function updateStep50InventoryCategories()
    {
        global $gL10n;

        // read id of system user from database
        $sql = 'SELECT usr_id
                  FROM ' . TBL_USERS . '
                 WHERE usr_login_name = ? -- $gL10n->get(\'SYS_SYSTEM\')';
        $systemUserStatement = self::$db->queryPrepared($sql, array($gL10n->get('SYS_SYSTEM')));
        $systemUserId = (int)$systemUserStatement->fetchColumn();

        $sql = 'SELECT org_id, org_shortname FROM ' . TBL_ORGANIZATIONS;
        $organizationStatement = self::$db->queryPrepared($sql);

        while ($row = $organizationStatement->fetch()) {
            $sql = 'INSERT INTO ' . TBL_CATEGORIES . '
                           (cat_org_id, cat_uuid, cat_type, cat_name_intern, cat_name, cat_system, cat_default, cat_sequence, cat_usr_id_create, cat_timestamp_create)
                    VALUES (?, ?, \'IVT\', \'COMMON\', \'SYS_COMMON\', 0, 1, 1, ?, ?) -- $rowId, $systemUserId, DATETIME_NOW';
            self::$db->queryPrepared($sql, array((int)$row['org_id'], Uuid::uuid4(), $systemUserId, DATETIME_NOW));

            // set edit role rights to inventory categories for administrator role
            $sql = 'SELECT rol_id
                    FROM ' . TBL_ROLES . '
                    INNER JOIN ' . TBL_CATEGORIES . ' ON cat_id = rol_cat_id
                    AND cat_org_id = ? -- $row[\'org_id\']
                    AND cat_type = \'ROL\'
                    WHERE rol_name = ? -- $gL10n->get(\'SYS_ADMINISTRATOR\') ';
            $pdoStatement = self::$db->queryPrepared($sql, array($row['org_id'], $gL10n->get('SYS_ADMINISTRATOR')));
            if (($row2 = $pdoStatement->fetch()) !== false) {
                // set edit role rights to inventory categories for role administrator
                $category = new Category(self::$db);
                $category->readDataByColumns(array('cat_org_id' => (int)$row['org_id'], 'cat_type' => 'IVT'));

                $rightCategoryView = new RolesRights(self::$db, 'category_edit', $category->getValue('cat_id'));
                $rightCategoryView->saveRoles(array($row2['rol_id']));
            }
=======
     * This method will update the sequence of the links in the database.
     * The sequence is used to sort the links within a category.
     * The sequence starts with 1 for each category and is incremented by 1 for each link.
     * @throws Exception
     */
    public static function updateStep50AddLinkSequence()
    {
        $sql = 'SELECT lnk_id, lnk_cat_id FROM ' . TBL_LINKS . ' ORDER BY lnk_cat_id, lnk_id';
        $statement = self::$db->queryPrepared($sql);
        $currentCatId = null;
        $sequence = 1;

        while ($row = $statement->fetch()) {
            if ($currentCatId !== $row['lnk_cat_id']) {
                $currentCatId = $row['lnk_cat_id'];
                $sequence = 1;
            }
            $updateSql = 'UPDATE ' . TBL_LINKS . ' SET lnk_sequence = ? WHERE lnk_id = ?';
            self::$db->queryPrepared($updateSql, [$sequence, $row['lnk_id']]);
            $sequence++;
>>>>>>> 0de0c0e2
        }
    }

    /**
     * Create categories for the forum and each organization.
     * @throws Exception
     */
    public static function updateStep50ForumCategories()
    {
        global $gL10n;

        $sql = 'SELECT org_id, org_shortname FROM ' . TBL_ORGANIZATIONS;
        $organizationStatement = self::$db->queryPrepared($sql);

        while ($row = $organizationStatement->fetch()) {
            // create organization depending on category for events
            $category = new Category(self::$db);
            $category->setValue('cat_org_id', (int)$row['org_id']);
            $category->setValue('cat_type', 'FOT');
            $category->setValue('cat_name_intern', 'COMMON');
            $category->setValue('cat_name', $gL10n->get('SYS_COMMON'));
            $category->setValue('cat_default', '1');
            $category->save();

            $sql = 'SELECT rol_id
                      FROM ' . TBL_ROLES . '
                     INNER JOIN ' . TBL_CATEGORIES . ' ON cat_id = rol_cat_id
                       AND cat_org_id = ? -- $row[\'org_id\']
                       AND cat_type = \'ROL\'
                     WHERE rol_name = ? -- $gL10n->get(\'SYS_MEMBER\') ';
            $pdoStatement = self::$db->queryPrepared($sql, array($row['org_id'], $gL10n->get('SYS_MEMBER')));

            if (($row = $pdoStatement->fetch()) !== false) {
                // set edit role rights to forum categories for role member
                $rightCategoryView = new RolesRights(self::$db, 'category_edit', $category->getValue('cat_id'));
                $rightCategoryView->saveRoles(array($row['rol_id']));
            }
        }
    }

    /**
     * This method will add a uuid to each row of the tables adm_users and adm_roles
     * @throws Exception
     */
    public static function updateStep50AddUuid()
    {
        $updateTablesUuid = array(
            array('table' => TBL_MESSAGES_ATTACHMENTS, 'column_id' => 'msa_id', 'column_uuid' => 'msa_uuid'),
            array('table' => TBL_USER_RELATIONS, 'column_id' => 'ure_id', 'column_uuid' => 'ure_uuid')
        );

        foreach ($updateTablesUuid as $tableUuid) {
            $sql = 'SELECT ' . $tableUuid['column_id'] . '
                      FROM ' . $tableUuid['table'] . '
                     WHERE ' . $tableUuid['column_uuid'] . ' IS NULL ';
            $statement = self::$db->queryPrepared($sql);

            while ($row = $statement->fetch()) {
                $uuid = Uuid::uuid4();

                $sql = 'UPDATE ' . $tableUuid['table'] . ' SET ' . $tableUuid['column_uuid'] . ' = ? -- $uuid
                     WHERE ' . $tableUuid['column_id'] . ' = ? -- $row[$tableUuid[\'column_id\']]';
                self::$db->queryPrepared($sql, array($uuid, $row[$tableUuid['column_id']]));
            }
        }

        self::$db->initializeTableColumnProperties();
    }

    /**
     * Repair the path of the folders
     */
    public static function updateStep43RepairDocumentsPath()
    {
        $maintenance = new Maintenance(self::$db);
        $maintenance->repairDocumentsFilesPath();
    }

    /**
     * This method removes wrong configured visible roles of category Basic_Data
     * @throws Exception
     */
    public static function updateStep43RemoveInvalidVisibleRoleRights()
    {
        $sql = 'SELECT rrd_id
                  FROM '.TBL_CATEGORIES.'
                 INNER JOIN '.TBL_ROLES_RIGHTS.' ON ror_name_intern = \'category_view\'
                 INNER JOIN '.TBL_ROLES_RIGHTS_DATA.' ON rrd_ror_id = ror_id
                   AND rrd_object_id = cat_id
                 WHERE cat_name_intern = \'BASIC_DATA\' ';
        $rolesRightsStatement = self::$db->queryPrepared($sql);

        while ($row = $rolesRightsStatement->fetch()) {
            // save roles to role right
            $rolesRights = new Entity(self::$db, TBL_ROLES_RIGHTS_DATA, 'rrd', (int)$row['rrd_id']);
            $rolesRights->delete();
        }
    }

    /**
     * This method will add a new profile field LinkedIn and Instagram to the database,
     * but only if the category social networks exists
     * @throws Exception
     */
    public static function updateStep43AddSocialNetworkProfileFields()
    {
        global $gProfileFields;

        $sql = 'SELECT cat_id FROM ' . TBL_CATEGORIES . ' WHERE cat_name_intern = \'SOCIAL_NETWORKS\' ';
        $categoriesStatement = self::$db->queryPrepared($sql);

        if ($row = $categoriesStatement->fetch()) {
            $profileFields = $gProfileFields->getProfileFields();

            if (!array_key_exists('LINKEDIN', $profileFields)) {
                $profileFieldLinkedIn = new ProfileField(self::$db);
                $profileFieldLinkedIn->saveChangesWithoutRights();
                $profileFieldLinkedIn->setValue('usf_cat_id',(int) $row['cat_id']);
                $profileFieldLinkedIn->setValue('usf_type', 'TEXT');
                $profileFieldLinkedIn->setValue('usf_name_intern', 'LINKEDIN');
                $profileFieldLinkedIn->setValue('usf_name', 'SYS_LINKEDIN');
                $profileFieldLinkedIn->setValue('usf_description', 'SYS_SOCIAL_NETWORK_FIELD_DESC');
                $profileFieldLinkedIn->setValue('usf_icon', 'fab fa-linkedin');
                $profileFieldLinkedIn->setValue('usf_url', 'https://www.linkedin.com/in/#user_content#');
                $profileFieldLinkedIn->save();
            }

            if (!array_key_exists('INSTAGRAM', $profileFields)) {
                $profileFieldInstagram = new ProfileField(self::$db);
                $profileFieldInstagram->saveChangesWithoutRights();
                $profileFieldInstagram->setValue('usf_cat_id',(int) $row['cat_id']);
                $profileFieldInstagram->setValue('usf_type', 'TEXT');
                $profileFieldInstagram->setValue('usf_name_intern', 'INSTAGRAM');
                $profileFieldInstagram->setValue('usf_name', 'SYS_INSTAGRAM');
                $profileFieldInstagram->setValue('usf_description', 'SYS_SOCIAL_NETWORK_FIELD_DESC');
                $profileFieldInstagram->setValue('usf_icon', 'fab fa-instagram');
                $profileFieldInstagram->setValue('usf_url', 'https://www.instagram.com/#user_content#');
                $profileFieldInstagram->save();
            }

            if (!array_key_exists('MASTODON', $profileFields)) {
                $profileFieldInstagram = new ProfileField(self::$db);
                $profileFieldInstagram->saveChangesWithoutRights();
                $profileFieldInstagram->setValue('usf_cat_id',(int) $row['cat_id']);
                $profileFieldInstagram->setValue('usf_type', 'TEXT');
                $profileFieldInstagram->setValue('usf_name_intern', 'MASTODON');
                $profileFieldInstagram->setValue('usf_name', 'SYS_MASTODON');
                $profileFieldInstagram->setValue('usf_description', 'SYS_SOCIAL_NETWORK_FIELD_DESC');
                $profileFieldInstagram->setValue('usf_icon', 'fab fa-mastodon');
                $profileFieldInstagram->setValue('usf_url', 'https://mastodon.social/#user_content#');
                $profileFieldInstagram->save();
            }
        }
    }

    /**
     * This method will add a new systemmail text to the database table **adm_texts** for each
     * organization in the database.
     * @throws Exception
     */
    public static function updateStep43AddNewNotificationText()
    {
        global $gL10n;

        $sql = 'SELECT org_id, org_shortname FROM ' . TBL_ORGANIZATIONS;
        $organizationStatement = self::$db->queryPrepared($sql);

        while ($row = $organizationStatement->fetch()) {
            $textPasswordReset = new Text(self::$db);
            $textPasswordReset->setValue('txt_org_id', $row['org_id']);
            $textPasswordReset->setValue('txt_name', 'SYSMAIL_REGISTRATION_CONFIRMATION');
            $textPasswordReset->setValue('txt_text', $gL10n->get('SYS_SYSMAIL_REGISTRATION_CONFIRMATION'));
            $textPasswordReset->save();
        }
    }

    /**
     * This method only execute an sql statement but because of the use of & it could not done in our XML structure
     * @throws Exception
     */
    public static function updateStep41CleanUpRoleNames()
    {
        $sql = 'UPDATE ' . TBL_ROLES . ' SET rol_name = REPLACE(rol_name, \'&nbsp;&nbsp;\', \' \') ';
        self::$db->queryPrepared($sql);
    }

    /**
     * This method will add a new default list for the members management module. This list will be used to configure
     * and show the columns of the members management overview.
     * @throws Exception
     */
    public static function updateStep41CleanUpInternalNameProfileFields()
    {
        $sql = 'SELECT * FROM ' . TBL_USER_FIELDS;
        $userFieldsStatement = self::$db->queryPrepared($sql);

        while ($row = $userFieldsStatement->fetch()) {
            $userField = new ProfileField(self::$db);
            $userField->setArray($row);
            $userField->saveChangesWithoutRights();

            $userField->setValue('usf_name_intern',
                strtoupper(preg_replace('/[^A-Za-z0-9_]/', '',
                    str_replace(' ', '_', $userField->getValue('usf_name_intern')))));
            $userField->save();
        }
    }

    /**
     * This method will add a uuid to each row of the tables adm_users and adm_roles
     * @throws Exception
     */
    public static function updateStep41PostgreSqlSetBoolean()
    {
        $updateColumnsBoolean = array(
            array('table' => TBL_CATEGORIES, 'column' => 'cat_system'),
            array('table' => TBL_CATEGORIES, 'column' => 'cat_default'),
            array('table' => TBL_DATES, 'column' => 'dat_all_day'),
            array('table' => TBL_DATES, 'column' => 'dat_highlight'),
            array('table' => TBL_DATES, 'column' => 'dat_allow_comments'),
            array('table' => TBL_DATES, 'column' => 'dat_additional_guests'),
            array('table' => TBL_FILES, 'column' => 'fil_locked'),
            array('table' => TBL_FOLDERS, 'column' => 'fol_locked'),
            array('table' => TBL_FOLDERS, 'column' => 'fol_public'),
            array('table' => TBL_GUESTBOOK, 'column' => 'gbo_locked'),
            array('table' => TBL_GUESTBOOK_COMMENTS, 'column' => 'gbc_locked'),
            array('table' => TBL_LISTS, 'column' => 'lst_global'),
            array('table' => TBL_MEMBERS, 'column' => 'mem_leader'),
            array('table' => TBL_MENU, 'column' => 'men_node'),
            array('table' => TBL_MENU, 'column' => 'men_standard'),
            array('table' => TBL_PHOTOS, 'column' => 'pho_locked'),
            array('table' => TBL_ROLES, 'column' => 'rol_assign_roles'),
            array('table' => TBL_ROLES, 'column' => 'rol_approve_users'),
            array('table' => TBL_ROLES, 'column' => 'rol_announcements'),
            array('table' => TBL_ROLES, 'column' => 'rol_dates'),
            array('table' => TBL_ROLES, 'column' => 'rol_documents_files'),
            array('table' => TBL_ROLES, 'column' => 'rol_edit_user'),
            array('table' => TBL_ROLES, 'column' => 'rol_guestbook'),
            array('table' => TBL_ROLES, 'column' => 'rol_guestbook_comments'),
            array('table' => TBL_ROLES, 'column' => 'rol_mail_to_all'),
            array('table' => TBL_ROLES, 'column' => 'rol_photo'),
            array('table' => TBL_ROLES, 'column' => 'rol_profile'),
            array('table' => TBL_ROLES, 'column' => 'rol_weblinks'),
            array('table' => TBL_ROLES, 'column' => 'rol_all_lists_view'),
            array('table' => TBL_ROLES, 'column' => 'rol_default_registration'),
            array('table' => TBL_ROLES, 'column' => 'rol_valid'),
            array('table' => TBL_ROLES, 'column' => 'rol_system'),
            array('table' => TBL_ROLES, 'column' => 'rol_administrator'),
            array('table' => TBL_SESSIONS, 'column' => 'ses_reload'),
            array('table' => TBL_USER_FIELDS, 'column' => 'usf_description_inline'),
            array('table' => TBL_USER_FIELDS, 'column' => 'usf_system'),
            array('table' => TBL_USER_FIELDS, 'column' => 'usf_disabled'),
            array('table' => TBL_USER_FIELDS, 'column' => 'usf_hidden'),
            array('table' => TBL_USER_FIELDS, 'column' => 'usf_mandatory'),
            array('table' => TBL_USER_FIELDS, 'column' => 'usf_registration'),
            array('table' => TBL_USERS, 'column' => 'usr_valid'),
            array('table' => TBL_USER_RELATION_TYPES, 'column' => 'urt_edit_user')
        );

        foreach ($updateColumnsBoolean as $columnsBoolean) {
            $sql = 'ALTER TABLE ' . $columnsBoolean['table'] . ' ALTER COLUMN ' . $columnsBoolean['column'] . ' drop default';
            self::$db->queryPrepared($sql);

            $sql = 'ALTER TABLE ' . $columnsBoolean['table'] . ' ALTER COLUMN ' . $columnsBoolean['column'] . ' SET DATA TYPE boolean using ' . $columnsBoolean['column'] . '::integer::boolean';
            self::$db->queryPrepared($sql);

            if ($columnsBoolean['column'] === 'rol_valid') {
                $sql = 'ALTER TABLE ' . $columnsBoolean['table'] . ' ALTER COLUMN ' . $columnsBoolean['column'] . ' SET DEFAULT true';
            } else {
                $sql = 'ALTER TABLE ' . $columnsBoolean['table'] . ' ALTER COLUMN ' . $columnsBoolean['column'] . ' SET DEFAULT false';
            }
            self::$db->queryPrepared($sql);
        }
    }

    /**
     * This method will move the folder with the ecard templates to the adm_my_files folder
     */
    public static function updateStep41MoveEcardTemplates()
    {
        global $gLogger;

        $ecardThemeFolder = ADMIDIO_PATH . FOLDER_THEMES . '/' . $GLOBALS['gSettingsManager']->getString('theme') . '/ecard_templates';
        $ecardMyFilesFolder = ADMIDIO_PATH . FOLDER_DATA . '/ecard_templates';

        if (is_dir($ecardThemeFolder)) {
            try {
                FileSystemUtils::copyDirectory($ecardThemeFolder, $ecardMyFilesFolder);
            } catch (RuntimeException $exception) {
                $gLogger->error('Could not copy directory from ' . $ecardThemeFolder . ' to ' . $ecardMyFilesFolder . '. Please check if Admidio have write rights within adm_my_files.');
                return;
                // => EXIT
            }

            try {
                FileSystemUtils::deleteDirectoryIfExists($ecardThemeFolder);
            } catch (RuntimeException $exception) {
                // no rights to delete the old folder, then continue the update process
                return;
                // => EXIT
            }
        }
    }

    /**
     * This method will migrate the database entries
     * from plugin Kategoriereport (table adm_plugin_preferences)
     * to module category report (table adm_category_report).
     * @throws Exception
     */
    public static function updateStep41CategoryReportMigration()
    {
        global $gL10n, $gProfileFields;

        $sql = 'SELECT org_id FROM ' . TBL_ORGANIZATIONS;
        $organizationsStatement = self::$db->queryPrepared($sql);
        $organizationsArray = $organizationsStatement->fetchAll();

        foreach ($organizationsArray as $organization) {
            $orgId = (int)$organization['org_id'];
            $config = array();

            // check whether a configdata.php exists for the category report plugin
            $file = ADMIDIO_PATH . FOLDER_PLUGINS . '/kategoriereport/configdata.php';
            if (file_exists($file)) {
                include $file; // the value of $dbtoken is required here

                // check whether the table 'adm_plugin_preferences' exists
                $tableName = TABLE_PREFIX . '_plugin_preferences';
                $sql = 'SHOW TABLES LIKE \'' . $tableName . '\' ';
                $tableExistStatement = self::$db->queryPrepared($sql);

                if ($tableExistStatement->rowCount()) {
                    // Read in configuration(s) with 'PKR_...'
                    $sql = 'SELECT plp_id, plp_name, plp_value
                 	          FROM ' . $tableName . '
                 	         WHERE plp_name LIKE ?
                 	           AND (plp_org_id = ?
                     	        OR plp_org_id IS NULL ) ';
                    $statement = self::$db->queryPrepared($sql, array('PKR__%', $orgId));

                    while ($row = $statement->fetch()) {
                        $array = explode('__', $row['plp_name']);

                        if ((substr($row['plp_value'], 0, 2) == '((') && (substr($row['plp_value'], -2) == '))')) {
                            $row['plp_value'] = substr($row['plp_value'], 2, -2);
                            $config[$array[2]] = explode($dbtoken, $row['plp_value']);
                        } else {
                            $config[$array[2]] = $row['plp_value'];
                        }
                    }
                }
            }

            // if $config is still empty now, then there was no configuration data of the plugin
            // --> create sample configuration
            if (empty($config)) {
                $config['col_desc'] = array($gL10n->get('SYS_GENERAL_ROLE_ASSIGNMENT'));
                $config['col_fields'] = array('p' . $gProfileFields->getProperty('FIRST_NAME', 'usf_id') . ',' .
                    'p' . $gProfileFields->getProperty('LAST_NAME', 'usf_id') . ',' .
                    'p' . $gProfileFields->getProperty('STREET', 'usf_id') . ',' .
                    'p' . $gProfileFields->getProperty('CITY', 'usf_id'));
                $config['selection_role'] = array('');
                $config['selection_cat'] = array('');
                $config['number_col'] = array(0);
                $config['config_default'] = 0;

                // Read out the role IDs of the "Administrator", "Board" and "Member" roles
                $role = new Entity(self::$db, TBL_ROLES, 'rol');
                $role->connectAdditionalTable(TBL_CATEGORIES, 'cat_id', 'rol_cat_id');
                if ($role->readDataByColumns(array('rol_name' => $gL10n->get('SYS_ADMINISTRATOR'), 'cat_org_id' => $orgId))) {
                    $config['col_fields'][0] .= ',r' . $role->getValue('rol_id');
                }
                if ($role->readDataByColumns(array('rol_name' => $gL10n->get('INS_BOARD'), 'cat_org_id' => $orgId))) {
                    $config['col_fields'][0] .= ',r' . $role->getValue('rol_id');
                }
                if ($role->readDataByColumns(array('rol_name' => $gL10n->get('SYS_MEMBER'), 'cat_org_id' => $orgId))) {
                    $config['col_fields'][0] .= ',r' . $role->getValue('rol_id');
                }
            }

            // Write "Kategoriereport" configurations or sample configuration into adm_category_report table
            foreach ($config['col_desc'] as $i => $dummy) {
                $categoryReport = new Entity(self::$db, TBL_CATEGORY_REPORT, 'crt');

                $categoryReport->setValue('crt_org_id', $orgId);
                $categoryReport->setValue('crt_name', $config['col_desc'][$i]);
                $categoryReport->setValue('crt_col_fields', $config['col_fields'][$i]);
                $categoryReport->setValue('crt_selection_role', $config['selection_role'][$i]);
                $categoryReport->setValue('crt_selection_cat', $config['selection_cat'][$i]);
                $categoryReport->setValue('crt_number_col', $config['number_col'][$i]);
                $categoryReport->save();

                if ($config['config_default'] == $i) {
                    $sql = 'UPDATE ' . TBL_PREFERENCES . '
                               SET prf_value  = ? -- $categoryReport->getValue(\'crt_id\')
                             WHERE prf_org_id = ? -- $orgId
                               AND prf_name   = \'category_report_default_configuration\'';
                    self::$db->queryPrepared($sql, array((int)$categoryReport->getValue('crt_id'), $orgId));
                }
            }
        }
    }

    /**
     * This method will add a uuid to each row of the tables adm_users and adm_roles
     * @throws Exception
     */
    public static function updateStep41AddUuid()
    {
        $updateTablesUuid = array(
            array('table' => TBL_ANNOUNCEMENTS, 'column_id' => 'ann_id', 'column_uuid' => 'ann_uuid'),
            array('table' => TBL_CATEGORIES, 'column_id' => 'cat_id', 'column_uuid' => 'cat_uuid'),
            array('table' => TBL_DATES, 'column_id' => 'dat_id', 'column_uuid' => 'dat_uuid'),
            array('table' => TBL_FILES, 'column_id' => 'fil_id', 'column_uuid' => 'fil_uuid'),
            array('table' => TBL_FOLDERS, 'column_id' => 'fol_id', 'column_uuid' => 'fol_uuid'),
            array('table' => TBL_GUESTBOOK, 'column_id' => 'gbo_id', 'column_uuid' => 'gbo_uuid'),
            array('table' => TBL_GUESTBOOK_COMMENTS, 'column_id' => 'gbc_id', 'column_uuid' => 'gbc_uuid'),
            array('table' => TBL_LINKS, 'column_id' => 'lnk_id', 'column_uuid' => 'lnk_uuid'),
            array('table' => TBL_PHOTOS, 'column_id' => 'pho_id', 'column_uuid' => 'pho_uuid'),
            array('table' => TBL_LISTS, 'column_id' => 'lst_id', 'column_uuid' => 'lst_uuid'),
            array('table' => TBL_MENU, 'column_id' => 'men_id', 'column_uuid' => 'men_uuid'),
            array('table' => TBL_MEMBERS, 'column_id' => 'mem_id', 'column_uuid' => 'mem_uuid'),
            array('table' => TBL_MESSAGES, 'column_id' => 'msg_id', 'column_uuid' => 'msg_uuid'),
            array('table' => TBL_ORGANIZATIONS, 'column_id' => 'org_id', 'column_uuid' => 'org_uuid'),
            array('table' => TBL_ROLES, 'column_id' => 'rol_id', 'column_uuid' => 'rol_uuid'),
            array('table' => TBL_ROOMS, 'column_id' => 'room_id', 'column_uuid' => 'room_uuid'),
            array('table' => TBL_USERS, 'column_id' => 'usr_id', 'column_uuid' => 'usr_uuid'),
            array('table' => TBL_USER_FIELDS, 'column_id' => 'usf_id', 'column_uuid' => 'usf_uuid'),
            array('table' => TBL_USER_RELATION_TYPES, 'column_id' => 'urt_id', 'column_uuid' => 'urt_uuid')
        );

        foreach ($updateTablesUuid as $tableUuid) {
            $sql = 'SELECT ' . $tableUuid['column_id'] . '
                      FROM ' . $tableUuid['table'] . '
                     WHERE ' . $tableUuid['column_uuid'] . ' IS NULL ';
            $statement = self::$db->queryPrepared($sql);

            while ($row = $statement->fetch()) {
                $uuid = Uuid::uuid4();

                $sql = 'UPDATE ' . $tableUuid['table'] . ' SET ' . $tableUuid['column_uuid'] . ' = ? -- $uuid
                     WHERE ' . $tableUuid['column_id'] . ' = ? -- $row[$tableUuid[\'column_id\']]';
                self::$db->queryPrepared($sql, array($uuid, $row[$tableUuid['column_id']]));
            }
        }

        self::$db->initializeTableColumnProperties();
    }

    /**
     * This method will add a new default list for the members management module. This list will be used to configure
     * and show the columns of the members management overview.
     * @throws Exception
     */
    public static function updateStep41AddMembersManagementDefaultList()
    {
        global $gL10n, $gProfileFields;

        $sql = 'SELECT org_id FROM ' . TBL_ORGANIZATIONS;
        $organizationsStatement = self::$db->queryPrepared($sql);
        $organizationsArray = $organizationsStatement->fetchAll();

        foreach ($organizationsArray as $organization) {
            // add default configuration
            $userManagementList = new ListConfiguration(self::$db);
            $userManagementList->setValue('lst_name', $gL10n->get('SYS_CONTACTS'));
            $userManagementList->setValue('lst_org_id', (int)$organization['org_id']);
            $userManagementList->setValue('lst_global', 1);
            $userManagementList->addColumn((int)$gProfileFields->getProperty('LAST_NAME', 'usf_id'), 0, 'ASC');
            $userManagementList->addColumn((int)$gProfileFields->getProperty('FIRST_NAME', 'usf_id'), 0, 'ASC');
            $userManagementList->addColumn('usr_login_name');
            $userManagementList->addColumn((int)$gProfileFields->getProperty('GENDER', 'usf_id'));
            $userManagementList->addColumn((int)$gProfileFields->getProperty('BIRTHDAY', 'usf_id'));
            $userManagementList->addColumn((int)$gProfileFields->getProperty('CITY', 'usf_id'));
            $userManagementList->addColumn('usr_timestamp_change');
            $userManagementList->save();

            // save default list to preferences
            $sql = 'UPDATE ' . TBL_PREFERENCES . ' SET prf_value = ? -- $userManagementList->getValue(\'lst_id\')
                     WHERE prf_org_id = ? -- $organization[\'org_id\']
                       AND prf_name = \'members_list_configuration\' ';
            self::$db->queryPrepared($sql, array($userManagementList->getValue('lst_id'), (int)$organization['org_id']));
        }
    }

    /**
     * This method will add a new systemmail text to the database table **adm_texts** for each
     * organization in the database.
     * @throws Exception
     */
    public static function updateStep41AddSystemmailText()
    {
        global $gL10n;

        $sql = 'SELECT org_id, org_shortname FROM ' . TBL_ORGANIZATIONS;
        $organizationStatement = self::$db->queryPrepared($sql);

        while ($row = $organizationStatement->fetch()) {
            $textPasswordReset = new Text(self::$db);
            $textPasswordReset->setValue('txt_org_id', $row['org_id']);
            $textPasswordReset->setValue('txt_name', 'SYSMAIL_PASSWORD_RESET');
            $textPasswordReset->setValue('txt_text', $gL10n->get('SYS_SYSMAIL_PASSWORD_RESET'));
            $textPasswordReset->save();
        }
    }

    /**
     * This method will migrate the recipients of messages from the database column msg_usr_id_receiver
     * to the new table adm_messages_recipients. There each recipient will be add in a separate row that
     * reference to the message.
     * @throws Exception
     */
    public static function updateStep41MigrateMessageRecipients()
    {
        $sql = 'SELECT msg_id, msg_usr_id_receiver FROM ' . TBL_MESSAGES;
        $messagesStatement = self::$db->queryPrepared($sql);

        while ($row = $messagesStatement->fetch()) {
            $messageRecipient = new Entity(self::$db, TBL_MESSAGES_RECIPIENTS, 'msr');
            $recipientsSplit = explode('|', $row['msg_usr_id_receiver']);

            foreach ($recipientsSplit as $recipients) {
                $messageRecipient->clear();
                $messageRecipient->setValue('msr_msg_id', $row['msg_id']);

                if (str_contains($recipients, ':')) {
                    $groupSplit = explode(':', $recipients);
                    $groupIdAndStatus = explode('-', trim($groupSplit[1]));
                    $messageRecipient->setValue('msr_rol_id', $groupIdAndStatus[0]);

                    // set mode of the role (active, former, former and active)
                    if (count($groupIdAndStatus) === 1) {
                        $messageRecipient->setValue('msr_role_mode', 0);
                    } else {
                        $messageRecipient->setValue('msr_role_mode', $groupIdAndStatus[1]);
                    }
                } else {
                    $messageRecipient->setValue('msr_usr_id', (int)trim($recipients));
                }
                $messageRecipient->save();
            }
        }
    }

    /**
     * This method adds the email template to the preferences
     * @throws Exception
     */
    public static function updateStep40AddEmailTemplate()
    {
        if (file_exists(ADMIDIO_PATH . FOLDER_DATA . '/mail_templates/template.html')) {
            $sql = 'UPDATE ' . TBL_PREFERENCES . ' SET prf_value = \'template.html\' WHERE prf_name = \'mail_template\'';
            self::$db->queryPrepared($sql);
        } elseif (file_exists(ADMIDIO_PATH . FOLDER_DATA . '/mail_templates/default.html')) {
            $sql = 'UPDATE ' . TBL_PREFERENCES . ' SET prf_value = \'default.html\' WHERE prf_name = \'mail_template\'';
            self::$db->queryPrepared($sql);
        } else {
            $sql = 'UPDATE ' . TBL_PREFERENCES . ' SET prf_value = \'\' WHERE prf_name = \'mail_template\'';
            self::$db->queryPrepared($sql);
        }
    }

    /**
     * Rename the existing folder of the old download module to the new documents and files module
     * with the prefix 'documents' and the shortname of the current organization.
     * @throws Exception
     */
    public static function updateStep40RenameDownloadRootFolder()
    {
        global $gLogger;

        $sql = 'SELECT org_id, org_shortname FROM ' . TBL_ORGANIZATIONS;
        $organizationStatement = self::$db->queryPrepared($sql);

        while ($row = $organizationStatement->fetch()) {
            $rowId = (int)$row['org_id'];

            $organization = new Organization(self::$db, $rowId);

            $sql = 'SELECT fol_id, fol_name
                      FROM ' . TBL_FOLDERS . '
                     WHERE fol_fol_id_parent IS NULL
                       AND fol_org_id = ? -- $rowId';
            $folderStatement = self::$db->queryPrepared($sql, array($rowId));

            if ($rowFolder = $folderStatement->fetch()) {
                $folder = new Folder(self::$db, $rowFolder['fol_id']);
                $folderOldName = $folder->getFullFolderPath();
                $folder->setValue('fol_name', Folder::getRootFolderName('documents', $organization->getValue('org_shortname')));
                $folder->save();

                $sql = 'UPDATE ' . TBL_FOLDERS . '
                           SET fol_path = REPLACE(fol_path, \'/' . $rowFolder['fol_name'] . '\', \'/' . Folder::getRootFolderName('documents', $organization->getValue('org_shortname')) . '\')
                         WHERE fol_org_id = ' . $rowId;
                self::$db->query($sql); // TODO add more params

                if (is_dir($folderOldName)) {
                    try {
                        //rename($folderOldName, $folder->getFullFolderPath());
                        FileSystemUtils::moveDirectory($folderOldName, $folder->getFullFolderPath());
                    } catch (RuntimeException $exception) {
                        $gLogger->error('Could not move directory!', array('from' => $folderOldName, 'to' => $folder->getFullFolderPath()));
                        // TODO
                    }
                }
            }
        }
    }

    /**
     * This method will migrate all names of the event roles from the former technical name to the name of the event
     * @throws Exception
     * @throws \Exception
     */
    public static function updateStep40RenameParticipationRoles()
    {
        global $gSettingsManager;

        $sql = 'SELECT *
                  FROM ' . TBL_ROLES . '
            INNER JOIN ' . TBL_CATEGORIES . ' ON cat_id = rol_cat_id
                 WHERE cat_name_intern = \'EVENTS\' ';
        $rolesStatement = self::$db->queryPrepared($sql);

        while ($row = $rolesStatement->fetch()) {
            $role = new Entity(self::$db, TBL_ROLES, 'rol');
            $role->setArray($row);
            $role->saveChangesWithoutRights();

            $sql = 'SELECT *
                      FROM ' . TABLE_PREFIX . '_dates
                     WHERE dat_rol_id = ? ';
            $eventStatement = self::$db->queryPrepared($sql, array($role->getValue('rol_id')));
            $eventRow = $eventStatement->fetch();

            $datetime = new DateTime($eventRow['dat_begin']);
            $beginDate = $datetime->format($gSettingsManager->getString('system_date')) . ' ';

            if ($eventRow['dat_all_day'] != 1) {
                $datetime = new DateTime($eventRow['dat_begin']);
                $beginDate .= $datetime->format($gSettingsManager->getString('system_time'));
            }

            $role->setValue('rol_name', $beginDate . ' ' . $eventRow['dat_headline']);
            $role->setValue('rol_description', substr($eventRow['dat_description'], 0, 3999));
            $role->save();
        }
    }

    /**
     * This method adds a new global list configuration for participants of events.
     * @throws Exception
     */
    public static function updateStep33AddDefaultParticipantList()
    {
        global $gL10n;

        // read id of system user from database
        $sql = 'SELECT usr_id
                  FROM ' . TBL_USERS . '
                 WHERE usr_login_name = ? -- $gL10n->get(\'SYS_SYSTEM\')';
        $systemUserStatement = self::$db->queryPrepared($sql, array($gL10n->get('SYS_SYSTEM')));
        $systemUserId = (int)$systemUserStatement->fetchColumn();

        $sql = 'SELECT org_id, org_shortname FROM ' . TBL_ORGANIZATIONS;
        $organizationStatement = self::$db->queryPrepared($sql);

        while ($row = $organizationStatement->fetch()) {
            $rowId = (int)$row['org_id'];

            // Add new list configuration
            $sql = 'INSERT INTO ' . TBL_LISTS . '
                           (lst_org_id, lst_usr_id, lst_name, lst_timestamp, lst_global)
                    VALUES (?, ?, ?, ?, 1) -- $rowId, $systemUserId, $gL10n->get(\'SYS_PARTICIPANTS\'), DATETIME_NOW';
            $params = array(
                $rowId,
                $systemUserId,
                $gL10n->get('SYS_PARTICIPANTS'),
                DATETIME_NOW
            );
            self::$db->queryPrepared($sql, $params);

            // Add list columns
            $sql = 'SELECT lst_id
                      FROM ' . TBL_LISTS . '
                     WHERE lst_name = ? -- $gL10n->get(\'SYS_PARTICIPANTS\')
                       AND lst_org_id = ? -- $rowId';
            $listStatement = self::$db->queryPrepared($sql, array($gL10n->get('SYS_PARTICIPANTS'), $rowId));
            $listId = (int)$listStatement->fetchColumn();

            $sql = 'INSERT INTO ' . TBL_LIST_COLUMNS . '
                           (lsc_lst_id, lsc_number, lsc_usf_id, lsc_special_field, lsc_sort, lsc_filter)
                    VALUES (?, 1, (SELECT usf_id FROM ' . TBL_USER_FIELDS . ' WHERE usf_name_intern = \'LAST_NAME\'),  NULL, \'ASC\', NULL) -- $listId
                         , (?, 2, (SELECT usf_id FROM ' . TBL_USER_FIELDS . ' WHERE usf_name_intern = \'FIRST_NAME\'), NULL, NULL,    NULL) -- $listId
                         , (?, 3, NULL, \'mem_approved\',     NULL,    NULL) -- $listId
                         , (?, 4, NULL, \'mem_comment\',      NULL,    NULL) -- $listId
                         , (?, 5, NULL, \'mem_count_guests\', NULL,    NULL) -- $listId';
            self::$db->queryPrepared($sql, array($listId, $listId, $listId, $listId, $listId));

            // Set as default configuration list
            $sql = 'UPDATE ' . TBL_PREFERENCES . '
                       SET prf_value = ? -- $listId
                     WHERE prf_name = \'dates_default_list_configuration\'
                       AND prf_org_id = ? -- $rowId';
            self::$db->queryPrepared($sql, array($listId, $rowId));
        }
    }

    /**
     * This method adds new categories for all organizations.
     * @throws Exception
     */
    public static function updateStep33AddGlobalCategories()
    {
        global $gCurrentOrganization;

        if ($gCurrentOrganization->countAllRecords() > 1) {
            $categoryAnnouncement = new Category(self::$db);
            $categoryAnnouncement->setValue('cat_type', 'ANN');
            $categoryAnnouncement->setValue('cat_name_intern', 'ANN_ALL_ORGANIZATIONS');
            $categoryAnnouncement->setValue('cat_name', 'SYS_ALL_ORGANIZATIONS');
            $categoryAnnouncement->save();

            $categoryEvents = new Category(self::$db);
            $categoryEvents->setValue('cat_type', 'DAT');
            $categoryEvents->setValue('cat_name_intern', 'DAT_ALL_ORGANIZATIONS');
            $categoryEvents->setValue('cat_name', 'SYS_ALL_ORGANIZATIONS');
            $categoryEvents->save();

            $categoryWeblinks = new Category(self::$db);
            $categoryWeblinks->setValue('cat_type', 'LNK');
            $categoryWeblinks->setValue('cat_name_intern', 'LNK_ALL_ORGANIZATIONS');
            $categoryWeblinks->setValue('cat_name', 'SYS_ALL_ORGANIZATIONS');
            $categoryWeblinks->save();
        }
    }

    /**
     * Update the existing category confirmation of participation and make it
     * organization depending.
     * @throws Exception
     */
    public static function updateStep33EventCategory()
    {
        global $g_organization, $gL10n;

        $sql = 'SELECT org_id, org_shortname FROM ' . TBL_ORGANIZATIONS;
        $organizationStatement = self::$db->queryPrepared($sql);

        while ($row = $organizationStatement->fetch()) {
            $rowId = (int)$row['org_id'];

            if ($g_organization === $row['org_shortname']) {
                $sql = 'UPDATE ' . TBL_CATEGORIES . '
                           SET cat_name_intern = \'EVENTS\'
                             , cat_name   = ? -- $gL10n->get(\'SYS_EVENTS_CONFIRMATION_OF_PARTICIPATION\')
                             , cat_org_id = ? -- $rowId
                         WHERE cat_org_id IS NULL
                           AND cat_type        = \'ROL\'
                           AND cat_name_intern = \'CONFIRMATION_OF_PARTICIPATION\' ';
                self::$db->queryPrepared($sql, array($gL10n->get('SYS_EVENTS_CONFIRMATION_OF_PARTICIPATION'), $rowId));
            } else {
                // create organization depending category for events
                $category = new Category(self::$db);
                $category->setValue('cat_org_id', $rowId);
                $category->setValue('cat_type', 'ROL');
                $category->setValue('cat_name', $gL10n->get('SYS_EVENTS_CONFIRMATION_OF_PARTICIPATION'));
                $category->setValue('cat_hidden', '1');
                $category->setValue('cat_system', '1');
                $category->save();

                // now set name intern explicit to EVENTS
                $category->setValue('cat_name_intern', 'EVENTS');
                $category->save();

                // all existing events of this organization must get the new category
                $sql = 'UPDATE ' . TBL_ROLES . '
                           SET rol_cat_id = ? -- $category->getValue(\'cat_id\')
                         WHERE rol_id IN (SELECT dat_rol_id
                                            FROM ' . TBL_DATES . '
                                      INNER JOIN ' . TBL_CATEGORIES . '
                                              ON cat_id = dat_cat_id
                                           WHERE dat_rol_id IS NOT NULL
                                             AND cat_org_id = ?) -- $rowId';
                self::$db->queryPrepared($sql, array((int)$category->getValue('cat_id'), $rowId));
            }
        }
    }

    /**
     * This method migrate the data of the table adm_date_role to the table adm_roles_rights_data.
     * @throws Exception
     */
    public static function updateStep33MigrateDatesRightsToFolderRights()
    {
        // migrate adm_folder_roles to adm_roles_rights
        $sql = 'SELECT ror_id
                  FROM ' . TBL_ROLES_RIGHTS . '
                 WHERE ror_name_intern = \'event_participation\'';
        $rolesRightsStatement = self::$db->queryPrepared($sql);
        $rolesRightId = (int)$rolesRightsStatement->fetchColumn();

        $sql = 'INSERT INTO ' . TBL_ROLES_RIGHTS_DATA . '
                       (rrd_ror_id, rrd_rol_id, rrd_object_id, rrd_usr_id_create, rrd_timestamp_create)
                SELECT ' . $rolesRightId . ', dtr_rol_id, dtr_dat_id, ?, ? -- $GLOBALS[\'gCurrentUserId\'], DATETIME_NOW
                  FROM ' . TABLE_PREFIX . '_date_role
                 WHERE dtr_rol_id IS NOT NULL';
        self::$db->queryPrepared($sql, array($GLOBALS['gCurrentUserId'], DATETIME_NOW));

        // if no roles were set than we must assign all default registration roles because now we need at least 1 role
        // so that someone could register to the event
        $sql = 'INSERT INTO ' . TBL_ROLES_RIGHTS_DATA . '
                       (rrd_ror_id, rrd_rol_id, rrd_object_id, rrd_usr_id_create, rrd_timestamp_create)
                SELECT ' . $rolesRightId . ', rol_id, dat_id, ?, ? -- $GLOBALS[\'gCurrentUserId\'], DATETIME_NOW
                  FROM ' . TABLE_PREFIX . '_dates
            INNER JOIN ' . TABLE_PREFIX . '_categories AS cdat
                    ON cdat.cat_id = dat_cat_id
            INNER JOIN ' . TABLE_PREFIX . '_date_role
                    ON dtr_dat_id = dat_id
            INNER JOIN ' . TABLE_PREFIX . '_categories AS rdat
                    ON rdat.cat_org_id = cdat.cat_org_id
            INNER JOIN ' . TABLE_PREFIX . '_roles
                    ON rol_cat_id = rdat.cat_id
                 WHERE dat_rol_id IS NOT NULL
                   AND dtr_rol_id IS NULL
                   AND rdat.cat_type = \'ROL\'
                   AND rol_default_registration = 1';
        self::$db->queryPrepared($sql, array($GLOBALS['gCurrentUserId'], DATETIME_NOW));
    }

    /**
     * This method update the security settings for menus to standard values
     * @throws Exception
     */
    public static function updateStep33MigrateToStandardMenu()
    {
        // add new module menu to components table
        $sql = 'INSERT INTO ' . TBL_COMPONENTS . '
                       (com_type, com_name, com_name_intern, com_version, com_beta)
                VALUES (\'MODULE\', \'SYS_MENU\', \'MENU\', ?, ?) -- ADMIDIO_VERSION, ADMIDIO_VERSION_BETA';
        self::$db->queryPrepared($sql, array(ADMIDIO_VERSION, ADMIDIO_VERSION_BETA));

        // Menu entries for the standard installation
        $sql = 'INSERT INTO ' . TBL_MENU . '
                       (men_com_id, men_men_id_parent, men_node, men_order, men_standard, men_name_intern, men_url, men_icon, men_name, men_description)
                VALUES (NULL, NULL, 1, 1, 1, \'modules\', NULL, \'\', \'SYS_MODULES\', \'\')
                     , (NULL, NULL, 1, 2, 1, \'administration\', NULL, \'\', \'SYS_ADMINISTRATION\', \'\')
                     , (NULL, NULL, 1, 3, 1, \'plugins\', NULL, \'\', \'SYS_PLUGINS\', \'\')
                     , (NULL, 1, 0, 1, 1, \'overview\', \'' . FOLDER_MODULES . '/overview.php\', \'home.png\', \'SYS_OVERVIEW\', \'\')
                     , ((SELECT com_id FROM ' . TBL_COMPONENTS . ' WHERE com_name_intern = \'DOCUMENTS-FILES\'), 1, 0, 3, 1, \'documents-files\', \'' . FOLDER_MODULES . '/documents-files/documents_files.php\', \'fa-file-download\', \'SYS_DOCUMENTS_FILES\', \'SYS_DOCUMENTS_FILES_DESC\')
                     , ((SELECT com_id FROM ' . TBL_COMPONENTS . ' WHERE com_name_intern = \'GROUPS-ROLES\'), 1, 0, 7, 1, \'groups-roles\', \'' . FOLDER_MODULES . '/groups-roles/groups_roles.php\', \'fa-user-tie\', \'SYS_GROUPS_ROLES\', \'SYS_GROUPS_ROLES_DESC\')
                     , ((SELECT com_id FROM ' . TBL_COMPONENTS . ' WHERE com_name_intern = \'ANNOUNCEMENTS\'), 1, 0, 2, 1, \'announcements\', \'' . FOLDER_MODULES . '/announcements.php\', \'announcements.png\', \'SYS_ANNOUNCEMENTS\', \'SYS_ANNOUNCEMENTS_DESC\')
                     , ((SELECT com_id FROM ' . TBL_COMPONENTS . ' WHERE com_name_intern = \'PHOTOS\'), 1, 0, 5, 1, \'photo\', \'' . FOLDER_MODULES . '/photos/photos.php\', \'photo.png\', \'SYS_PHOTOS\', \'SYS_PHOTOS_DESC\')
                     , ((SELECT com_id FROM ' . TBL_COMPONENTS . ' WHERE com_name_intern = \'GUESTBOOK\'), 1, 0, 6, 1, \'guestbook\', \'' . FOLDER_MODULES . '/guestbook/guestbook.php\', \'guestbook.png\', \'GBO_GUESTBOOK\', \'GBO_GUESTBOOK_DESC\')
                     , ((SELECT com_id FROM ' . TBL_COMPONENTS . ' WHERE com_name_intern = \'DATES\'), 1, 0, 8, 1, \'dates\', \'' . FOLDER_MODULES . '/events/events.php\', \'dates.png\', \'SYS_EVENTS\', \'SYS_EVENTS_DESC\')
                     , ((SELECT com_id FROM ' . TBL_COMPONENTS . ' WHERE com_name_intern = \'LINKS\'), 1, 0, 9, 1, \'weblinks\', \'' . FOLDER_MODULES . '/links/links.php\', \'weblinks.png\', \'SYS_WEBLINKS\', \'SYS_WEBLINKS_DESC\')
                     , ((SELECT com_id FROM ' . TBL_COMPONENTS . ' WHERE com_name_intern = \'BACKUP\'), 2, 0, 4, 1, \'dbback\', \'' . FOLDER_MODULES . '/backup/backup.php\', \'backup.png\', \'SYS_DATABASE_BACKUP\', \'SYS_DATABASE_BACKUP_DESC\')
                     , ((SELECT com_id FROM ' . TBL_COMPONENTS . ' WHERE com_name_intern = \'PREFERENCES\'), 2, 0, 6, 1, \'orgprop\', \'' . FOLDER_MODULES . '/preferences.php\', \'options.png\', \'SYS_SETTINGS\', \'ORG_ORGANIZATION_PROPERTIES_DESC\')
                     , ((SELECT com_id FROM ' . TBL_COMPONENTS . ' WHERE com_name_intern = \'MESSAGES\'), 1, 0, 4, 1, \'mail\', \'' . FOLDER_MODULES . '/messages/messages_write.php\', \'email.png\', \'SYS_EMAIL\', \'SYS_EMAIL_DESC\')
                     , ((SELECT com_id FROM ' . TBL_COMPONENTS . ' WHERE com_name_intern = \'REGISTRATION\'), 2, 0, 1, 1, \'newreg\', \'' . FOLDER_MODULES . '/registration.php\', \'new_registrations.png\', \'SYS_NEW_REGISTRATIONS\', \'SYS_MANAGE_NEW_REGISTRATIONS_DESC\')
                     , ((SELECT com_id FROM ' . TBL_COMPONENTS . ' WHERE com_name_intern = \'MEMBERS\'), 2, 0, 2, 1, \'usrmgt\', \'' . FOLDER_MODULES . '/members/members.php\', \'user_administration.png\', \'SYS_USER_MANAGEMENT\', \'SYS_MEMBERS_DESC\')
                     , ((SELECT com_id FROM ' . TBL_COMPONENTS . ' WHERE com_name_intern = \'MENU\'), 2, 0, 5, 1, \'menu\', \'' . FOLDER_MODULES . '/menu/menu.php\', \'application_view_tile.png\', \'SYS_MENU\', \'\')';
        self::$db->query($sql);
    }

    /**
     * This method set the approval states for all members of an event in the past to confirmed.
     * @throws Exception
     */
    public static function updateStep33SetParticipantsApprovalStates()
    {
        $sql = 'UPDATE ' . TBL_MEMBERS . '
                           SET mem_approved = 2
                         WHERE mem_approved IS NULL
                           AND mem_begin < ? -- DATE_NOW
                           AND mem_rol_id IN (SELECT rol_id
                                                FROM ' . TBL_ROLES . '
                                          INNER JOIN ' . TBL_CATEGORIES . '
                                                  ON cat_id = rol_cat_id
                                               WHERE cat_name_intern = \'EVENTS\'
                                                 AND rol_id IN (SELECT dat_rol_id
                                                                  FROM ' . TBL_DATES . '
                                                                 WHERE dat_rol_id = rol_id))';

        self::$db->queryPrepared($sql, array(DATE_NOW));
    }

    /**
     * This method add all roles to the role right category_view if the role had set the flag cat_hidden = 1
     * @throws Exception
     */
    public static function updateStep33VisibleCategories()
    {
        $sql = 'SELECT cat_id, cat_org_id
                  FROM ' . TBL_CATEGORIES . '
                 WHERE cat_type IN (\'ANN\', \'DAT\', \'LNK\', \'USF\')
                   AND cat_org_id IS NOT NULL
                   AND cat_hidden = 1 ';
        $categoryStatement = self::$db->queryPrepared($sql);

        while ($row = $categoryStatement->fetch()) {
            $roles = array();
            $sql = 'SELECT rol_id
                      FROM ' . TBL_ROLES . '
                INNER JOIN ' . TBL_CATEGORIES . '
                        ON cat_id = rol_cat_id
                     WHERE rol_valid  = true
                       AND cat_name_intern <> \'EVENTS\'
                       AND cat_org_id = ? -- $row[\'cat_org_id\']';
            $rolesStatement = self::$db->queryPrepared($sql, array((int)$row['cat_org_id']));

            while ($rowRole = $rolesStatement->fetch()) {
                $roles[] = (int)$rowRole['rol_id'];
            }

            // save roles to role right
            $rightCategoryView = new RolesRights(self::$db, 'category_view', (int)$row['cat_id']);
            $rightCategoryView->saveRoles($roles);
        }
    }

    /**
     * This method renames the download folders of the different organizations to the new secure filename pattern
     * @throws Exception
     */
    public static function updateStep33DownloadOrgFolderName()
    {
        global $gLogger;

        $sql = 'SELECT org_shortname FROM ' . TBL_ORGANIZATIONS;
        $pdoStatement = self::$db->queryPrepared($sql);

        while ($orgShortname = $pdoStatement->fetchColumn()) {
            $path = ADMIDIO_PATH . FOLDER_DATA . '/download_';
            $orgNameOld = str_replace(array(' ', '.', ',', '\'', '"', '´', '`'), '_', $orgShortname);
            $orgNameNew = FileSystemUtils::getSanitizedPathEntry($orgShortname);

            if ($orgNameOld !== $orgNameNew) {
                try {
                    FileSystemUtils::moveDirectory($path . strtolower($orgNameOld), $path . strtolower($orgNameNew));
                } catch (RuntimeException $exception) {
                    $gLogger->error('Could not move directory!', array('from' => $path . strtolower($orgNameOld), 'to' => $path . strtolower($orgNameNew)));
                    // TODO
                }
            }
        }
    }

    /**
     * This method removes expired messengers like GooglePlus, AOL Messenger and Yahoo. Messenger from the system.
     * @throws Exception
     */
    public static function updateStep33RemoveExpiredMessengers()
    {
        $sql = 'SELECT usf_id
                  FROM ' . TBL_USER_FIELDS . '
                 WHERE usf_name_intern IN (\'AOL_INSTANT_MESSENGER\', \'GOOGLE_PLUS\', \'YAHOO_MESSENGER\')';
        $messengerStatement = self::$db->queryPrepared($sql);

        while ($row = $messengerStatement->fetch()) {
            // save roles to role right
            $rightCategoryView = new ProfileField(self::$db, (int)$row['usf_id']);
            $rightCategoryView->delete();
        }
    }

    /**
     * This method add new categories for announcements to the database.
     * @throws Exception
     */
    public static function updateStep32AddAnnouncementsCategories()
    {
        global $gL10n;

        // read id of system user from database
        $sql = 'SELECT usr_id
                  FROM ' . TBL_USERS . '
                 WHERE usr_login_name = ? -- $gL10n->get(\'SYS_SYSTEM\')';
        $systemUserStatement = self::$db->queryPrepared($sql, array($gL10n->get('SYS_SYSTEM')));
        $systemUserId = (int)$systemUserStatement->fetchColumn();

        $sql = 'SELECT org_id, org_shortname FROM ' . TBL_ORGANIZATIONS;
        $organizationStatement = self::$db->queryPrepared($sql);

        while ($row = $organizationStatement->fetch()) {
            $rowId = (int)$row['org_id'];

            $sql = 'INSERT INTO ' . TBL_CATEGORIES . '
                           (cat_org_id, cat_type, cat_name_intern, cat_name, cat_hidden, cat_default, cat_system, cat_sequence, cat_usr_id_create, cat_timestamp_create)
                    VALUES (?, \'ANN\', \'COMMON\',    \'SYS_COMMON\',    0, 1, 0, 1, ?, ?) -- $rowId, $systemUserId, DATETIME_NOW
                         , (?, \'ANN\', \'IMPORTANT\', \'SYS_IMPORTANT\', 0, 0, 0, 2, ?, ?) -- $rowId, $systemUserId, DATETIME_NOW';
            $params = array(
                $rowId, $systemUserId, DATETIME_NOW,
                $rowId, $systemUserId, DATETIME_NOW
            );
            self::$db->queryPrepared($sql, $params);

            $sql = 'UPDATE ' . TBL_ANNOUNCEMENTS . '
                       SET ann_cat_id = (SELECT cat_id
                                           FROM ' . TBL_CATEGORIES . '
                                          WHERE cat_type = \'ANN\'
                                            AND cat_name_intern = \'COMMON\'
                                            AND cat_org_id = ? ) -- $rowId
                     WHERE ann_org_id = ? -- $rowId';
            self::$db->queryPrepared($sql, array($rowId, $rowId));
        }
    }

    /**
     * This method installs the default user relation types
     * @throws Exception
     */
    public static function updateStep32InstallDefaultUserRelationTypes()
    {
        global $gL10n;

        $sql = 'INSERT INTO ' . TBL_USER_RELATION_TYPES . '
                       (urt_id, urt_name, urt_name_male, urt_name_female, urt_id_inverse, urt_usr_id_create, urt_timestamp_create)
                VALUES (1, \'' . $gL10n->get('INS_PARENT') . '\',      \'' . $gL10n->get('INS_FATHER') . '\',           \'' . $gL10n->get('INS_MOTHER') . '\',             2, ' . $GLOBALS['gCurrentUserId'] . ', \'' . DATETIME_NOW . '\')
                     , (2, \'' . $gL10n->get('INS_CHILD') . '\',       \'' . $gL10n->get('INS_SON') . '\',              \'' . $gL10n->get('INS_DAUGHTER') . '\',           1, ' . $GLOBALS['gCurrentUserId'] . ', \'' . DATETIME_NOW . '\')
                     , (3, \'' . $gL10n->get('INS_SIBLING') . '\',     \'' . $gL10n->get('INS_BROTHER') . '\',          \'' . $gL10n->get('INS_SISTER') . '\',             3, ' . $GLOBALS['gCurrentUserId'] . ', \'' . DATETIME_NOW . '\')
                     , (4, \'' . $gL10n->get('INS_SPOUSE') . '\',      \'' . $gL10n->get('INS_HUSBAND') . '\',          \'' . $gL10n->get('INS_WIFE') . '\',               4, ' . $GLOBALS['gCurrentUserId'] . ', \'' . DATETIME_NOW . '\')
                     , (5, \'' . $gL10n->get('INS_COHABITANT') . '\',  \'' . $gL10n->get('INS_COHABITANT_MALE') . '\',  \'' . $gL10n->get('INS_COHABITANT_FEMALE') . '\',  5, ' . $GLOBALS['gCurrentUserId'] . ', \'' . DATETIME_NOW . '\')
                     , (6, \'' . $gL10n->get('SYS_COMPANION') . '\',   \'' . $gL10n->get('SYS_BOYFRIEND') . '\',        \'' . $gL10n->get('SYS_GIRLFRIEND') . '\',         6, ' . $GLOBALS['gCurrentUserId'] . ', \'' . DATETIME_NOW . '\')
                     , (7, \'' . $gL10n->get('SYS_SUPERIOR') . '\',    \'' . $gL10n->get('SYS_SUPERIOR_MALE') . '\',    \'' . $gL10n->get('SYS_SUPERIOR_FEMALE') . '\',    8, ' . $GLOBALS['gCurrentUserId'] . ', \'' . DATETIME_NOW . '\')
                     , (8, \'' . $gL10n->get('INS_SUBORDINATE') . '\', \'' . $gL10n->get('INS_SUBORDINATE_MALE') . '\', \'' . $gL10n->get('INS_SUBORDINATE_FEMALE') . '\', 7, ' . $GLOBALS['gCurrentUserId'] . ', \'' . DATETIME_NOW . '\')';
        self::$db->query($sql); // TODO add more params
    }

    /**
     * This method migrate the data of the table adm_folder_roles to the
     * new table adm_roles_rights_data.
     * @throws Exception
     */
    public static function updateStep32MigrateToFolderRights()
    {
        global $g_organization;

        // migrate adm_folder_roles to adm_roles_rights
        $sql = 'SELECT ror_id
                  FROM ' . TBL_ROLES_RIGHTS . '
                 WHERE ror_name_intern = \'folder_view\'';
        $rolesRightsStatement = self::$db->queryPrepared($sql);
        $rolesRightId = (int)$rolesRightsStatement->fetchColumn();

        $sql = 'INSERT INTO ' . TBL_ROLES_RIGHTS_DATA . '
                       (rrd_ror_id, rrd_rol_id, rrd_object_id, rrd_usr_id_create, rrd_timestamp_create)
                SELECT ' . $rolesRightId . ', flr_rol_id, flr_fol_id, ?, ? -- $gCurrentUserId, DATETIME_NOW
                  FROM ' . TABLE_PREFIX . '_folder_roles ';
        self::$db->queryPrepared($sql, array($GLOBALS['gCurrentUserId'], DATETIME_NOW));

        // add new right folder_update to adm_roles_rights
        $sql = 'SELECT fol_id
                  FROM ' . TBL_FOLDERS . '
                 WHERE fol_type = \'DOWNLOAD\'
                   AND fol_name = \'download\' ';
        $rolesRightsStatement = self::$db->queryPrepared($sql);
        $folderId = (int)$rolesRightsStatement->fetchColumn();

        $sql = 'SELECT rol_id
                  FROM ' . TBL_ROLES . '
             LEFT JOIN ' . TBL_CATEGORIES . '
                    ON cat_id = rol_cat_id
             LEFT JOIN ' . TBL_ORGANIZATIONS . '
                    ON org_id = cat_org_id
                 WHERE rol_download  = 1
                   AND org_shortname = ? -- $g_organization';
        $rolesDownloadStatement = self::$db->queryPrepared($sql, array($g_organization));

        $rolesArray = array();
        while ($roleId = $rolesDownloadStatement->fetchColumn()) {
            $rolesArray[] = (int)$roleId;
        }

        // get recordset of current folder from database
        $folder = new Folder(self::$db, $folderId);
        $folder->addRolesOnFolder('folder_upload', $rolesArray);
    }

    /**
     * Create a unique folder name for the root folder of the download module that contains
     * the shortname of the current organization
     * @throws Exception
     */
    public static function updateStep32NewDownloadRootFolderName()
    {
        global $gLogger, $g_organization;

        $sql = 'SELECT org_id, org_shortname FROM ' . TBL_ORGANIZATIONS;
        $organizationStatement = self::$db->queryPrepared($sql);

        while ($row = $organizationStatement->fetch()) {
            $rowId = (int)$row['org_id'];

            $organization = new Organization(self::$db, $rowId);

            $sql = 'SELECT fol_id, fol_name
                      FROM ' . TBL_FOLDERS . '
                     WHERE fol_fol_id_parent IS NULL
                       AND fol_org_id = ? -- $rowId';
            $folderStatement = self::$db->queryPrepared($sql, array($rowId));

            if ($rowFolder = $folderStatement->fetch()) {
                $folder = new Folder(self::$db, $rowFolder['fol_id']);
                $folderOldName = $folder->getFullFolderPath();
                $folder->setValue('fol_name', Folder::getRootFolderName('documents', $organization->getValue('org_shortname')));
                $folder->save();

                $sql = 'UPDATE ' . TBL_FOLDERS . '
                           SET fol_path = REPLACE(fol_path, \'/' . $rowFolder['fol_name'] . '\', \'/' . Folder::getRootFolderName('documents', $organization->getValue('org_shortname')) . '\')
                         WHERE fol_org_id = ' . $rowId;
                self::$db->query($sql); // TODO add more params

                if ($row['org_shortname'] === $g_organization && is_dir($folderOldName)) {
                    try {
                        FileSystemUtils::moveDirectory($folderOldName, $folder->getFullFolderPath());
                    } catch (RuntimeException $exception) {
                        $gLogger->error('Could not move directory!', array('from' => $folderOldName, 'to' => $folder->getFullFolderPath()));
                        // TODO
                    }
                }
            } else {
                $sql = 'INSERT INTO ' . TBL_FOLDERS . '
                               (fol_org_id, fol_type, fol_name, fol_path, fol_locked, fol_public, fol_timestamp)
                        VALUES (?, \'DOWNLOAD\', ?, ?, 0, 1, ?) -- $rowId, Folder::getRootFolderName(), FOLDER_DATA, DATETIME_NOW';
                $params = array(
                    $rowId,
                    Folder::getRootFolderName('documents', $organization->getValue('org_shortname')),
                    FOLDER_DATA,
                    DATETIME_NOW
                );
                self::$db->queryPrepared($sql, $params);
            }
        }
    }

    /**
     * This method renames the role 'webmaster' to 'administrator'.
     * @throws Exception
     */
    public static function updateStep32RenameWebmasterToAdministrator()
    {
        global $gL10n;

        $sql = 'UPDATE ' . TBL_ROLES . '
                   SET rol_name = ? -- $gL10n->get(\'SYS_ADMINISTRATOR\')_1
                 WHERE rol_name = ? -- $gL10n->get(\'SYS_ADMINISTRATOR\')';
        self::$db->queryPrepared($sql, array($gL10n->get('SYS_ADMINISTRATOR') . '_1', $gL10n->get('SYS_ADMINISTRATOR')));

        $sql = 'UPDATE ' . TBL_ROLES . '
                   SET rol_name = ? -- $gL10n->get(\'SYS_ADMINISTRATOR\')
                 WHERE rol_name = ? -- $gL10n->get(\'SYS_WEBMASTER\')';
        self::$db->queryPrepared($sql, array($gL10n->get('SYS_ADMINISTRATOR'), $gL10n->get('SYS_WEBMASTER')));
    }

    /**
     * Check all folders in adm_my_files and set the rights to default folder mode-rights
     * @param string $folder
     * @return bool
     */
    public static function updateStep32RewriteFolderRights(string $folder = ''): bool
    {
        if (!FileSystemUtils::isUnixWithPosix()) {
            return false;
        }

        if ($folder === '') {
            $folder = ADMIDIO_PATH . FOLDER_DATA;
        }

        try {
            FileSystemUtils::chmodDirectory($folder, FileSystemUtils::DEFAULT_MODE_DIRECTORY, true);

            return true;
        } catch (RuntimeException $exception) {
            return false;
        }
    }

    /**
     * This method set the default configuration for all organizations
     * @throws Exception
     */
    public static function updateStep31SetDefaultConfiguration()
    {
        $sql = 'SELECT org_id FROM ' . TBL_ORGANIZATIONS;
        $organizationsStatement = self::$db->queryPrepared($sql);
        $organizationsArray = $organizationsStatement->fetchAll();

        foreach ($organizationsArray as $organization) {
            $orgId = (int)$organization['org_id'];

            $sql = 'SELECT lst_id
                      FROM ' . TBL_LISTS . '
                     WHERE lst_default = 1
                       AND lst_org_id  = ? -- $orgId';
            $defaultListStatement = self::$db->queryPrepared($sql, array($orgId));
            $listId = (int)$defaultListStatement->fetchColumn();

            // save default list to preferences
            $sql = 'UPDATE ' . TBL_PREFERENCES . '
                       SET prf_value  = ? -- $listId
                     WHERE prf_name   = \'lists_default_configuation\'
                       AND prf_org_id = ? -- $orgId';
            self::$db->queryPrepared($sql, array($listId, $orgId));
        }
    }

    /**
     * This method deletes all roles that belongs to still deleted events.
     * @throws Exception
     */
    public static function updateStep30DeleteDateRoles()
    {
        $sql = 'SELECT rol_id
                  FROM ' . TBL_ROLES . '
            INNER JOIN ' . TBL_CATEGORIES . '
                    ON cat_id = rol_cat_id
                 WHERE cat_name_intern = \'CONFIRMATION_OF_PARTICIPATION\'
                   AND NOT exists (SELECT 1
                                     FROM ' . TBL_DATES . '
                                    WHERE dat_rol_id = rol_id)';
        $rolesStatement = self::$db->queryPrepared($sql);

        while ($roleId = $rolesStatement->fetchColumn()) {
            $role = new Entity(self::$db, TBL_ROLES, 'rol', (int)$roleId);
            $role->delete(); // TODO Exception handling
        }
    }
}<|MERGE_RESOLUTION|>--- conflicted
+++ resolved
@@ -43,7 +43,6 @@
     }
 
     /**
-<<<<<<< HEAD
      * Add default fields for the inventory module.
      * @throws Exception
      */
@@ -120,7 +119,10 @@
                 $rightCategoryView = new RolesRights(self::$db, 'category_edit', $category->getValue('cat_id'));
                 $rightCategoryView->saveRoles(array($row2['rol_id']));
             }
-=======
+        }
+    }
+
+    /**
      * This method will update the sequence of the links in the database.
      * The sequence is used to sort the links within a category.
      * The sequence starts with 1 for each category and is incremented by 1 for each link.
@@ -141,7 +143,6 @@
             $updateSql = 'UPDATE ' . TBL_LINKS . ' SET lnk_sequence = ? WHERE lnk_id = ?';
             self::$db->queryPrepared($updateSql, [$sequence, $row['lnk_id']]);
             $sequence++;
->>>>>>> 0de0c0e2
         }
     }
 
